--- conflicted
+++ resolved
@@ -8,25 +8,14 @@
   let%span ssum6 = "sum.rs" 9 4 9 7
   let%span ssum7 = "sum.rs" 4 11 4 20
   let%span ssum8 = "sum.rs" 5 10 5 38
-<<<<<<< HEAD
   let%span sops9 = "../../../creusot-contracts/src/std/ops.rs" 209 26 209 53
   let%span sops10 = "../../../creusot-contracts/src/std/ops.rs" 210 26 210 49
-  let%span sops11 = "../../../creusot-contracts/src/std/ops.rs" 211 16 211 93
-=======
-  let%span sops9 = "../../../creusot-contracts/src/std/ops.rs" 223 26 223 53
-  let%span sops10 = "../../../creusot-contracts/src/std/ops.rs" 224 26 224 49
-  let%span sops11 = "../../../creusot-contracts/src/std/ops.rs" 225 26 225 91
->>>>>>> 716d5822
+  let%span sops11 = "../../../creusot-contracts/src/std/ops.rs" 211 26 211 91
   let%span siter12 = "../../../creusot-contracts/src/std/iter.rs" 101 0 214 1
   let%span srange13 = "../../../creusot-contracts/src/std/iter/range.rs" 71 12 75 76
   let%span siter14 = "../../../creusot-contracts/src/std/iter.rs" 107 26 110 17
-<<<<<<< HEAD
-  let%span snum15 = "../../../creusot-contracts/src/std/num.rs" 21 16 21 35
-  let%span sops16 = "../../../creusot-contracts/src/std/ops.rs" 195 4 195 88
-=======
-  let%span snum15 = "../../../creusot-contracts/src/std/num.rs" 22 28 22 33
-  let%span sops16 = "../../../creusot-contracts/src/std/ops.rs" 209 14 209 86
->>>>>>> 716d5822
+  let%span snum15 = "../../../creusot-contracts/src/std/num.rs" 21 28 21 33
+  let%span sops16 = "../../../creusot-contracts/src/std/ops.rs" 195 14 195 86
   let%span siter17 = "../../../creusot-contracts/src/std/iter.rs" 86 20 86 24
   let%span siter18 = "../../../creusot-contracts/src/std/iter.rs" 92 8 92 19
   let%span srange19 = "../../../creusot-contracts/src/std/iter/range.rs" 81 14 81 45
