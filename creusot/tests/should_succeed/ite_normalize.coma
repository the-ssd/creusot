module M_ite_normalize__qyi15119799284333837974__clone [#"ite_normalize.rs" 55 9 55 14] (* <Expr as creusot_contracts::Clone> *)
  let%span site_normalize0 = "ite_normalize.rs" 55 9 55 14
  let%span sclone1 = "../../../creusot-contracts/src/std/clone.rs" 7 0 20 1
  let%span site_normalize2 = "ite_normalize.rs" 68 0 77 1
  
  use prelude.prelude.UIntSize
  
  type t_Expr'0  =
    | C_IfThenElse'0 (t_Expr'0) (t_Expr'0) (t_Expr'0)
    | C_Var'0 usize
    | C_True'0
    | C_False'0
  
  use prelude.prelude.Borrow
  
  predicate inv'0 (_1 : t_Expr'0)
  
  axiom inv_axiom'0 [@rewrite] : forall x : t_Expr'0 [inv'0 x] . inv'0 x = true
  
  predicate inv'1 (_1 : t_Expr'0)
  
  axiom inv_axiom'1 [@rewrite] : forall x : t_Expr'0 [inv'1 x] . inv'1 x = true
  
  let rec v_Var'0 (input:t_Expr'0) (ret  (v:usize))= any
    [ good (v:usize)-> {C_Var'0 v = input} (! ret {v})
    | bad -> {forall v : usize [C_Var'0 v : t_Expr'0] . C_Var'0 v <> input} (! {false} any) ]
    
  
  let rec clone'1 (self:usize) (return'  (ret:usize))= any
    [ return' (result:usize)-> {[%#sclone1] result = self} (! return' {result}) ]
    
  
  let rec v_IfThenElse'0 (input:t_Expr'0) (ret  (c:t_Expr'0) (t:t_Expr'0) (e:t_Expr'0))= any
    [ good (c:t_Expr'0) (t:t_Expr'0) (e:t_Expr'0)-> {C_IfThenElse'0 c t e = input} (! ret {c} {t} {e})
    | bad -> {forall c : t_Expr'0, t : t_Expr'0, e : t_Expr'0 [C_IfThenElse'0 c t e : t_Expr'0] . C_IfThenElse'0 c t e
      <> input}
      (! {false}
      any) ]
    
  
  let rec clone'2 (self:t_Expr'0) (return'  (ret:t_Expr'0))= {[@expl:precondition] inv'0 self}
    any [ return' (result:t_Expr'0)-> {inv'1 result} {[%#site_normalize2] result = self} (! return' {result}) ] 
  
  use prelude.prelude.Intrinsic
  
  meta "compute_max_steps" 1000000
  
  let rec clone'0 (self:t_Expr'0) (return'  (ret:t_Expr'0))= (! bb0
    [ bb0 = any
      [ br0 (x0:t_Expr'0) (x1:t_Expr'0) (x2:t_Expr'0)-> {self = C_IfThenElse'0 x0 x1 x2} (! bb2)
      | br1 (x0:usize)-> {self = C_Var'0 x0} (! bb3)
      | br2 -> {self = C_True'0 } (! bb4)
      | br3 -> {self = C_False'0 } (! bb5) ]
      
    | bb5 = s0 [ s0 =  [ &_0 <- C_False'0 ] s1 | s1 = bb16 ] 
    | bb4 = bb15
    | bb15 = s0 [ s0 =  [ &_0 <- C_True'0 ] s1 | s1 = bb16 ] 
    | bb3 = bb13
    | bb13 = s0
      [ s0 = v_Var'0 {self} (fun (rv'0:usize) ->  [ &v_1 <- rv'0 ] s1)
      | s1 =  [ &_19 <- v_1 ] s2
      | s2 = clone'1 {_19} (fun (_ret':usize) ->  [ &_17 <- _ret' ] s3)
      | s3 = bb14 ]
      
    | bb14 = s0 [ s0 =  [ &_0 <- C_Var'0 _17 ] s1 | s1 = bb16 ] 
    | bb2 = bb6
    | bb6 = s0
      [ s0 = v_IfThenElse'0 {self} (fun (rc'0:t_Expr'0) (rt'0:t_Expr'0) (re'0:t_Expr'0) ->  [ &c_1 <- rc'0 ] s1)
      | s1 = v_IfThenElse'0 {self} (fun (rc'1:t_Expr'0) (rt'1:t_Expr'0) (re'1:t_Expr'0) ->  [ &t_1 <- rt'1 ] s2)
      | s2 = v_IfThenElse'0 {self} (fun (rc'2:t_Expr'0) (rt'2:t_Expr'0) (re'2:t_Expr'0) ->  [ &e_1 <- re'2 ] s3)
      | s3 =  [ &_9 <- c_1 ] s4
      | s4 = clone'2 {_9} (fun (_ret':t_Expr'0) ->  [ &_7 <- _ret' ] s5)
      | s5 = bb7 ]
      
    | bb7 = s0
      [ s0 =  [ &_12 <- t_1 ] s1 | s1 = clone'2 {_12} (fun (_ret':t_Expr'0) ->  [ &_10 <- _ret' ] s2) | s2 = bb8 ]
      
    | bb8 = s0
      [ s0 =  [ &_15 <- e_1 ] s1 | s1 = clone'2 {_15} (fun (_ret':t_Expr'0) ->  [ &_13 <- _ret' ] s2) | s2 = bb9 ]
      
    | bb9 = s0 [ s0 =  [ &_0 <- C_IfThenElse'0 _7 _10 _13 ] s1 | s1 = bb10 ] 
    | bb10 = bb11
    | bb11 = bb12
    | bb12 = bb16
    | bb16 = return' {_0} ]
    )
    [ & _0 : t_Expr'0 = any_l ()
    | & self : t_Expr'0 = self
    | & c_1 : t_Expr'0 = any_l ()
    | & t_1 : t_Expr'0 = any_l ()
    | & e_1 : t_Expr'0 = any_l ()
    | & _7 : t_Expr'0 = any_l ()
    | & _9 : t_Expr'0 = any_l ()
    | & _10 : t_Expr'0 = any_l ()
    | & _12 : t_Expr'0 = any_l ()
    | & _13 : t_Expr'0 = any_l ()
    | & _15 : t_Expr'0 = any_l ()
    | & v_1 : usize = any_l ()
    | & _17 : usize = any_l ()
    | & _19 : usize = any_l () ]
     [ return' (result:t_Expr'0)-> {[@expl:postcondition] [%#site_normalize0] result = self} (! return' {result}) ] 
end
module M_ite_normalize__qyi12210208226808281580__from [#"ite_normalize.rs" 80 4 80 29] (* <Expr as std::convert::From<usize>> *)
  use prelude.prelude.UIntSize
  
  type t_Expr'0  =
    | C_IfThenElse'0 (t_Expr'0) (t_Expr'0) (t_Expr'0)
    | C_Var'0 usize
    | C_True'0
    | C_False'0
  
  let rec variable'0 (v:usize) (return'  (ret:t_Expr'0))= any [ return' (result:t_Expr'0)-> (! return' {result}) ] 
  
  use prelude.prelude.Intrinsic
  
  meta "compute_max_steps" 1000000
  
  let rec from'0 (a:usize) (return'  (ret:t_Expr'0))= (! bb0
    [ bb0 = s0 [ s0 = variable'0 {a} (fun (_ret':t_Expr'0) ->  [ &_0 <- _ret' ] s1) | s1 = bb1 ]  | bb1 = return' {_0} ]
    ) [ & _0 : t_Expr'0 = any_l () | & a : usize = a ]  [ return' (result:t_Expr'0)-> (! return' {result}) ] 
end
module M_ite_normalize__qyi1874907776010341903__from [#"ite_normalize.rs" 86 4 86 28] (* <Expr as std::convert::From<bool>> *)
  use prelude.prelude.UIntSize
  
  type t_Expr'0  =
    | C_IfThenElse'0 (t_Expr'0) (t_Expr'0) (t_Expr'0)
    | C_Var'0 usize
    | C_True'0
    | C_False'0
  
  use prelude.prelude.Intrinsic
  
  meta "compute_max_steps" 1000000
  
  let rec from'0 (b:bool) (return'  (ret:t_Expr'0))= (! bb0
    [ bb0 = any [ br0 -> {b = false} (! bb2) | br1 -> {b} (! bb1) ] 
    | bb1 = s0 [ s0 =  [ &_0 <- C_True'0 ] s1 | s1 = bb3 ] 
    | bb2 = s0 [ s0 =  [ &_0 <- C_False'0 ] s1 | s1 = bb3 ] 
    | bb3 = return' {_0} ]
    ) [ & _0 : t_Expr'0 = any_l () | & b : bool = b ]  [ return' (result:t_Expr'0)-> (! return' {result}) ] 
end
module M_ite_normalize__qyi17570407315987535457__ite [#"ite_normalize.rs" 97 4 97 49] (* Expr *)
  let%span site_normalize0 = "ite_normalize.rs" 96 14 96 91
  
  use prelude.prelude.UIntSize
  
  type t_Expr'0  =
    | C_IfThenElse'0 (t_Expr'0) (t_Expr'0) (t_Expr'0)
    | C_Var'0 usize
    | C_True'0
    | C_False'0
  
  use prelude.prelude.Intrinsic
  
  meta "compute_max_steps" 1000000
  
  let rec ite'0 (c:t_Expr'0) (t:t_Expr'0) (e:t_Expr'0) (return'  (ret:t_Expr'0))= (! bb0
    [ bb0 = bb1
    | bb1 = bb2
    | bb2 = bb3
    | bb3 = bb4
    | bb4 = s0 [ s0 =  [ &_0 <- C_IfThenElse'0 c t e ] s1 | s1 = bb5 ] 
    | bb5 = bb6
    | bb6 = bb7
    | bb7 = bb8
    | bb8 = bb9
    | bb9 = bb10
    | bb10 = return' {_0} ]
    ) [ & _0 : t_Expr'0 = any_l () | & c : t_Expr'0 = c | & t : t_Expr'0 = t | & e : t_Expr'0 = e ] 
    [ return' (result:t_Expr'0)-> {[@expl:postcondition] [%#site_normalize0] result = C_IfThenElse'0 c t e}
      (! return' {result}) ]
    
end
module M_ite_normalize__qyi17570407315987535457__variable [#"ite_normalize.rs" 101 4 101 37] (* Expr *)
  use prelude.prelude.UIntSize
  
  type t_Expr'0  =
    | C_IfThenElse'0 (t_Expr'0) (t_Expr'0) (t_Expr'0)
    | C_Var'0 usize
    | C_True'0
    | C_False'0
  
  use prelude.prelude.Intrinsic
  
  meta "compute_max_steps" 1000000
  
  let rec variable'0 (v:usize) (return'  (ret:t_Expr'0))= (! bb0
    [ bb0 = s0 [ s0 =  [ &_0 <- C_Var'0 v ] s1 | s1 = return' {_0} ]  ]
    ) [ & _0 : t_Expr'0 = any_l () | & v : usize = v ]  [ return' (result:t_Expr'0)-> (! return' {result}) ] 
end
module M_ite_normalize__qyi17570407315987535457__transpose [#"ite_normalize.rs" 110 4 110 52] (* Expr *)
  let%span site_normalize0 = "ite_normalize.rs" 105 15 105 35
  let%span site_normalize1 = "ite_normalize.rs" 106 15 106 32
  let%span site_normalize2 = "ite_normalize.rs" 107 15 107 32
  let%span site_normalize3 = "ite_normalize.rs" 108 14 108 36
  let%span site_normalize4 = "ite_normalize.rs" 109 14 109 18
  let%span site_normalize5 = "ite_normalize.rs" 55 9 55 14
  let%span site_normalize6 = "ite_normalize.rs" 127 8 140 9
  
  use prelude.prelude.UIntSize
  
  type t_Expr'0  =
    | C_IfThenElse'0 (t_Expr'0) (t_Expr'0) (t_Expr'0)
    | C_Var'0 usize
    | C_True'0
    | C_False'0
  
  let rec v_IfThenElse'0 (input:t_Expr'0) (ret  (c:t_Expr'0) (t:t_Expr'0) (e:t_Expr'0))= any
    [ good (c:t_Expr'0) (t:t_Expr'0) (e:t_Expr'0)-> {C_IfThenElse'0 c t e = input} (! ret {c} {t} {e})
    | bad -> {forall c : t_Expr'0, t : t_Expr'0, e : t_Expr'0 [C_IfThenElse'0 c t e : t_Expr'0] . C_IfThenElse'0 c t e
      <> input}
      (! {false}
      any) ]
    
  
  use prelude.prelude.Borrow
  
  let rec clone'0 (self:t_Expr'0) (return'  (ret:t_Expr'0))= any
    [ return' (result:t_Expr'0)-> {[%#site_normalize5] result = self} (! return' {result}) ]
    
  
  use prelude.prelude.Intrinsic
  
  predicate is_normalized'0 [#"ite_normalize.rs" 126 4 126 34] (self : t_Expr'0) =
    [%#site_normalize6] match self with
      | C_IfThenElse'0 c t e -> is_normalized'0 c
      /\ is_normalized'0 t
      /\ is_normalized'0 e
      /\ match c with
        | C_IfThenElse'0 _ _ _ -> false
        | _ -> true
        end
      | C_Var'0 _ -> true
      | C_True'0 -> true
      | C_False'0 -> true
      end
  
  meta "compute_max_steps" 1000000
  
  let rec transpose'0 (self:t_Expr'0) (a:t_Expr'0) (b:t_Expr'0) (return'  (ret:t_Expr'0))= {[%#site_normalize2] is_normalized'0 b}
    {[%#site_normalize1] is_normalized'0 a}
    {[%#site_normalize0] is_normalized'0 self}
    (! bb0
    [ bb0 = bb1
    | bb1 = bb2
    | bb2 = bb3
    | bb3 = bb4
    | bb4 = any
      [ br0 (x0:t_Expr'0) (x1:t_Expr'0) (x2:t_Expr'0)-> {self = C_IfThenElse'0 x0 x1 x2} (! bb6)
      | br1 (x0:usize)-> {self = C_Var'0 x0} (! bb7)
      | br2 -> {self = C_True'0 } (! bb8)
      | br3 -> {self = C_False'0 } (! bb9) ]
      
    | bb9 = s0 [ s0 =  [ &_0 <- b ] s1 | s1 = bb31 ] 
    | bb8 = bb30
    | bb30 = s0 [ s0 =  [ &_0 <- a ] s1 | s1 = bb31 ] 
    | bb7 = bb23
    | bb23 = bb24
    | bb24 = bb25
    | bb25 = bb26
    | bb26 = s0 [ s0 =  [ &_0 <- C_IfThenElse'0 self a b ] s1 | s1 = bb27 ] 
    | bb27 = bb28
    | bb28 = bb29
    | bb29 = bb31
    | bb6 = bb10
    | bb10 = s0
      [ s0 = v_IfThenElse'0 {self} (fun (rc'0:t_Expr'0) (rt'0:t_Expr'0) (re'0:t_Expr'0) ->  [ &c <- rc'0 ] s1)
      | s1 = v_IfThenElse'0 {self} (fun (rc'1:t_Expr'0) (rt'1:t_Expr'0) (re'1:t_Expr'0) ->  [ &t <- rt'1 ] s2)
      | s2 = v_IfThenElse'0 {self} (fun (rc'2:t_Expr'0) (rt'2:t_Expr'0) (re'2:t_Expr'0) ->  [ &e <- re'2 ] s3)
      | s3 = clone'0 {a} (fun (_ret':t_Expr'0) ->  [ &_17 <- _ret' ] s4)
      | s4 = bb11 ]
      
    | bb11 = s0 [ s0 = clone'0 {b} (fun (_ret':t_Expr'0) ->  [ &_19 <- _ret' ] s1) | s1 = bb12 ] 
    | bb12 = s0 [ s0 = transpose'0 {t} {_17} {_19} (fun (_ret':t_Expr'0) ->  [ &_15 <- _ret' ] s1) | s1 = bb13 ] 
    | bb13 = bb14
    | bb14 = s0 [ s0 = transpose'0 {e} {a} {b} (fun (_ret':t_Expr'0) ->  [ &_22 <- _ret' ] s1) | s1 = bb15 ] 
    | bb15 = bb16
    | bb16 = s0 [ s0 =  [ &_0 <- C_IfThenElse'0 c _15 _22 ] s1 | s1 = bb17 ] 
    | bb17 = bb18
    | bb18 = bb19
    | bb19 = bb20
    | bb20 = bb21
    | bb21 = bb22
    | bb22 = bb31
    | bb31 = bb32
    | bb32 = bb33
    | bb33 = bb34
    | bb34 = return' {_0} ]
    )
    [ & _0 : t_Expr'0 = any_l ()
    | & self : t_Expr'0 = self
    | & a : t_Expr'0 = a
    | & b : t_Expr'0 = b
    | & c : t_Expr'0 = any_l ()
    | & t : t_Expr'0 = any_l ()
    | & e : t_Expr'0 = any_l ()
    | & _15 : t_Expr'0 = any_l ()
    | & _17 : t_Expr'0 = any_l ()
    | & _19 : t_Expr'0 = any_l ()
    | & _22 : t_Expr'0 = any_l () ]
    
    [ return' (result:t_Expr'0)-> {[@expl:postcondition] [%#site_normalize3] is_normalized'0 result}
      (! return' {result}) ]
    
end
module M_ite_normalize__qyi17570407315987535457__normalize [#"ite_normalize.rs" 145 4 145 35] (* Expr *)
  let%span site_normalize0 = "ite_normalize.rs" 143 14 143 36
  let%span site_normalize1 = "ite_normalize.rs" 144 14 144 18
  let%span site_normalize2 = "ite_normalize.rs" 55 9 55 14
  let%span site_normalize3 = "ite_normalize.rs" 105 15 105 35
  let%span site_normalize4 = "ite_normalize.rs" 106 15 106 32
  let%span site_normalize5 = "ite_normalize.rs" 107 15 107 32
  let%span site_normalize6 = "ite_normalize.rs" 108 14 108 36
  let%span site_normalize7 = "ite_normalize.rs" 109 14 109 18
  let%span site_normalize8 = "ite_normalize.rs" 127 8 140 9
  
  use prelude.prelude.UIntSize
  
  type t_Expr'0  =
    | C_IfThenElse'0 (t_Expr'0) (t_Expr'0) (t_Expr'0)
    | C_Var'0 usize
    | C_True'0
    | C_False'0
  
  use prelude.prelude.Borrow
  
  let rec clone'0 (self:t_Expr'0) (return'  (ret:t_Expr'0))= any
    [ return' (result:t_Expr'0)-> {[%#site_normalize2] result = self} (! return' {result}) ]
    
  
  let rec v_IfThenElse'0 (input:t_Expr'0) (ret  (c:t_Expr'0) (t:t_Expr'0) (e:t_Expr'0))= any
    [ good (c:t_Expr'0) (t:t_Expr'0) (e:t_Expr'0)-> {C_IfThenElse'0 c t e = input} (! ret {c} {t} {e})
    | bad -> {forall c : t_Expr'0, t : t_Expr'0, e : t_Expr'0 [C_IfThenElse'0 c t e : t_Expr'0] . C_IfThenElse'0 c t e
      <> input}
      (! {false}
      any) ]
    
  
  predicate is_normalized'0 [#"ite_normalize.rs" 126 4 126 34] (self : t_Expr'0) =
    [%#site_normalize8] match self with
      | C_IfThenElse'0 c t e -> is_normalized'0 c
      /\ is_normalized'0 t
      /\ is_normalized'0 e
      /\ match c with
        | C_IfThenElse'0 _ _ _ -> false
        | _ -> true
        end
      | C_Var'0 _ -> true
      | C_True'0 -> true
      | C_False'0 -> true
      end
  
  let rec transpose'0 (self:t_Expr'0) (a:t_Expr'0) (b:t_Expr'0) (return'  (ret:t_Expr'0))= {[@expl:precondition] [%#site_normalize5] is_normalized'0 b}
    {[@expl:precondition] [%#site_normalize4] is_normalized'0 a}
    {[@expl:precondition] [%#site_normalize3] is_normalized'0 self}
    any [ return' (result:t_Expr'0)-> {[%#site_normalize6] is_normalized'0 result} (! return' {result}) ] 
  
  use prelude.prelude.Intrinsic
  
  meta "compute_max_steps" 1000000
  
  let rec normalize'0 (self:t_Expr'0) (return'  (ret:t_Expr'0))= (! bb0
    [ bb0 = any
      [ br0 (x0:t_Expr'0) (x1:t_Expr'0) (x2:t_Expr'0)-> {self = C_IfThenElse'0 x0 x1 x2} (! bb2)
      | br1 (x0:usize)-> {self = C_Var'0 x0} (! bb1)
      | br2 -> {self = C_True'0 } (! bb1)
      | br3 -> {self = C_False'0 } (! bb1) ]
      
    | bb1 = s0
      [ s0 =  [ &e1 <- self ] s1 | s1 = clone'0 {e1} (fun (_ret':t_Expr'0) ->  [ &_0 <- _ret' ] s2) | s2 = bb11 ]
      
    | bb11 = bb12
    | bb2 = bb3
    | bb3 = s0
      [ s0 = v_IfThenElse'0 {self} (fun (rc'0:t_Expr'0) (rt'0:t_Expr'0) (re'0:t_Expr'0) ->  [ &c <- rc'0 ] s1)
      | s1 = v_IfThenElse'0 {self} (fun (rc'1:t_Expr'0) (rt'1:t_Expr'0) (re'1:t_Expr'0) ->  [ &t <- rt'1 ] s2)
      | s2 = v_IfThenElse'0 {self} (fun (rc'2:t_Expr'0) (rt'2:t_Expr'0) (re'2:t_Expr'0) ->  [ &e <- re'2 ] s3)
      | s3 = normalize'0 {c} (fun (_ret':t_Expr'0) ->  [ &cp <- _ret' ] s4)
      | s4 = bb4 ]
      
    | bb4 = s0 [ s0 = normalize'0 {t} (fun (_ret':t_Expr'0) ->  [ &tp <- _ret' ] s1) | s1 = bb5 ] 
    | bb5 = s0 [ s0 = normalize'0 {e} (fun (_ret':t_Expr'0) ->  [ &ep <- _ret' ] s1) | s1 = bb6 ] 
    | bb6 = s0 [ s0 = transpose'0 {cp} {tp} {ep} (fun (_ret':t_Expr'0) ->  [ &_0 <- _ret' ] s1) | s1 = bb7 ] 
    | bb7 = bb8
    | bb8 = bb9
    | bb9 = bb10
    | bb10 = bb12
    | bb12 = return' {_0} ]
    )
    [ & _0 : t_Expr'0 = any_l ()
    | & self : t_Expr'0 = self
    | & c : t_Expr'0 = any_l ()
    | & t : t_Expr'0 = any_l ()
    | & e : t_Expr'0 = any_l ()
    | & cp : t_Expr'0 = any_l ()
    | & tp : t_Expr'0 = any_l ()
    | & ep : t_Expr'0 = any_l ()
    | & e1 : t_Expr'0 = any_l () ]
    
    [ return' (result:t_Expr'0)-> {[@expl:postcondition] [%#site_normalize0] is_normalized'0 result}
      (! return' {result}) ]
    
end
module M_ite_normalize__qyi17570407315987535457__simplify [#"ite_normalize.rs" 181 4 181 33] (* Expr *)
  let%span site_normalize0 = "ite_normalize.rs" 182 29 182 44
  let%span site_normalize1 = "ite_normalize.rs" 179 15 179 35
  let%span site_normalize2 = "ite_normalize.rs" 180 14 180 36
  let%span site_normalize3 = "ite_normalize.rs" 185 15 185 35
  let%span site_normalize4 = "ite_normalize.rs" 186 14 186 105
  let%span site_normalize5 = "ite_normalize.rs" 187 14 187 36
  let%span site_normalize6 = "ite_normalize.rs" 188 14 188 18
  let%span site_normalize7 = "ite_normalize.rs" 127 8 140 9
  let%span site_normalize8 = "ite_normalize.rs" 159 8 165 9
  let%span site_normalize9 = "ite_normalize.rs" 170 8 176 9
  
  type t_BTreeMap'0
  
  let rec new'0 (_1:()) (return'  (ret:t_BTreeMap'0))= any [ return' (result:t_BTreeMap'0)-> (! return' {result}) ] 
  
  use prelude.prelude.UIntSize
  
  type t_Expr'0  =
    | C_IfThenElse'0 (t_Expr'0) (t_Expr'0) (t_Expr'0)
    | C_Var'0 usize
    | C_True'0
    | C_False'0
  
  predicate is_normalized'0 [#"ite_normalize.rs" 126 4 126 34] (self : t_Expr'0) =
    [%#site_normalize7] match self with
      | C_IfThenElse'0 c t e -> is_normalized'0 c
      /\ is_normalized'0 t
      /\ is_normalized'0 e
      /\ match c with
        | C_IfThenElse'0 _ _ _ -> false
        | _ -> true
        end
      | C_Var'0 _ -> true
      | C_True'0 -> true
      | C_False'0 -> true
      end
  
  use prelude.prelude.Int
  
  type t_Option'0  =
    | C_None'0
    | C_Some'0 bool
  
  use map.Map
  
  function view'0 [#"ite_normalize.rs" 50 4 50 33] (self : t_BTreeMap'0) : Map.map int (t_Option'0)
  
  use prelude.prelude.UIntSize
  
  use map.Map
  
  predicate does_not_contain'0 [#"ite_normalize.rs" 169 4 169 48] (self : t_Expr'0) (vp : usize) =
    [%#site_normalize9] match self with
      | C_IfThenElse'0 c t e -> does_not_contain'0 c vp /\ does_not_contain'0 t vp /\ does_not_contain'0 e vp
      | C_Var'0 v -> v <> vp
      | _ -> true
      end
  
  predicate is_simplified'0 [#"ite_normalize.rs" 158 4 158 34] (self : t_Expr'0) =
    [%#site_normalize8] match self with
      | C_IfThenElse'0 c t e -> match c with
        | C_Var'0 v -> does_not_contain'0 t v /\ does_not_contain'0 e v
        | c -> is_simplified'0 c /\ is_simplified'0 t /\ is_simplified'0 e
        end
      | _ -> true
      end
  
  let rec simplify_helper'0 (self:t_Expr'0) (state:t_BTreeMap'0) (return'  (ret:t_Expr'0))= {[@expl:precondition] [%#site_normalize3] is_normalized'0 self}
    any
    [ return' (result:t_Expr'0)-> {[%#site_normalize5] is_simplified'0 result}
      {[%#site_normalize4] forall i : usize . (exists v : bool . Map.get (view'0 state) (UIntSize.to_int i)
      = C_Some'0 v)  -> does_not_contain'0 result i}
      (! return' {result}) ]
    
  
  use prelude.prelude.Intrinsic
  
  meta "compute_max_steps" 1000000
  
  let rec simplify'0 (self:t_Expr'0) (return'  (ret:t_Expr'0))= {[%#site_normalize1] is_normalized'0 self}
    (! bb0
    [ bb0 = bb1
    | bb1 = s0 [ s0 = new'0 {[%#site_normalize0] ()} (fun (_ret':t_BTreeMap'0) ->  [ &_5 <- _ret' ] s1) | s1 = bb2 ] 
    | bb2 = s0 [ s0 = simplify_helper'0 {self} {_5} (fun (_ret':t_Expr'0) ->  [ &_0 <- _ret' ] s1) | s1 = bb3 ] 
    | bb3 = bb4
    | bb4 = return' {_0} ]
    ) [ & _0 : t_Expr'0 = any_l () | & self : t_Expr'0 = self | & _5 : t_BTreeMap'0 = any_l () ] 
    [ return' (result:t_Expr'0)-> {[@expl:postcondition] [%#site_normalize2] is_simplified'0 result}
      (! return' {result}) ]
    
end
module M_ite_normalize__qyi17570407315987535457__simplify_helper [#"ite_normalize.rs" 189 4 189 66] (* Expr *)
  let%span site_normalize0 = "ite_normalize.rs" 203 46 203 50
  let%span site_normalize1 = "ite_normalize.rs" 208 46 208 51
  let%span site_normalize2 = "ite_normalize.rs" 185 15 185 35
  let%span site_normalize3 = "ite_normalize.rs" 186 14 186 105
  let%span site_normalize4 = "ite_normalize.rs" 187 14 187 36
  let%span site_normalize5 = "ite_normalize.rs" 188 14 188 18
  let%span site_normalize6 = "ite_normalize.rs" 19 25 19 28
  let%span site_normalize7 = "ite_normalize.rs" 17 14 17 68
  let%span site_normalize8 = "ite_normalize.rs" 18 14 18 89
  let%span site_normalize9 = "ite_normalize.rs" 19 40 19 53
  let%span site_normalize10 = "ite_normalize.rs" 38 14 38 29
  let%span site_normalize11 = "ite_normalize.rs" 28 25 28 28
  let%span site_normalize12 = "ite_normalize.rs" 28 33 28 38
  let%span site_normalize13 = "ite_normalize.rs" 27 14 27 123
  let%span site_normalize14 = "ite_normalize.rs" 28 46 28 55
  let%span site_normalize15 = "ite_normalize.rs" 127 8 140 9
<<<<<<< HEAD
  let%span site_normalize16 = "ite_normalize.rs" 170 8 176 9
  let%span site_normalize17 = "ite_normalize.rs" 159 8 165 9
  let%span smodel18 = "../../../creusot-contracts/src/model.rs" 88 8 88 22
  let%span smodel19 = "../../../creusot-contracts/src/model.rs" 79 8 79 28
  let%span snum20 = "../../../creusot-contracts/src/std/num.rs" 21 16 21 35
  let%span smodel21 = "../../../creusot-contracts/src/model.rs" 106 8 106 22
=======
  let%span site_normalize16 = "ite_normalize.rs" 51 20 51 26
  let%span site_normalize17 = "ite_normalize.rs" 170 8 176 9
  let%span site_normalize18 = "ite_normalize.rs" 159 8 165 9
  let%span smodel19 = "../../../creusot-contracts/src/model.rs" 91 8 91 22
  let%span smodel20 = "../../../creusot-contracts/src/model.rs" 82 8 82 28
  let%span snum21 = "../../../creusot-contracts/src/std/num.rs" 22 28 22 33
  let%span smodel22 = "../../../creusot-contracts/src/model.rs" 109 8 109 22
>>>>>>> 716d5822
  
  use prelude.prelude.UIntSize
  
  type t_Expr'0  =
    | C_IfThenElse'0 (t_Expr'0) (t_Expr'0) (t_Expr'0)
    | C_Var'0 usize
    | C_True'0
    | C_False'0
  
  use prelude.prelude.Borrow
  
  predicate inv'0 (_1 : usize)
  
  axiom inv_axiom'0 [@rewrite] : forall x : usize [inv'0 x] . inv'0 x = true
  
  type t_Option'0  =
    | C_None'0
    | C_Some'0 bool
  
  predicate inv'1 (_1 : t_Option'0)
  
  axiom inv_axiom'1 [@rewrite] : forall x : t_Option'0 [inv'1 x] . inv'1 x = true
  
  predicate inv'2 (_1 : usize)
  
  axiom inv_axiom'2 [@rewrite] : forall x : usize [inv'2 x] . inv'2 x = true
  
  predicate inv'3 (_1 : bool)
  
  axiom inv_axiom'3 [@rewrite] : forall x : bool [inv'3 x] . inv'3 x = true
  
  type t_Option'1  =
    | C_None'1
    | C_Some'1 bool
  
  predicate inv'4 (_1 : t_Option'1)
  
  axiom inv_axiom'4 [@rewrite] : forall x : t_Option'1 [inv'4 x] . inv'4 x = true
  
  let rec v_Var'0 (input:t_Expr'0) (ret  (v:usize))= any
    [ good (v:usize)-> {C_Var'0 v = input} (! ret {v})
    | bad -> {forall v : usize [C_Var'0 v : t_Expr'0] . C_Var'0 v <> input} (! {false} any) ]
    
  
  type t_BTreeMap'0
  
  use prelude.prelude.Int
  
  use map.Map
  
  function view'0 [#"ite_normalize.rs" 50 4 50 33] (self : t_BTreeMap'0) : Map.map int (t_Option'1)
  
  function view'1 (self : t_BTreeMap'0) : Map.map int (t_Option'1) =
    [%#smodel18] view'0 self
  
  use prelude.prelude.UIntSize
  
  function deep_model'1 (self : usize) : int =
    [%#snum20] UIntSize.to_int self
  
  function deep_model'0 (self : usize) : int =
    [%#smodel19] deep_model'1 self
  
  use map.Map
  
  let rec get'0 (self:t_BTreeMap'0) (key:usize) (return'  (ret:t_Option'0))= {[@expl:precondition] [%#site_normalize6] inv'0 key}
    any
    [ return' (result:t_Option'0)-> {[%#site_normalize9] inv'1 result}
      {[%#site_normalize8] forall v : bool . result = C_Some'0 v
       -> Map.get (view'1 self) (deep_model'0 key) = C_Some'1 v}
      {[%#site_normalize7] result = C_None'0  -> Map.get (view'1 self) (deep_model'0 key) = C_None'1}
      (! return' {result}) ]
    
  
  let rec v_Some'0 (input:t_Option'0) (ret  (field_0:bool))= any
    [ good (field_0:bool)-> {C_Some'0 field_0 = input} (! ret {field_0})
    | bad -> {forall field_0 : bool [C_Some'0 field_0 : t_Option'0] . C_Some'0 field_0 <> input} (! {false} any) ]
    
  
  let rec v_IfThenElse'0 (input:t_Expr'0) (ret  (c:t_Expr'0) (t:t_Expr'0) (e:t_Expr'0))= any
    [ good (c:t_Expr'0) (t:t_Expr'0) (e:t_Expr'0)-> {C_IfThenElse'0 c t e = input} (! ret {c} {t} {e})
    | bad -> {forall c : t_Expr'0, t : t_Expr'0, e : t_Expr'0 [C_IfThenElse'0 c t e : t_Expr'0] . C_IfThenElse'0 c t e
      <> input}
      (! {false}
      any) ]
    
  
  let rec clone'0 (self:t_BTreeMap'0) (return'  (ret:t_BTreeMap'0))= any
    [ return' (result:t_BTreeMap'0)-> {[%#site_normalize10] self = result} (! return' {result}) ]
    
  
  function view'2 (self : borrowed (t_BTreeMap'0)) : Map.map int (t_Option'1) =
    [%#smodel21] view'0 self.current
  
  let rec insert'0 (self:borrowed (t_BTreeMap'0)) (key:usize) (value:bool) (return'  (ret:t_Option'1))= {[@expl:precondition] [%#site_normalize12] inv'3 value}
    {[@expl:precondition] [%#site_normalize11] inv'2 key}
    any
    [ return' (result:t_Option'1)-> {[%#site_normalize14] inv'4 result}
      {[%#site_normalize13] forall i : int . Map.get (view'0 self.final) i
      = (if i = deep_model'1 key then C_Some'1 value else Map.get (view'2 self) i)}
      (! return' {result}) ]
    
  
  use prelude.prelude.Intrinsic
  
  predicate is_normalized'0 [#"ite_normalize.rs" 126 4 126 34] (self : t_Expr'0) =
    [%#site_normalize15] match self with
      | C_IfThenElse'0 c t e -> is_normalized'0 c
      /\ is_normalized'0 t
      /\ is_normalized'0 e
      /\ match c with
        | C_IfThenElse'0 _ _ _ -> false
        | _ -> true
        end
      | C_Var'0 _ -> true
      | C_True'0 -> true
      | C_False'0 -> true
      end
  
  predicate does_not_contain'0 [#"ite_normalize.rs" 169 4 169 48] (self : t_Expr'0) (vp : usize) =
    [%#site_normalize16] match self with
      | C_IfThenElse'0 c t e -> does_not_contain'0 c vp /\ does_not_contain'0 t vp /\ does_not_contain'0 e vp
      | C_Var'0 v -> v <> vp
      | _ -> true
      end
  
  predicate is_simplified'0 [#"ite_normalize.rs" 158 4 158 34] (self : t_Expr'0) =
    [%#site_normalize17] match self with
      | C_IfThenElse'0 c t e -> match c with
        | C_Var'0 v -> does_not_contain'0 t v /\ does_not_contain'0 e v
        | c -> is_simplified'0 c /\ is_simplified'0 t /\ is_simplified'0 e
        end
      | _ -> true
      end
  
  meta "compute_max_steps" 1000000
  
  let rec simplify_helper'0 (self:t_Expr'0) (state:t_BTreeMap'0) (return'  (ret:t_Expr'0))= {[%#site_normalize2] is_normalized'0 self}
    (! bb0
    [ bb0 = bb1
    | bb1 = bb2
    | bb2 = bb3
    | bb3 = any
      [ br0 (x0:t_Expr'0) (x1:t_Expr'0) (x2:t_Expr'0)-> {self = C_IfThenElse'0 x0 x1 x2} (! bb5)
      | br1 (x0:usize)-> {self = C_Var'0 x0} (! bb6)
      | br2 -> {self = C_True'0 } (! bb4)
      | br3 -> {self = C_False'0 } (! bb4) ]
      
    | bb4 = s0 [ s0 =  [ &c2 <- self ] s1 | s1 =  [ &_0 <- c2 ] s2 | s2 = bb51 ] 
    | bb51 = bb52
    | bb6 = bb42
    | bb42 = s0
      [ s0 = v_Var'0 {self} (fun (rv'0:usize) ->  [ &v1 <- rv'0 ] s1)
      | s1 =  [ &_52 <- v1 ] s2
      | s2 = get'0 {state} {_52} (fun (_ret':t_Option'0) ->  [ &_49 <- _ret' ] s3)
      | s3 = bb43 ]
      
    | bb43 = any [ br0 -> {_49 = C_None'0 } (! bb49) | br1 (x0:bool)-> {_49 = C_Some'0 x0} (! bb44) ] 
    | bb49 = s0 [ s0 =  [ &_0 <- C_Var'0 v1 ] s1 | s1 = bb50 ] 
    | bb44 = bb45
    | bb45 = s0
      [ s0 = v_Some'0 {_49} (fun (r0'0:bool) ->  [ &b1 <- r0'0 ] s1)
      | s1 = any [ br0 -> {b1 = false} (! bb47) | br1 -> {b1} (! bb46) ]  ]
      
    | bb46 = s0 [ s0 =  [ &_0 <- C_True'0 ] s1 | s1 = bb48 ] 
    | bb47 = s0 [ s0 =  [ &_0 <- C_False'0 ] s1 | s1 = bb48 ] 
    | bb48 = bb50
    | bb50 = bb52
    | bb5 = bb7
    | bb7 = s0
      [ s0 = v_IfThenElse'0 {self} (fun (rc'0:t_Expr'0) (rt'0:t_Expr'0) (re'0:t_Expr'0) ->  [ &c <- rc'0 ] s1)
      | s1 = v_IfThenElse'0 {self} (fun (rc'1:t_Expr'0) (rt'1:t_Expr'0) (re'1:t_Expr'0) ->  [ &t <- rt'1 ] s2)
      | s2 = v_IfThenElse'0 {self} (fun (rc'2:t_Expr'0) (rt'2:t_Expr'0) (re'2:t_Expr'0) ->  [ &e <- re'2 ] s3)
      | s3 = any
        [ br0 (x0:t_Expr'0) (x1:t_Expr'0) (x2:t_Expr'0)-> {c = C_IfThenElse'0 x0 x1 x2} (! bb8)
        | br1 (x0:usize)-> {c = C_Var'0 x0} (! bb9)
        | br2 -> {c = C_True'0 } (! bb8)
        | br3 -> {c = C_False'0 } (! bb8) ]
         ]
      
    | bb8 = s0
      [ s0 =  [ &c1 <- c ] s1
      | s1 = simplify_helper'0 {c1} {state} (fun (_ret':t_Expr'0) ->  [ &_0 <- _ret' ] s2)
      | s2 = bb36 ]
      
    | bb36 = bb37
    | bb37 = bb38
    | bb9 = bb10
    | bb10 = s0
      [ s0 = v_Var'0 {c} (fun (rv'0:usize) ->  [ &v <- rv'0 ] s1)
      | s1 =  [ &_16 <- v ] s2
      | s2 = get'0 {state} {_16} (fun (_ret':t_Option'0) ->  [ &_13 <- _ret' ] s3)
      | s3 = bb11 ]
      
    | bb11 = any [ br0 -> {_13 = C_None'0 } (! bb19) | br1 (x0:bool)-> {_13 = C_Some'0 x0} (! bb12) ] 
    | bb19 = s0 [ s0 = clone'0 {state} (fun (_ret':t_BTreeMap'0) ->  [ &state_t <- _ret' ] s1) | s1 = bb20 ] 
    | bb20 = s0
      [ s0 = Borrow.borrow_mut <t_BTreeMap'0> {state_t}
          (fun (_ret':borrowed (t_BTreeMap'0)) ->  [ &_27 <- _ret' ]  [ &state_t <- _ret'.final ] s1)
      | s1 = insert'0 {_27} {v} {[%#site_normalize0] true} (fun (_ret':t_Option'1) ->  [ &_26 <- _ret' ] s2)
      | s2 = bb21 ]
      
    | bb21 = s0 [ s0 = simplify_helper'0 {t} {state_t} (fun (_ret':t_Expr'0) ->  [ &tp <- _ret' ] s1) | s1 = bb22 ] 
    | bb22 = s0 [ s0 = clone'0 {state} (fun (_ret':t_BTreeMap'0) ->  [ &state_e <- _ret' ] s1) | s1 = bb23 ] 
    | bb23 = s0
      [ s0 = Borrow.borrow_mut <t_BTreeMap'0> {state_e}
          (fun (_ret':borrowed (t_BTreeMap'0)) ->  [ &_35 <- _ret' ]  [ &state_e <- _ret'.final ] s1)
      | s1 = insert'0 {_35} {v} {[%#site_normalize1] false} (fun (_ret':t_Option'1) ->  [ &_34 <- _ret' ] s2)
      | s2 = bb24 ]
      
    | bb24 = s0 [ s0 = simplify_helper'0 {e} {state_e} (fun (_ret':t_Expr'0) ->  [ &ep <- _ret' ] s1) | s1 = bb25 ] 
    | bb25 = bb26
    | bb26 = bb27
    | bb27 = s0 [ s0 =  [ &_0 <- C_IfThenElse'0 c tp ep ] s1 | s1 = bb28 ] 
    | bb28 = bb29
    | bb29 = bb30
    | bb30 = bb31
    | bb31 = bb32
    | bb32 = bb33
    | bb33 = bb34
    | bb34 = bb35
    | bb12 = bb13
    | bb13 = s0
      [ s0 = v_Some'0 {_13} (fun (r0'0:bool) ->  [ &b <- r0'0 ] s1)
      | s1 = any [ br0 -> {b = false} (! bb16) | br1 -> {b} (! bb14) ]  ]
      
    | bb14 = s0 [ s0 = simplify_helper'0 {t} {state} (fun (_ret':t_Expr'0) ->  [ &_0 <- _ret' ] s1) | s1 = bb15 ] 
    | bb15 = bb18
    | bb16 = s0 [ s0 = simplify_helper'0 {e} {state} (fun (_ret':t_Expr'0) ->  [ &_0 <- _ret' ] s1) | s1 = bb17 ] 
    | bb17 = bb18
    | bb18 = bb35
    | bb35 = bb38
    | bb38 = bb39
    | bb39 = bb40
    | bb40 = bb41
    | bb41 = bb52
    | bb52 = bb53
    | bb53 = bb54
    | bb54 = return' {_0} ]
    )
    [ & _0 : t_Expr'0 = any_l ()
    | & self : t_Expr'0 = self
    | & state : t_BTreeMap'0 = state
    | & c : t_Expr'0 = any_l ()
    | & t : t_Expr'0 = any_l ()
    | & e : t_Expr'0 = any_l ()
    | & v : usize = any_l ()
    | & _13 : t_Option'0 = any_l ()
    | & _16 : usize = any_l ()
    | & b : bool = any_l ()
    | & state_t : t_BTreeMap'0 = any_l ()
    | & _26 : t_Option'1 = any_l ()
    | & _27 : borrowed (t_BTreeMap'0) = any_l ()
    | & tp : t_Expr'0 = any_l ()
    | & state_e : t_BTreeMap'0 = any_l ()
    | & _34 : t_Option'1 = any_l ()
    | & _35 : borrowed (t_BTreeMap'0) = any_l ()
    | & ep : t_Expr'0 = any_l ()
    | & c1 : t_Expr'0 = any_l ()
    | & v1 : usize = any_l ()
    | & _49 : t_Option'0 = any_l ()
    | & _52 : usize = any_l ()
    | & b1 : bool = any_l ()
    | & c2 : t_Expr'0 = any_l () ]
    
    [ return' (result:t_Expr'0)-> {[@expl:postcondition] [%#site_normalize4] is_simplified'0 result}
      {[@expl:postcondition] [%#site_normalize3] forall i : usize . (exists v : bool . Map.get (view'0 state) (UIntSize.to_int i)
      = C_Some'1 v)  -> does_not_contain'0 result i}
      (! return' {result}) ]
    
end
module M_ite_normalize__qyi5188891200283381660__clone__refines [#"ite_normalize.rs" 39 4 39 27] (* <BTreeMap<K, V> as creusot_contracts::Clone> *)
  let%span site_normalize0 = "ite_normalize.rs" 39 4 39 27
  
  use prelude.prelude.Borrow
  
  type t_BTreeMap'0
  
  predicate inv'0 (_1 : t_BTreeMap'0)
  
  predicate inv'1 (_1 : t_BTreeMap'0)
  
  axiom inv_axiom'0 [@rewrite] : forall x : t_BTreeMap'0 [inv'0 x] . inv'0 x = true
  
  axiom inv_axiom'1 [@rewrite] : forall x : t_BTreeMap'0 [inv'1 x] . inv'1 x = true
  
  goal refines : [%#site_normalize0] forall self : t_BTreeMap'0 . inv'0 self
   -> (forall result : t_BTreeMap'0 . self = result  -> inv'1 result /\ result = self)
end
module M_ite_normalize__qyi15119799284333837974__clone__refines [#"ite_normalize.rs" 55 9 55 14] (* <Expr as creusot_contracts::Clone> *)
  let%span site_normalize0 = "ite_normalize.rs" 55 9 55 14
  
  use prelude.prelude.Borrow
  
  use prelude.prelude.UIntSize
  
  type t_Expr'0  =
    | C_IfThenElse'0 (t_Expr'0) (t_Expr'0) (t_Expr'0)
    | C_Var'0 usize
    | C_True'0
    | C_False'0
  
  predicate inv'0 (_1 : t_Expr'0)
  
  predicate inv'1 (_1 : t_Expr'0)
  
  axiom inv_axiom'0 [@rewrite] : forall x : t_Expr'0 [inv'0 x] . inv'0 x = true
  
  axiom inv_axiom'1 [@rewrite] : forall x : t_Expr'0 [inv'1 x] . inv'1 x = true
  
  goal refines : [%#site_normalize0] forall self : t_Expr'0 . inv'0 self
   -> (forall result : t_Expr'0 . result = self  -> inv'1 result /\ result = self)
end
module M_ite_normalize__qyi12210208226808281580__from__refines [#"ite_normalize.rs" 80 4 80 29] (* <Expr as std::convert::From<usize>> *)
  let%span site_normalize0 = "ite_normalize.rs" 80 4 80 29
  
  goal refines : [%#site_normalize0] true
end
module M_ite_normalize__qyi1874907776010341903__from__refines [#"ite_normalize.rs" 86 4 86 28] (* <Expr as std::convert::From<bool>> *)
  let%span site_normalize0 = "ite_normalize.rs" 86 4 86 28
  
  goal refines : [%#site_normalize0] true
end<|MERGE_RESOLUTION|>--- conflicted
+++ resolved
@@ -510,22 +510,12 @@
   let%span site_normalize13 = "ite_normalize.rs" 27 14 27 123
   let%span site_normalize14 = "ite_normalize.rs" 28 46 28 55
   let%span site_normalize15 = "ite_normalize.rs" 127 8 140 9
-<<<<<<< HEAD
   let%span site_normalize16 = "ite_normalize.rs" 170 8 176 9
   let%span site_normalize17 = "ite_normalize.rs" 159 8 165 9
   let%span smodel18 = "../../../creusot-contracts/src/model.rs" 88 8 88 22
   let%span smodel19 = "../../../creusot-contracts/src/model.rs" 79 8 79 28
-  let%span snum20 = "../../../creusot-contracts/src/std/num.rs" 21 16 21 35
+  let%span snum20 = "../../../creusot-contracts/src/std/num.rs" 21 28 21 33
   let%span smodel21 = "../../../creusot-contracts/src/model.rs" 106 8 106 22
-=======
-  let%span site_normalize16 = "ite_normalize.rs" 51 20 51 26
-  let%span site_normalize17 = "ite_normalize.rs" 170 8 176 9
-  let%span site_normalize18 = "ite_normalize.rs" 159 8 165 9
-  let%span smodel19 = "../../../creusot-contracts/src/model.rs" 91 8 91 22
-  let%span smodel20 = "../../../creusot-contracts/src/model.rs" 82 8 82 28
-  let%span snum21 = "../../../creusot-contracts/src/std/num.rs" 22 28 22 33
-  let%span smodel22 = "../../../creusot-contracts/src/model.rs" 109 8 109 22
->>>>>>> 716d5822
   
   use prelude.prelude.UIntSize
   
