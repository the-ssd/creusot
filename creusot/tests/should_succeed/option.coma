
module T_core__option__Option
  type t_Option 't =
    | C_None
    | C_Some 't
  
  function any_l (_ : 'b) : 'a
  
  let rec v_None < 't > (input:t_Option 't) (ret  )= any
    [ good -> {C_None  = input} (! ret) | bad -> {C_None  <> input} {false} any ]
    
  
  let rec v_Some < 't > (input:t_Option 't) (ret  (field_0:'t))= any
    [ good (field_0:'t)-> {C_Some field_0 = input} (! ret {field_0})
    | bad (field_0:'t)-> {C_Some field_0 <> input} {false} any ]
    
end
module M_option__test_option
  let%span soption0 = "../option.rs" 6 37 6 38
  
  let%span soption1 = "../option.rs" 14 29 14 30
  
  let%span soption2 = "../option.rs" 19 27 19 28
  
  let%span soption3 = "../option.rs" 19 33 19 34
  
  let%span soption4 = "../option.rs" 20 27 20 28
  
  let%span soption5 = "../option.rs" 20 33 20 34
  
  let%span soption6 = "../option.rs" 24 30 24 31
  
  let%span soption7 = "../option.rs" 25 29 25 30
  
  let%span soption8 = "../option.rs" 26 30 26 31
  
  let%span soption9 = "../option.rs" 27 29 27 30
  
  let%span soption10 = "../option.rs" 30 39 30 40
  
  let%span soption11 = "../option.rs" 34 26 34 27
  
  let%span soption12 = "../option.rs" 36 26 36 27
  
  let%span soption13 = "../option.rs" 36 42 36 43
  
  let%span soption14 = "../option.rs" 39 25 39 26
  
  let%span soption15 = "../option.rs" 39 41 39 42
  
  let%span soption16 = "../option.rs" 40 38 40 39
  
  let%span soption17 = "../option.rs" 41 25 41 26
  
  let%span soption18 = "../option.rs" 41 41 41 42
  
  let%span soption19 = "../option.rs" 46 36 46 37
  
  let%span soption20 = "../option.rs" 48 16 48 17
  
  let%span soption21 = "../option.rs" 50 25 50 26
  
  let%span soption22 = "../option.rs" 51 29 51 30
  
  let%span soption23 = "../option.rs" 53 25 53 26
  
  let%span soption24 = "../option.rs" 53 40 53 41
  
  let%span soption25 = "../option.rs" 54 29 54 30
  
  let%span soption26 = "../option.rs" 55 25 55 26
  
  let%span soption27 = "../option.rs" 55 40 55 41
  
  let%span soption28 = "../option.rs" 56 29 56 30
  
  let%span soption29 = "../option.rs" 59 40 59 41
  
  let%span soption30 = "../option.rs" 60 40 60 41
  
  let%span soption31 = "../option.rs" 64 47 64 48
  
  let%span soption32 = "../option.rs" 66 47 66 48
  
  let%span soption33 = "../option.rs" 69 47 69 48
  
  let%span soption34 = "../option.rs" 71 47 71 48
  
  let%span soption35 = "../option.rs" 78 45 78 46
  
  let%span soption36 = "../option.rs" 79 38 79 39
  
  let%span soption37 = "../option.rs" 79 4 79 40
  
  let%span soption38 = "../option.rs" 77 4 77 36
  
  let%span soption39 = "../option.rs" 75 4 75 36
  
  let%span soption40 = "../option.rs" 71 4 71 49
  
  let%span soption41 = "../option.rs" 70 4 70 45
  
  let%span soption42 = "../option.rs" 69 4 69 49
  
  let%span soption43 = "../option.rs" 68 4 68 45
  
  let%span soption44 = "../option.rs" 66 4 66 49
  
  let%span soption45 = "../option.rs" 65 4 65 45
  
  let%span soption46 = "../option.rs" 64 4 64 49
  
  let%span soption47 = "../option.rs" 63 4 63 45
  
  let%span soption48 = "../option.rs" 60 4 60 42
  
  let%span soption49 = "../option.rs" 59 4 59 42
  
  let%span soption50 = "../option.rs" 56 4 56 31
  
  let%span soption51 = "../option.rs" 55 4 55 42
  
  let%span soption52 = "../option.rs" 54 4 54 31
  
  let%span soption53 = "../option.rs" 53 4 53 42
  
  let%span soption54 = "../option.rs" 51 4 51 31
  
  let%span soption55 = "../option.rs" 50 4 50 38
  
  let%span soption56 = "../option.rs" 47 4 47 27
  
  let%span soption57 = "../option.rs" 46 4 46 38
  
  let%span soption58 = "../option.rs" 45 4 45 27
  
  let%span soption59 = "../option.rs" 44 4 44 34
  
  let%span soption60 = "../option.rs" 41 4 41 43
  
  let%span soption61 = "../option.rs" 40 4 40 40
  
  let%span soption62 = "../option.rs" 39 4 39 43
  
  let%span soption63 = "../option.rs" 38 4 38 36
  
  let%span soption64 = "../option.rs" 36 4 36 44
  
  let%span soption65 = "../option.rs" 35 4 35 37
  
  let%span soption66 = "../option.rs" 34 4 34 40
  
  let%span soption67 = "../option.rs" 33 4 33 37
  
  let%span soption68 = "../option.rs" 30 4 30 41
  
  let%span soption69 = "../option.rs" 29 4 29 36
  
  let%span soption70 = "../option.rs" 27 4 27 31
  
  let%span soption71 = "../option.rs" 25 4 25 31
  
  let%span soption72 = "../option.rs" 23 4 23 36
  
  let%span soption73 = "../option.rs" 20 4 20 35
  
  let%span soption74 = "../option.rs" 19 4 19 35
  
  let%span soption75 = "../option.rs" 14 4 14 31
  
  let%span soption76 = "../option.rs" 11 4 11 46
  
  let%span soption77 = "../option.rs" 9 4 9 46
  
  let%span span78 = "../../../../creusot-contracts/src/invariant.rs" 8 8 8 12
  
  let%span span79 = "../../../../creusot-contracts/src/invariant.rs" 27 8 27 18
  
  let%span span80 = "../../../../creusot-contracts/src/invariant.rs" 37 20 37 44
  
  let%span span81 = "" 0 0 0 0
  
  let%span span82 = "../../../../creusot-contracts/src/std/option.rs" 135 16 135 59
  
  let%span span83 = "../../../../creusot-contracts/src/std/option.rs" 30 0 141 1
  
  let%span span84 = "" 0 0 0 0
  
  let%span span85 = "../../../../creusot-contracts/src/resolve.rs" 26 20 26 34
  
  let%span span86 = "" 0 0 0 0
  
  let%span span87 = "../../../../creusot-contracts/src/std/option.rs" 123 16 123 59
  
  let%span span88 = "" 0 0 0 0
  
  let%span span89 = "" 0 0 0 0
  
  let%span span90 = "../../../../creusot-contracts/src/std/option.rs" 105 16 105 59
  
  let%span span91 = "" 0 0 0 0
  
  let%span span92 = "" 0 0 0 0
  
  let%span span93 = "../../../../creusot-contracts/src/std/option.rs" 114 16 114 59
  
  let%span span94 = "" 0 0 0 0
  
  let%span span95 = "" 0 0 0 0
  
  let%span span96 = "../../../../creusot-contracts/src/std/option.rs" 99 16 99 59
  
  let%span span97 = "" 0 0 0 0
  
  let%span span98 = "../../../../creusot-contracts/src/std/num.rs" 30 28 30 32
  
  let%span span99 = "" 0 0 0 0
  
  let%span span100 = "../../../../creusot-contracts/src/std/option.rs" 90 16 90 64
  
  let%span span101 = "" 0 0 0 0
  
  let%span span102 = "" 0 0 0 0
  
  let%span span103 = "" 0 0 0 0
  
  let%span span104 = "" 0 0 0 0
  
  let%span span105 = "" 0 0 0 0
  
  let%span span106 = "" 0 0 0 0
  
  let%span span107 = "" 0 0 0 0
  
  let%span span108 = "" 0 0 0 0
  
  let%span span109 = "../../../../creusot-contracts/src/std/option.rs" 78 16 78 59
  
  let%span span110 = "" 0 0 0 0
  
  let%span span111 = "" 0 0 0 0
  
  let%span span112 = "" 0 0 0 0
  
  let%span span113 = "../../../../creusot-contracts/src/std/option.rs" 73 16 73 59
  
  let%span span114 = "" 0 0 0 0
  
  let%span span115 = "" 0 0 0 0
  
  let%span span116 = "" 0 0 0 0
  
  let%span span117 = "" 0 0 0 0
  
  let%span span118 = "../../../../creusot-contracts/src/std/option.rs" 39 26 39 51
  
  let%span span119 = "" 0 0 0 0
  
  let%span span120 = "../../../../creusot-contracts/src/std/option.rs" 66 16 66 60
  
  let%span span121 = "../../../../creusot-contracts/src/std/option.rs" 67 16 69 18
  
  let%span span122 = "" 0 0 0 0
  
  let%span span123 = "" 0 0 0 0
  
  let%span span124 = "../../../../creusot-contracts/src/std/option.rs" 58 16 58 77
  
  let%span span125 = "../../../../creusot-contracts/src/std/option.rs" 59 16 62 18
  
  let%span span126 = "" 0 0 0 0
  
  let%span span127 = "" 0 0 0 0
  
  let%span span128 = "" 0 0 0 0
  
  let%span span129 = "../../../../creusot-contracts/src/std/option.rs" 53 16 53 62
  
  let%span span130 = "" 0 0 0 0
  
  let%span span131 = "" 0 0 0 0
  
  let%span span132 = "../../../../creusot-contracts/src/std/option.rs" 35 26 35 51
  
  use prelude.prelude.Int32
  
  use Core_Option_Option_Type as Option'0
  
  predicate invariant'10 (self : Option'0.t_option (Option'0.t_option int32)) =
    [%#span78] true
  
  predicate inv'10 (_1 : Option'0.t_option (Option'0.t_option int32))
  
  axiom inv'10 [@rewrite] : forall x : Option'0.t_option (Option'0.t_option int32) . inv'10 x = true
  
  predicate inv'2 (_1 : int32)
  
  use prelude.prelude.Borrow
  
  predicate invariant'9 (self : int32) =
    [%#span79] inv'2 self
  
  predicate inv'9 (_1 : int32)
  
<<<<<<< HEAD
  axiom inv'9 [@rewrite] : forall x : int32 . inv'9 x = true
=======
  axiom inv'9 : forall x : int32 . inv'9 x = true
  
  use T_core__option__Option as Option'0
>>>>>>> c3369865
  
  predicate inv'7 (_1 : Option'0.t_Option int32)
  
<<<<<<< HEAD
  predicate invariant'8 (self : Option'0.t_option int32) =
    [%#span79] inv'7 self
=======
  predicate invariant'8 (self : Option'0.t_Option int32) =
    [%#span78] inv'7 self
>>>>>>> c3369865
  
  predicate inv'8 (_1 : Option'0.t_Option int32)
  
<<<<<<< HEAD
  axiom inv'8 [@rewrite] : forall x : Option'0.t_option int32 . inv'8 x = true
  
  predicate invariant'7 (self : Option'0.t_option int32) =
    [%#span78] true
  
  axiom inv'7 [@rewrite] : forall x : Option'0.t_option int32 . inv'7 x = true
=======
  axiom inv'8 : forall x : Option'0.t_Option int32 . inv'8 x = true
  
  predicate invariant'7 (self : Option'0.t_Option int32) =
    [%#span79] true
  
  axiom inv'7 : forall x : Option'0.t_Option int32 . inv'7 x = true
>>>>>>> c3369865
  
  predicate invariant'6 (self : borrowed int32) =
    [%#span80] inv'2 self.current /\ inv'2 self.final
  
  predicate inv'6 (_1 : borrowed int32)
  
  axiom inv'6 [@rewrite] : forall x : borrowed int32 . inv'6 x = true
  
  predicate inv'4 (_1 : Option'0.t_Option (borrowed int32))
  
<<<<<<< HEAD
  predicate invariant'5 (self : Option'0.t_option (borrowed int32)) =
    [%#span79] inv'4 self
=======
  predicate invariant'5 (self : Option'0.t_Option (borrowed int32)) =
    [%#span78] inv'4 self
>>>>>>> c3369865
  
  predicate inv'5 (_1 : Option'0.t_Option (borrowed int32))
  
<<<<<<< HEAD
  axiom inv'5 [@rewrite] : forall x : Option'0.t_option (borrowed int32) . inv'5 x = true
  
  predicate invariant'4 (self : Option'0.t_option (borrowed int32)) =
    [%#span78] true
  
  axiom inv'4 [@rewrite] : forall x : Option'0.t_option (borrowed int32) . inv'4 x = true
=======
  axiom inv'5 : forall x : Option'0.t_Option (borrowed int32) . inv'5 x = true
  
  predicate invariant'4 (self : Option'0.t_Option (borrowed int32)) =
    [%#span79] true
  
  axiom inv'4 : forall x : Option'0.t_Option (borrowed int32) . inv'4 x = true
>>>>>>> c3369865
  
  predicate inv'1 (_1 : Option'0.t_Option int32)
  
  predicate invariant'3 (self : borrowed (Option'0.t_Option int32)) =
    [%#span80] inv'1 self.current /\ inv'1 self.final
  
  predicate inv'3 (_1 : borrowed (Option'0.t_Option int32))
  
<<<<<<< HEAD
  axiom inv'3 [@rewrite] : forall x : borrowed (Option'0.t_option int32) . inv'3 x = true
=======
  axiom inv'3 : forall x : borrowed (Option'0.t_Option int32) . inv'3 x = true
>>>>>>> c3369865
  
  predicate invariant'2 (self : int32) =
    [%#span78] true
  
  axiom inv'2 [@rewrite] : forall x : int32 . inv'2 x = true
  
<<<<<<< HEAD
  predicate invariant'1 (self : Option'0.t_option int32) =
    [%#span78] true
  
  axiom inv'1 [@rewrite] : forall x : Option'0.t_option int32 . inv'1 x = true
  
  predicate invariant'0 (self : Option'0.t_option int32) =
    [%#span79] inv'1 self
=======
  predicate invariant'1 (self : Option'0.t_Option int32) =
    [%#span79] true
  
  axiom inv'1 : forall x : Option'0.t_Option int32 . inv'1 x = true
  
  predicate invariant'0 (self : Option'0.t_Option int32) =
    [%#span78] inv'1 self
>>>>>>> c3369865
  
  predicate inv'0 (_1 : Option'0.t_Option int32)
  
<<<<<<< HEAD
  axiom inv'0 [@rewrite] : forall x : Option'0.t_option int32 . inv'0 x = true
  
  use prelude.prelude.Intrinsic
  
  let rec flatten'0 (self:Option'0.t_option (Option'0.t_option int32)) (return'  (ret:Option'0.t_option int32))= {[@expl:precondition] [%#span81] inv'10 self}
    any
    [ return' (result:Option'0.t_option int32)-> {[%#span84] inv'1 result}
      {[%#span83] self = Option'0.C_None \/ self = Option'0.C_Some result}
      {[%#span82] self = Option'0.C_None  -> result = Option'0.C_None}
=======
  axiom inv'0 : forall x : Option'0.t_Option int32 . inv'0 x = true
  
  use prelude.prelude.Intrinsic
  
  let rec flatten'0 (self:Option'0.t_Option (Option'0.t_Option int32)) (return'  (ret:Option'0.t_Option int32))= any
    [ return' (result:Option'0.t_Option int32)-> {[%#span83] inv'1 result}
      {[%#span82] self = Option'0.C_None \/ self = Option'0.C_Some result}
      {[%#span81] self = Option'0.C_None  -> result = Option'0.C_None}
>>>>>>> c3369865
      (! return' {result}) ]
    
  
  predicate resolve'0 (self : borrowed int32) =
    [%#span85] self.final = self.current
  
<<<<<<< HEAD
  let rec cloned'1 (self:Option'0.t_option (borrowed int32)) (return'  (ret:Option'0.t_option int32))= {[@expl:precondition] [%#span86] inv'4 self}
    any
    [ return' (result:Option'0.t_option int32)-> {[%#span88] inv'1 result}
      {[%#span83] self = Option'0.C_None
=======
  let rec cloned'1 (self:Option'0.t_Option (borrowed int32)) (return'  (ret:Option'0.t_Option int32))= {[@expl:precondition] [%#span85] inv'4 self}
    any
    [ return' (result:Option'0.t_Option int32)-> {[%#span87] inv'1 result}
      {[%#span82] self = Option'0.C_None
>>>>>>> c3369865
      \/ (exists t : borrowed int32 . self = Option'0.C_Some t /\ result = Option'0.C_Some (t.current) /\ resolve'0 t)}
      {[%#span87] self = Option'0.C_None  -> result = Option'0.C_None}
      (! return' {result}) ]
    
  
<<<<<<< HEAD
  let rec cloned'0 (self:Option'0.t_option int32) (return'  (ret:Option'0.t_option int32))= {[@expl:precondition] [%#span89] inv'7 self}
    any
    [ return' (result:Option'0.t_option int32)-> {[%#span91] inv'1 result}
      {[%#span83] self = Option'0.C_None \/ (exists t : int32 . self = Option'0.C_Some t /\ result = Option'0.C_Some t)}
      {[%#span90] self = Option'0.C_None  -> result = Option'0.C_None}
      (! return' {result}) ]
    
  
  let rec copied'1 (self:Option'0.t_option (borrowed int32)) (return'  (ret:Option'0.t_option int32))= {[@expl:precondition] [%#span92] inv'4 self}
    any
    [ return' (result:Option'0.t_option int32)-> {[%#span94] inv'1 result}
      {[%#span83] self = Option'0.C_None
=======
  let rec cloned'0 (self:Option'0.t_Option int32) (return'  (ret:Option'0.t_Option int32))= {[@expl:precondition] [%#span88] inv'7 self}
    any
    [ return' (result:Option'0.t_Option int32)-> {[%#span90] inv'1 result}
      {[%#span82] self = Option'0.C_None \/ (exists t : int32 . self = Option'0.C_Some t /\ result = Option'0.C_Some t)}
      {[%#span89] self = Option'0.C_None  -> result = Option'0.C_None}
      (! return' {result}) ]
    
  
  let rec copied'1 (self:Option'0.t_Option (borrowed int32)) (return'  (ret:Option'0.t_Option int32))= {[@expl:precondition] [%#span91] inv'4 self}
    any
    [ return' (result:Option'0.t_Option int32)-> {[%#span93] inv'1 result}
      {[%#span82] self = Option'0.C_None
>>>>>>> c3369865
      \/ (exists t : borrowed int32 . self = Option'0.C_Some t /\ result = Option'0.C_Some (t.current) /\ resolve'0 t)}
      {[%#span93] self = Option'0.C_None  -> result = Option'0.C_None}
      (! return' {result}) ]
    
  
<<<<<<< HEAD
  let rec copied'0 (self:Option'0.t_option int32) (return'  (ret:Option'0.t_option int32))= {[@expl:precondition] [%#span95] inv'7 self}
    any
    [ return' (result:Option'0.t_option int32)-> {[%#span97] inv'1 result}
      {[%#span83] self = Option'0.C_None \/ (exists t : int32 . self = Option'0.C_Some t /\ result = Option'0.C_Some t)}
      {[%#span96] self = Option'0.C_None  -> result = Option'0.C_None}
=======
  let rec copied'0 (self:Option'0.t_Option int32) (return'  (ret:Option'0.t_Option int32))= {[@expl:precondition] [%#span94] inv'7 self}
    any
    [ return' (result:Option'0.t_Option int32)-> {[%#span96] inv'1 result}
      {[%#span82] self = Option'0.C_None \/ (exists t : int32 . self = Option'0.C_Some t /\ result = Option'0.C_Some t)}
      {[%#span95] self = Option'0.C_None  -> result = Option'0.C_None}
>>>>>>> c3369865
      (! return' {result}) ]
    
  
  use prelude.prelude.Int
  
  predicate is_default'0 (self : int32) =
    [%#span98] self = (0 : int32)
  
<<<<<<< HEAD
  let rec unwrap_or_default'0 (self:Option'0.t_option int32) (return'  (ret:int32))= {[@expl:precondition] [%#span99] inv'1 self}
=======
  let rec unwrap_or_default'0 (self:Option'0.t_Option int32) (return'  (ret:int32))= {[@expl:precondition] [%#span98] inv'1 self}
>>>>>>> c3369865
    any
    [ return' (result:int32)-> {[%#span101] inv'2 result}
      {[%#span83] self = Option'0.C_None \/ self = Option'0.C_Some result}
      {[%#span100] self = Option'0.C_None  -> is_default'0 result}
      (! return' {result}) ]
    
  
<<<<<<< HEAD
  let rec replace'0 (self:borrowed (Option'0.t_option int32)) (value:int32) (return'  (ret:Option'0.t_option int32))= {[@expl:precondition] [%#span103] inv'2 value}
    {[@expl:precondition] [%#span102] inv'3 self}
    any
    [ return' (result:Option'0.t_option int32)-> {[%#span104] inv'1 result}
      {[%#span83] result = self.current /\ self.final = Option'0.C_Some value}
      (! return' {result}) ]
    
  
  let rec take'0 (self:borrowed (Option'0.t_option int32)) (return'  (ret:Option'0.t_option int32))= {[@expl:precondition] [%#span105] inv'3 self}
    any
    [ return' (result:Option'0.t_option int32)-> {[%#span106] inv'1 result}
      {[%#span83] result = self.current /\ self.final = Option'0.C_None}
      (! return' {result}) ]
    
  
  let rec or'0 (self:Option'0.t_option int32) (optb:Option'0.t_option int32) (return'  (ret:Option'0.t_option int32))= {[@expl:precondition] [%#span108] inv'1 optb}
    {[@expl:precondition] [%#span107] inv'1 self}
    any
    [ return' (result:Option'0.t_option int32)-> {[%#span110] inv'1 result}
      {[%#span83] self = Option'0.C_None \/ result = self}
      {[%#span109] self = Option'0.C_None  -> result = optb}
      (! return' {result}) ]
    
  
  let rec and'0 (self:Option'0.t_option int32) (optb:Option'0.t_option int32) (return'  (ret:Option'0.t_option int32))= {[@expl:precondition] [%#span112] inv'1 optb}
    {[@expl:precondition] [%#span111] inv'1 self}
    any
    [ return' (result:Option'0.t_option int32)-> {[%#span114] inv'1 result}
      {[%#span83] self = Option'0.C_None \/ result = optb}
      {[%#span113] self = Option'0.C_None  -> result = Option'0.C_None}
      (! return' {result}) ]
    
  
  let rec unwrap'2 (self:Option'0.t_option int32) (return'  (ret:int32))= {[@expl:precondition] [%#span115] inv'7 self}
    {[@expl:precondition] [%#span83] self <> Option'0.C_None}
=======
  let rec replace'0 (self:borrowed (Option'0.t_Option int32)) (value:int32) (return'  (ret:Option'0.t_Option int32))= {[@expl:precondition] [%#span102] inv'2 value}
    {[@expl:precondition] [%#span101] inv'3 self}
    any
    [ return' (result:Option'0.t_Option int32)-> {[%#span103] inv'1 result}
      {[%#span82] result = self.current /\ self.final = Option'0.C_Some value}
      (! return' {result}) ]
    
  
  let rec take'0 (self:borrowed (Option'0.t_Option int32)) (return'  (ret:Option'0.t_Option int32))= {[@expl:precondition] [%#span104] inv'3 self}
    any
    [ return' (result:Option'0.t_Option int32)-> {[%#span105] inv'1 result}
      {[%#span82] result = self.current /\ self.final = Option'0.C_None}
      (! return' {result}) ]
    
  
  let rec or'0 (self:Option'0.t_Option int32) (optb:Option'0.t_Option int32) (return'  (ret:Option'0.t_Option int32))= {[@expl:precondition] [%#span107] inv'1 optb}
    {[@expl:precondition] [%#span106] inv'1 self}
    any
    [ return' (result:Option'0.t_Option int32)-> {[%#span109] inv'1 result}
      {[%#span82] self = Option'0.C_None \/ result = self}
      {[%#span108] self = Option'0.C_None  -> result = optb}
      (! return' {result}) ]
    
  
  let rec and'0 (self:Option'0.t_Option int32) (optb:Option'0.t_Option int32) (return'  (ret:Option'0.t_Option int32))= {[@expl:precondition] [%#span111] inv'1 optb}
    {[@expl:precondition] [%#span110] inv'1 self}
    any
    [ return' (result:Option'0.t_Option int32)-> {[%#span113] inv'1 result}
      {[%#span82] self = Option'0.C_None \/ result = optb}
      {[%#span112] self = Option'0.C_None  -> result = Option'0.C_None}
      (! return' {result}) ]
    
  
  let rec unwrap'2 (self:Option'0.t_Option int32) (return'  (ret:int32))= {[@expl:precondition] [%#span114] inv'7 self}
    {[@expl:precondition] [%#span82] self <> Option'0.C_None}
>>>>>>> c3369865
    any
    [ return' (result:int32)-> {[%#span116] inv'9 result}
      {[%#span83] Option'0.C_Some result = self}
      (! return' {result}) ]
    
  
<<<<<<< HEAD
  let rec is_none'2 (self:Option'0.t_option int32) (return'  (ret:bool))= {[@expl:precondition] [%#span117] inv'8 self}
    any [ return' (result:bool)-> {[%#span118] result = (self = Option'0.C_None)} (! return' {result}) ] 
  
  let rec as_ref'0 (self:Option'0.t_option int32) (return'  (ret:Option'0.t_option int32))= {[@expl:precondition] [%#span119] inv'0 self}
    any
    [ return' (result:Option'0.t_option int32)-> {[%#span122] inv'7 result}
      {[%#span121] self = Option'0.C_None
=======
  let rec is_none'2 (self:Option'0.t_Option int32) (return'  (ret:bool))= {[@expl:precondition] [%#span116] inv'8 self}
    any [ return' (result:bool)-> {[%#span117] result = (self = Option'0.C_None)} (! return' {result}) ] 
  
  let rec as_ref'0 (self:Option'0.t_Option int32) (return'  (ret:Option'0.t_Option int32))= {[@expl:precondition] [%#span118] inv'0 self}
    any
    [ return' (result:Option'0.t_Option int32)-> {[%#span121] inv'7 result}
      {[%#span120] self = Option'0.C_None
>>>>>>> c3369865
      \/ (exists r : int32 . result = Option'0.C_Some r /\ self = Option'0.C_Some r)}
      {[%#span120] self = Option'0.C_None  -> result = Option'0.C_None}
      (! return' {result}) ]
    
  
<<<<<<< HEAD
  let rec unwrap'1 (self:Option'0.t_option (borrowed int32)) (return'  (ret:borrowed int32))= {[@expl:precondition] [%#span115] inv'4 self}
    {[@expl:precondition] [%#span83] self <> Option'0.C_None}
=======
  let rec unwrap'1 (self:Option'0.t_Option (borrowed int32)) (return'  (ret:borrowed int32))= {[@expl:precondition] [%#span114] inv'4 self}
    {[@expl:precondition] [%#span82] self <> Option'0.C_None}
>>>>>>> c3369865
    any
    [ return' (result:borrowed int32)-> {[%#span116] inv'6 result}
      {[%#span83] Option'0.C_Some result = self}
      (! return' {result}) ]
    
  
<<<<<<< HEAD
  let rec is_none'1 (self:Option'0.t_option (borrowed int32)) (return'  (ret:bool))= {[@expl:precondition] [%#span117] inv'5 self}
    any [ return' (result:bool)-> {[%#span118] result = (self = Option'0.C_None)} (! return' {result}) ] 
  
  let rec as_mut'0 (self:borrowed (Option'0.t_option int32)) (return'  (ret:Option'0.t_option (borrowed int32)))= {[@expl:precondition] [%#span123] inv'3 self}
    any
    [ return' (result:Option'0.t_option (borrowed int32))-> {[%#span126] inv'4 result}
      {[%#span125] self.current = Option'0.C_None
=======
  let rec is_none'1 (self:Option'0.t_Option (borrowed int32)) (return'  (ret:bool))= {[@expl:precondition] [%#span116] inv'5 self}
    any [ return' (result:bool)-> {[%#span117] result = (self = Option'0.C_None)} (! return' {result}) ] 
  
  let rec as_mut'0 (self:borrowed (Option'0.t_Option int32)) (return'  (ret:Option'0.t_Option (borrowed int32)))= {[@expl:precondition] [%#span122] inv'3 self}
    any
    [ return' (result:Option'0.t_Option (borrowed int32))-> {[%#span125] inv'4 result}
      {[%#span124] self.current = Option'0.C_None
>>>>>>> c3369865
      \/ (exists r : borrowed int32 . result = Option'0.C_Some r
      /\ self.current = Option'0.C_Some (r.current) /\ self.final = Option'0.C_Some (r.final))}
      {[%#span124] self.current = Option'0.C_None  -> result = Option'0.C_None /\ self.final = Option'0.C_None}
      (! return' {result}) ]
    
  
<<<<<<< HEAD
  let rec unwrap_or'0 (self:Option'0.t_option int32) (default:int32) (return'  (ret:int32))= {[@expl:precondition] [%#span128] inv'2 default}
    {[@expl:precondition] [%#span127] inv'1 self}
=======
  let rec unwrap_or'0 (self:Option'0.t_Option int32) (default:int32) (return'  (ret:int32))= {[@expl:precondition] [%#span127] inv'2 default}
    {[@expl:precondition] [%#span126] inv'1 self}
>>>>>>> c3369865
    any
    [ return' (result:int32)-> {[%#span130] inv'2 result}
      {[%#span83] self = Option'0.C_None \/ self = Option'0.C_Some result}
      {[%#span129] self = Option'0.C_None  -> result = default}
      (! return' {result}) ]
    
  
<<<<<<< HEAD
  let rec unwrap'0 (self:Option'0.t_option int32) (return'  (ret:int32))= {[@expl:precondition] [%#span115] inv'1 self}
    {[@expl:precondition] [%#span83] self <> Option'0.C_None}
=======
  let rec unwrap'0 (self:Option'0.t_Option int32) (return'  (ret:int32))= {[@expl:precondition] [%#span114] inv'1 self}
    {[@expl:precondition] [%#span82] self <> Option'0.C_None}
>>>>>>> c3369865
    any
    [ return' (result:int32)-> {[%#span116] inv'2 result}
      {[%#span83] Option'0.C_Some result = self}
      (! return' {result}) ]
    
  
<<<<<<< HEAD
  let rec is_none'0 (self:Option'0.t_option int32) (return'  (ret:bool))= {[@expl:precondition] [%#span117] inv'0 self}
    any [ return' (result:bool)-> {[%#span118] result = (self = Option'0.C_None)} (! return' {result}) ] 
  
  let rec is_some'0 (self:Option'0.t_option int32) (return'  (ret:bool))= {[@expl:precondition] [%#span131] inv'0 self}
    any [ return' (result:bool)-> {[%#span132] result = (self <> Option'0.C_None)} (! return' {result}) ] 
=======
  let rec is_none'0 (self:Option'0.t_Option int32) (return'  (ret:bool))= {[@expl:precondition] [%#span116] inv'0 self}
    any [ return' (result:bool)-> {[%#span117] result = (self = Option'0.C_None)} (! return' {result}) ] 
  
  let rec is_some'0 (self:Option'0.t_Option int32) (return'  (ret:bool))= {[@expl:precondition] [%#span130] inv'0 self}
    any [ return' (result:bool)-> {[%#span131] result = (self <> Option'0.C_None)} (! return' {result}) ] 
>>>>>>> c3369865
  
  let rec test_option (_1:()) (return'  (ret:()))= (! bb0
    [ bb0 = s0
      [ s0 =  [ &none <- Option'0.C_None ] s1
      | s1 =  [ &some <- Option'0.C_Some ([%#soption0] (1 : int32)) ] s2
      | s2 = is_some'0 {some} (fun (_ret':bool) ->  [ &_4 <- _ret' ] s3)
      | s3 = bb1 ]
      
    | bb1 = any [ br0 -> {_4 = false} (! bb6) | br1 -> {_4} (! bb2) ] 
    | bb2 = s0 [ s0 = is_some'0 {none} (fun (_ret':bool) ->  [ &_6 <- _ret' ] s1) | s1 = bb3 ] 
    | bb3 = any [ br0 -> {_6 = false} (! bb5) | br1 -> {_6} (! bb4) ] 
    | bb4 = bb7
    | bb5 = s0 [ s0 = is_none'0 {none} (fun (_ret':bool) ->  [ &_10 <- _ret' ] s1) | s1 = bb8 ] 
    | bb8 = any [ br0 -> {_10 = false} (! bb13) | br1 -> {_10} (! bb9) ] 
    | bb9 = s0 [ s0 = is_none'0 {some} (fun (_ret':bool) ->  [ &_12 <- _ret' ] s1) | s1 = bb10 ] 
    | bb10 = any [ br0 -> {_12 = false} (! bb12) | br1 -> {_12} (! bb11) ] 
    | bb11 = bb14
    | bb12 = s0 [ s0 = unwrap'0 {some} (fun (_ret':int32) ->  [ &_17 <- _ret' ] s1) | s1 = bb15 ] 
    | bb15 = s0
      [ s0 = Int32.eq {_17} {[%#soption1] (1 : int32)} (fun (_ret':bool) ->  [ &_16 <- _ret' ] s1)
      | s1 = any [ br0 -> {_16 = false} (! bb17) | br1 -> {_16} (! bb16) ]  ]
      
    | bb16 = s0
      [ s0 = unwrap_or'0 {some} {[%#soption2] (2 : int32)} (fun (_ret':int32) ->  [ &_22 <- _ret' ] s1) | s1 = bb18 ]
      
    | bb18 = s0
      [ s0 = Int32.eq {_22} {[%#soption3] (1 : int32)} (fun (_ret':bool) ->  [ &_21 <- _ret' ] s1)
      | s1 = any [ br0 -> {_21 = false} (! bb20) | br1 -> {_21} (! bb19) ]  ]
      
    | bb19 = s0
      [ s0 = unwrap_or'0 {none} {[%#soption4] (2 : int32)} (fun (_ret':int32) ->  [ &_27 <- _ret' ] s1) | s1 = bb21 ]
      
    | bb21 = s0
      [ s0 = Int32.eq {_27} {[%#soption5] (2 : int32)} (fun (_ret':bool) ->  [ &_26 <- _ret' ] s1)
      | s1 = any [ br0 -> {_26 = false} (! bb23) | br1 -> {_26} (! bb22) ]  ]
      
    | bb22 = s0
      [ s0 = Borrow.borrow_mut <Option'0.t_Option int32> {none}
          (fun (_ret':borrowed (Option'0.t_Option int32)) ->  [ &_34 <- _ret' ]  [ &none <- _34.final ] s1)
      | s1 = as_mut'0 {_34} (fun (_ret':Option'0.t_Option (borrowed int32)) ->  [ &_33 <- _ret' ] s2)
      | s2 = bb24 ]
      
    | bb24 = s0 [ s0 = is_none'1 {_33} (fun (_ret':bool) ->  [ &_31 <- _ret' ] s1) | s1 = bb25 ] 
    | bb25 = any [ br0 -> {_31 = false} (! bb27) | br1 -> {_31} (! bb26) ] 
    | bb26 = s0
      [ s0 = Borrow.borrow_mut <Option'0.t_Option int32> {some}
          (fun (_ret':borrowed (Option'0.t_Option int32)) ->  [ &_38 <- _ret' ]  [ &some <- _38.final ] s1)
      | s1 = as_mut'0 {_38} (fun (_ret':Option'0.t_Option (borrowed int32)) ->  [ &_37 <- _ret' ] s2)
      | s2 = bb28 ]
      
    | bb28 = s0 [ s0 = unwrap'1 {_37} (fun (_ret':borrowed int32) ->  [ &_36 <- _ret' ] s1) | s1 = bb29 ] 
    | bb29 = s0
      [ s0 =  [ &_36 <- { _36 with current = ([%#soption6] (2 : int32)) ; } ] s1
      | s1 = -{resolve'0 _36}- s2
      | s2 = unwrap'0 {some} (fun (_ret':int32) ->  [ &_41 <- _ret' ] s3)
      | s3 = bb30 ]
      
    | bb30 = s0
      [ s0 = Int32.eq {_41} {[%#soption7] (2 : int32)} (fun (_ret':bool) ->  [ &_40 <- _ret' ] s1)
      | s1 = any [ br0 -> {_40 = false} (! bb32) | br1 -> {_40} (! bb31) ]  ]
      
    | bb31 = s0
      [ s0 = Borrow.borrow_mut <Option'0.t_Option int32> {some}
          (fun (_ret':borrowed (Option'0.t_Option int32)) ->  [ &_46 <- _ret' ]  [ &some <- _46.final ] s1)
      | s1 = as_mut'0 {_46} (fun (_ret':Option'0.t_Option (borrowed int32)) ->  [ &_45 <- _ret' ] s2)
      | s2 = bb33 ]
      
    | bb33 = s0 [ s0 = unwrap'1 {_45} (fun (_ret':borrowed int32) ->  [ &_44 <- _ret' ] s1) | s1 = bb34 ] 
    | bb34 = s0
      [ s0 =  [ &_44 <- { _44 with current = ([%#soption8] (1 : int32)) ; } ] s1
      | s1 = -{resolve'0 _44}- s2
      | s2 = unwrap'0 {some} (fun (_ret':int32) ->  [ &_49 <- _ret' ] s3)
      | s3 = bb35 ]
      
    | bb35 = s0
      [ s0 = Int32.eq {_49} {[%#soption9] (1 : int32)} (fun (_ret':bool) ->  [ &_48 <- _ret' ] s1)
      | s1 = any [ br0 -> {_48 = false} (! bb37) | br1 -> {_48} (! bb36) ]  ]
      
    | bb36 = s0 [ s0 = as_ref'0 {none} (fun (_ret':Option'0.t_Option int32) ->  [ &_55 <- _ret' ] s1) | s1 = bb38 ] 
    | bb38 = s0 [ s0 = is_none'2 {_55} (fun (_ret':bool) ->  [ &_53 <- _ret' ] s1) | s1 = bb39 ] 
    | bb39 = any [ br0 -> {_53 = false} (! bb41) | br1 -> {_53} (! bb40) ] 
    | bb40 = s0 [ s0 = as_ref'0 {some} (fun (_ret':Option'0.t_Option int32) ->  [ &_62 <- _ret' ] s1) | s1 = bb42 ] 
    | bb42 = s0 [ s0 = unwrap'2 {_62} (fun (_ret':int32) ->  [ &_61 <- _ret' ] s1) | s1 = bb43 ] 
    | bb43 = s0
      [ s0 = Int32.eq {_61} {[%#soption10] (1 : int32)} (fun (_ret':bool) ->  [ &_59 <- _ret' ] s1)
      | s1 = any [ br0 -> {_59 = false} (! bb45) | br1 -> {_59} (! bb44) ]  ]
      
    | bb44 = s0 [ s0 = and'0 {none} {none} (fun (_ret':Option'0.t_Option int32) ->  [ &_68 <- _ret' ] s1) | s1 = bb46 ] 
    | bb46 = s0 [ s0 = is_none'0 {_68} (fun (_ret':bool) ->  [ &_66 <- _ret' ] s1) | s1 = bb47 ] 
    | bb47 = any [ br0 -> {_66 = false} (! bb49) | br1 -> {_66} (! bb48) ] 
    | bb48 = s0
      [ s0 =  [ &_77 <- Option'0.C_Some ([%#soption11] (2 : int32)) ] s1
      | s1 = and'0 {none} {_77} (fun (_ret':Option'0.t_Option int32) ->  [ &_75 <- _ret' ] s2)
      | s2 = bb50 ]
      
    | bb50 = s0 [ s0 = is_none'0 {_75} (fun (_ret':bool) ->  [ &_73 <- _ret' ] s1) | s1 = bb51 ] 
    | bb51 = any [ br0 -> {_73 = false} (! bb53) | br1 -> {_73} (! bb52) ] 
    | bb52 = s0 [ s0 = and'0 {some} {none} (fun (_ret':Option'0.t_Option int32) ->  [ &_82 <- _ret' ] s1) | s1 = bb54 ] 
    | bb54 = s0 [ s0 = is_none'0 {_82} (fun (_ret':bool) ->  [ &_80 <- _ret' ] s1) | s1 = bb55 ] 
    | bb55 = any [ br0 -> {_80 = false} (! bb57) | br1 -> {_80} (! bb56) ] 
    | bb56 = s0
      [ s0 =  [ &_91 <- Option'0.C_Some ([%#soption12] (2 : int32)) ] s1
      | s1 = and'0 {some} {_91} (fun (_ret':Option'0.t_Option int32) ->  [ &_89 <- _ret' ] s2)
      | s2 = bb58 ]
      
    | bb58 = s0 [ s0 = unwrap'0 {_89} (fun (_ret':int32) ->  [ &_88 <- _ret' ] s1) | s1 = bb59 ] 
    | bb59 = s0
      [ s0 = Int32.eq {_88} {[%#soption13] (2 : int32)} (fun (_ret':bool) ->  [ &_87 <- _ret' ] s1)
      | s1 = any [ br0 -> {_87 = false} (! bb61) | br1 -> {_87} (! bb60) ]  ]
      
    | bb60 = s0 [ s0 = or'0 {none} {none} (fun (_ret':Option'0.t_Option int32) ->  [ &_96 <- _ret' ] s1) | s1 = bb62 ] 
    | bb62 = s0 [ s0 = is_none'0 {_96} (fun (_ret':bool) ->  [ &_94 <- _ret' ] s1) | s1 = bb63 ] 
    | bb63 = any [ br0 -> {_94 = false} (! bb65) | br1 -> {_94} (! bb64) ] 
    | bb64 = s0
      [ s0 =  [ &_105 <- Option'0.C_Some ([%#soption14] (2 : int32)) ] s1
      | s1 = or'0 {none} {_105} (fun (_ret':Option'0.t_Option int32) ->  [ &_103 <- _ret' ] s2)
      | s2 = bb66 ]
      
    | bb66 = s0 [ s0 = unwrap'0 {_103} (fun (_ret':int32) ->  [ &_102 <- _ret' ] s1) | s1 = bb67 ] 
    | bb67 = s0
      [ s0 = Int32.eq {_102} {[%#soption15] (2 : int32)} (fun (_ret':bool) ->  [ &_101 <- _ret' ] s1)
      | s1 = any [ br0 -> {_101 = false} (! bb69) | br1 -> {_101} (! bb68) ]  ]
      
    | bb68 = s0 [ s0 = or'0 {some} {none} (fun (_ret':Option'0.t_Option int32) ->  [ &_110 <- _ret' ] s1) | s1 = bb70 ] 
    | bb70 = s0 [ s0 = unwrap'0 {_110} (fun (_ret':int32) ->  [ &_109 <- _ret' ] s1) | s1 = bb71 ] 
    | bb71 = s0
      [ s0 = Int32.eq {_109} {[%#soption16] (1 : int32)} (fun (_ret':bool) ->  [ &_108 <- _ret' ] s1)
      | s1 = any [ br0 -> {_108 = false} (! bb73) | br1 -> {_108} (! bb72) ]  ]
      
    | bb72 = s0
      [ s0 =  [ &_119 <- Option'0.C_Some ([%#soption17] (2 : int32)) ] s1
      | s1 = or'0 {some} {_119} (fun (_ret':Option'0.t_Option int32) ->  [ &_117 <- _ret' ] s2)
      | s2 = bb74 ]
      
    | bb74 = s0 [ s0 = unwrap'0 {_117} (fun (_ret':int32) ->  [ &_116 <- _ret' ] s1) | s1 = bb75 ] 
    | bb75 = s0
      [ s0 = Int32.eq {_116} {[%#soption18] (1 : int32)} (fun (_ret':bool) ->  [ &_115 <- _ret' ] s1)
      | s1 = any [ br0 -> {_115 = false} (! bb77) | br1 -> {_115} (! bb76) ]  ]
      
    | bb76 = s0
      [ s0 = Borrow.borrow_mut <Option'0.t_Option int32> {none}
          (fun (_ret':borrowed (Option'0.t_Option int32)) ->  [ &_125 <- _ret' ]  [ &none <- _125.final ] s1)
      | s1 = take'0 {_125} (fun (_ret':Option'0.t_Option int32) ->  [ &_124 <- _ret' ] s2)
      | s2 = bb78 ]
      
    | bb78 = s0 [ s0 = is_none'0 {_124} (fun (_ret':bool) ->  [ &_122 <- _ret' ] s1) | s1 = bb79 ] 
    | bb79 = any [ br0 -> {_122 = false} (! bb81) | br1 -> {_122} (! bb80) ] 
    | bb80 = s0 [ s0 = is_none'0 {none} (fun (_ret':bool) ->  [ &_128 <- _ret' ] s1) | s1 = bb82 ] 
    | bb82 = any [ br0 -> {_128 = false} (! bb84) | br1 -> {_128} (! bb83) ] 
    | bb83 = s0
      [ s0 = Borrow.borrow_mut <Option'0.t_Option int32> {some}
          (fun (_ret':borrowed (Option'0.t_Option int32)) ->  [ &_135 <- _ret' ]  [ &some <- _135.final ] s1)
      | s1 = take'0 {_135} (fun (_ret':Option'0.t_Option int32) ->  [ &_134 <- _ret' ] s2)
      | s2 = bb85 ]
      
    | bb85 = s0 [ s0 = unwrap'0 {_134} (fun (_ret':int32) ->  [ &_133 <- _ret' ] s1) | s1 = bb86 ] 
    | bb86 = s0
      [ s0 = Int32.eq {_133} {[%#soption19] (1 : int32)} (fun (_ret':bool) ->  [ &_132 <- _ret' ] s1)
      | s1 = any [ br0 -> {_132 = false} (! bb88) | br1 -> {_132} (! bb87) ]  ]
      
    | bb87 = s0 [ s0 = is_none'0 {some} (fun (_ret':bool) ->  [ &_138 <- _ret' ] s1) | s1 = bb89 ] 
    | bb89 = any [ br0 -> {_138 = false} (! bb91) | br1 -> {_138} (! bb90) ] 
    | bb90 = s0
      [ s0 =  [ &_141 <- Option'0.C_Some ([%#soption20] (1 : int32)) ] s1
      | s1 =  [ &some <- _141 ] s2
      | s2 = Borrow.borrow_mut <Option'0.t_Option int32> {none}
          (fun (_ret':borrowed (Option'0.t_Option int32)) ->  [ &_146 <- _ret' ]  [ &none <- _146.final ] s3)
      | s3 = replace'0 {_146} {[%#soption21] (2 : int32)}
          (fun (_ret':Option'0.t_Option int32) ->  [ &_145 <- _ret' ] s4)
      | s4 = bb92 ]
      
    | bb92 = s0 [ s0 = is_none'0 {_145} (fun (_ret':bool) ->  [ &_143 <- _ret' ] s1) | s1 = bb93 ] 
    | bb93 = any [ br0 -> {_143 = false} (! bb95) | br1 -> {_143} (! bb94) ] 
    | bb94 = s0 [ s0 = unwrap'0 {none} (fun (_ret':int32) ->  [ &_150 <- _ret' ] s1) | s1 = bb96 ] 
    | bb96 = s0
      [ s0 = Int32.eq {_150} {[%#soption22] (2 : int32)} (fun (_ret':bool) ->  [ &_149 <- _ret' ] s1)
      | s1 = any [ br0 -> {_149 = false} (! bb98) | br1 -> {_149} (! bb97) ]  ]
      
    | bb97 = s0
      [ s0 =  [ &_153 <- Option'0.C_None ] s1
      | s1 =  [ &none <- _153 ] s2
      | s2 = Borrow.borrow_mut <Option'0.t_Option int32> {some}
          (fun (_ret':borrowed (Option'0.t_Option int32)) ->  [ &_158 <- _ret' ]  [ &some <- _158.final ] s3)
      | s3 = replace'0 {_158} {[%#soption23] (2 : int32)}
          (fun (_ret':Option'0.t_Option int32) ->  [ &_157 <- _ret' ] s4)
      | s4 = bb99 ]
      
    | bb99 = s0 [ s0 = unwrap'0 {_157} (fun (_ret':int32) ->  [ &_156 <- _ret' ] s1) | s1 = bb100 ] 
    | bb100 = s0
      [ s0 = Int32.eq {_156} {[%#soption24] (1 : int32)} (fun (_ret':bool) ->  [ &_155 <- _ret' ] s1)
      | s1 = any [ br0 -> {_155 = false} (! bb102) | br1 -> {_155} (! bb101) ]  ]
      
    | bb101 = s0 [ s0 = unwrap'0 {some} (fun (_ret':int32) ->  [ &_162 <- _ret' ] s1) | s1 = bb103 ] 
    | bb103 = s0
      [ s0 = Int32.eq {_162} {[%#soption25] (2 : int32)} (fun (_ret':bool) ->  [ &_161 <- _ret' ] s1)
      | s1 = any [ br0 -> {_161 = false} (! bb105) | br1 -> {_161} (! bb104) ]  ]
      
    | bb104 = s0
      [ s0 = Borrow.borrow_mut <Option'0.t_Option int32> {some}
          (fun (_ret':borrowed (Option'0.t_Option int32)) ->  [ &_169 <- _ret' ]  [ &some <- _169.final ] s1)
      | s1 = replace'0 {_169} {[%#soption26] (1 : int32)}
          (fun (_ret':Option'0.t_Option int32) ->  [ &_168 <- _ret' ] s2)
      | s2 = bb106 ]
      
    | bb106 = s0 [ s0 = unwrap'0 {_168} (fun (_ret':int32) ->  [ &_167 <- _ret' ] s1) | s1 = bb107 ] 
    | bb107 = s0
      [ s0 = Int32.eq {_167} {[%#soption27] (2 : int32)} (fun (_ret':bool) ->  [ &_166 <- _ret' ] s1)
      | s1 = any [ br0 -> {_166 = false} (! bb109) | br1 -> {_166} (! bb108) ]  ]
      
    | bb108 = s0 [ s0 = unwrap'0 {some} (fun (_ret':int32) ->  [ &_173 <- _ret' ] s1) | s1 = bb110 ] 
    | bb110 = s0
      [ s0 = Int32.eq {_173} {[%#soption28] (1 : int32)} (fun (_ret':bool) ->  [ &_172 <- _ret' ] s1)
      | s1 = any [ br0 -> {_172 = false} (! bb112) | br1 -> {_172} (! bb111) ]  ]
      
    | bb111 = s0 [ s0 = unwrap_or_default'0 {none} (fun (_ret':int32) ->  [ &_178 <- _ret' ] s1) | s1 = bb113 ] 
    | bb113 = s0
      [ s0 = Int32.eq {_178} {[%#soption29] (0 : int32)} (fun (_ret':bool) ->  [ &_177 <- _ret' ] s1)
      | s1 = any [ br0 -> {_177 = false} (! bb115) | br1 -> {_177} (! bb114) ]  ]
      
    | bb114 = s0 [ s0 = unwrap_or_default'0 {some} (fun (_ret':int32) ->  [ &_183 <- _ret' ] s1) | s1 = bb116 ] 
    | bb116 = s0
      [ s0 = Int32.eq {_183} {[%#soption30] (1 : int32)} (fun (_ret':bool) ->  [ &_182 <- _ret' ] s1)
      | s1 = any [ br0 -> {_182 = false} (! bb118) | br1 -> {_182} (! bb117) ]  ]
      
    | bb117 = s0 [ s0 = as_ref'0 {none} (fun (_ret':Option'0.t_Option int32) ->  [ &_190 <- _ret' ] s1) | s1 = bb119 ] 
    | bb119 = s0 [ s0 = copied'0 {_190} (fun (_ret':Option'0.t_Option int32) ->  [ &_189 <- _ret' ] s1) | s1 = bb120 ] 
    | bb120 = s0 [ s0 = is_none'0 {_189} (fun (_ret':bool) ->  [ &_187 <- _ret' ] s1) | s1 = bb121 ] 
    | bb121 = any [ br0 -> {_187 = false} (! bb123) | br1 -> {_187} (! bb122) ] 
    | bb122 = s0 [ s0 = as_ref'0 {some} (fun (_ret':Option'0.t_Option int32) ->  [ &_197 <- _ret' ] s1) | s1 = bb124 ] 
    | bb124 = s0 [ s0 = copied'0 {_197} (fun (_ret':Option'0.t_Option int32) ->  [ &_196 <- _ret' ] s1) | s1 = bb125 ] 
    | bb125 = s0 [ s0 = unwrap'0 {_196} (fun (_ret':int32) ->  [ &_195 <- _ret' ] s1) | s1 = bb126 ] 
    | bb126 = s0
      [ s0 = Int32.eq {_195} {[%#soption31] (1 : int32)} (fun (_ret':bool) ->  [ &_194 <- _ret' ] s1)
      | s1 = any [ br0 -> {_194 = false} (! bb128) | br1 -> {_194} (! bb127) ]  ]
      
    | bb127 = s0
      [ s0 = Borrow.borrow_mut <Option'0.t_Option int32> {none}
          (fun (_ret':borrowed (Option'0.t_Option int32)) ->  [ &_205 <- _ret' ]  [ &none <- _205.final ] s1)
      | s1 = as_mut'0 {_205} (fun (_ret':Option'0.t_Option (borrowed int32)) ->  [ &_204 <- _ret' ] s2)
      | s2 = bb129 ]
      
    | bb129 = s0 [ s0 = copied'1 {_204} (fun (_ret':Option'0.t_Option int32) ->  [ &_203 <- _ret' ] s1) | s1 = bb130 ] 
    | bb130 = s0 [ s0 = is_none'0 {_203} (fun (_ret':bool) ->  [ &_201 <- _ret' ] s1) | s1 = bb131 ] 
    | bb131 = any [ br0 -> {_201 = false} (! bb133) | br1 -> {_201} (! bb132) ] 
    | bb132 = s0
      [ s0 = Borrow.borrow_mut <Option'0.t_Option int32> {some}
          (fun (_ret':borrowed (Option'0.t_Option int32)) ->  [ &_212 <- _ret' ]  [ &some <- _212.final ] s1)
      | s1 = as_mut'0 {_212} (fun (_ret':Option'0.t_Option (borrowed int32)) ->  [ &_211 <- _ret' ] s2)
      | s2 = bb134 ]
      
    | bb134 = s0 [ s0 = copied'1 {_211} (fun (_ret':Option'0.t_Option int32) ->  [ &_210 <- _ret' ] s1) | s1 = bb135 ] 
    | bb135 = s0 [ s0 = unwrap'0 {_210} (fun (_ret':int32) ->  [ &_209 <- _ret' ] s1) | s1 = bb136 ] 
    | bb136 = s0
      [ s0 = Int32.eq {_209} {[%#soption32] (1 : int32)} (fun (_ret':bool) ->  [ &_208 <- _ret' ] s1)
      | s1 = any [ br0 -> {_208 = false} (! bb138) | br1 -> {_208} (! bb137) ]  ]
      
    | bb137 = s0 [ s0 = as_ref'0 {none} (fun (_ret':Option'0.t_Option int32) ->  [ &_218 <- _ret' ] s1) | s1 = bb139 ] 
    | bb139 = s0 [ s0 = cloned'0 {_218} (fun (_ret':Option'0.t_Option int32) ->  [ &_217 <- _ret' ] s1) | s1 = bb140 ] 
    | bb140 = s0 [ s0 = is_none'0 {_217} (fun (_ret':bool) ->  [ &_215 <- _ret' ] s1) | s1 = bb141 ] 
    | bb141 = any [ br0 -> {_215 = false} (! bb143) | br1 -> {_215} (! bb142) ] 
    | bb142 = s0 [ s0 = as_ref'0 {some} (fun (_ret':Option'0.t_Option int32) ->  [ &_225 <- _ret' ] s1) | s1 = bb144 ] 
    | bb144 = s0 [ s0 = cloned'0 {_225} (fun (_ret':Option'0.t_Option int32) ->  [ &_224 <- _ret' ] s1) | s1 = bb145 ] 
    | bb145 = s0 [ s0 = unwrap'0 {_224} (fun (_ret':int32) ->  [ &_223 <- _ret' ] s1) | s1 = bb146 ] 
    | bb146 = s0
      [ s0 = Int32.eq {_223} {[%#soption33] (1 : int32)} (fun (_ret':bool) ->  [ &_222 <- _ret' ] s1)
      | s1 = any [ br0 -> {_222 = false} (! bb148) | br1 -> {_222} (! bb147) ]  ]
      
    | bb147 = s0
      [ s0 = Borrow.borrow_mut <Option'0.t_Option int32> {none}
          (fun (_ret':borrowed (Option'0.t_Option int32)) ->  [ &_233 <- _ret' ]  [ &none <- _233.final ] s1)
      | s1 = as_mut'0 {_233} (fun (_ret':Option'0.t_Option (borrowed int32)) ->  [ &_232 <- _ret' ] s2)
      | s2 = bb149 ]
      
    | bb149 = s0 [ s0 = cloned'1 {_232} (fun (_ret':Option'0.t_Option int32) ->  [ &_231 <- _ret' ] s1) | s1 = bb150 ] 
    | bb150 = s0 [ s0 = is_none'0 {_231} (fun (_ret':bool) ->  [ &_229 <- _ret' ] s1) | s1 = bb151 ] 
    | bb151 = any [ br0 -> {_229 = false} (! bb153) | br1 -> {_229} (! bb152) ] 
    | bb152 = s0
      [ s0 = Borrow.borrow_mut <Option'0.t_Option int32> {some}
          (fun (_ret':borrowed (Option'0.t_Option int32)) ->  [ &_240 <- _ret' ]  [ &some <- _240.final ] s1)
      | s1 = as_mut'0 {_240} (fun (_ret':Option'0.t_Option (borrowed int32)) ->  [ &_239 <- _ret' ] s2)
      | s2 = bb154 ]
      
    | bb154 = s0 [ s0 = cloned'1 {_239} (fun (_ret':Option'0.t_Option int32) ->  [ &_238 <- _ret' ] s1) | s1 = bb155 ] 
    | bb155 = s0 [ s0 = unwrap'0 {_238} (fun (_ret':int32) ->  [ &_237 <- _ret' ] s1) | s1 = bb156 ] 
    | bb156 = s0
      [ s0 = Int32.eq {_237} {[%#soption34] (1 : int32)} (fun (_ret':bool) ->  [ &_236 <- _ret' ] s1)
      | s1 = any [ br0 -> {_236 = false} (! bb158) | br1 -> {_236} (! bb157) ]  ]
      
    | bb157 = s0
      [ s0 =  [ &opt <- Option'0.C_None ] s1
      | s1 = flatten'0 {opt} (fun (_ret':Option'0.t_Option int32) ->  [ &_246 <- _ret' ] s2)
      | s2 = bb159 ]
      
    | bb159 = s0 [ s0 = is_none'0 {_246} (fun (_ret':bool) ->  [ &_244 <- _ret' ] s1) | s1 = bb160 ] 
    | bb160 = any [ br0 -> {_244 = false} (! bb162) | br1 -> {_244} (! bb161) ] 
    | bb161 = s0
      [ s0 =  [ &_250 <- Option'0.C_None ] s1
      | s1 =  [ &opt1 <- Option'0.C_Some _250 ] s2
      | s2 = flatten'0 {opt1} (fun (_ret':Option'0.t_Option int32) ->  [ &_254 <- _ret' ] s3)
      | s3 = bb163 ]
      
    | bb163 = s0 [ s0 = is_none'0 {_254} (fun (_ret':bool) ->  [ &_252 <- _ret' ] s1) | s1 = bb164 ] 
    | bb164 = any [ br0 -> {_252 = false} (! bb166) | br1 -> {_252} (! bb165) ] 
    | bb165 = s0
      [ s0 =  [ &_258 <- Option'0.C_Some ([%#soption35] (1 : int32)) ] s1
      | s1 =  [ &opt2 <- Option'0.C_Some _258 ] s2
      | s2 = flatten'0 {opt2} (fun (_ret':Option'0.t_Option int32) ->  [ &_262 <- _ret' ] s3)
      | s3 = bb167 ]
      
    | bb167 = s0 [ s0 = unwrap'0 {_262} (fun (_ret':int32) ->  [ &_261 <- _ret' ] s1) | s1 = bb168 ] 
    | bb168 = s0
      [ s0 = Int32.eq {_261} {[%#soption36] (1 : int32)} (fun (_ret':bool) ->  [ &_260 <- _ret' ] s1)
      | s1 = any [ br0 -> {_260 = false} (! bb170) | br1 -> {_260} (! bb169) ]  ]
      
    | bb169 = return' {_0}
    | bb170 = {[%#soption37] false} any
    | bb166 = {[%#soption38] false} any
    | bb162 = {[%#soption39] false} any
    | bb158 = {[%#soption40] false} any
    | bb153 = {[%#soption41] false} any
    | bb148 = {[%#soption42] false} any
    | bb143 = {[%#soption43] false} any
    | bb138 = {[%#soption44] false} any
    | bb133 = {[%#soption45] false} any
    | bb128 = {[%#soption46] false} any
    | bb123 = {[%#soption47] false} any
    | bb118 = {[%#soption48] false} any
    | bb115 = {[%#soption49] false} any
    | bb112 = {[%#soption50] false} any
    | bb109 = {[%#soption51] false} any
    | bb105 = {[%#soption52] false} any
    | bb102 = {[%#soption53] false} any
    | bb98 = {[%#soption54] false} any
    | bb95 = {[%#soption55] false} any
    | bb91 = {[%#soption56] false} any
    | bb88 = {[%#soption57] false} any
    | bb84 = {[%#soption58] false} any
    | bb81 = {[%#soption59] false} any
    | bb77 = {[%#soption60] false} any
    | bb73 = {[%#soption61] false} any
    | bb69 = {[%#soption62] false} any
    | bb65 = {[%#soption63] false} any
    | bb61 = {[%#soption64] false} any
    | bb57 = {[%#soption65] false} any
    | bb53 = {[%#soption66] false} any
    | bb49 = {[%#soption67] false} any
    | bb45 = {[%#soption68] false} any
    | bb41 = {[%#soption69] false} any
    | bb37 = {[%#soption70] false} any
    | bb32 = {[%#soption71] false} any
    | bb27 = {[%#soption72] false} any
    | bb23 = {[%#soption73] false} any
    | bb20 = {[%#soption74] false} any
    | bb17 = {[%#soption75] false} any
    | bb13 = bb14
    | bb14 = {[%#soption76] false} any
    | bb6 = bb7
    | bb7 = {[%#soption77] false} any ]
    )
    [ & _0 : () = any_l ()
    | & none : Option'0.t_Option int32 = any_l ()
    | & some : Option'0.t_Option int32 = any_l ()
    | & _4 : bool = any_l ()
    | & _6 : bool = any_l ()
    | & _10 : bool = any_l ()
    | & _12 : bool = any_l ()
    | & _16 : bool = any_l ()
    | & _17 : int32 = any_l ()
    | & _21 : bool = any_l ()
    | & _22 : int32 = any_l ()
    | & _26 : bool = any_l ()
    | & _27 : int32 = any_l ()
    | & _31 : bool = any_l ()
    | & _33 : Option'0.t_Option (borrowed int32) = any_l ()
    | & _34 : borrowed (Option'0.t_Option int32) = any_l ()
    | & _36 : borrowed int32 = any_l ()
    | & _37 : Option'0.t_Option (borrowed int32) = any_l ()
    | & _38 : borrowed (Option'0.t_Option int32) = any_l ()
    | & _40 : bool = any_l ()
    | & _41 : int32 = any_l ()
    | & _44 : borrowed int32 = any_l ()
    | & _45 : Option'0.t_Option (borrowed int32) = any_l ()
    | & _46 : borrowed (Option'0.t_Option int32) = any_l ()
    | & _48 : bool = any_l ()
    | & _49 : int32 = any_l ()
    | & _53 : bool = any_l ()
    | & _55 : Option'0.t_Option int32 = any_l ()
    | & _59 : bool = any_l ()
    | & _61 : int32 = any_l ()
    | & _62 : Option'0.t_Option int32 = any_l ()
    | & _66 : bool = any_l ()
    | & _68 : Option'0.t_Option int32 = any_l ()
    | & _73 : bool = any_l ()
    | & _75 : Option'0.t_Option int32 = any_l ()
    | & _77 : Option'0.t_Option int32 = any_l ()
    | & _80 : bool = any_l ()
    | & _82 : Option'0.t_Option int32 = any_l ()
    | & _87 : bool = any_l ()
    | & _88 : int32 = any_l ()
    | & _89 : Option'0.t_Option int32 = any_l ()
    | & _91 : Option'0.t_Option int32 = any_l ()
    | & _94 : bool = any_l ()
    | & _96 : Option'0.t_Option int32 = any_l ()
    | & _101 : bool = any_l ()
    | & _102 : int32 = any_l ()
    | & _103 : Option'0.t_Option int32 = any_l ()
    | & _105 : Option'0.t_Option int32 = any_l ()
    | & _108 : bool = any_l ()
    | & _109 : int32 = any_l ()
    | & _110 : Option'0.t_Option int32 = any_l ()
    | & _115 : bool = any_l ()
    | & _116 : int32 = any_l ()
    | & _117 : Option'0.t_Option int32 = any_l ()
    | & _119 : Option'0.t_Option int32 = any_l ()
    | & _122 : bool = any_l ()
    | & _124 : Option'0.t_Option int32 = any_l ()
    | & _125 : borrowed (Option'0.t_Option int32) = any_l ()
    | & _128 : bool = any_l ()
    | & _132 : bool = any_l ()
    | & _133 : int32 = any_l ()
    | & _134 : Option'0.t_Option int32 = any_l ()
    | & _135 : borrowed (Option'0.t_Option int32) = any_l ()
    | & _138 : bool = any_l ()
    | & _141 : Option'0.t_Option int32 = any_l ()
    | & _143 : bool = any_l ()
    | & _145 : Option'0.t_Option int32 = any_l ()
    | & _146 : borrowed (Option'0.t_Option int32) = any_l ()
    | & _149 : bool = any_l ()
    | & _150 : int32 = any_l ()
    | & _153 : Option'0.t_Option int32 = any_l ()
    | & _155 : bool = any_l ()
    | & _156 : int32 = any_l ()
    | & _157 : Option'0.t_Option int32 = any_l ()
    | & _158 : borrowed (Option'0.t_Option int32) = any_l ()
    | & _161 : bool = any_l ()
    | & _162 : int32 = any_l ()
    | & _166 : bool = any_l ()
    | & _167 : int32 = any_l ()
    | & _168 : Option'0.t_Option int32 = any_l ()
    | & _169 : borrowed (Option'0.t_Option int32) = any_l ()
    | & _172 : bool = any_l ()
    | & _173 : int32 = any_l ()
    | & _177 : bool = any_l ()
    | & _178 : int32 = any_l ()
    | & _182 : bool = any_l ()
    | & _183 : int32 = any_l ()
    | & _187 : bool = any_l ()
    | & _189 : Option'0.t_Option int32 = any_l ()
    | & _190 : Option'0.t_Option int32 = any_l ()
    | & _194 : bool = any_l ()
    | & _195 : int32 = any_l ()
    | & _196 : Option'0.t_Option int32 = any_l ()
    | & _197 : Option'0.t_Option int32 = any_l ()
    | & _201 : bool = any_l ()
    | & _203 : Option'0.t_Option int32 = any_l ()
    | & _204 : Option'0.t_Option (borrowed int32) = any_l ()
    | & _205 : borrowed (Option'0.t_Option int32) = any_l ()
    | & _208 : bool = any_l ()
    | & _209 : int32 = any_l ()
    | & _210 : Option'0.t_Option int32 = any_l ()
    | & _211 : Option'0.t_Option (borrowed int32) = any_l ()
    | & _212 : borrowed (Option'0.t_Option int32) = any_l ()
    | & _215 : bool = any_l ()
    | & _217 : Option'0.t_Option int32 = any_l ()
    | & _218 : Option'0.t_Option int32 = any_l ()
    | & _222 : bool = any_l ()
    | & _223 : int32 = any_l ()
    | & _224 : Option'0.t_Option int32 = any_l ()
    | & _225 : Option'0.t_Option int32 = any_l ()
    | & _229 : bool = any_l ()
    | & _231 : Option'0.t_Option int32 = any_l ()
    | & _232 : Option'0.t_Option (borrowed int32) = any_l ()
    | & _233 : borrowed (Option'0.t_Option int32) = any_l ()
    | & _236 : bool = any_l ()
    | & _237 : int32 = any_l ()
    | & _238 : Option'0.t_Option int32 = any_l ()
    | & _239 : Option'0.t_Option (borrowed int32) = any_l ()
    | & _240 : borrowed (Option'0.t_Option int32) = any_l ()
    | & opt : Option'0.t_Option (Option'0.t_Option int32) = any_l ()
    | & _244 : bool = any_l ()
    | & _246 : Option'0.t_Option int32 = any_l ()
    | & opt1 : Option'0.t_Option (Option'0.t_Option int32) = any_l ()
    | & _250 : Option'0.t_Option int32 = any_l ()
    | & _252 : bool = any_l ()
    | & _254 : Option'0.t_Option int32 = any_l ()
    | & opt2 : Option'0.t_Option (Option'0.t_Option int32) = any_l ()
    | & _258 : Option'0.t_Option int32 = any_l ()
    | & _260 : bool = any_l ()
    | & _261 : int32 = any_l ()
    | & _262 : Option'0.t_Option int32 = any_l () ]
     [ return' (result:())-> (! return' {result}) ] 
end<|MERGE_RESOLUTION|>--- conflicted
+++ resolved
@@ -284,14 +284,14 @@
   
   use prelude.prelude.Int32
   
-  use Core_Option_Option_Type as Option'0
-  
-  predicate invariant'10 (self : Option'0.t_option (Option'0.t_option int32)) =
+  use T_core__option__Option as Option'0
+  
+  predicate invariant'10 (self : Option'0.t_Option (Option'0.t_Option int32)) =
     [%#span78] true
   
-  predicate inv'10 (_1 : Option'0.t_option (Option'0.t_option int32))
-  
-  axiom inv'10 [@rewrite] : forall x : Option'0.t_option (Option'0.t_option int32) . inv'10 x = true
+  predicate inv'10 (_1 : Option'0.t_Option (Option'0.t_Option int32))
+  
+  axiom inv'10 [@rewrite] : forall x : Option'0.t_Option (Option'0.t_Option int32) . inv'10 x = true
   
   predicate inv'2 (_1 : int32)
   
@@ -302,41 +302,21 @@
   
   predicate inv'9 (_1 : int32)
   
-<<<<<<< HEAD
   axiom inv'9 [@rewrite] : forall x : int32 . inv'9 x = true
-=======
-  axiom inv'9 : forall x : int32 . inv'9 x = true
-  
-  use T_core__option__Option as Option'0
->>>>>>> c3369865
   
   predicate inv'7 (_1 : Option'0.t_Option int32)
   
-<<<<<<< HEAD
-  predicate invariant'8 (self : Option'0.t_option int32) =
+  predicate invariant'8 (self : Option'0.t_Option int32) =
     [%#span79] inv'7 self
-=======
-  predicate invariant'8 (self : Option'0.t_Option int32) =
-    [%#span78] inv'7 self
->>>>>>> c3369865
   
   predicate inv'8 (_1 : Option'0.t_Option int32)
   
-<<<<<<< HEAD
-  axiom inv'8 [@rewrite] : forall x : Option'0.t_option int32 . inv'8 x = true
-  
-  predicate invariant'7 (self : Option'0.t_option int32) =
+  axiom inv'8 [@rewrite] : forall x : Option'0.t_Option int32 . inv'8 x = true
+  
+  predicate invariant'7 (self : Option'0.t_Option int32) =
     [%#span78] true
   
-  axiom inv'7 [@rewrite] : forall x : Option'0.t_option int32 . inv'7 x = true
-=======
-  axiom inv'8 : forall x : Option'0.t_Option int32 . inv'8 x = true
-  
-  predicate invariant'7 (self : Option'0.t_Option int32) =
-    [%#span79] true
-  
-  axiom inv'7 : forall x : Option'0.t_Option int32 . inv'7 x = true
->>>>>>> c3369865
+  axiom inv'7 [@rewrite] : forall x : Option'0.t_Option int32 . inv'7 x = true
   
   predicate invariant'6 (self : borrowed int32) =
     [%#span80] inv'2 self.current /\ inv'2 self.final
@@ -347,31 +327,17 @@
   
   predicate inv'4 (_1 : Option'0.t_Option (borrowed int32))
   
-<<<<<<< HEAD
-  predicate invariant'5 (self : Option'0.t_option (borrowed int32)) =
+  predicate invariant'5 (self : Option'0.t_Option (borrowed int32)) =
     [%#span79] inv'4 self
-=======
-  predicate invariant'5 (self : Option'0.t_Option (borrowed int32)) =
-    [%#span78] inv'4 self
->>>>>>> c3369865
   
   predicate inv'5 (_1 : Option'0.t_Option (borrowed int32))
   
-<<<<<<< HEAD
-  axiom inv'5 [@rewrite] : forall x : Option'0.t_option (borrowed int32) . inv'5 x = true
-  
-  predicate invariant'4 (self : Option'0.t_option (borrowed int32)) =
+  axiom inv'5 [@rewrite] : forall x : Option'0.t_Option (borrowed int32) . inv'5 x = true
+  
+  predicate invariant'4 (self : Option'0.t_Option (borrowed int32)) =
     [%#span78] true
   
-  axiom inv'4 [@rewrite] : forall x : Option'0.t_option (borrowed int32) . inv'4 x = true
-=======
-  axiom inv'5 : forall x : Option'0.t_Option (borrowed int32) . inv'5 x = true
-  
-  predicate invariant'4 (self : Option'0.t_Option (borrowed int32)) =
-    [%#span79] true
-  
-  axiom inv'4 : forall x : Option'0.t_Option (borrowed int32) . inv'4 x = true
->>>>>>> c3369865
+  axiom inv'4 [@rewrite] : forall x : Option'0.t_Option (borrowed int32) . inv'4 x = true
   
   predicate inv'1 (_1 : Option'0.t_Option int32)
   
@@ -380,124 +346,69 @@
   
   predicate inv'3 (_1 : borrowed (Option'0.t_Option int32))
   
-<<<<<<< HEAD
-  axiom inv'3 [@rewrite] : forall x : borrowed (Option'0.t_option int32) . inv'3 x = true
-=======
-  axiom inv'3 : forall x : borrowed (Option'0.t_Option int32) . inv'3 x = true
->>>>>>> c3369865
+  axiom inv'3 [@rewrite] : forall x : borrowed (Option'0.t_Option int32) . inv'3 x = true
   
   predicate invariant'2 (self : int32) =
     [%#span78] true
   
   axiom inv'2 [@rewrite] : forall x : int32 . inv'2 x = true
   
-<<<<<<< HEAD
-  predicate invariant'1 (self : Option'0.t_option int32) =
+  predicate invariant'1 (self : Option'0.t_Option int32) =
     [%#span78] true
   
-  axiom inv'1 [@rewrite] : forall x : Option'0.t_option int32 . inv'1 x = true
-  
-  predicate invariant'0 (self : Option'0.t_option int32) =
+  axiom inv'1 [@rewrite] : forall x : Option'0.t_Option int32 . inv'1 x = true
+  
+  predicate invariant'0 (self : Option'0.t_Option int32) =
     [%#span79] inv'1 self
-=======
-  predicate invariant'1 (self : Option'0.t_Option int32) =
-    [%#span79] true
-  
-  axiom inv'1 : forall x : Option'0.t_Option int32 . inv'1 x = true
-  
-  predicate invariant'0 (self : Option'0.t_Option int32) =
-    [%#span78] inv'1 self
->>>>>>> c3369865
   
   predicate inv'0 (_1 : Option'0.t_Option int32)
   
-<<<<<<< HEAD
-  axiom inv'0 [@rewrite] : forall x : Option'0.t_option int32 . inv'0 x = true
+  axiom inv'0 [@rewrite] : forall x : Option'0.t_Option int32 . inv'0 x = true
   
   use prelude.prelude.Intrinsic
   
-  let rec flatten'0 (self:Option'0.t_option (Option'0.t_option int32)) (return'  (ret:Option'0.t_option int32))= {[@expl:precondition] [%#span81] inv'10 self}
-    any
-    [ return' (result:Option'0.t_option int32)-> {[%#span84] inv'1 result}
+  let rec flatten'0 (self:Option'0.t_Option (Option'0.t_Option int32)) (return'  (ret:Option'0.t_Option int32))= {[@expl:precondition] [%#span81] inv'10 self}
+    any
+    [ return' (result:Option'0.t_Option int32)-> {[%#span84] inv'1 result}
       {[%#span83] self = Option'0.C_None \/ self = Option'0.C_Some result}
       {[%#span82] self = Option'0.C_None  -> result = Option'0.C_None}
-=======
-  axiom inv'0 : forall x : Option'0.t_Option int32 . inv'0 x = true
-  
-  use prelude.prelude.Intrinsic
-  
-  let rec flatten'0 (self:Option'0.t_Option (Option'0.t_Option int32)) (return'  (ret:Option'0.t_Option int32))= any
-    [ return' (result:Option'0.t_Option int32)-> {[%#span83] inv'1 result}
-      {[%#span82] self = Option'0.C_None \/ self = Option'0.C_Some result}
-      {[%#span81] self = Option'0.C_None  -> result = Option'0.C_None}
->>>>>>> c3369865
       (! return' {result}) ]
     
   
   predicate resolve'0 (self : borrowed int32) =
     [%#span85] self.final = self.current
   
-<<<<<<< HEAD
-  let rec cloned'1 (self:Option'0.t_option (borrowed int32)) (return'  (ret:Option'0.t_option int32))= {[@expl:precondition] [%#span86] inv'4 self}
-    any
-    [ return' (result:Option'0.t_option int32)-> {[%#span88] inv'1 result}
+  let rec cloned'1 (self:Option'0.t_Option (borrowed int32)) (return'  (ret:Option'0.t_Option int32))= {[@expl:precondition] [%#span86] inv'4 self}
+    any
+    [ return' (result:Option'0.t_Option int32)-> {[%#span88] inv'1 result}
       {[%#span83] self = Option'0.C_None
-=======
-  let rec cloned'1 (self:Option'0.t_Option (borrowed int32)) (return'  (ret:Option'0.t_Option int32))= {[@expl:precondition] [%#span85] inv'4 self}
-    any
-    [ return' (result:Option'0.t_Option int32)-> {[%#span87] inv'1 result}
-      {[%#span82] self = Option'0.C_None
->>>>>>> c3369865
       \/ (exists t : borrowed int32 . self = Option'0.C_Some t /\ result = Option'0.C_Some (t.current) /\ resolve'0 t)}
       {[%#span87] self = Option'0.C_None  -> result = Option'0.C_None}
       (! return' {result}) ]
     
   
-<<<<<<< HEAD
-  let rec cloned'0 (self:Option'0.t_option int32) (return'  (ret:Option'0.t_option int32))= {[@expl:precondition] [%#span89] inv'7 self}
-    any
-    [ return' (result:Option'0.t_option int32)-> {[%#span91] inv'1 result}
+  let rec cloned'0 (self:Option'0.t_Option int32) (return'  (ret:Option'0.t_Option int32))= {[@expl:precondition] [%#span89] inv'7 self}
+    any
+    [ return' (result:Option'0.t_Option int32)-> {[%#span91] inv'1 result}
       {[%#span83] self = Option'0.C_None \/ (exists t : int32 . self = Option'0.C_Some t /\ result = Option'0.C_Some t)}
       {[%#span90] self = Option'0.C_None  -> result = Option'0.C_None}
       (! return' {result}) ]
     
   
-  let rec copied'1 (self:Option'0.t_option (borrowed int32)) (return'  (ret:Option'0.t_option int32))= {[@expl:precondition] [%#span92] inv'4 self}
-    any
-    [ return' (result:Option'0.t_option int32)-> {[%#span94] inv'1 result}
+  let rec copied'1 (self:Option'0.t_Option (borrowed int32)) (return'  (ret:Option'0.t_Option int32))= {[@expl:precondition] [%#span92] inv'4 self}
+    any
+    [ return' (result:Option'0.t_Option int32)-> {[%#span94] inv'1 result}
       {[%#span83] self = Option'0.C_None
-=======
-  let rec cloned'0 (self:Option'0.t_Option int32) (return'  (ret:Option'0.t_Option int32))= {[@expl:precondition] [%#span88] inv'7 self}
-    any
-    [ return' (result:Option'0.t_Option int32)-> {[%#span90] inv'1 result}
-      {[%#span82] self = Option'0.C_None \/ (exists t : int32 . self = Option'0.C_Some t /\ result = Option'0.C_Some t)}
-      {[%#span89] self = Option'0.C_None  -> result = Option'0.C_None}
-      (! return' {result}) ]
-    
-  
-  let rec copied'1 (self:Option'0.t_Option (borrowed int32)) (return'  (ret:Option'0.t_Option int32))= {[@expl:precondition] [%#span91] inv'4 self}
-    any
-    [ return' (result:Option'0.t_Option int32)-> {[%#span93] inv'1 result}
-      {[%#span82] self = Option'0.C_None
->>>>>>> c3369865
       \/ (exists t : borrowed int32 . self = Option'0.C_Some t /\ result = Option'0.C_Some (t.current) /\ resolve'0 t)}
       {[%#span93] self = Option'0.C_None  -> result = Option'0.C_None}
       (! return' {result}) ]
     
   
-<<<<<<< HEAD
-  let rec copied'0 (self:Option'0.t_option int32) (return'  (ret:Option'0.t_option int32))= {[@expl:precondition] [%#span95] inv'7 self}
-    any
-    [ return' (result:Option'0.t_option int32)-> {[%#span97] inv'1 result}
+  let rec copied'0 (self:Option'0.t_Option int32) (return'  (ret:Option'0.t_Option int32))= {[@expl:precondition] [%#span95] inv'7 self}
+    any
+    [ return' (result:Option'0.t_Option int32)-> {[%#span97] inv'1 result}
       {[%#span83] self = Option'0.C_None \/ (exists t : int32 . self = Option'0.C_Some t /\ result = Option'0.C_Some t)}
       {[%#span96] self = Option'0.C_None  -> result = Option'0.C_None}
-=======
-  let rec copied'0 (self:Option'0.t_Option int32) (return'  (ret:Option'0.t_Option int32))= {[@expl:precondition] [%#span94] inv'7 self}
-    any
-    [ return' (result:Option'0.t_Option int32)-> {[%#span96] inv'1 result}
-      {[%#span82] self = Option'0.C_None \/ (exists t : int32 . self = Option'0.C_Some t /\ result = Option'0.C_Some t)}
-      {[%#span95] self = Option'0.C_None  -> result = Option'0.C_None}
->>>>>>> c3369865
       (! return' {result}) ]
     
   
@@ -506,11 +417,7 @@
   predicate is_default'0 (self : int32) =
     [%#span98] self = (0 : int32)
   
-<<<<<<< HEAD
-  let rec unwrap_or_default'0 (self:Option'0.t_option int32) (return'  (ret:int32))= {[@expl:precondition] [%#span99] inv'1 self}
-=======
-  let rec unwrap_or_default'0 (self:Option'0.t_Option int32) (return'  (ret:int32))= {[@expl:precondition] [%#span98] inv'1 self}
->>>>>>> c3369865
+  let rec unwrap_or_default'0 (self:Option'0.t_Option int32) (return'  (ret:int32))= {[@expl:precondition] [%#span99] inv'1 self}
     any
     [ return' (result:int32)-> {[%#span101] inv'2 result}
       {[%#span83] self = Option'0.C_None \/ self = Option'0.C_Some result}
@@ -518,150 +425,82 @@
       (! return' {result}) ]
     
   
-<<<<<<< HEAD
-  let rec replace'0 (self:borrowed (Option'0.t_option int32)) (value:int32) (return'  (ret:Option'0.t_option int32))= {[@expl:precondition] [%#span103] inv'2 value}
+  let rec replace'0 (self:borrowed (Option'0.t_Option int32)) (value:int32) (return'  (ret:Option'0.t_Option int32))= {[@expl:precondition] [%#span103] inv'2 value}
     {[@expl:precondition] [%#span102] inv'3 self}
     any
-    [ return' (result:Option'0.t_option int32)-> {[%#span104] inv'1 result}
+    [ return' (result:Option'0.t_Option int32)-> {[%#span104] inv'1 result}
       {[%#span83] result = self.current /\ self.final = Option'0.C_Some value}
       (! return' {result}) ]
     
   
-  let rec take'0 (self:borrowed (Option'0.t_option int32)) (return'  (ret:Option'0.t_option int32))= {[@expl:precondition] [%#span105] inv'3 self}
-    any
-    [ return' (result:Option'0.t_option int32)-> {[%#span106] inv'1 result}
+  let rec take'0 (self:borrowed (Option'0.t_Option int32)) (return'  (ret:Option'0.t_Option int32))= {[@expl:precondition] [%#span105] inv'3 self}
+    any
+    [ return' (result:Option'0.t_Option int32)-> {[%#span106] inv'1 result}
       {[%#span83] result = self.current /\ self.final = Option'0.C_None}
       (! return' {result}) ]
     
   
-  let rec or'0 (self:Option'0.t_option int32) (optb:Option'0.t_option int32) (return'  (ret:Option'0.t_option int32))= {[@expl:precondition] [%#span108] inv'1 optb}
+  let rec or'0 (self:Option'0.t_Option int32) (optb:Option'0.t_Option int32) (return'  (ret:Option'0.t_Option int32))= {[@expl:precondition] [%#span108] inv'1 optb}
     {[@expl:precondition] [%#span107] inv'1 self}
     any
-    [ return' (result:Option'0.t_option int32)-> {[%#span110] inv'1 result}
+    [ return' (result:Option'0.t_Option int32)-> {[%#span110] inv'1 result}
       {[%#span83] self = Option'0.C_None \/ result = self}
       {[%#span109] self = Option'0.C_None  -> result = optb}
       (! return' {result}) ]
     
   
-  let rec and'0 (self:Option'0.t_option int32) (optb:Option'0.t_option int32) (return'  (ret:Option'0.t_option int32))= {[@expl:precondition] [%#span112] inv'1 optb}
+  let rec and'0 (self:Option'0.t_Option int32) (optb:Option'0.t_Option int32) (return'  (ret:Option'0.t_Option int32))= {[@expl:precondition] [%#span112] inv'1 optb}
     {[@expl:precondition] [%#span111] inv'1 self}
     any
-    [ return' (result:Option'0.t_option int32)-> {[%#span114] inv'1 result}
+    [ return' (result:Option'0.t_Option int32)-> {[%#span114] inv'1 result}
       {[%#span83] self = Option'0.C_None \/ result = optb}
       {[%#span113] self = Option'0.C_None  -> result = Option'0.C_None}
       (! return' {result}) ]
     
   
-  let rec unwrap'2 (self:Option'0.t_option int32) (return'  (ret:int32))= {[@expl:precondition] [%#span115] inv'7 self}
+  let rec unwrap'2 (self:Option'0.t_Option int32) (return'  (ret:int32))= {[@expl:precondition] [%#span115] inv'7 self}
     {[@expl:precondition] [%#span83] self <> Option'0.C_None}
-=======
-  let rec replace'0 (self:borrowed (Option'0.t_Option int32)) (value:int32) (return'  (ret:Option'0.t_Option int32))= {[@expl:precondition] [%#span102] inv'2 value}
-    {[@expl:precondition] [%#span101] inv'3 self}
-    any
-    [ return' (result:Option'0.t_Option int32)-> {[%#span103] inv'1 result}
-      {[%#span82] result = self.current /\ self.final = Option'0.C_Some value}
-      (! return' {result}) ]
-    
-  
-  let rec take'0 (self:borrowed (Option'0.t_Option int32)) (return'  (ret:Option'0.t_Option int32))= {[@expl:precondition] [%#span104] inv'3 self}
-    any
-    [ return' (result:Option'0.t_Option int32)-> {[%#span105] inv'1 result}
-      {[%#span82] result = self.current /\ self.final = Option'0.C_None}
-      (! return' {result}) ]
-    
-  
-  let rec or'0 (self:Option'0.t_Option int32) (optb:Option'0.t_Option int32) (return'  (ret:Option'0.t_Option int32))= {[@expl:precondition] [%#span107] inv'1 optb}
-    {[@expl:precondition] [%#span106] inv'1 self}
-    any
-    [ return' (result:Option'0.t_Option int32)-> {[%#span109] inv'1 result}
-      {[%#span82] self = Option'0.C_None \/ result = self}
-      {[%#span108] self = Option'0.C_None  -> result = optb}
-      (! return' {result}) ]
-    
-  
-  let rec and'0 (self:Option'0.t_Option int32) (optb:Option'0.t_Option int32) (return'  (ret:Option'0.t_Option int32))= {[@expl:precondition] [%#span111] inv'1 optb}
-    {[@expl:precondition] [%#span110] inv'1 self}
-    any
-    [ return' (result:Option'0.t_Option int32)-> {[%#span113] inv'1 result}
-      {[%#span82] self = Option'0.C_None \/ result = optb}
-      {[%#span112] self = Option'0.C_None  -> result = Option'0.C_None}
-      (! return' {result}) ]
-    
-  
-  let rec unwrap'2 (self:Option'0.t_Option int32) (return'  (ret:int32))= {[@expl:precondition] [%#span114] inv'7 self}
-    {[@expl:precondition] [%#span82] self <> Option'0.C_None}
->>>>>>> c3369865
     any
     [ return' (result:int32)-> {[%#span116] inv'9 result}
       {[%#span83] Option'0.C_Some result = self}
       (! return' {result}) ]
     
   
-<<<<<<< HEAD
-  let rec is_none'2 (self:Option'0.t_option int32) (return'  (ret:bool))= {[@expl:precondition] [%#span117] inv'8 self}
+  let rec is_none'2 (self:Option'0.t_Option int32) (return'  (ret:bool))= {[@expl:precondition] [%#span117] inv'8 self}
     any [ return' (result:bool)-> {[%#span118] result = (self = Option'0.C_None)} (! return' {result}) ] 
   
-  let rec as_ref'0 (self:Option'0.t_option int32) (return'  (ret:Option'0.t_option int32))= {[@expl:precondition] [%#span119] inv'0 self}
-    any
-    [ return' (result:Option'0.t_option int32)-> {[%#span122] inv'7 result}
+  let rec as_ref'0 (self:Option'0.t_Option int32) (return'  (ret:Option'0.t_Option int32))= {[@expl:precondition] [%#span119] inv'0 self}
+    any
+    [ return' (result:Option'0.t_Option int32)-> {[%#span122] inv'7 result}
       {[%#span121] self = Option'0.C_None
-=======
-  let rec is_none'2 (self:Option'0.t_Option int32) (return'  (ret:bool))= {[@expl:precondition] [%#span116] inv'8 self}
-    any [ return' (result:bool)-> {[%#span117] result = (self = Option'0.C_None)} (! return' {result}) ] 
-  
-  let rec as_ref'0 (self:Option'0.t_Option int32) (return'  (ret:Option'0.t_Option int32))= {[@expl:precondition] [%#span118] inv'0 self}
-    any
-    [ return' (result:Option'0.t_Option int32)-> {[%#span121] inv'7 result}
-      {[%#span120] self = Option'0.C_None
->>>>>>> c3369865
       \/ (exists r : int32 . result = Option'0.C_Some r /\ self = Option'0.C_Some r)}
       {[%#span120] self = Option'0.C_None  -> result = Option'0.C_None}
       (! return' {result}) ]
     
   
-<<<<<<< HEAD
-  let rec unwrap'1 (self:Option'0.t_option (borrowed int32)) (return'  (ret:borrowed int32))= {[@expl:precondition] [%#span115] inv'4 self}
+  let rec unwrap'1 (self:Option'0.t_Option (borrowed int32)) (return'  (ret:borrowed int32))= {[@expl:precondition] [%#span115] inv'4 self}
     {[@expl:precondition] [%#span83] self <> Option'0.C_None}
-=======
-  let rec unwrap'1 (self:Option'0.t_Option (borrowed int32)) (return'  (ret:borrowed int32))= {[@expl:precondition] [%#span114] inv'4 self}
-    {[@expl:precondition] [%#span82] self <> Option'0.C_None}
->>>>>>> c3369865
     any
     [ return' (result:borrowed int32)-> {[%#span116] inv'6 result}
       {[%#span83] Option'0.C_Some result = self}
       (! return' {result}) ]
     
   
-<<<<<<< HEAD
-  let rec is_none'1 (self:Option'0.t_option (borrowed int32)) (return'  (ret:bool))= {[@expl:precondition] [%#span117] inv'5 self}
+  let rec is_none'1 (self:Option'0.t_Option (borrowed int32)) (return'  (ret:bool))= {[@expl:precondition] [%#span117] inv'5 self}
     any [ return' (result:bool)-> {[%#span118] result = (self = Option'0.C_None)} (! return' {result}) ] 
   
-  let rec as_mut'0 (self:borrowed (Option'0.t_option int32)) (return'  (ret:Option'0.t_option (borrowed int32)))= {[@expl:precondition] [%#span123] inv'3 self}
-    any
-    [ return' (result:Option'0.t_option (borrowed int32))-> {[%#span126] inv'4 result}
+  let rec as_mut'0 (self:borrowed (Option'0.t_Option int32)) (return'  (ret:Option'0.t_Option (borrowed int32)))= {[@expl:precondition] [%#span123] inv'3 self}
+    any
+    [ return' (result:Option'0.t_Option (borrowed int32))-> {[%#span126] inv'4 result}
       {[%#span125] self.current = Option'0.C_None
-=======
-  let rec is_none'1 (self:Option'0.t_Option (borrowed int32)) (return'  (ret:bool))= {[@expl:precondition] [%#span116] inv'5 self}
-    any [ return' (result:bool)-> {[%#span117] result = (self = Option'0.C_None)} (! return' {result}) ] 
-  
-  let rec as_mut'0 (self:borrowed (Option'0.t_Option int32)) (return'  (ret:Option'0.t_Option (borrowed int32)))= {[@expl:precondition] [%#span122] inv'3 self}
-    any
-    [ return' (result:Option'0.t_Option (borrowed int32))-> {[%#span125] inv'4 result}
-      {[%#span124] self.current = Option'0.C_None
->>>>>>> c3369865
       \/ (exists r : borrowed int32 . result = Option'0.C_Some r
       /\ self.current = Option'0.C_Some (r.current) /\ self.final = Option'0.C_Some (r.final))}
       {[%#span124] self.current = Option'0.C_None  -> result = Option'0.C_None /\ self.final = Option'0.C_None}
       (! return' {result}) ]
     
   
-<<<<<<< HEAD
-  let rec unwrap_or'0 (self:Option'0.t_option int32) (default:int32) (return'  (ret:int32))= {[@expl:precondition] [%#span128] inv'2 default}
+  let rec unwrap_or'0 (self:Option'0.t_Option int32) (default:int32) (return'  (ret:int32))= {[@expl:precondition] [%#span128] inv'2 default}
     {[@expl:precondition] [%#span127] inv'1 self}
-=======
-  let rec unwrap_or'0 (self:Option'0.t_Option int32) (default:int32) (return'  (ret:int32))= {[@expl:precondition] [%#span127] inv'2 default}
-    {[@expl:precondition] [%#span126] inv'1 self}
->>>>>>> c3369865
     any
     [ return' (result:int32)-> {[%#span130] inv'2 result}
       {[%#span83] self = Option'0.C_None \/ self = Option'0.C_Some result}
@@ -669,32 +508,19 @@
       (! return' {result}) ]
     
   
-<<<<<<< HEAD
-  let rec unwrap'0 (self:Option'0.t_option int32) (return'  (ret:int32))= {[@expl:precondition] [%#span115] inv'1 self}
+  let rec unwrap'0 (self:Option'0.t_Option int32) (return'  (ret:int32))= {[@expl:precondition] [%#span115] inv'1 self}
     {[@expl:precondition] [%#span83] self <> Option'0.C_None}
-=======
-  let rec unwrap'0 (self:Option'0.t_Option int32) (return'  (ret:int32))= {[@expl:precondition] [%#span114] inv'1 self}
-    {[@expl:precondition] [%#span82] self <> Option'0.C_None}
->>>>>>> c3369865
     any
     [ return' (result:int32)-> {[%#span116] inv'2 result}
       {[%#span83] Option'0.C_Some result = self}
       (! return' {result}) ]
     
   
-<<<<<<< HEAD
-  let rec is_none'0 (self:Option'0.t_option int32) (return'  (ret:bool))= {[@expl:precondition] [%#span117] inv'0 self}
+  let rec is_none'0 (self:Option'0.t_Option int32) (return'  (ret:bool))= {[@expl:precondition] [%#span117] inv'0 self}
     any [ return' (result:bool)-> {[%#span118] result = (self = Option'0.C_None)} (! return' {result}) ] 
   
-  let rec is_some'0 (self:Option'0.t_option int32) (return'  (ret:bool))= {[@expl:precondition] [%#span131] inv'0 self}
+  let rec is_some'0 (self:Option'0.t_Option int32) (return'  (ret:bool))= {[@expl:precondition] [%#span131] inv'0 self}
     any [ return' (result:bool)-> {[%#span132] result = (self <> Option'0.C_None)} (! return' {result}) ] 
-=======
-  let rec is_none'0 (self:Option'0.t_Option int32) (return'  (ret:bool))= {[@expl:precondition] [%#span116] inv'0 self}
-    any [ return' (result:bool)-> {[%#span117] result = (self = Option'0.C_None)} (! return' {result}) ] 
-  
-  let rec is_some'0 (self:Option'0.t_Option int32) (return'  (ret:bool))= {[@expl:precondition] [%#span130] inv'0 self}
-    any [ return' (result:bool)-> {[%#span131] result = (self <> Option'0.C_None)} (! return' {result}) ] 
->>>>>>> c3369865
   
   let rec test_option (_1:()) (return'  (ret:()))= (! bb0
     [ bb0 = s0
