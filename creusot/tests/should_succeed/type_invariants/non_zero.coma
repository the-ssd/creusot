<<<<<<< HEAD

=======
module T_non_zero__NonZeroU32 [#"non_zero.rs" 4 0 4 21]
  use prelude.prelude.UInt32
  
  use prelude.prelude.Int
  
  type t_NonZeroU32  =
    | C_NonZeroU32 uint32
  
  let rec t_NonZeroU32 (input:t_NonZeroU32) (ret  (field_0:uint32))= any
    [ good (field_0:uint32)-> {C_NonZeroU32 field_0 = input} (! ret {field_0}) ]
    
  
  function t_NonZeroU32__0 (self : t_NonZeroU32) : uint32 =
    match self with
      | C_NonZeroU32 a -> a
      end
end
>>>>>>> dfce2a3a
module M_non_zero__qyi12916758414494363779__new [#"non_zero.rs" 16 4 16 30] (* NonZeroU32 *)
  let%span snon_zero0 = "non_zero.rs" 15 15 15 21
  let%span snon_zero1 = "non_zero.rs" 16 26 16 30
  let%span snon_zero2 = "non_zero.rs" 10 20 10 31
  
  use prelude.prelude.UInt32
  
  type t_NonZeroU32'0  =
    { t_NonZeroU32__0'0: uint32 }
  
  use prelude.prelude.Intrinsic
  
  use prelude.prelude.UInt32
  
  use prelude.prelude.Int
  
  predicate inv'0 (_1 : t_NonZeroU32'0)
  
  predicate invariant'0 [#"non_zero.rs" 9 4 9 30] (self : t_NonZeroU32'0) =
    [%#snon_zero2] UInt32.to_int self.t_NonZeroU32__0'0 > 0
  
  axiom inv_axiom'0 [@rewrite] : forall x : t_NonZeroU32'0 [inv'0 x] . inv'0 x
  = (invariant'0 x
  /\ match x with
    | {t_NonZeroU32__0'0 = a_0} -> true
    end)
  
  meta "compute_max_steps" 1000000
  
  let rec new'0 (n:uint32) (return'  (ret:t_NonZeroU32'0))= {[%#snon_zero0] UInt32.to_int n > 0}
    (! bb0 [ bb0 = s0 [ s0 =  [ &_0 <- { t_NonZeroU32__0'0 = n } ] s1 | s1 = return' {_0} ]  ] )
    [ & _0 : t_NonZeroU32'0 = any_l () | & n : uint32 = n ]
     [ return' (result:t_NonZeroU32'0)-> {[@expl:postcondition] [%#snon_zero1] inv'0 result} (! return' {result}) ] 
end
module M_non_zero__qyi12916758414494363779__add [#"non_zero.rs" 21 4 21 39] (* NonZeroU32 *)
  let%span snon_zero0 = "non_zero.rs" 20 15 20 44
  let%span snon_zero1 = "non_zero.rs" 21 15 21 19
  let%span snon_zero2 = "non_zero.rs" 21 21 21 24
  let%span snon_zero3 = "non_zero.rs" 21 35 21 39
  let%span snon_zero4 = "non_zero.rs" 10 20 10 31
  
  use prelude.prelude.UInt32
  
  type t_NonZeroU32'0  =
    { t_NonZeroU32__0'0: uint32 }
  
  use prelude.prelude.Intrinsic
  
  use prelude.prelude.UInt32
  
  use prelude.prelude.Int
  
  constant v_MAX'0 : uint32 = (4294967295 : uint32)
  
  predicate inv'0 (_1 : t_NonZeroU32'0)
  
  predicate invariant'0 [#"non_zero.rs" 9 4 9 30] (self : t_NonZeroU32'0) =
    [%#snon_zero4] UInt32.to_int self.t_NonZeroU32__0'0 > 0
  
  axiom inv_axiom'0 [@rewrite] : forall x : t_NonZeroU32'0 [inv'0 x] . inv'0 x
  = (invariant'0 x
  /\ match x with
    | {t_NonZeroU32__0'0 = a_0} -> true
    end)
  
  meta "compute_max_steps" 1000000
  
  let rec add'0 (self:t_NonZeroU32'0) (rhs:t_NonZeroU32'0) (return'  (ret:t_NonZeroU32'0))= {[%#snon_zero2] inv'0 rhs}
    {[%#snon_zero1] inv'0 self}
    {[%#snon_zero0] UInt32.to_int self.t_NonZeroU32__0'0 + UInt32.to_int rhs.t_NonZeroU32__0'0
    <= UInt32.to_int (v_MAX'0 : uint32)}
    (! bb0
    [ bb0 = s0
      [ s0 = UInt32.add {self.t_NonZeroU32__0'0} {rhs.t_NonZeroU32__0'0} (fun (_ret':uint32) ->  [ &_4 <- _ret' ] s1)
      | s1 =  [ &_0 <- { t_NonZeroU32__0'0 = _4 } ] s2
      | s2 = return' {_0} ]
       ]
    )
    [ & _0 : t_NonZeroU32'0 = any_l ()
    | & self : t_NonZeroU32'0 = self
    | & rhs : t_NonZeroU32'0 = rhs
    | & _4 : uint32 = any_l () ]
     [ return' (result:t_NonZeroU32'0)-> {[@expl:postcondition] [%#snon_zero3] inv'0 result} (! return' {result}) ] 
end
module M_non_zero__qyi12916758414494363779__sub_pre_trans [#"non_zero.rs" 36 4 36 51] (* NonZeroU32 *)
  let%span snon_zero0 = "non_zero.rs" 33 15 33 27
  let%span snon_zero1 = "non_zero.rs" 34 15 34 27
  let%span snon_zero2 = "non_zero.rs" 35 14 35 26
  let%span snon_zero3 = "non_zero.rs" 31 4 31 10
  let%span snon_zero4 = "non_zero.rs" 28 20 28 36
  
  use prelude.prelude.UInt32
  
  type t_NonZeroU32'0  =
    { t_NonZeroU32__0'0: uint32 }
  
  use prelude.prelude.UInt32
  
  use prelude.prelude.Int
  
  predicate sub_pre'0 [#"non_zero.rs" 27 4 27 43] (self : t_NonZeroU32'0) (rhs : t_NonZeroU32'0) =
    [%#snon_zero4] UInt32.to_int self.t_NonZeroU32__0'0 > UInt32.to_int rhs.t_NonZeroU32__0'0
  
  constant a  : t_NonZeroU32'0
  
  constant b  : t_NonZeroU32'0
  
  constant c  : t_NonZeroU32'0
  
  function sub_pre_trans'0 [#"non_zero.rs" 36 4 36 51] (a : t_NonZeroU32'0) (b : t_NonZeroU32'0) (c : t_NonZeroU32'0) : ()
    
  
  goal vc_sub_pre_trans'0 : ([%#snon_zero1] sub_pre'0 b c)
   -> ([%#snon_zero0] sub_pre'0 a b)  -> ([%#snon_zero2] sub_pre'0 a c)
end
module M_non_zero__qyi12916758414494363779__sub [#"non_zero.rs" 40 4 40 39] (* NonZeroU32 *)
  let%span snon_zero0 = "non_zero.rs" 39 15 39 32
  let%span snon_zero1 = "non_zero.rs" 40 15 40 19
  let%span snon_zero2 = "non_zero.rs" 40 21 40 24
  let%span snon_zero3 = "non_zero.rs" 40 35 40 39
  let%span snon_zero4 = "non_zero.rs" 28 20 28 36
  let%span snon_zero5 = "non_zero.rs" 10 20 10 31
  
  use prelude.prelude.UInt32
  
  type t_NonZeroU32'0  =
    { t_NonZeroU32__0'0: uint32 }
  
  use prelude.prelude.Intrinsic
  
  use prelude.prelude.UInt32
  
  use prelude.prelude.Int
  
  predicate sub_pre'0 [#"non_zero.rs" 27 4 27 43] (self : t_NonZeroU32'0) (rhs : t_NonZeroU32'0) =
    [%#snon_zero4] UInt32.to_int self.t_NonZeroU32__0'0 > UInt32.to_int rhs.t_NonZeroU32__0'0
  
  predicate inv'0 (_1 : t_NonZeroU32'0)
  
  predicate invariant'0 [#"non_zero.rs" 9 4 9 30] (self : t_NonZeroU32'0) =
    [%#snon_zero5] UInt32.to_int self.t_NonZeroU32__0'0 > 0
  
  axiom inv_axiom'0 [@rewrite] : forall x : t_NonZeroU32'0 [inv'0 x] . inv'0 x
  = (invariant'0 x
  /\ match x with
    | {t_NonZeroU32__0'0 = a_0} -> true
    end)
  
  meta "compute_max_steps" 1000000
  
  let rec sub'0 (self:t_NonZeroU32'0) (rhs:t_NonZeroU32'0) (return'  (ret:t_NonZeroU32'0))= {[%#snon_zero2] inv'0 rhs}
    {[%#snon_zero1] inv'0 self}
    {[%#snon_zero0] sub_pre'0 self rhs}
    (! bb0
    [ bb0 = s0
      [ s0 = UInt32.sub {self.t_NonZeroU32__0'0} {rhs.t_NonZeroU32__0'0} (fun (_ret':uint32) ->  [ &_4 <- _ret' ] s1)
      | s1 =  [ &_0 <- { t_NonZeroU32__0'0 = _4 } ] s2
      | s2 = return' {_0} ]
       ]
    )
    [ & _0 : t_NonZeroU32'0 = any_l ()
    | & self : t_NonZeroU32'0 = self
    | & rhs : t_NonZeroU32'0 = rhs
    | & _4 : uint32 = any_l () ]
     [ return' (result:t_NonZeroU32'0)-> {[@expl:postcondition] [%#snon_zero3] inv'0 result} (! return' {result}) ] 
end<|MERGE_RESOLUTION|>--- conflicted
+++ resolved
@@ -1,24 +1,3 @@
-<<<<<<< HEAD
-
-=======
-module T_non_zero__NonZeroU32 [#"non_zero.rs" 4 0 4 21]
-  use prelude.prelude.UInt32
-  
-  use prelude.prelude.Int
-  
-  type t_NonZeroU32  =
-    | C_NonZeroU32 uint32
-  
-  let rec t_NonZeroU32 (input:t_NonZeroU32) (ret  (field_0:uint32))= any
-    [ good (field_0:uint32)-> {C_NonZeroU32 field_0 = input} (! ret {field_0}) ]
-    
-  
-  function t_NonZeroU32__0 (self : t_NonZeroU32) : uint32 =
-    match self with
-      | C_NonZeroU32 a -> a
-      end
-end
->>>>>>> dfce2a3a
 module M_non_zero__qyi12916758414494363779__new [#"non_zero.rs" 16 4 16 30] (* NonZeroU32 *)
   let%span snon_zero0 = "non_zero.rs" 15 15 15 21
   let%span snon_zero1 = "non_zero.rs" 16 26 16 30
