--- conflicted
+++ resolved
@@ -1,14 +1,7 @@
 module M_quant__forall [#"quant.rs" 17 0 17 15]
-<<<<<<< HEAD
-  let%span squant0 = "quant.rs" 16 0 16 50
+  let%span squant0 = "quant.rs" 16 10 16 48
   let%span squant1 = "quant.rs" 14 0 14 6
   let%span squant2 = "quant.rs" 10 8 10 12
-=======
-  let%span squant0 = "quant.rs" 16 10 16 48
-  let%span squant1 = "quant.rs" 10 8 10 12
-  
-  use T_quant__WithInvariant as WithInvariant'0
->>>>>>> 716d5822
   
   predicate invariant'0 [#"quant.rs" 9 4 9 30] (self : ()) =
     [%#squant2] true
@@ -20,14 +13,8 @@
   goal vc_forall'0 : [%#squant0] forall x : () . invariant'0 x
 end
 module M_quant__exists [#"quant.rs" 22 0 22 15]
-<<<<<<< HEAD
-  let%span squant0 = "quant.rs" 21 0 21 42
+  let%span squant0 = "quant.rs" 21 10 21 40
   let%span squant1 = "quant.rs" 19 0 19 6
-=======
-  let%span squant0 = "quant.rs" 21 10 21 40
-  
-  use T_quant__WithInvariant as WithInvariant'0
->>>>>>> 716d5822
   
   constant _1  : ()
   
