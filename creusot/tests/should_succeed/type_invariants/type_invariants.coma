
module T_type_invariants__WithInvariant
  type t_WithInvariant  =
    | C_WithInvariant
  
  function any_l (_ : 'b) : 'a
  
  let rec t_WithInvariant (input:t_WithInvariant) (ret  )= any
    [ good -> {C_WithInvariant  = input} (! ret) | bad -> {C_WithInvariant  <> input} {false} any ]
    
end
module M_type_invariants__id
  let%span stype_invariants0 = "../type_invariants.rs" 14 10 14 11
  
  let%span stype_invariants1 = "../type_invariants.rs" 14 31 14 44
  
  let%span span2 = "../type_invariants.rs" 10 8 10 12
  
  use T_type_invariants__WithInvariant as WithInvariant'0
  
  predicate invariant'0 [#"../type_invariants.rs" 9 4 9 30] (self : WithInvariant'0.t_WithInvariant) =
    [%#span2] true
  
  predicate inv'0 (_1 : WithInvariant'0.t_WithInvariant)
  
<<<<<<< HEAD
  axiom inv'0 [@rewrite] : forall x : WithInvariant'0.t_withinvariant . inv'0 x
=======
  axiom inv'0 : forall x : WithInvariant'0.t_WithInvariant . inv'0 x
>>>>>>> c3369865
  = (invariant'0 x
  /\ match x with
    | WithInvariant'0.C_WithInvariant -> true
    end)
  
  use prelude.prelude.Intrinsic
  
  let rec id (x:WithInvariant'0.t_WithInvariant) (return'  (ret:WithInvariant'0.t_WithInvariant))= {[%#stype_invariants0] inv'0 x}
    (! bb0 [ bb0 = s0 [ s0 =  [ &_0 <- x ] s1 | s1 = return' {_0} ]  ] )
    [ & _0 : WithInvariant'0.t_WithInvariant = any_l () | & x : WithInvariant'0.t_WithInvariant = x ]
    
    [ return' (result:WithInvariant'0.t_WithInvariant)-> {[@expl:postcondition] [%#stype_invariants1] inv'0 result}
      (! return' {result}) ]
    
end
module M_type_invariants__qy123zimplqy35z0qy125z
  
end<|MERGE_RESOLUTION|>--- conflicted
+++ resolved
@@ -23,11 +23,7 @@
   
   predicate inv'0 (_1 : WithInvariant'0.t_WithInvariant)
   
-<<<<<<< HEAD
-  axiom inv'0 [@rewrite] : forall x : WithInvariant'0.t_withinvariant . inv'0 x
-=======
-  axiom inv'0 : forall x : WithInvariant'0.t_WithInvariant . inv'0 x
->>>>>>> c3369865
+  axiom inv'0 [@rewrite] : forall x : WithInvariant'0.t_WithInvariant . inv'0 x
   = (invariant'0 x
   /\ match x with
     | WithInvariant'0.C_WithInvariant -> true
