--- conflicted
+++ resolved
@@ -1,29 +1,3 @@
-<<<<<<< HEAD
-
-=======
-module T_inc_some_2_tree__Tree [#"inc_some_2_tree.rs" 4 0 4 13]
-  use prelude.prelude.UInt32
-  
-  use prelude.prelude.Int
-  
-  type t_Tree  =
-    | C_Node (t_Tree) uint32 (t_Tree)
-    | C_Leaf
-  
-  let rec v_Node (input:t_Tree) (ret  (field_0:t_Tree) (field_1:uint32) (field_2:t_Tree))= any
-    [ good (field_0:t_Tree) (field_1:uint32) (field_2:t_Tree)-> {C_Node field_0 field_1 field_2 = input}
-      (! ret {field_0} {field_1} {field_2})
-    | bad -> {forall field_0 : t_Tree, field_1 : uint32, field_2 : t_Tree [C_Node field_0 field_1 field_2 : t_Tree] . C_Node field_0 field_1 field_2
-      <> input}
-      (! {false}
-      any) ]
-    
-  
-  let rec v_Leaf (input:t_Tree) (ret  )= any
-    [ good -> {C_Leaf  = input} (! ret) | bad -> {C_Leaf  <> input} (! {false} any) ]
-    
-end
->>>>>>> dfce2a3a
 module M_inc_some_2_tree__qyi9454558703362393917__lemma_sum_nonneg [#"inc_some_2_tree.rs" 33 4 33 30] (* Tree *)
   let%span sinc_some_2_tree0 = "inc_some_2_tree.rs" 32 14 32 29
   let%span sinc_some_2_tree1 = "inc_some_2_tree.rs" 31 15 31 19
