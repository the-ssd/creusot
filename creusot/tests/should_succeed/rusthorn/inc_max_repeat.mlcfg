
module IncMaxRepeat_TakeMax
  use prelude.Borrow
  use prelude.UInt32
  predicate resolve0 (self : borrowed uint32) =
    [#"../../../../../creusot-contracts/src/resolve.rs" 25 20 25 34]  ^ self =  * self
  val resolve0 (self : borrowed uint32) : bool
    ensures { result = resolve0 self }
    
  use prelude.Int
  let rec cfg take_max [#"../inc_max_repeat.rs" 6 0 6 64] [@cfg:stackify] [@cfg:subregion_analysis] (ma : borrowed uint32) (mb : borrowed uint32) : borrowed uint32
    ensures { [#"../inc_max_repeat.rs" 4 0 5 56] if  * ma >=  * mb then
       * mb =  ^ mb /\ result = ma
    else
       * ma =  ^ ma /\ result = mb
     }
    
   = [@vc:do_not_keep_trace] [@vc:sp]
  var _0 : borrowed uint32;
  var ma : borrowed uint32 = ma;
  var mb : borrowed uint32 = mb;
  var _3 : borrowed uint32;
  var _5 : borrowed uint32;
  var _9 : borrowed uint32;
  {
    goto BB0
  }
  BB0 {
    switch ([#"../inc_max_repeat.rs" 7 7 7 17] ([#"../inc_max_repeat.rs" 7 7 7 10]  * ma) >= ([#"../inc_max_repeat.rs" 7 14 7 17]  * mb))
      | False -> goto BB2
      | True -> goto BB1
      end
  }
  BB1 {
    assume { resolve0 mb };
<<<<<<< HEAD
    [#"../inc_max_repeat.rs" 8 8 8 10] _9 <- Borrow.borrow_mut ( * ma);
    [#"../inc_max_repeat.rs" 8 8 8 10] ma <- { ma with current = ( ^ _9) };
    [#"../inc_max_repeat.rs" 8 8 8 10] _5 <- Borrow.borrow_mut ( * _9);
    [#"../inc_max_repeat.rs" 8 8 8 10] _9 <- { _9 with current = ( ^ _5) };
=======
    _9 <- Borrow.borrow_mut ( * ma);
    ma <- { ma with current =  ^ _9 };
    _5 <- Borrow.borrow_mut ( * _9);
    _9 <- { _9 with current =  ^ _5 };
>>>>>>> aa6c5257
    assume { resolve0 _9 };
    goto BB3
  }
  BB2 {
    assume { resolve0 ma };
<<<<<<< HEAD
    [#"../inc_max_repeat.rs" 10 8 10 10] _5 <- Borrow.borrow_mut ( * mb);
    [#"../inc_max_repeat.rs" 10 8 10 10] mb <- { mb with current = ( ^ _5) };
    goto BB3
  }
  BB3 {
    [#"../inc_max_repeat.rs" 7 4 11 5] _3 <- Borrow.borrow_mut ( * _5);
    [#"../inc_max_repeat.rs" 7 4 11 5] _5 <- { _5 with current = ( ^ _3) };
    [#"../inc_max_repeat.rs" 7 4 11 5] _0 <- Borrow.borrow_mut ( * _3);
    [#"../inc_max_repeat.rs" 7 4 11 5] _3 <- { _3 with current = ( ^ _0) };
=======
    _5 <- Borrow.borrow_mut ( * mb);
    mb <- { mb with current =  ^ _5 };
    goto BB3
  }
  BB3 {
    _3 <- Borrow.borrow_mut ( * _5);
    _5 <- { _5 with current =  ^ _3 };
    _0 <- Borrow.borrow_mut ( * _3);
    _3 <- { _3 with current =  ^ _0 };
>>>>>>> aa6c5257
    assume { resolve0 _5 };
    assume { resolve0 _3 };
    assume { resolve0 mb };
    assume { resolve0 ma };
    return _0
  }
  
end
module Core_Ops_Range_Range_Type
  type t_range 'idx =
    | C_Range 'idx 'idx
    
  let function range_end (self : t_range 'idx) : 'idx = [@vc:do_not_keep_trace] [@vc:sp]
    match self with
      | C_Range _ a -> a
      end
  let function range_start (self : t_range 'idx) : 'idx = [@vc:do_not_keep_trace] [@vc:sp]
    match self with
      | C_Range a _ -> a
      end
end
module Core_Option_Option_Type
  type t_option 't =
    | C_None
    | C_Some 't
    
  let function some_0 (self : t_option 't) : 't = [@vc:do_not_keep_trace] [@vc:sp]
    match self with
      | C_None -> any 't
      | C_Some a -> a
      end
end
module IncMaxRepeat_IncMaxRepeat
  use prelude.UInt32
  use seq.Seq
  predicate invariant3 (self : Seq.seq uint32) =
    [#"../../../../../creusot-contracts/src/invariant.rs" 8 8 8 12] true
  val invariant3 (self : Seq.seq uint32) : bool
    ensures { result = invariant3 self }
    
  predicate inv3 (_x : Seq.seq uint32)
  val inv3 (_x : Seq.seq uint32) : bool
    ensures { result = inv3 _x }
    
  axiom inv3 : forall x : Seq.seq uint32 . inv3 x = true
  use Core_Option_Option_Type as Core_Option_Option_Type
  predicate invariant2 (self : Core_Option_Option_Type.t_option uint32) =
    [#"../../../../../creusot-contracts/src/invariant.rs" 8 8 8 12] true
  val invariant2 (self : Core_Option_Option_Type.t_option uint32) : bool
    ensures { result = invariant2 self }
    
  predicate inv2 (_x : Core_Option_Option_Type.t_option uint32)
  val inv2 (_x : Core_Option_Option_Type.t_option uint32) : bool
    ensures { result = inv2 _x }
    
  axiom inv2 : forall x : Core_Option_Option_Type.t_option uint32 . inv2 x = true
  use Core_Ops_Range_Range_Type as Core_Ops_Range_Range_Type
  use prelude.Borrow
  predicate invariant1 (self : borrowed (Core_Ops_Range_Range_Type.t_range uint32)) =
    [#"../../../../../creusot-contracts/src/invariant.rs" 8 8 8 12] true
  val invariant1 (self : borrowed (Core_Ops_Range_Range_Type.t_range uint32)) : bool
    ensures { result = invariant1 self }
    
  predicate inv1 (_x : borrowed (Core_Ops_Range_Range_Type.t_range uint32))
  val inv1 (_x : borrowed (Core_Ops_Range_Range_Type.t_range uint32)) : bool
    ensures { result = inv1 _x }
    
  axiom inv1 : forall x : borrowed (Core_Ops_Range_Range_Type.t_range uint32) . inv1 x = true
  use seq.Seq
  predicate inv0 (_x : Core_Ops_Range_Range_Type.t_range uint32)
  val inv0 (_x : Core_Ops_Range_Range_Type.t_range uint32) : bool
    ensures { result = inv0 _x }
    
  use prelude.Int
  use seq.Seq
  use seq.Seq
  use prelude.Int
  use prelude.UInt32
  function deep_model0 (self : uint32) : int =
    [#"../../../../../creusot-contracts/src/std/num.rs" 22 16 22 35] UInt32.to_int self
  val deep_model0 (self : uint32) : int
    ensures { result = deep_model0 self }
    
  predicate produces0 (self : Core_Ops_Range_Range_Type.t_range uint32) (visited : Seq.seq uint32) (o : Core_Ops_Range_Range_Type.t_range uint32)
    
   =
    [#"../../../../../creusot-contracts/src/std/iter/range.rs" 21 8 27 9] Core_Ops_Range_Range_Type.range_end self = Core_Ops_Range_Range_Type.range_end o /\ deep_model0 (Core_Ops_Range_Range_Type.range_start self) <= deep_model0 (Core_Ops_Range_Range_Type.range_start o) /\ (Seq.length visited > 0 -> deep_model0 (Core_Ops_Range_Range_Type.range_start o) <= deep_model0 (Core_Ops_Range_Range_Type.range_end o)) /\ Seq.length visited = deep_model0 (Core_Ops_Range_Range_Type.range_start o) - deep_model0 (Core_Ops_Range_Range_Type.range_start self) /\ (forall i : int . 0 <= i /\ i < Seq.length visited -> deep_model0 (Seq.get visited i) = deep_model0 (Core_Ops_Range_Range_Type.range_start self) + i)
  val produces0 (self : Core_Ops_Range_Range_Type.t_range uint32) (visited : Seq.seq uint32) (o : Core_Ops_Range_Range_Type.t_range uint32) : bool
    ensures { result = produces0 self visited o }
    
  function produces_trans0 (a : Core_Ops_Range_Range_Type.t_range uint32) (ab : Seq.seq uint32) (b : Core_Ops_Range_Range_Type.t_range uint32) (bc : Seq.seq uint32) (c : Core_Ops_Range_Range_Type.t_range uint32) : ()
    
  val produces_trans0 (a : Core_Ops_Range_Range_Type.t_range uint32) (ab : Seq.seq uint32) (b : Core_Ops_Range_Range_Type.t_range uint32) (bc : Seq.seq uint32) (c : Core_Ops_Range_Range_Type.t_range uint32) : ()
    requires {[#"../../../../../creusot-contracts/src/std/iter/range.rs" 37 15 37 32] produces0 a ab b}
    requires {[#"../../../../../creusot-contracts/src/std/iter/range.rs" 38 15 38 32] produces0 b bc c}
    requires {[#"../../../../../creusot-contracts/src/std/iter/range.rs" 40 22 40 23] inv0 a}
    requires {[#"../../../../../creusot-contracts/src/std/iter/range.rs" 40 31 40 33] inv3 ab}
    requires {[#"../../../../../creusot-contracts/src/std/iter/range.rs" 40 52 40 53] inv0 b}
    requires {[#"../../../../../creusot-contracts/src/std/iter/range.rs" 40 61 40 63] inv3 bc}
    requires {[#"../../../../../creusot-contracts/src/std/iter/range.rs" 40 82 40 83] inv0 c}
    ensures { result = produces_trans0 a ab b bc c }
    
  axiom produces_trans0_spec : forall a : Core_Ops_Range_Range_Type.t_range uint32, ab : Seq.seq uint32, b : Core_Ops_Range_Range_Type.t_range uint32, bc : Seq.seq uint32, c : Core_Ops_Range_Range_Type.t_range uint32 . ([#"../../../../../creusot-contracts/src/std/iter/range.rs" 37 15 37 32] produces0 a ab b) -> ([#"../../../../../creusot-contracts/src/std/iter/range.rs" 38 15 38 32] produces0 b bc c) -> ([#"../../../../../creusot-contracts/src/std/iter/range.rs" 40 22 40 23] inv0 a) -> ([#"../../../../../creusot-contracts/src/std/iter/range.rs" 40 31 40 33] inv3 ab) -> ([#"../../../../../creusot-contracts/src/std/iter/range.rs" 40 52 40 53] inv0 b) -> ([#"../../../../../creusot-contracts/src/std/iter/range.rs" 40 61 40 63] inv3 bc) -> ([#"../../../../../creusot-contracts/src/std/iter/range.rs" 40 82 40 83] inv0 c) -> ([#"../../../../../creusot-contracts/src/std/iter/range.rs" 39 14 39 42] produces0 a (Seq.(++) ab bc) c)
  use seq.Seq
  function produces_refl0 (a : Core_Ops_Range_Range_Type.t_range uint32) : ()
  val produces_refl0 (a : Core_Ops_Range_Range_Type.t_range uint32) : ()
    requires {[#"../../../../../creusot-contracts/src/std/iter/range.rs" 33 21 33 22] inv0 a}
    ensures { result = produces_refl0 a }
    
  axiom produces_refl0_spec : forall a : Core_Ops_Range_Range_Type.t_range uint32 . ([#"../../../../../creusot-contracts/src/std/iter/range.rs" 33 21 33 22] inv0 a) -> ([#"../../../../../creusot-contracts/src/std/iter/range.rs" 32 14 32 39] produces0 a (Seq.empty ) a)
  predicate invariant0 (self : Core_Ops_Range_Range_Type.t_range uint32) =
    [#"../../../../../creusot-contracts/src/invariant.rs" 8 8 8 12] true
  val invariant0 (self : Core_Ops_Range_Range_Type.t_range uint32) : bool
    ensures { result = invariant0 self }
    
  axiom inv0 : forall x : Core_Ops_Range_Range_Type.t_range uint32 . inv0 x = true
  use prelude.Ghost
  predicate resolve1 (self : borrowed uint32) =
    [#"../../../../../creusot-contracts/src/resolve.rs" 25 20 25 34]  ^ self =  * self
  val resolve1 (self : borrowed uint32) : bool
    ensures { result = resolve1 self }
    
  val take_max0 [#"../inc_max_repeat.rs" 6 0 6 64] (ma : borrowed uint32) (mb : borrowed uint32) : borrowed uint32
    ensures { [#"../inc_max_repeat.rs" 4 0 5 56] if  * ma >=  * mb then
       * mb =  ^ mb /\ result = ma
    else
       * ma =  ^ ma /\ result = mb
     }
    
  use seq.Seq
  predicate resolve0 (self : borrowed (Core_Ops_Range_Range_Type.t_range uint32)) =
    [#"../../../../../creusot-contracts/src/resolve.rs" 25 20 25 34]  ^ self =  * self
  val resolve0 (self : borrowed (Core_Ops_Range_Range_Type.t_range uint32)) : bool
    ensures { result = resolve0 self }
    
  predicate completed0 (self : borrowed (Core_Ops_Range_Range_Type.t_range uint32)) =
    [#"../../../../../creusot-contracts/src/std/iter/range.rs" 14 12 14 78] resolve0 self /\ deep_model0 (Core_Ops_Range_Range_Type.range_start ( * self)) >= deep_model0 (Core_Ops_Range_Range_Type.range_end ( * self))
  val completed0 (self : borrowed (Core_Ops_Range_Range_Type.t_range uint32)) : bool
    ensures { result = completed0 self }
    
  val next0 (self : borrowed (Core_Ops_Range_Range_Type.t_range uint32)) : Core_Option_Option_Type.t_option uint32
    requires {inv1 self}
    ensures { [#"../../../../../creusot-contracts/src/std/iter.rs" 95 26 98 17] match result with
      | Core_Option_Option_Type.C_None -> completed0 self
      | Core_Option_Option_Type.C_Some v -> produces0 ( * self) (Seq.singleton v) ( ^ self)
      end }
    ensures { inv2 result }
    
  use prelude.Ghost
  use prelude.Ghost
  use prelude.Ghost
  use prelude.Ghost
  use prelude.Ghost
  predicate into_iter_post0 (self : Core_Ops_Range_Range_Type.t_range uint32) (res : Core_Ops_Range_Range_Type.t_range uint32)
    
   =
    [#"../../../../../creusot-contracts/src/std/iter.rs" 80 8 80 19] self = res
  val into_iter_post0 (self : Core_Ops_Range_Range_Type.t_range uint32) (res : Core_Ops_Range_Range_Type.t_range uint32) : bool
    ensures { result = into_iter_post0 self res }
    
  predicate into_iter_pre0 (self : Core_Ops_Range_Range_Type.t_range uint32) =
    [#"../../../../../creusot-contracts/src/std/iter.rs" 74 20 74 24] true
  val into_iter_pre0 (self : Core_Ops_Range_Range_Type.t_range uint32) : bool
    ensures { result = into_iter_pre0 self }
    
  val into_iter0 (self : Core_Ops_Range_Range_Type.t_range uint32) : Core_Ops_Range_Range_Type.t_range uint32
    requires {[#"../../../../../creusot-contracts/src/std/iter.rs" 89 0 166 1] into_iter_pre0 self}
    requires {inv0 self}
    ensures { [#"../../../../../creusot-contracts/src/std/iter.rs" 89 0 166 1] into_iter_post0 self result }
    ensures { inv0 result }
    
  let rec cfg inc_max_repeat [#"../inc_max_repeat.rs" 15 0 15 53] [@cfg:stackify] [@cfg:subregion_analysis] (a : uint32) (b : uint32) (n : uint32) : ()
    requires {[#"../inc_max_repeat.rs" 14 11 14 70] a <= (1000000 : uint32) /\ b <= (1000000 : uint32) /\ n <= (1000000 : uint32)}
    
   = [@vc:do_not_keep_trace] [@vc:sp]
  var _0 : ();
  var a : uint32 = a;
  var b : uint32 = b;
  var n : uint32 = n;
  var iter : Core_Ops_Range_Range_Type.t_range uint32;
  var iter_old : Ghost.ghost_ty (Core_Ops_Range_Range_Type.t_range uint32);
  var produced : Ghost.ghost_ty (Seq.seq uint32);
  var _18 : Core_Option_Option_Type.t_option uint32;
  var _19 : borrowed (Core_Ops_Range_Range_Type.t_range uint32);
  var _20 : borrowed (Core_Ops_Range_Range_Type.t_range uint32);
  var __creusot_proc_iter_elem : uint32;
  var _23 : Ghost.ghost_ty (Seq.seq uint32);
  var mc : borrowed uint32;
  var _26 : borrowed uint32;
  var _27 : borrowed uint32;
  var _28 : borrowed uint32;
  var _29 : borrowed uint32;
  var _33 : bool;
  {
    goto BB0
  }
  BB0 {
    [#"../inc_max_repeat.rs" 16 4 16 86] iter <- ([#"../inc_max_repeat.rs" 16 4 16 86] into_iter0 ([#"../inc_max_repeat.rs" 18 13 18 17] Core_Ops_Range_Range_Type.C_Range ([#"../inc_max_repeat.rs" 18 13 18 14] [#"../inc_max_repeat.rs" 18 13 18 14] (0 : uint32)) ([#"../inc_max_repeat.rs" 18 16 18 17] n)));
    goto BB1
  }
  BB1 {
    [#"../inc_max_repeat.rs" 16 4 16 86] iter_old <- ([#"../inc_max_repeat.rs" 16 4 16 86] Ghost.new iter);
    goto BB2
  }
  BB2 {
    [#"../inc_max_repeat.rs" 16 4 16 86] produced <- ([#"../inc_max_repeat.rs" 16 4 16 86] Ghost.new (Seq.empty ));
    goto BB3
  }
  BB3 {
    goto BB4
  }
  BB4 {
    invariant { [#"../inc_max_repeat.rs" 16 4 16 86] inv0 iter };
    invariant { [#"../inc_max_repeat.rs" 16 4 16 86] produces0 (Ghost.inner iter_old) (Ghost.inner produced) iter };
    invariant { [#"../inc_max_repeat.rs" 16 16 16 84] UInt32.to_int a <= 1000000 + Seq.length (Ghost.inner produced) /\ UInt32.to_int b <= 1000000 + Seq.length (Ghost.inner produced) };
    invariant { [#"../inc_max_repeat.rs" 17 16 17 70] UInt32.to_int a >= UInt32.to_int b + Seq.length (Ghost.inner produced) \/ UInt32.to_int b >= UInt32.to_int a + Seq.length (Ghost.inner produced) };
    goto BB5
  }
  BB5 {
<<<<<<< HEAD
    [#"../inc_max_repeat.rs" 16 4 16 86] _20 <- Borrow.borrow_mut iter;
    [#"../inc_max_repeat.rs" 16 4 16 86] iter <-  ^ _20;
    [#"../inc_max_repeat.rs" 16 4 16 86] _19 <- Borrow.borrow_mut ( * _20);
    [#"../inc_max_repeat.rs" 16 4 16 86] _20 <- { _20 with current = ( ^ _19) };
    [#"../inc_max_repeat.rs" 16 4 16 86] _18 <- ([#"../inc_max_repeat.rs" 16 4 16 86] next0 _19);
=======
    _20 <- Borrow.borrow_mut iter;
    iter <-  ^ _20;
    _19 <- Borrow.borrow_mut ( * _20);
    _20 <- { _20 with current =  ^ _19 };
    _18 <- ([#"../inc_max_repeat.rs" 16 4 16 86] next0 _19);
>>>>>>> aa6c5257
    _19 <- any borrowed (Core_Ops_Range_Range_Type.t_range uint32);
    goto BB6
  }
  BB6 {
    assume { resolve0 _20 };
    switch (_18)
      | Core_Option_Option_Type.C_None -> goto BB7
      | Core_Option_Option_Type.C_Some _ -> goto BB8
      end
  }
  BB7 {
    switch ([#"../inc_max_repeat.rs" 22 12 22 22] ([#"../inc_max_repeat.rs" 22 12 22 13] a) >= ([#"../inc_max_repeat.rs" 22 17 22 22] ([#"../inc_max_repeat.rs" 22 17 22 18] b) + ([#"../inc_max_repeat.rs" 22 21 22 22] n)))
      | False -> goto BB14
      | True -> goto BB13
      end
  }
  BB8 {
    goto BB10
  }
  BB9 {
    assert { [#"../inc_max_repeat.rs" 16 4 16 86] false };
    absurd
  }
  BB10 {
    [#"../../../../../creusot-contracts-proc/src/lib.rs" 664 0 664 51] __creusot_proc_iter_elem <- ([#"../../../../../creusot-contracts-proc/src/lib.rs" 664 0 664 51] Core_Option_Option_Type.some_0 _18);
    [#"../inc_max_repeat.rs" 16 4 16 86] _23 <- ([#"../inc_max_repeat.rs" 16 4 16 86] Ghost.new (Seq.(++) (Ghost.inner produced) (Seq.singleton __creusot_proc_iter_elem)));
    goto BB11
  }
  BB11 {
<<<<<<< HEAD
    [#"../inc_max_repeat.rs" 16 4 16 86] produced <- ([#"../inc_max_repeat.rs" 16 4 16 86] _23);
    [#"../inc_max_repeat.rs" 16 4 16 86] _23 <- any Ghost.ghost_ty (Seq.seq uint32);
    [#"../inc_max_repeat.rs" 19 26 19 32] _27 <- Borrow.borrow_mut a;
    [#"../inc_max_repeat.rs" 19 26 19 32] a <-  ^ _27;
    [#"../inc_max_repeat.rs" 19 26 19 32] _26 <- Borrow.borrow_mut ( * _27);
    [#"../inc_max_repeat.rs" 19 26 19 32] _27 <- { _27 with current = ( ^ _26) };
    [#"../inc_max_repeat.rs" 19 34 19 40] _29 <- Borrow.borrow_mut b;
    [#"../inc_max_repeat.rs" 19 34 19 40] b <-  ^ _29;
    [#"../inc_max_repeat.rs" 19 34 19 40] _28 <- Borrow.borrow_mut ( * _29);
    [#"../inc_max_repeat.rs" 19 34 19 40] _29 <- { _29 with current = ( ^ _28) };
    [#"../inc_max_repeat.rs" 19 17 19 41] mc <- ([#"../inc_max_repeat.rs" 19 17 19 41] take_max0 _26 _28);
=======
    produced <- _23;
    _23 <- any Ghost.ghost_ty (Seq.seq uint32);
    _27 <- Borrow.borrow_mut a;
    a <-  ^ _27;
    _26 <- Borrow.borrow_mut ( * _27);
    _27 <- { _27 with current =  ^ _26 };
    _29 <- Borrow.borrow_mut b;
    b <-  ^ _29;
    _28 <- Borrow.borrow_mut ( * _29);
    _29 <- { _29 with current =  ^ _28 };
    mc <- ([#"../inc_max_repeat.rs" 19 17 19 41] take_max0 _26 _28);
>>>>>>> aa6c5257
    _26 <- any borrowed uint32;
    _28 <- any borrowed uint32;
    goto BB12
  }
  BB12 {
    assume { resolve1 _29 };
    assume { resolve1 _27 };
    [#"../inc_max_repeat.rs" 20 8 20 16] mc <- { mc with current = ([#"../inc_max_repeat.rs" 20 8 20 16]  * mc + ([#"../inc_max_repeat.rs" 20 15 20 16] [#"../inc_max_repeat.rs" 20 15 20 16] (1 : uint32))) };
    assume { resolve1 mc };
    goto BB4
  }
  BB13 {
    [#"../inc_max_repeat.rs" 22 12 22 36] _33 <- ([#"../inc_max_repeat.rs" 22 12 22 36] [#"../inc_max_repeat.rs" 22 12 22 36] true);
    goto BB15
  }
  BB14 {
    [#"../inc_max_repeat.rs" 22 12 22 36] _33 <- ([#"../inc_max_repeat.rs" 22 26 22 36] ([#"../inc_max_repeat.rs" 22 26 22 27] b) >= ([#"../inc_max_repeat.rs" 22 31 22 36] ([#"../inc_max_repeat.rs" 22 31 22 32] a) + ([#"../inc_max_repeat.rs" 22 35 22 36] n)));
    goto BB15
  }
  BB15 {
    switch ([#"../inc_max_repeat.rs" 22 4 22 37] not _33)
      | False -> goto BB17
      | True -> goto BB16
      end
  }
  BB16 {
    assert { [#"../inc_max_repeat.rs" 22 4 22 37] false };
    absurd
  }
  BB17 {
    [#"../inc_max_repeat.rs" 15 54 23 1] _0 <- ([#"../inc_max_repeat.rs" 15 54 23 1] ());
    return _0
  }
  
end<|MERGE_RESOLUTION|>--- conflicted
+++ resolved
@@ -26,40 +26,22 @@
     goto BB0
   }
   BB0 {
-    switch ([#"../inc_max_repeat.rs" 7 7 7 17] ([#"../inc_max_repeat.rs" 7 7 7 10]  * ma) >= ([#"../inc_max_repeat.rs" 7 14 7 17]  * mb))
+    switch ([#"../inc_max_repeat.rs" 7 7 7 17]  * ma >=  * mb)
       | False -> goto BB2
       | True -> goto BB1
       end
   }
   BB1 {
     assume { resolve0 mb };
-<<<<<<< HEAD
-    [#"../inc_max_repeat.rs" 8 8 8 10] _9 <- Borrow.borrow_mut ( * ma);
-    [#"../inc_max_repeat.rs" 8 8 8 10] ma <- { ma with current = ( ^ _9) };
-    [#"../inc_max_repeat.rs" 8 8 8 10] _5 <- Borrow.borrow_mut ( * _9);
-    [#"../inc_max_repeat.rs" 8 8 8 10] _9 <- { _9 with current = ( ^ _5) };
-=======
     _9 <- Borrow.borrow_mut ( * ma);
     ma <- { ma with current =  ^ _9 };
     _5 <- Borrow.borrow_mut ( * _9);
     _9 <- { _9 with current =  ^ _5 };
->>>>>>> aa6c5257
     assume { resolve0 _9 };
     goto BB3
   }
   BB2 {
     assume { resolve0 ma };
-<<<<<<< HEAD
-    [#"../inc_max_repeat.rs" 10 8 10 10] _5 <- Borrow.borrow_mut ( * mb);
-    [#"../inc_max_repeat.rs" 10 8 10 10] mb <- { mb with current = ( ^ _5) };
-    goto BB3
-  }
-  BB3 {
-    [#"../inc_max_repeat.rs" 7 4 11 5] _3 <- Borrow.borrow_mut ( * _5);
-    [#"../inc_max_repeat.rs" 7 4 11 5] _5 <- { _5 with current = ( ^ _3) };
-    [#"../inc_max_repeat.rs" 7 4 11 5] _0 <- Borrow.borrow_mut ( * _3);
-    [#"../inc_max_repeat.rs" 7 4 11 5] _3 <- { _3 with current = ( ^ _0) };
-=======
     _5 <- Borrow.borrow_mut ( * mb);
     mb <- { mb with current =  ^ _5 };
     goto BB3
@@ -69,7 +51,6 @@
     _5 <- { _5 with current =  ^ _3 };
     _0 <- Borrow.borrow_mut ( * _3);
     _3 <- { _3 with current =  ^ _0 };
->>>>>>> aa6c5257
     assume { resolve0 _5 };
     assume { resolve0 _3 };
     assume { resolve0 mb };
@@ -114,7 +95,7 @@
   val inv3 (_x : Seq.seq uint32) : bool
     ensures { result = inv3 _x }
     
-  axiom inv3 : forall x : Seq.seq uint32 . inv3 x = true
+  axiom inv3 : [#"../inc_max_repeat.rs" 1 0 1 0] forall x : Seq.seq uint32 . inv3 x = true
   use Core_Option_Option_Type as Core_Option_Option_Type
   predicate invariant2 (self : Core_Option_Option_Type.t_option uint32) =
     [#"../../../../../creusot-contracts/src/invariant.rs" 8 8 8 12] true
@@ -125,7 +106,7 @@
   val inv2 (_x : Core_Option_Option_Type.t_option uint32) : bool
     ensures { result = inv2 _x }
     
-  axiom inv2 : forall x : Core_Option_Option_Type.t_option uint32 . inv2 x = true
+  axiom inv2 : [#"../inc_max_repeat.rs" 1 0 1 0] forall x : Core_Option_Option_Type.t_option uint32 . inv2 x = true
   use Core_Ops_Range_Range_Type as Core_Ops_Range_Range_Type
   use prelude.Borrow
   predicate invariant1 (self : borrowed (Core_Ops_Range_Range_Type.t_range uint32)) =
@@ -137,7 +118,7 @@
   val inv1 (_x : borrowed (Core_Ops_Range_Range_Type.t_range uint32)) : bool
     ensures { result = inv1 _x }
     
-  axiom inv1 : forall x : borrowed (Core_Ops_Range_Range_Type.t_range uint32) . inv1 x = true
+  axiom inv1 : [#"../inc_max_repeat.rs" 1 0 1 0] forall x : borrowed (Core_Ops_Range_Range_Type.t_range uint32) . inv1 x = true
   use seq.Seq
   predicate inv0 (_x : Core_Ops_Range_Range_Type.t_range uint32)
   val inv0 (_x : Core_Ops_Range_Range_Type.t_range uint32) : bool
@@ -185,7 +166,7 @@
   val invariant0 (self : Core_Ops_Range_Range_Type.t_range uint32) : bool
     ensures { result = invariant0 self }
     
-  axiom inv0 : forall x : Core_Ops_Range_Range_Type.t_range uint32 . inv0 x = true
+  axiom inv0 : [#"../inc_max_repeat.rs" 1 0 1 0] forall x : Core_Ops_Range_Range_Type.t_range uint32 . inv0 x = true
   use prelude.Ghost
   predicate resolve1 (self : borrowed uint32) =
     [#"../../../../../creusot-contracts/src/resolve.rs" 25 20 25 34]  ^ self =  * self
@@ -267,15 +248,15 @@
     goto BB0
   }
   BB0 {
-    [#"../inc_max_repeat.rs" 16 4 16 86] iter <- ([#"../inc_max_repeat.rs" 16 4 16 86] into_iter0 ([#"../inc_max_repeat.rs" 18 13 18 17] Core_Ops_Range_Range_Type.C_Range ([#"../inc_max_repeat.rs" 18 13 18 14] [#"../inc_max_repeat.rs" 18 13 18 14] (0 : uint32)) ([#"../inc_max_repeat.rs" 18 16 18 17] n)));
+    iter <- ([#"../inc_max_repeat.rs" 16 4 16 86] into_iter0 ([#"../inc_max_repeat.rs" 18 13 18 17] Core_Ops_Range_Range_Type.C_Range ([#"../inc_max_repeat.rs" 18 13 18 14] [#"../inc_max_repeat.rs" 18 13 18 14] (0 : uint32)) n));
     goto BB1
   }
   BB1 {
-    [#"../inc_max_repeat.rs" 16 4 16 86] iter_old <- ([#"../inc_max_repeat.rs" 16 4 16 86] Ghost.new iter);
+    iter_old <- ([#"../inc_max_repeat.rs" 16 4 16 86] Ghost.new iter);
     goto BB2
   }
   BB2 {
-    [#"../inc_max_repeat.rs" 16 4 16 86] produced <- ([#"../inc_max_repeat.rs" 16 4 16 86] Ghost.new (Seq.empty ));
+    produced <- ([#"../inc_max_repeat.rs" 16 4 16 86] Ghost.new (Seq.empty ));
     goto BB3
   }
   BB3 {
@@ -289,19 +270,11 @@
     goto BB5
   }
   BB5 {
-<<<<<<< HEAD
-    [#"../inc_max_repeat.rs" 16 4 16 86] _20 <- Borrow.borrow_mut iter;
-    [#"../inc_max_repeat.rs" 16 4 16 86] iter <-  ^ _20;
-    [#"../inc_max_repeat.rs" 16 4 16 86] _19 <- Borrow.borrow_mut ( * _20);
-    [#"../inc_max_repeat.rs" 16 4 16 86] _20 <- { _20 with current = ( ^ _19) };
-    [#"../inc_max_repeat.rs" 16 4 16 86] _18 <- ([#"../inc_max_repeat.rs" 16 4 16 86] next0 _19);
-=======
     _20 <- Borrow.borrow_mut iter;
     iter <-  ^ _20;
     _19 <- Borrow.borrow_mut ( * _20);
     _20 <- { _20 with current =  ^ _19 };
     _18 <- ([#"../inc_max_repeat.rs" 16 4 16 86] next0 _19);
->>>>>>> aa6c5257
     _19 <- any borrowed (Core_Ops_Range_Range_Type.t_range uint32);
     goto BB6
   }
@@ -313,7 +286,7 @@
       end
   }
   BB7 {
-    switch ([#"../inc_max_repeat.rs" 22 12 22 22] ([#"../inc_max_repeat.rs" 22 12 22 13] a) >= ([#"../inc_max_repeat.rs" 22 17 22 22] ([#"../inc_max_repeat.rs" 22 17 22 18] b) + ([#"../inc_max_repeat.rs" 22 21 22 22] n)))
+    switch ([#"../inc_max_repeat.rs" 22 12 22 22] a >= ([#"../inc_max_repeat.rs" 22 17 22 22] b + n))
       | False -> goto BB14
       | True -> goto BB13
       end
@@ -322,28 +295,14 @@
     goto BB10
   }
   BB9 {
-    assert { [#"../inc_max_repeat.rs" 16 4 16 86] false };
     absurd
   }
   BB10 {
-    [#"../../../../../creusot-contracts-proc/src/lib.rs" 664 0 664 51] __creusot_proc_iter_elem <- ([#"../../../../../creusot-contracts-proc/src/lib.rs" 664 0 664 51] Core_Option_Option_Type.some_0 _18);
-    [#"../inc_max_repeat.rs" 16 4 16 86] _23 <- ([#"../inc_max_repeat.rs" 16 4 16 86] Ghost.new (Seq.(++) (Ghost.inner produced) (Seq.singleton __creusot_proc_iter_elem)));
+    __creusot_proc_iter_elem <- Core_Option_Option_Type.some_0 _18;
+    _23 <- ([#"../inc_max_repeat.rs" 16 4 16 86] Ghost.new (Seq.(++) (Ghost.inner produced) (Seq.singleton __creusot_proc_iter_elem)));
     goto BB11
   }
   BB11 {
-<<<<<<< HEAD
-    [#"../inc_max_repeat.rs" 16 4 16 86] produced <- ([#"../inc_max_repeat.rs" 16 4 16 86] _23);
-    [#"../inc_max_repeat.rs" 16 4 16 86] _23 <- any Ghost.ghost_ty (Seq.seq uint32);
-    [#"../inc_max_repeat.rs" 19 26 19 32] _27 <- Borrow.borrow_mut a;
-    [#"../inc_max_repeat.rs" 19 26 19 32] a <-  ^ _27;
-    [#"../inc_max_repeat.rs" 19 26 19 32] _26 <- Borrow.borrow_mut ( * _27);
-    [#"../inc_max_repeat.rs" 19 26 19 32] _27 <- { _27 with current = ( ^ _26) };
-    [#"../inc_max_repeat.rs" 19 34 19 40] _29 <- Borrow.borrow_mut b;
-    [#"../inc_max_repeat.rs" 19 34 19 40] b <-  ^ _29;
-    [#"../inc_max_repeat.rs" 19 34 19 40] _28 <- Borrow.borrow_mut ( * _29);
-    [#"../inc_max_repeat.rs" 19 34 19 40] _29 <- { _29 with current = ( ^ _28) };
-    [#"../inc_max_repeat.rs" 19 17 19 41] mc <- ([#"../inc_max_repeat.rs" 19 17 19 41] take_max0 _26 _28);
-=======
     produced <- _23;
     _23 <- any Ghost.ghost_ty (Seq.seq uint32);
     _27 <- Borrow.borrow_mut a;
@@ -355,7 +314,6 @@
     _28 <- Borrow.borrow_mut ( * _29);
     _29 <- { _29 with current =  ^ _28 };
     mc <- ([#"../inc_max_repeat.rs" 19 17 19 41] take_max0 _26 _28);
->>>>>>> aa6c5257
     _26 <- any borrowed uint32;
     _28 <- any borrowed uint32;
     goto BB12
@@ -363,16 +321,16 @@
   BB12 {
     assume { resolve1 _29 };
     assume { resolve1 _27 };
-    [#"../inc_max_repeat.rs" 20 8 20 16] mc <- { mc with current = ([#"../inc_max_repeat.rs" 20 8 20 16]  * mc + ([#"../inc_max_repeat.rs" 20 15 20 16] [#"../inc_max_repeat.rs" 20 15 20 16] (1 : uint32))) };
+    mc <- { mc with current = ([#"../inc_max_repeat.rs" 20 8 20 16]  * mc + ([#"../inc_max_repeat.rs" 20 15 20 16] [#"../inc_max_repeat.rs" 20 15 20 16] (1 : uint32))) };
     assume { resolve1 mc };
     goto BB4
   }
   BB13 {
-    [#"../inc_max_repeat.rs" 22 12 22 36] _33 <- ([#"../inc_max_repeat.rs" 22 12 22 36] [#"../inc_max_repeat.rs" 22 12 22 36] true);
+    _33 <- ([#"../inc_max_repeat.rs" 22 12 22 36] [#"../inc_max_repeat.rs" 22 12 22 36] true);
     goto BB15
   }
   BB14 {
-    [#"../inc_max_repeat.rs" 22 12 22 36] _33 <- ([#"../inc_max_repeat.rs" 22 26 22 36] ([#"../inc_max_repeat.rs" 22 26 22 27] b) >= ([#"../inc_max_repeat.rs" 22 31 22 36] ([#"../inc_max_repeat.rs" 22 31 22 32] a) + ([#"../inc_max_repeat.rs" 22 35 22 36] n)));
+    _33 <- ([#"../inc_max_repeat.rs" 22 26 22 36] b >= ([#"../inc_max_repeat.rs" 22 31 22 36] a + n));
     goto BB15
   }
   BB15 {
@@ -382,11 +340,10 @@
       end
   }
   BB16 {
-    assert { [#"../inc_max_repeat.rs" 22 4 22 37] false };
     absurd
   }
   BB17 {
-    [#"../inc_max_repeat.rs" 15 54 23 1] _0 <- ([#"../inc_max_repeat.rs" 15 54 23 1] ());
+    _0 <- ([#"../inc_max_repeat.rs" 15 54 23 1] ());
     return _0
   }
   
