--- conflicted
+++ resolved
@@ -77,22 +77,21 @@
     goto BB4
   }
   BB2 {
-    [#"../inc_some_list.rs" 45 19 45 20] _0 <- ([#"../inc_some_list.rs" 45 19 45 20] [#"../inc_some_list.rs" 45 19 45 20] (0 : uint32));
+    _0 <- ([#"../inc_some_list.rs" 45 19 45 20] [#"../inc_some_list.rs" 45 19 45 20] (0 : uint32));
     goto BB6
   }
   BB3 {
-    assert { [#"../inc_some_list.rs" 43 14 43 18] false };
     absurd
   }
   BB4 {
-    [#"../inc_some_list.rs" 44 17 44 18] a <- ([#"../inc_some_list.rs" 44 17 44 18] IncSomeList_List_Type.cons_0 self);
-    [#"../inc_some_list.rs" 44 20 44 21] l <- ([#"../inc_some_list.rs" 44 20 44 21] IncSomeList_List_Type.cons_1 self);
-    [#"../inc_some_list.rs" 44 31 44 40] _8 <- ([#"../inc_some_list.rs" 44 31 44 40] sum_x ([#"../inc_some_list.rs" 44 31 44 40] l));
+    a <- ([#"../inc_some_list.rs" 44 17 44 18] IncSomeList_List_Type.cons_0 self);
+    l <- ([#"../inc_some_list.rs" 44 20 44 21] IncSomeList_List_Type.cons_1 self);
+    _8 <- ([#"../inc_some_list.rs" 44 31 44 40] sum_x ([#"../inc_some_list.rs" 44 31 44 40] l));
     goto BB5
   }
   BB5 {
-    [#"../inc_some_list.rs" 44 26 44 40] _0 <- ([#"../inc_some_list.rs" 44 26 44 40] ([#"../inc_some_list.rs" 44 26 44 28] a) + _8);
-    [#"../inc_some_list.rs" 1 0 1 0] _8 <- any uint32;
+    _0 <- ([#"../inc_some_list.rs" 44 26 44 40] a + _8);
+    _8 <- any uint32;
     goto BB6
   }
   BB6 {
@@ -182,22 +181,6 @@
     goto BB11
   }
   BB3 {
-<<<<<<< HEAD
-    assume { Resolve2.resolve self };
-    assert { [#"../inc_some_list.rs" 52 14 52 18] false };
-    absurd
-  }
-  BB4 {
-    [#"../inc_some_list.rs" 53 17 53 19] ma <- Borrow.borrow_mut (IncSomeList_List_Type.cons_0 ( * self));
-    [#"../inc_some_list.rs" 53 17 53 19] self <- { self with current = (let IncSomeList_List_Type.C_Cons a b =  * self in IncSomeList_List_Type.C_Cons ( ^ ma) b) };
-    [#"../inc_some_list.rs" 53 21 53 23] ml <- Borrow.borrow_mut (IncSomeList_List_Type.cons_1 ( * self));
-    [#"../inc_some_list.rs" 53 21 53 23] self <- { self with current = (let IncSomeList_List_Type.C_Cons a b =  * self in IncSomeList_List_Type.C_Cons a ( ^ ml)) };
-    [#"../inc_some_list.rs" 54 16 54 45] _10 <- ([#"../inc_some_list.rs" 54 16 54 45] Ghost.new (LemmaSumNonneg0.lemma_sum_nonneg ( * ml)));
-    goto BB5
-  }
-  BB5 {
-    [#"../inc_some_list.rs" 55 19 55 27] _13 <- ([#"../inc_some_list.rs" 55 19 55 27] Random0.random ());
-=======
     assume { resolve2 self };
     absurd
   }
@@ -211,7 +194,6 @@
   }
   BB5 {
     _13 <- ([#"../inc_some_list.rs" 55 19 55 27] random0 ());
->>>>>>> 62b454c8
     goto BB6
   }
   BB6 {
@@ -221,46 +203,6 @@
       end
   }
   BB7 {
-<<<<<<< HEAD
-    assume { Resolve1.resolve ml };
-    [#"../inc_some_list.rs" 56 20 56 22] _14 <- Borrow.borrow_mut ( * ma);
-    [#"../inc_some_list.rs" 56 20 56 22] ma <- { ma with current = ( ^ _14) };
-    [#"../inc_some_list.rs" 56 20 56 22] _12 <- Borrow.borrow_mut ( * _14);
-    [#"../inc_some_list.rs" 56 20 56 22] _14 <- { _14 with current = ( ^ _12) };
-    assume { Resolve0.resolve _14 };
-    goto BB10
-  }
-  BB8 {
-    assume { Resolve0.resolve ma };
-    [#"../inc_some_list.rs" 58 20 58 34] _16 <- Borrow.borrow_mut ( * ml);
-    [#"../inc_some_list.rs" 58 20 58 34] ml <- { ml with current = ( ^ _16) };
-    [#"../inc_some_list.rs" 58 20 58 34] _15 <- ([#"../inc_some_list.rs" 58 20 58 34] take_some _16);
-    [#"../inc_some_list.rs" 1 0 1 0] _16 <- any borrowed (IncSomeList_List_Type.t_list);
-    goto BB9
-  }
-  BB9 {
-    [#"../inc_some_list.rs" 58 20 58 34] _12 <- Borrow.borrow_mut ( * _15);
-    [#"../inc_some_list.rs" 58 20 58 34] _15 <- { _15 with current = ( ^ _12) };
-    assume { Resolve0.resolve _15 };
-    goto BB10
-  }
-  BB10 {
-    [#"../inc_some_list.rs" 55 16 59 17] _9 <- Borrow.borrow_mut ( * _12);
-    [#"../inc_some_list.rs" 55 16 59 17] _12 <- { _12 with current = ( ^ _9) };
-    [#"../inc_some_list.rs" 55 16 59 17] _5 <- Borrow.borrow_mut ( * _9);
-    [#"../inc_some_list.rs" 55 16 59 17] _9 <- { _9 with current = ( ^ _5) };
-    assume { Resolve0.resolve _12 };
-    assume { Resolve0.resolve _9 };
-    assume { Resolve1.resolve ml };
-    assume { Resolve0.resolve ma };
-    [#"../inc_some_list.rs" 52 8 62 9] _2 <- Borrow.borrow_mut ( * _5);
-    [#"../inc_some_list.rs" 52 8 62 9] _5 <- { _5 with current = ( ^ _2) };
-    [#"../inc_some_list.rs" 52 8 62 9] _0 <- Borrow.borrow_mut ( * _2);
-    [#"../inc_some_list.rs" 52 8 62 9] _2 <- { _2 with current = ( ^ _0) };
-    assume { Resolve0.resolve _5 };
-    assume { Resolve0.resolve _2 };
-    assume { Resolve2.resolve self };
-=======
     assume { resolve1 ml };
     _14 <- Borrow.borrow_mut ( * ma);
     ma <- { ma with current = ( ^ _14) };
@@ -299,7 +241,6 @@
     assume { resolve0 _5 };
     assume { resolve0 _2 };
     assume { resolve2 self };
->>>>>>> 62b454c8
     return _0
   }
   BB11 {
@@ -361,22 +302,6 @@
     goto BB1
   }
   BB1 {
-<<<<<<< HEAD
-    [#"../inc_some_list.rs" 68 15 68 24] sum0 <- ([#"../inc_some_list.rs" 68 15 68 24] SumX0.sum_x ([#"../inc_some_list.rs" 68 15 68 24] l));
-    goto BB2
-  }
-  BB2 {
-    [#"../inc_some_list.rs" 69 13 69 26] _7 <- Borrow.borrow_mut l;
-    [#"../inc_some_list.rs" 69 13 69 26] l <-  ^ _7;
-    [#"../inc_some_list.rs" 69 13 69 26] ma <- ([#"../inc_some_list.rs" 69 13 69 26] TakeSome0.take_some _7);
-    [#"../inc_some_list.rs" 1 0 1 0] _7 <- any borrowed (IncSomeList_List_Type.t_list);
-    goto BB3
-  }
-  BB3 {
-    [#"../inc_some_list.rs" 70 4 70 12] ma <- { ma with current = ([#"../inc_some_list.rs" 70 4 70 12]  * ma + ([#"../inc_some_list.rs" 70 11 70 12] k)) };
-    assume { Resolve0.resolve ma };
-    [#"../inc_some_list.rs" 71 12 71 21] _12 <- ([#"../inc_some_list.rs" 71 12 71 21] SumX0.sum_x ([#"../inc_some_list.rs" 71 12 71 21] l));
-=======
     sum0 <- ([#"../inc_some_list.rs" 68 15 68 24] sum_x0 ([#"../inc_some_list.rs" 68 15 68 24] l));
     goto BB2
   }
@@ -391,21 +316,19 @@
     ma <- { ma with current = ([#"../inc_some_list.rs" 70 4 70 12]  * ma + k) };
     assume { resolve0 ma };
     _12 <- ([#"../inc_some_list.rs" 71 12 71 21] sum_x0 ([#"../inc_some_list.rs" 71 12 71 21] l));
->>>>>>> 62b454c8
     goto BB4
   }
   BB4 {
-    switch ([#"../inc_some_list.rs" 71 4 71 34] not ([#"../inc_some_list.rs" 71 12 71 33] _12 = ([#"../inc_some_list.rs" 71 25 71 33] ([#"../inc_some_list.rs" 71 25 71 29] sum0) + ([#"../inc_some_list.rs" 71 32 71 33] k))))
+    switch ([#"../inc_some_list.rs" 71 4 71 34] not ([#"../inc_some_list.rs" 71 12 71 33] _12 = ([#"../inc_some_list.rs" 71 25 71 33] sum0 + k)))
       | False -> goto BB6
       | True -> goto BB5
       end
   }
   BB5 {
-    assert { [#"../inc_some_list.rs" 71 4 71 34] false };
     absurd
   }
   BB6 {
-    [#"../inc_some_list.rs" 67 42 72 1] _0 <- ([#"../inc_some_list.rs" 67 42 72 1] ());
+    _0 <- ([#"../inc_some_list.rs" 67 42 72 1] ());
     goto BB7
   }
   BB7 {
