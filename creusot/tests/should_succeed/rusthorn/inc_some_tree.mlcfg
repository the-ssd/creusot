
module IncSomeTree_Tree_Type
  use prelude.UInt32
  use prelude.Int
  type t_tree  =
    | C_Node (t_tree) uint32 (t_tree)
    | C_Leaf
    
  let function node_0 (self : t_tree) : t_tree = [@vc:do_not_keep_trace] [@vc:sp]
    match (self) with
      | C_Node a _ _ -> a
      | C_Leaf -> any t_tree
      end
  let function node_1 (self : t_tree) : uint32 = [@vc:do_not_keep_trace] [@vc:sp]
    match (self) with
      | C_Node _ a _ -> a
      | C_Leaf -> any uint32
      end
  let function node_2 (self : t_tree) : t_tree = [@vc:do_not_keep_trace] [@vc:sp]
    match (self) with
      | C_Node _ _ a -> a
      | C_Leaf -> any t_tree
      end
end
module IncSomeTree_Impl0_LemmaSumNonneg_Impl
  use IncSomeTree_Tree_Type as IncSomeTree_Tree_Type
  use prelude.Borrow
  use prelude.Int
  use prelude.UInt32
  function sum0 [#"../inc_some_tree.rs" 21 4 21 23] (self : IncSomeTree_Tree_Type.t_tree) : int =
    [#"../inc_some_tree.rs" 23 12 26 13] match (self) with
      | IncSomeTree_Tree_Type.C_Node tl a tr -> sum0 tl + UInt32.to_int a + sum0 tr
      | IncSomeTree_Tree_Type.C_Leaf -> 0
      end
  val sum0 [#"../inc_some_tree.rs" 21 4 21 23] (self : IncSomeTree_Tree_Type.t_tree) : int
    ensures { result = sum0 self }
    
  let rec ghost function lemma_sum_nonneg [#"../inc_some_tree.rs" 33 4 33 30] (self : IncSomeTree_Tree_Type.t_tree) : ()
    ensures { [#"../inc_some_tree.rs" 32 14 32 29] sum0 self >= 0 }
    variant {[#"../inc_some_tree.rs" 31 15 31 19] self}
    
   = [@vc:do_not_keep_trace] [@vc:sp]
    [#"../inc_some_tree.rs" 34 8 40 9] match (self) with
      | IncSomeTree_Tree_Type.C_Node tl _ tr -> let _ = lemma_sum_nonneg tl in let _ = lemma_sum_nonneg tr in ()
      | IncSomeTree_Tree_Type.C_Leaf -> ()
      end
end
module IncSomeTree_Impl0_SumX
  use prelude.UInt32
  use prelude.Int
  use IncSomeTree_Tree_Type as IncSomeTree_Tree_Type
  function sum0 [#"../inc_some_tree.rs" 21 4 21 23] (self : IncSomeTree_Tree_Type.t_tree) : int =
    [#"../inc_some_tree.rs" 23 12 26 13] match (self) with
      | IncSomeTree_Tree_Type.C_Node tl a tr -> sum0 tl + UInt32.to_int a + sum0 tr
      | IncSomeTree_Tree_Type.C_Leaf -> 0
      end
  val sum0 [#"../inc_some_tree.rs" 21 4 21 23] (self : IncSomeTree_Tree_Type.t_tree) : int
    ensures { result = sum0 self }
    
  use prelude.Borrow
  use prelude.UInt32
  function lemma_sum_nonneg0 [#"../inc_some_tree.rs" 33 4 33 30] (self : IncSomeTree_Tree_Type.t_tree) : ()
  axiom lemma_sum_nonneg0_def : forall self : IncSomeTree_Tree_Type.t_tree . lemma_sum_nonneg0 self = ([#"../inc_some_tree.rs" 34 8 40 9] match (self) with
    | IncSomeTree_Tree_Type.C_Node tl _ tr -> let _ = lemma_sum_nonneg0 tl in let _ = lemma_sum_nonneg0 tr in ()
    | IncSomeTree_Tree_Type.C_Leaf -> ()
    end)
  val lemma_sum_nonneg0 [#"../inc_some_tree.rs" 33 4 33 30] (self : IncSomeTree_Tree_Type.t_tree) : ()
    ensures { result = lemma_sum_nonneg0 self }
    
  axiom lemma_sum_nonneg0_spec : forall self : IncSomeTree_Tree_Type.t_tree . [#"../inc_some_tree.rs" 32 14 32 29] sum0 self >= 0
  let rec cfg sum_x [#"../inc_some_tree.rs" 45 4 45 26] [@cfg:stackify] [@cfg:subregion_analysis] (self : IncSomeTree_Tree_Type.t_tree) : uint32
    requires {[#"../inc_some_tree.rs" 43 15 43 38] sum0 self <= 1000000}
    ensures { [#"../inc_some_tree.rs" 44 14 44 35] UInt32.to_int result = sum0 self }
    
   = [@vc:do_not_keep_trace] [@vc:sp]
  var _0 : uint32;
  var self : IncSomeTree_Tree_Type.t_tree = self;
  var tl : IncSomeTree_Tree_Type.t_tree;
  var a : uint32;
  var tr : IncSomeTree_Tree_Type.t_tree;
  var _11 : uint32;
  var _14 : uint32;
  {
    goto BB0
  }
  BB0 {
    switch (self)
      | IncSomeTree_Tree_Type.C_Node _ _ _ -> goto BB1
      | IncSomeTree_Tree_Type.C_Leaf -> goto BB2
      end
  }
  BB1 {
    goto BB4
  }
  BB2 {
    [#"../inc_some_tree.rs" 55 20 55 21] _0 <- ([#"../inc_some_tree.rs" 55 20 55 21] [#"../inc_some_tree.rs" 55 20 55 21] (0 : uint32));
    goto BB7
  }
  BB3 {
    assert { [#"../inc_some_tree.rs" 46 14 46 18] false };
    absurd
  }
  BB4 {
<<<<<<< HEAD
    [#"../inc_some_tree.rs" 47 17 47 19] tl <- ([#"../inc_some_tree.rs" 47 17 47 19] IncSomeTree_Tree_Type.node_0 self);
    [#"../inc_some_tree.rs" 47 21 47 22] a <- ([#"../inc_some_tree.rs" 47 21 47 22] IncSomeTree_Tree_Type.node_1 self);
    [#"../inc_some_tree.rs" 47 24 47 26] tr <- ([#"../inc_some_tree.rs" 47 24 47 26] IncSomeTree_Tree_Type.node_2 self);
    assert { [@expl:assertion] [#"../inc_some_tree.rs" 49 20 49 41] let _ = LemmaSumNonneg0.lemma_sum_nonneg tl in let _ = LemmaSumNonneg0.lemma_sum_nonneg tr in true };
    [#"../inc_some_tree.rs" 53 16 53 26] _11 <- ([#"../inc_some_tree.rs" 53 16 53 26] sum_x ([#"../inc_some_tree.rs" 53 16 53 26] tl));
=======
    tl <- ([#"../inc_some_tree.rs" 47 17 47 19] IncSomeTree_Tree_Type.node_0 self);
    a <- ([#"../inc_some_tree.rs" 47 21 47 22] IncSomeTree_Tree_Type.node_1 self);
    tr <- ([#"../inc_some_tree.rs" 47 24 47 26] IncSomeTree_Tree_Type.node_2 self);
    assert { [@expl:assertion] [#"../inc_some_tree.rs" 49 20 49 41] let _ = lemma_sum_nonneg0 tl in let _ = lemma_sum_nonneg0 tr in true };
    _11 <- ([#"../inc_some_tree.rs" 53 16 53 26] sum_x ([#"../inc_some_tree.rs" 53 16 53 26] tl));
>>>>>>> 62b454c8
    goto BB5
  }
  BB5 {
    [#"../inc_some_tree.rs" 53 34 53 44] _14 <- ([#"../inc_some_tree.rs" 53 34 53 44] sum_x ([#"../inc_some_tree.rs" 53 34 53 44] tr));
    goto BB6
  }
  BB6 {
    [#"../inc_some_tree.rs" 53 16 53 44] _0 <- ([#"../inc_some_tree.rs" 53 16 53 44] ([#"../inc_some_tree.rs" 53 16 53 31] _11 + ([#"../inc_some_tree.rs" 53 29 53 31] a)) + _14);
    [#"../inc_some_tree.rs" 1 0 1 0] _11 <- any uint32;
    [#"../inc_some_tree.rs" 1 0 1 0] _14 <- any uint32;
    goto BB7
  }
  BB7 {
    return _0
  }
  
end
module IncSomeTree_Impl0_TakeSome
  use prelude.UInt32
  use prelude.Int
  use prelude.Borrow
  use prelude.UInt32
  function shallow_model1 (self : borrowed uint32) : int =
    [#"../../../../../creusot-contracts/src/model.rs" 101 8 101 31] UInt32.to_int ( * self)
  val shallow_model1 (self : borrowed uint32) : int
    ensures { result = shallow_model1 self }
    
  use prelude.Int
  use IncSomeTree_Tree_Type as IncSomeTree_Tree_Type
  function sum0 [#"../inc_some_tree.rs" 21 4 21 23] (self : IncSomeTree_Tree_Type.t_tree) : int =
    [#"../inc_some_tree.rs" 23 12 26 13] match (self) with
      | IncSomeTree_Tree_Type.C_Node tl a tr -> sum0 tl + UInt32.to_int a + sum0 tr
      | IncSomeTree_Tree_Type.C_Leaf -> 0
      end
  val sum0 [#"../inc_some_tree.rs" 21 4 21 23] (self : IncSomeTree_Tree_Type.t_tree) : int
    ensures { result = sum0 self }
    
  predicate resolve2 (self : borrowed (IncSomeTree_Tree_Type.t_tree)) =
    [#"../../../../../creusot-contracts/src/resolve.rs" 25 20 25 34]  ^ self =  * self
  val resolve2 (self : borrowed (IncSomeTree_Tree_Type.t_tree)) : bool
    ensures { result = resolve2 self }
    
  predicate resolve1 (self : borrowed (IncSomeTree_Tree_Type.t_tree)) =
    [#"../../../../../creusot-contracts/src/resolve.rs" 25 20 25 34]  ^ self =  * self
  val resolve1 (self : borrowed (IncSomeTree_Tree_Type.t_tree)) : bool
    ensures { result = resolve1 self }
    
  predicate resolve0 (self : borrowed uint32) =
    [#"../../../../../creusot-contracts/src/resolve.rs" 25 20 25 34]  ^ self =  * self
  val resolve0 (self : borrowed uint32) : bool
    ensures { result = resolve0 self }
    
  val random0 [#"../inc_some_tree.rs" 15 0 15 19] (_1 : ()) : bool
  function lemma_sum_nonneg0 [#"../inc_some_tree.rs" 33 4 33 30] (self : IncSomeTree_Tree_Type.t_tree) : ()
  axiom lemma_sum_nonneg0_def : forall self : IncSomeTree_Tree_Type.t_tree . lemma_sum_nonneg0 self = ([#"../inc_some_tree.rs" 34 8 40 9] match (self) with
    | IncSomeTree_Tree_Type.C_Node tl _ tr -> let _ = lemma_sum_nonneg0 tl in let _ = lemma_sum_nonneg0 tr in ()
    | IncSomeTree_Tree_Type.C_Leaf -> ()
    end)
  val lemma_sum_nonneg0 [#"../inc_some_tree.rs" 33 4 33 30] (self : IncSomeTree_Tree_Type.t_tree) : ()
    ensures { result = lemma_sum_nonneg0 self }
    
  axiom lemma_sum_nonneg0_spec : forall self : IncSomeTree_Tree_Type.t_tree . [#"../inc_some_tree.rs" 32 14 32 29] sum0 self >= 0
  let rec cfg take_some [#"../inc_some_tree.rs" 61 4 61 39] [@cfg:stackify] [@cfg:subregion_analysis] (self : borrowed (IncSomeTree_Tree_Type.t_tree)) : borrowed uint32
    ensures { [#"../inc_some_tree.rs" 59 14 59 64] sum0 ( ^ self) - sum0 ( * self) = UInt32.to_int ( ^ result) - shallow_model1 result }
    ensures { [#"../inc_some_tree.rs" 60 14 60 35] shallow_model1 result <= sum0 ( * self) }
    
   = [@vc:do_not_keep_trace] [@vc:sp]
  var _0 : borrowed uint32;
  var self : borrowed (IncSomeTree_Tree_Type.t_tree) = self;
  var _2 : borrowed uint32;
  var _5 : borrowed uint32;
  var mtl : borrowed (IncSomeTree_Tree_Type.t_tree);
  var ma : borrowed uint32;
  var mtr : borrowed (IncSomeTree_Tree_Type.t_tree);
  var _10 : borrowed uint32;
  var _13 : borrowed uint32;
  var _14 : bool;
  var _15 : borrowed uint32;
  var _16 : bool;
  var _17 : borrowed uint32;
  var _18 : borrowed uint32;
  var _19 : borrowed (IncSomeTree_Tree_Type.t_tree);
  var _20 : borrowed uint32;
  var _21 : borrowed (IncSomeTree_Tree_Type.t_tree);
  {
    goto BB0
  }
  BB0 {
    switch ( * self)
      | IncSomeTree_Tree_Type.C_Node _ _ _ -> goto BB1
      | IncSomeTree_Tree_Type.C_Leaf -> goto BB2
      end
  }
  BB1 {
    goto BB4
  }
  BB2 {
    assume { resolve2 self };
    goto BB15
  }
  BB3 {
<<<<<<< HEAD
    assume { Resolve2.resolve self };
    assert { [#"../inc_some_tree.rs" 62 14 62 18] false };
    absurd
  }
  BB4 {
    [#"../inc_some_tree.rs" 63 17 63 20] mtl <- Borrow.borrow_mut (IncSomeTree_Tree_Type.node_0 ( * self));
    [#"../inc_some_tree.rs" 63 17 63 20] self <- { self with current = (let IncSomeTree_Tree_Type.C_Node a b c =  * self in IncSomeTree_Tree_Type.C_Node ( ^ mtl) b c) };
    [#"../inc_some_tree.rs" 63 22 63 24] ma <- Borrow.borrow_mut (IncSomeTree_Tree_Type.node_1 ( * self));
    [#"../inc_some_tree.rs" 63 22 63 24] self <- { self with current = (let IncSomeTree_Tree_Type.C_Node a b c =  * self in IncSomeTree_Tree_Type.C_Node a ( ^ ma) c) };
    [#"../inc_some_tree.rs" 63 26 63 29] mtr <- Borrow.borrow_mut (IncSomeTree_Tree_Type.node_2 ( * self));
    [#"../inc_some_tree.rs" 63 26 63 29] self <- { self with current = (let IncSomeTree_Tree_Type.C_Node a b c =  * self in IncSomeTree_Tree_Type.C_Node a b ( ^ mtr)) };
    assert { [@expl:assertion] [#"../inc_some_tree.rs" 65 20 65 42] let _ = LemmaSumNonneg0.lemma_sum_nonneg ( * mtl) in let _ = LemmaSumNonneg0.lemma_sum_nonneg ( * mtr) in true };
    [#"../inc_some_tree.rs" 69 19 69 27] _14 <- ([#"../inc_some_tree.rs" 69 19 69 27] Random0.random ());
=======
    assume { resolve2 self };
    absurd
  }
  BB4 {
    mtl <- Borrow.borrow_mut (IncSomeTree_Tree_Type.node_0 ( * self));
    self <- { self with current = (let IncSomeTree_Tree_Type.C_Node a b c =  * self in IncSomeTree_Tree_Type.C_Node ( ^ mtl) b c) };
    ma <- Borrow.borrow_mut (IncSomeTree_Tree_Type.node_1 ( * self));
    self <- { self with current = (let IncSomeTree_Tree_Type.C_Node a b c =  * self in IncSomeTree_Tree_Type.C_Node a ( ^ ma) c) };
    mtr <- Borrow.borrow_mut (IncSomeTree_Tree_Type.node_2 ( * self));
    self <- { self with current = (let IncSomeTree_Tree_Type.C_Node a b c =  * self in IncSomeTree_Tree_Type.C_Node a b ( ^ mtr)) };
    assert { [@expl:assertion] [#"../inc_some_tree.rs" 65 20 65 42] let _ = lemma_sum_nonneg0 ( * mtl) in let _ = lemma_sum_nonneg0 ( * mtr) in true };
    _14 <- ([#"../inc_some_tree.rs" 69 19 69 27] random0 ());
>>>>>>> 62b454c8
    goto BB5
  }
  BB5 {
    switch (_14)
      | False -> goto BB7
      | True -> goto BB6
      end
  }
  BB6 {
<<<<<<< HEAD
    assume { Resolve1.resolve mtr };
    assume { Resolve1.resolve mtl };
    [#"../inc_some_tree.rs" 70 20 70 22] _15 <- Borrow.borrow_mut ( * ma);
    [#"../inc_some_tree.rs" 70 20 70 22] ma <- { ma with current = ( ^ _15) };
    [#"../inc_some_tree.rs" 70 20 70 22] _13 <- Borrow.borrow_mut ( * _15);
    [#"../inc_some_tree.rs" 70 20 70 22] _15 <- { _15 with current = ( ^ _13) };
    assume { Resolve0.resolve _15 };
    goto BB14
  }
  BB7 {
    assume { Resolve0.resolve ma };
    [#"../inc_some_tree.rs" 71 26 71 34] _16 <- ([#"../inc_some_tree.rs" 71 26 71 34] Random0.random ());
=======
    assume { resolve1 mtr };
    assume { resolve1 mtl };
    _15 <- Borrow.borrow_mut ( * ma);
    ma <- { ma with current = ( ^ _15) };
    _13 <- Borrow.borrow_mut ( * _15);
    _15 <- { _15 with current = ( ^ _13) };
    assume { resolve0 _15 };
    goto BB14
  }
  BB7 {
    assume { resolve0 ma };
    _16 <- ([#"../inc_some_tree.rs" 71 26 71 34] random0 ());
>>>>>>> 62b454c8
    goto BB8
  }
  BB8 {
    switch (_16)
      | False -> goto BB11
      | True -> goto BB9
      end
  }
  BB9 {
<<<<<<< HEAD
    assume { Resolve1.resolve mtr };
    [#"../inc_some_tree.rs" 72 20 72 35] _19 <- Borrow.borrow_mut ( * mtl);
    [#"../inc_some_tree.rs" 72 20 72 35] mtl <- { mtl with current = ( ^ _19) };
    [#"../inc_some_tree.rs" 72 20 72 35] _18 <- ([#"../inc_some_tree.rs" 72 20 72 35] take_some _19);
    [#"../inc_some_tree.rs" 1 0 1 0] _19 <- any borrowed (IncSomeTree_Tree_Type.t_tree);
    goto BB10
  }
  BB10 {
    [#"../inc_some_tree.rs" 72 20 72 35] _17 <- Borrow.borrow_mut ( * _18);
    [#"../inc_some_tree.rs" 72 20 72 35] _18 <- { _18 with current = ( ^ _17) };
    [#"../inc_some_tree.rs" 72 20 72 35] _13 <- Borrow.borrow_mut ( * _17);
    [#"../inc_some_tree.rs" 72 20 72 35] _17 <- { _17 with current = ( ^ _13) };
    assume { Resolve0.resolve _18 };
    assume { Resolve0.resolve _17 };
    goto BB13
  }
  BB11 {
    assume { Resolve1.resolve mtl };
    [#"../inc_some_tree.rs" 74 20 74 35] _21 <- Borrow.borrow_mut ( * mtr);
    [#"../inc_some_tree.rs" 74 20 74 35] mtr <- { mtr with current = ( ^ _21) };
    [#"../inc_some_tree.rs" 74 20 74 35] _20 <- ([#"../inc_some_tree.rs" 74 20 74 35] take_some _21);
    [#"../inc_some_tree.rs" 1 0 1 0] _21 <- any borrowed (IncSomeTree_Tree_Type.t_tree);
    goto BB12
  }
  BB12 {
    [#"../inc_some_tree.rs" 74 20 74 35] _13 <- Borrow.borrow_mut ( * _20);
    [#"../inc_some_tree.rs" 74 20 74 35] _20 <- { _20 with current = ( ^ _13) };
    assume { Resolve0.resolve _20 };
=======
    assume { resolve1 mtr };
    _19 <- Borrow.borrow_mut ( * mtl);
    mtl <- { mtl with current = ( ^ _19) };
    _18 <- ([#"../inc_some_tree.rs" 72 20 72 35] take_some _19);
    _19 <- any borrowed (IncSomeTree_Tree_Type.t_tree);
    goto BB10
  }
  BB10 {
    _17 <- Borrow.borrow_mut ( * _18);
    _18 <- { _18 with current = ( ^ _17) };
    _13 <- Borrow.borrow_mut ( * _17);
    _17 <- { _17 with current = ( ^ _13) };
    assume { resolve0 _18 };
    assume { resolve0 _17 };
    goto BB13
  }
  BB11 {
    assume { resolve1 mtl };
    _21 <- Borrow.borrow_mut ( * mtr);
    mtr <- { mtr with current = ( ^ _21) };
    _20 <- ([#"../inc_some_tree.rs" 74 20 74 35] take_some _21);
    _21 <- any borrowed (IncSomeTree_Tree_Type.t_tree);
    goto BB12
  }
  BB12 {
    _13 <- Borrow.borrow_mut ( * _20);
    _20 <- { _20 with current = ( ^ _13) };
    assume { resolve0 _20 };
>>>>>>> 62b454c8
    goto BB13
  }
  BB13 {
    goto BB14
  }
  BB14 {
<<<<<<< HEAD
    [#"../inc_some_tree.rs" 69 16 75 17] _10 <- Borrow.borrow_mut ( * _13);
    [#"../inc_some_tree.rs" 69 16 75 17] _13 <- { _13 with current = ( ^ _10) };
    [#"../inc_some_tree.rs" 69 16 75 17] _5 <- Borrow.borrow_mut ( * _10);
    [#"../inc_some_tree.rs" 69 16 75 17] _10 <- { _10 with current = ( ^ _5) };
    assume { Resolve0.resolve _13 };
    assume { Resolve0.resolve _10 };
    assume { Resolve1.resolve mtr };
    assume { Resolve0.resolve ma };
    assume { Resolve1.resolve mtl };
    [#"../inc_some_tree.rs" 62 8 78 9] _2 <- Borrow.borrow_mut ( * _5);
    [#"../inc_some_tree.rs" 62 8 78 9] _5 <- { _5 with current = ( ^ _2) };
    [#"../inc_some_tree.rs" 62 8 78 9] _0 <- Borrow.borrow_mut ( * _2);
    [#"../inc_some_tree.rs" 62 8 78 9] _2 <- { _2 with current = ( ^ _0) };
    assume { Resolve0.resolve _5 };
    assume { Resolve0.resolve _2 };
    assume { Resolve2.resolve self };
=======
    _10 <- Borrow.borrow_mut ( * _13);
    _13 <- { _13 with current = ( ^ _10) };
    _5 <- Borrow.borrow_mut ( * _10);
    _10 <- { _10 with current = ( ^ _5) };
    assume { resolve0 _13 };
    assume { resolve0 _10 };
    assume { resolve1 mtr };
    assume { resolve0 ma };
    assume { resolve1 mtl };
    _2 <- Borrow.borrow_mut ( * _5);
    _5 <- { _5 with current = ( ^ _2) };
    _0 <- Borrow.borrow_mut ( * _2);
    _2 <- { _2 with current = ( ^ _0) };
    assume { resolve0 _5 };
    assume { resolve0 _2 };
    assume { resolve2 self };
>>>>>>> 62b454c8
    return _0
  }
  BB15 {
    goto BB16
  }
  BB16 {
    goto BB15
  }
  
end
module IncSomeTree_IncSomeTree
  use prelude.UInt32
  use prelude.Int
  use IncSomeTree_Tree_Type as IncSomeTree_Tree_Type
  function sum0 [#"../inc_some_tree.rs" 21 4 21 23] (self : IncSomeTree_Tree_Type.t_tree) : int =
    [#"../inc_some_tree.rs" 23 12 26 13] match (self) with
      | IncSomeTree_Tree_Type.C_Node tl a tr -> sum0 tl + UInt32.to_int a + sum0 tr
      | IncSomeTree_Tree_Type.C_Leaf -> 0
      end
  val sum0 [#"../inc_some_tree.rs" 21 4 21 23] (self : IncSomeTree_Tree_Type.t_tree) : int
    ensures { result = sum0 self }
    
  use prelude.Borrow
  use prelude.UInt32
  predicate resolve0 (self : borrowed uint32) =
    [#"../../../../../creusot-contracts/src/resolve.rs" 25 20 25 34]  ^ self =  * self
  val resolve0 (self : borrowed uint32) : bool
    ensures { result = resolve0 self }
    
  use prelude.Int
  function shallow_model1 (self : borrowed uint32) : int =
    [#"../../../../../creusot-contracts/src/model.rs" 101 8 101 31] UInt32.to_int ( * self)
  val shallow_model1 (self : borrowed uint32) : int
    ensures { result = shallow_model1 self }
    
  val take_some0 [#"../inc_some_tree.rs" 61 4 61 39] (self : borrowed (IncSomeTree_Tree_Type.t_tree)) : borrowed uint32
    ensures { [#"../inc_some_tree.rs" 59 14 59 64] sum0 ( ^ self) - sum0 ( * self) = UInt32.to_int ( ^ result) - shallow_model1 result }
    ensures { [#"../inc_some_tree.rs" 60 14 60 35] shallow_model1 result <= sum0 ( * self) }
    
  val sum_x0 [#"../inc_some_tree.rs" 45 4 45 26] (self : IncSomeTree_Tree_Type.t_tree) : uint32
    requires {[#"../inc_some_tree.rs" 43 15 43 38] sum0 self <= 1000000}
    ensures { [#"../inc_some_tree.rs" 44 14 44 35] UInt32.to_int result = sum0 self }
    
  let rec cfg inc_some_tree [#"../inc_some_tree.rs" 83 0 83 41] [@cfg:stackify] [@cfg:subregion_analysis] (t : IncSomeTree_Tree_Type.t_tree) (k : uint32) : ()
    requires {[#"../inc_some_tree.rs" 82 11 82 36] sum0 t + UInt32.to_int k <= 1000000}
    
   = [@vc:do_not_keep_trace] [@vc:sp]
  var _0 : ();
  var t : IncSomeTree_Tree_Type.t_tree = t;
  var k : uint32 = k;
  var sum0 : uint32;
  var ma : borrowed uint32;
  var _7 : borrowed (IncSomeTree_Tree_Type.t_tree);
  var _12 : uint32;
  {
    goto BB0
  }
  BB0 {
    goto BB1
  }
  BB1 {
<<<<<<< HEAD
    [#"../inc_some_tree.rs" 84 15 84 24] sum0 <- ([#"../inc_some_tree.rs" 84 15 84 24] SumX0.sum_x ([#"../inc_some_tree.rs" 84 15 84 24] t));
    goto BB2
  }
  BB2 {
    [#"../inc_some_tree.rs" 85 13 85 26] _7 <- Borrow.borrow_mut t;
    [#"../inc_some_tree.rs" 85 13 85 26] t <-  ^ _7;
    [#"../inc_some_tree.rs" 85 13 85 26] ma <- ([#"../inc_some_tree.rs" 85 13 85 26] TakeSome0.take_some _7);
    [#"../inc_some_tree.rs" 1 0 1 0] _7 <- any borrowed (IncSomeTree_Tree_Type.t_tree);
    goto BB3
  }
  BB3 {
    [#"../inc_some_tree.rs" 86 4 86 12] ma <- { ma with current = ([#"../inc_some_tree.rs" 86 4 86 12]  * ma + ([#"../inc_some_tree.rs" 86 11 86 12] k)) };
    assume { Resolve0.resolve ma };
    [#"../inc_some_tree.rs" 87 12 87 21] _12 <- ([#"../inc_some_tree.rs" 87 12 87 21] SumX0.sum_x ([#"../inc_some_tree.rs" 87 12 87 21] t));
=======
    sum0 <- ([#"../inc_some_tree.rs" 84 15 84 24] sum_x0 ([#"../inc_some_tree.rs" 84 15 84 24] t));
    goto BB2
  }
  BB2 {
    _7 <- Borrow.borrow_mut t;
    t <-  ^ _7;
    ma <- ([#"../inc_some_tree.rs" 85 13 85 26] take_some0 _7);
    _7 <- any borrowed (IncSomeTree_Tree_Type.t_tree);
    goto BB3
  }
  BB3 {
    ma <- { ma with current = ([#"../inc_some_tree.rs" 86 4 86 12]  * ma + k) };
    assume { resolve0 ma };
    _12 <- ([#"../inc_some_tree.rs" 87 12 87 21] sum_x0 ([#"../inc_some_tree.rs" 87 12 87 21] t));
>>>>>>> 62b454c8
    goto BB4
  }
  BB4 {
    switch ([#"../inc_some_tree.rs" 87 4 87 34] not ([#"../inc_some_tree.rs" 87 12 87 33] _12 = ([#"../inc_some_tree.rs" 87 25 87 33] ([#"../inc_some_tree.rs" 87 25 87 29] sum0) + ([#"../inc_some_tree.rs" 87 32 87 33] k))))
      | False -> goto BB6
      | True -> goto BB5
      end
  }
  BB5 {
    assert { [#"../inc_some_tree.rs" 87 4 87 34] false };
    absurd
  }
  BB6 {
    [#"../inc_some_tree.rs" 83 42 88 1] _0 <- ([#"../inc_some_tree.rs" 83 42 88 1] ());
    goto BB7
  }
  BB7 {
    return _0
  }
  
end
module IncSomeTree_Impl1
  
end<|MERGE_RESOLUTION|>--- conflicted
+++ resolved
@@ -93,37 +93,28 @@
     goto BB4
   }
   BB2 {
-    [#"../inc_some_tree.rs" 55 20 55 21] _0 <- ([#"../inc_some_tree.rs" 55 20 55 21] [#"../inc_some_tree.rs" 55 20 55 21] (0 : uint32));
+    _0 <- ([#"../inc_some_tree.rs" 55 20 55 21] [#"../inc_some_tree.rs" 55 20 55 21] (0 : uint32));
     goto BB7
   }
   BB3 {
-    assert { [#"../inc_some_tree.rs" 46 14 46 18] false };
     absurd
   }
   BB4 {
-<<<<<<< HEAD
-    [#"../inc_some_tree.rs" 47 17 47 19] tl <- ([#"../inc_some_tree.rs" 47 17 47 19] IncSomeTree_Tree_Type.node_0 self);
-    [#"../inc_some_tree.rs" 47 21 47 22] a <- ([#"../inc_some_tree.rs" 47 21 47 22] IncSomeTree_Tree_Type.node_1 self);
-    [#"../inc_some_tree.rs" 47 24 47 26] tr <- ([#"../inc_some_tree.rs" 47 24 47 26] IncSomeTree_Tree_Type.node_2 self);
-    assert { [@expl:assertion] [#"../inc_some_tree.rs" 49 20 49 41] let _ = LemmaSumNonneg0.lemma_sum_nonneg tl in let _ = LemmaSumNonneg0.lemma_sum_nonneg tr in true };
-    [#"../inc_some_tree.rs" 53 16 53 26] _11 <- ([#"../inc_some_tree.rs" 53 16 53 26] sum_x ([#"../inc_some_tree.rs" 53 16 53 26] tl));
-=======
     tl <- ([#"../inc_some_tree.rs" 47 17 47 19] IncSomeTree_Tree_Type.node_0 self);
     a <- ([#"../inc_some_tree.rs" 47 21 47 22] IncSomeTree_Tree_Type.node_1 self);
     tr <- ([#"../inc_some_tree.rs" 47 24 47 26] IncSomeTree_Tree_Type.node_2 self);
     assert { [@expl:assertion] [#"../inc_some_tree.rs" 49 20 49 41] let _ = lemma_sum_nonneg0 tl in let _ = lemma_sum_nonneg0 tr in true };
     _11 <- ([#"../inc_some_tree.rs" 53 16 53 26] sum_x ([#"../inc_some_tree.rs" 53 16 53 26] tl));
->>>>>>> 62b454c8
     goto BB5
   }
   BB5 {
-    [#"../inc_some_tree.rs" 53 34 53 44] _14 <- ([#"../inc_some_tree.rs" 53 34 53 44] sum_x ([#"../inc_some_tree.rs" 53 34 53 44] tr));
+    _14 <- ([#"../inc_some_tree.rs" 53 34 53 44] sum_x ([#"../inc_some_tree.rs" 53 34 53 44] tr));
     goto BB6
   }
   BB6 {
-    [#"../inc_some_tree.rs" 53 16 53 44] _0 <- ([#"../inc_some_tree.rs" 53 16 53 44] ([#"../inc_some_tree.rs" 53 16 53 31] _11 + ([#"../inc_some_tree.rs" 53 29 53 31] a)) + _14);
-    [#"../inc_some_tree.rs" 1 0 1 0] _11 <- any uint32;
-    [#"../inc_some_tree.rs" 1 0 1 0] _14 <- any uint32;
+    _0 <- ([#"../inc_some_tree.rs" 53 16 53 44] ([#"../inc_some_tree.rs" 53 16 53 31] _11 + a) + _14);
+    _11 <- any uint32;
+    _14 <- any uint32;
     goto BB7
   }
   BB7 {
@@ -215,21 +206,6 @@
     goto BB15
   }
   BB3 {
-<<<<<<< HEAD
-    assume { Resolve2.resolve self };
-    assert { [#"../inc_some_tree.rs" 62 14 62 18] false };
-    absurd
-  }
-  BB4 {
-    [#"../inc_some_tree.rs" 63 17 63 20] mtl <- Borrow.borrow_mut (IncSomeTree_Tree_Type.node_0 ( * self));
-    [#"../inc_some_tree.rs" 63 17 63 20] self <- { self with current = (let IncSomeTree_Tree_Type.C_Node a b c =  * self in IncSomeTree_Tree_Type.C_Node ( ^ mtl) b c) };
-    [#"../inc_some_tree.rs" 63 22 63 24] ma <- Borrow.borrow_mut (IncSomeTree_Tree_Type.node_1 ( * self));
-    [#"../inc_some_tree.rs" 63 22 63 24] self <- { self with current = (let IncSomeTree_Tree_Type.C_Node a b c =  * self in IncSomeTree_Tree_Type.C_Node a ( ^ ma) c) };
-    [#"../inc_some_tree.rs" 63 26 63 29] mtr <- Borrow.borrow_mut (IncSomeTree_Tree_Type.node_2 ( * self));
-    [#"../inc_some_tree.rs" 63 26 63 29] self <- { self with current = (let IncSomeTree_Tree_Type.C_Node a b c =  * self in IncSomeTree_Tree_Type.C_Node a b ( ^ mtr)) };
-    assert { [@expl:assertion] [#"../inc_some_tree.rs" 65 20 65 42] let _ = LemmaSumNonneg0.lemma_sum_nonneg ( * mtl) in let _ = LemmaSumNonneg0.lemma_sum_nonneg ( * mtr) in true };
-    [#"../inc_some_tree.rs" 69 19 69 27] _14 <- ([#"../inc_some_tree.rs" 69 19 69 27] Random0.random ());
-=======
     assume { resolve2 self };
     absurd
   }
@@ -242,7 +218,6 @@
     self <- { self with current = (let IncSomeTree_Tree_Type.C_Node a b c =  * self in IncSomeTree_Tree_Type.C_Node a b ( ^ mtr)) };
     assert { [@expl:assertion] [#"../inc_some_tree.rs" 65 20 65 42] let _ = lemma_sum_nonneg0 ( * mtl) in let _ = lemma_sum_nonneg0 ( * mtr) in true };
     _14 <- ([#"../inc_some_tree.rs" 69 19 69 27] random0 ());
->>>>>>> 62b454c8
     goto BB5
   }
   BB5 {
@@ -252,20 +227,6 @@
       end
   }
   BB6 {
-<<<<<<< HEAD
-    assume { Resolve1.resolve mtr };
-    assume { Resolve1.resolve mtl };
-    [#"../inc_some_tree.rs" 70 20 70 22] _15 <- Borrow.borrow_mut ( * ma);
-    [#"../inc_some_tree.rs" 70 20 70 22] ma <- { ma with current = ( ^ _15) };
-    [#"../inc_some_tree.rs" 70 20 70 22] _13 <- Borrow.borrow_mut ( * _15);
-    [#"../inc_some_tree.rs" 70 20 70 22] _15 <- { _15 with current = ( ^ _13) };
-    assume { Resolve0.resolve _15 };
-    goto BB14
-  }
-  BB7 {
-    assume { Resolve0.resolve ma };
-    [#"../inc_some_tree.rs" 71 26 71 34] _16 <- ([#"../inc_some_tree.rs" 71 26 71 34] Random0.random ());
-=======
     assume { resolve1 mtr };
     assume { resolve1 mtl };
     _15 <- Borrow.borrow_mut ( * ma);
@@ -278,7 +239,6 @@
   BB7 {
     assume { resolve0 ma };
     _16 <- ([#"../inc_some_tree.rs" 71 26 71 34] random0 ());
->>>>>>> 62b454c8
     goto BB8
   }
   BB8 {
@@ -288,36 +248,6 @@
       end
   }
   BB9 {
-<<<<<<< HEAD
-    assume { Resolve1.resolve mtr };
-    [#"../inc_some_tree.rs" 72 20 72 35] _19 <- Borrow.borrow_mut ( * mtl);
-    [#"../inc_some_tree.rs" 72 20 72 35] mtl <- { mtl with current = ( ^ _19) };
-    [#"../inc_some_tree.rs" 72 20 72 35] _18 <- ([#"../inc_some_tree.rs" 72 20 72 35] take_some _19);
-    [#"../inc_some_tree.rs" 1 0 1 0] _19 <- any borrowed (IncSomeTree_Tree_Type.t_tree);
-    goto BB10
-  }
-  BB10 {
-    [#"../inc_some_tree.rs" 72 20 72 35] _17 <- Borrow.borrow_mut ( * _18);
-    [#"../inc_some_tree.rs" 72 20 72 35] _18 <- { _18 with current = ( ^ _17) };
-    [#"../inc_some_tree.rs" 72 20 72 35] _13 <- Borrow.borrow_mut ( * _17);
-    [#"../inc_some_tree.rs" 72 20 72 35] _17 <- { _17 with current = ( ^ _13) };
-    assume { Resolve0.resolve _18 };
-    assume { Resolve0.resolve _17 };
-    goto BB13
-  }
-  BB11 {
-    assume { Resolve1.resolve mtl };
-    [#"../inc_some_tree.rs" 74 20 74 35] _21 <- Borrow.borrow_mut ( * mtr);
-    [#"../inc_some_tree.rs" 74 20 74 35] mtr <- { mtr with current = ( ^ _21) };
-    [#"../inc_some_tree.rs" 74 20 74 35] _20 <- ([#"../inc_some_tree.rs" 74 20 74 35] take_some _21);
-    [#"../inc_some_tree.rs" 1 0 1 0] _21 <- any borrowed (IncSomeTree_Tree_Type.t_tree);
-    goto BB12
-  }
-  BB12 {
-    [#"../inc_some_tree.rs" 74 20 74 35] _13 <- Borrow.borrow_mut ( * _20);
-    [#"../inc_some_tree.rs" 74 20 74 35] _20 <- { _20 with current = ( ^ _13) };
-    assume { Resolve0.resolve _20 };
-=======
     assume { resolve1 mtr };
     _19 <- Borrow.borrow_mut ( * mtl);
     mtl <- { mtl with current = ( ^ _19) };
@@ -346,31 +276,12 @@
     _13 <- Borrow.borrow_mut ( * _20);
     _20 <- { _20 with current = ( ^ _13) };
     assume { resolve0 _20 };
->>>>>>> 62b454c8
     goto BB13
   }
   BB13 {
     goto BB14
   }
   BB14 {
-<<<<<<< HEAD
-    [#"../inc_some_tree.rs" 69 16 75 17] _10 <- Borrow.borrow_mut ( * _13);
-    [#"../inc_some_tree.rs" 69 16 75 17] _13 <- { _13 with current = ( ^ _10) };
-    [#"../inc_some_tree.rs" 69 16 75 17] _5 <- Borrow.borrow_mut ( * _10);
-    [#"../inc_some_tree.rs" 69 16 75 17] _10 <- { _10 with current = ( ^ _5) };
-    assume { Resolve0.resolve _13 };
-    assume { Resolve0.resolve _10 };
-    assume { Resolve1.resolve mtr };
-    assume { Resolve0.resolve ma };
-    assume { Resolve1.resolve mtl };
-    [#"../inc_some_tree.rs" 62 8 78 9] _2 <- Borrow.borrow_mut ( * _5);
-    [#"../inc_some_tree.rs" 62 8 78 9] _5 <- { _5 with current = ( ^ _2) };
-    [#"../inc_some_tree.rs" 62 8 78 9] _0 <- Borrow.borrow_mut ( * _2);
-    [#"../inc_some_tree.rs" 62 8 78 9] _2 <- { _2 with current = ( ^ _0) };
-    assume { Resolve0.resolve _5 };
-    assume { Resolve0.resolve _2 };
-    assume { Resolve2.resolve self };
-=======
     _10 <- Borrow.borrow_mut ( * _13);
     _13 <- { _13 with current = ( ^ _10) };
     _5 <- Borrow.borrow_mut ( * _10);
@@ -387,7 +298,6 @@
     assume { resolve0 _5 };
     assume { resolve0 _2 };
     assume { resolve2 self };
->>>>>>> 62b454c8
     return _0
   }
   BB15 {
@@ -449,22 +359,6 @@
     goto BB1
   }
   BB1 {
-<<<<<<< HEAD
-    [#"../inc_some_tree.rs" 84 15 84 24] sum0 <- ([#"../inc_some_tree.rs" 84 15 84 24] SumX0.sum_x ([#"../inc_some_tree.rs" 84 15 84 24] t));
-    goto BB2
-  }
-  BB2 {
-    [#"../inc_some_tree.rs" 85 13 85 26] _7 <- Borrow.borrow_mut t;
-    [#"../inc_some_tree.rs" 85 13 85 26] t <-  ^ _7;
-    [#"../inc_some_tree.rs" 85 13 85 26] ma <- ([#"../inc_some_tree.rs" 85 13 85 26] TakeSome0.take_some _7);
-    [#"../inc_some_tree.rs" 1 0 1 0] _7 <- any borrowed (IncSomeTree_Tree_Type.t_tree);
-    goto BB3
-  }
-  BB3 {
-    [#"../inc_some_tree.rs" 86 4 86 12] ma <- { ma with current = ([#"../inc_some_tree.rs" 86 4 86 12]  * ma + ([#"../inc_some_tree.rs" 86 11 86 12] k)) };
-    assume { Resolve0.resolve ma };
-    [#"../inc_some_tree.rs" 87 12 87 21] _12 <- ([#"../inc_some_tree.rs" 87 12 87 21] SumX0.sum_x ([#"../inc_some_tree.rs" 87 12 87 21] t));
-=======
     sum0 <- ([#"../inc_some_tree.rs" 84 15 84 24] sum_x0 ([#"../inc_some_tree.rs" 84 15 84 24] t));
     goto BB2
   }
@@ -479,21 +373,19 @@
     ma <- { ma with current = ([#"../inc_some_tree.rs" 86 4 86 12]  * ma + k) };
     assume { resolve0 ma };
     _12 <- ([#"../inc_some_tree.rs" 87 12 87 21] sum_x0 ([#"../inc_some_tree.rs" 87 12 87 21] t));
->>>>>>> 62b454c8
     goto BB4
   }
   BB4 {
-    switch ([#"../inc_some_tree.rs" 87 4 87 34] not ([#"../inc_some_tree.rs" 87 12 87 33] _12 = ([#"../inc_some_tree.rs" 87 25 87 33] ([#"../inc_some_tree.rs" 87 25 87 29] sum0) + ([#"../inc_some_tree.rs" 87 32 87 33] k))))
+    switch ([#"../inc_some_tree.rs" 87 4 87 34] not ([#"../inc_some_tree.rs" 87 12 87 33] _12 = ([#"../inc_some_tree.rs" 87 25 87 33] sum0 + k)))
       | False -> goto BB6
       | True -> goto BB5
       end
   }
   BB5 {
-    assert { [#"../inc_some_tree.rs" 87 4 87 34] false };
     absurd
   }
   BB6 {
-    [#"../inc_some_tree.rs" 83 42 88 1] _0 <- ([#"../inc_some_tree.rs" 83 42 88 1] ());
+    _0 <- ([#"../inc_some_tree.rs" 83 42 88 1] ());
     goto BB7
   }
   BB7 {
