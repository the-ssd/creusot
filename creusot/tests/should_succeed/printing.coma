module M_printing__f [#"printing.rs" 5 0 5 10]
  let%span sprinting0 = "printing.rs" 11 18 11 28
  let%span sprinting1 = "printing.rs" 6 11 6 19
  let%span sfmt2 = "../../../creusot-contracts/src/std/fmt.rs" 25 27 25 31
  let%span sprinting3 = "printing.rs" 7 13 7 21
  let%span sprinting4 = "printing.rs" 8 12 8 20
  let%span sprinting5 = "printing.rs" 9 14 9 23
  
  use prelude.prelude.Slice
  
  use prelude.prelude.Borrow
  
  use prelude.prelude.Intrinsic
  
  let rec promoted3__f'0 (return'  (ret:array string))= bb0
    [ bb0 = s0
      [ s0 = any
        [ any_ (__arr_temp:array string)-> (! -{Seq.get __arr_temp.elts 0 = ([%#sprinting1] "Hello ")
          /\ Seq.length __arr_temp.elts = 1}-
           [ &_1 <- __arr_temp ] 
          s1) ]
        
      | s1 =  [ &_0 <- _1 ] s2
      | s2 = return' {_0} ]
       ]
     [ & _0 : array string = any_l () | & _1 : array string = any_l () ] 
    [ return' (result:array string)-> return' {result} ]
    
  
  use prelude.prelude.UIntSize
  
  use prelude.prelude.Char
  
  type t_Alignment'0  =
    | C_Left'0
    | C_Right'0
    | C_Center'0
    | C_Unknown'0
  
  use prelude.prelude.UInt32
  
  type t_Count'0  =
    | C_Is'0 usize
    | C_Param'0 usize
    | C_Implied'0
  
  type t_Placeholder'0  =
    { t_Placeholder__position'0: usize;
      t_Placeholder__fill'0: char;
      t_Placeholder__align'0: t_Alignment'0;
      t_Placeholder__flags'0: uint32;
      t_Placeholder__precision'0: t_Count'0;
      t_Placeholder__width'0: t_Count'0 }
  
  type t_Option'0  =
    | C_None'0
    | C_Some'0 (slice (t_Placeholder'0))
  
  use prelude.prelude.Opaque
  
  type t_NonNull'0  =
    { t_NonNull__pointer'0: opaque_ptr }
  
  type t_ArgumentType'0  =
    | C_Placeholder'0 (t_NonNull'0) opaque_ptr ()
    | C_Count'0 usize
  
  type t_Argument'0  =
    { t_Argument__ty'0: t_ArgumentType'0 }
  
  type t_Arguments'0  =
    { t_Arguments__pieces'0: slice string; t_Arguments__fmt'0: t_Option'0; t_Arguments__args'0: slice (t_Argument'0) }
  
  let rec new_const'0 (pieces:array string) (return'  (ret:t_Arguments'0))= {[@expl:precondition] [%#sfmt2] true}
    any [ return' (result:t_Arguments'0)-> (! return' {result}) ] 
  
<<<<<<< HEAD
  let rec qy95zprint'0 (args:t_Arguments'0) (return'  (ret:()))= any [ return' (result:())-> (! return' {result}) ] 
=======
  let rec new_const'0 (pieces:array string) (return'  (ret:Arguments'0.t_Arguments))= {[@expl:new_const requires] [%#sfmt5] true}
    any [ return' (result:Arguments'0.t_Arguments)-> (! return' {result}) ] 
>>>>>>> 34cd6190
  
  let rec promoted2__f'0 (return'  (ret:array string))= bb0
    [ bb0 = s0
      [ s0 = any
        [ any_ (__arr_temp:array string)-> (! -{Seq.get __arr_temp.elts 0 = ([%#sprinting3] "world!\n")
          /\ Seq.length __arr_temp.elts = 1}-
           [ &_1 <- __arr_temp ] 
          s1) ]
        
      | s1 =  [ &_0 <- _1 ] s2
      | s2 = return' {_0} ]
       ]
     [ & _0 : array string = any_l () | & _1 : array string = any_l () ] 
    [ return' (result:array string)-> return' {result} ]
    
  
  let rec promoted1__f'0 (return'  (ret:array string))= bb0
    [ bb0 = s0
      [ s0 = any
        [ any_ (__arr_temp:array string)-> (! -{Seq.get __arr_temp.elts 0 = ([%#sprinting4] "Hello ")
          /\ Seq.length __arr_temp.elts = 1}-
           [ &_1 <- __arr_temp ] 
          s1) ]
        
      | s1 =  [ &_0 <- _1 ] s2
      | s2 = return' {_0} ]
       ]
     [ & _0 : array string = any_l () | & _1 : array string = any_l () ] 
    [ return' (result:array string)-> return' {result} ]
    
  
  let rec qy95zeprint'0 (args:t_Arguments'0) (return'  (ret:()))= any [ return' (result:())-> (! return' {result}) ] 
  
  let rec promoted0__f'0 (return'  (ret:array string))= bb0
    [ bb0 = s0
      [ s0 = any
        [ any_ (__arr_temp:array string)-> (! -{Seq.get __arr_temp.elts 0 = ([%#sprinting5] "stderr!\n")
          /\ Seq.length __arr_temp.elts = 1}-
           [ &_1 <- __arr_temp ] 
          s1) ]
        
      | s1 =  [ &_0 <- _1 ] s2
      | s2 = return' {_0} ]
       ]
     [ & _0 : array string = any_l () | & _1 : array string = any_l () ] 
    [ return' (result:array string)-> return' {result} ]
    
  
  use prelude.prelude.Int
  
  meta "compute_max_steps" 1000000
  
  let rec f'0 (_1:()) (return'  (ret:()))= (! bb0
    [ bb0 = s0
      [ s0 = promoted3__f'0 (fun (pr3:array string) ->  [ &_30 <- pr3 ] s1)
      | s1 =  [ &_5 <- _30 ] s2
      | s2 = new_const'0 {_5} (fun (_ret':t_Arguments'0) ->  [ &_3 <- _ret' ] s3)
      | s3 = bb1 ]
      
    | bb1 = s0 [ s0 = qy95zprint'0 {_3} (fun (_ret':()) ->  [ &_2 <- _ret' ] s1) | s1 = bb2 ] 
    | bb2 = s0
      [ s0 = promoted2__f'0 (fun (pr2:array string) ->  [ &_29 <- pr2 ] s1)
      | s1 =  [ &_11 <- _29 ] s2
      | s2 = new_const'0 {_11} (fun (_ret':t_Arguments'0) ->  [ &_9 <- _ret' ] s3)
      | s3 = bb3 ]
      
    | bb3 = s0 [ s0 = qy95zprint'0 {_9} (fun (_ret':()) ->  [ &_8 <- _ret' ] s1) | s1 = bb4 ] 
    | bb4 = s0
      [ s0 = promoted1__f'0 (fun (pr1:array string) ->  [ &_28 <- pr1 ] s1)
      | s1 =  [ &_17 <- _28 ] s2
      | s2 = new_const'0 {_17} (fun (_ret':t_Arguments'0) ->  [ &_15 <- _ret' ] s3)
      | s3 = bb5 ]
      
    | bb5 = s0 [ s0 = qy95zeprint'0 {_15} (fun (_ret':()) ->  [ &_14 <- _ret' ] s1) | s1 = bb6 ] 
    | bb6 = s0
      [ s0 = promoted0__f'0 (fun (pr0:array string) ->  [ &_27 <- pr0 ] s1)
      | s1 =  [ &_23 <- _27 ] s2
      | s2 = new_const'0 {_23} (fun (_ret':t_Arguments'0) ->  [ &_21 <- _ret' ] s3)
      | s3 = bb7 ]
      
    | bb7 = s0 [ s0 = qy95zeprint'0 {_21} (fun (_ret':()) ->  [ &_20 <- _ret' ] s1) | s1 = bb8 ] 
    | bb8 = s0 [ s0 = {[@expl:assertion] [%#sprinting0] 1 + 1 = 2} s1 | s1 = return' {_0} ]  ]
    )
    [ & _0 : () = any_l ()
    | & _2 : () = any_l ()
    | & _3 : t_Arguments'0 = any_l ()
    | & _5 : array string = any_l ()
    | & _8 : () = any_l ()
    | & _9 : t_Arguments'0 = any_l ()
    | & _11 : array string = any_l ()
    | & _14 : () = any_l ()
    | & _15 : t_Arguments'0 = any_l ()
    | & _17 : array string = any_l ()
    | & _20 : () = any_l ()
    | & _21 : t_Arguments'0 = any_l ()
    | & _23 : array string = any_l ()
    | & _27 : array string = any_l ()
    | & _28 : array string = any_l ()
    | & _29 : array string = any_l ()
    | & _30 : array string = any_l () ]
     [ return' (result:())-> (! return' {result}) ] 
end<|MERGE_RESOLUTION|>--- conflicted
+++ resolved
@@ -71,15 +71,10 @@
   type t_Arguments'0  =
     { t_Arguments__pieces'0: slice string; t_Arguments__fmt'0: t_Option'0; t_Arguments__args'0: slice (t_Argument'0) }
   
-  let rec new_const'0 (pieces:array string) (return'  (ret:t_Arguments'0))= {[@expl:precondition] [%#sfmt2] true}
+  let rec new_const'0 (pieces:array string) (return'  (ret:t_Arguments'0))= {[@expl:new_const requires] [%#sfmt2] true}
     any [ return' (result:t_Arguments'0)-> (! return' {result}) ] 
   
-<<<<<<< HEAD
   let rec qy95zprint'0 (args:t_Arguments'0) (return'  (ret:()))= any [ return' (result:())-> (! return' {result}) ] 
-=======
-  let rec new_const'0 (pieces:array string) (return'  (ret:Arguments'0.t_Arguments))= {[@expl:new_const requires] [%#sfmt5] true}
-    any [ return' (result:Arguments'0.t_Arguments)-> (! return' {result}) ] 
->>>>>>> 34cd6190
   
   let rec promoted2__f'0 (return'  (ret:array string))= bb0
     [ bb0 = s0
