module M_sum_of_odds__sum_of_odd [#"sum_of_odds.rs" 18 0 18 28]
  let%span ssum_of_odds0 = "sum_of_odds.rs" 17 10 17 11
  let%span ssum_of_odds1 = "sum_of_odds.rs" 16 0 16 8
  
  use prelude.prelude.Int
  
  constant x  : int
  
  function sum_of_odd'0 [#"sum_of_odds.rs" 18 0 18 28] (x : int) : int
  
  goal vc_sum_of_odd'0 : if x <= 0 then
    true
  else
    0 <= ([%#ssum_of_odds0] x) /\ ([%#ssum_of_odds0] x - 1) < ([%#ssum_of_odds0] x)
  
end
module M_sum_of_odds__sum_of_odd_is_sqr [#"sum_of_odds.rs" 30 0 30 28]
  let%span ssum_of_odds0 = "sum_of_odds.rs" 27 11 27 17
  let%span ssum_of_odds1 = "sum_of_odds.rs" 28 10 28 33
  let%span ssum_of_odds2 = "sum_of_odds.rs" 29 10 29 11
  let%span ssum_of_odds3 = "sum_of_odds.rs" 31 4 31 65
  let%span ssum_of_odds4 = "sum_of_odds.rs" 17 10 17 11
  let%span ssum_of_odds5 = "sum_of_odds.rs" 16 0 16 8
  let%span ssum_of_odds6 = "sum_of_odds.rs" 8 4 8 9
  
  use prelude.prelude.Int
  
  function sum_of_odd'0 [#"sum_of_odds.rs" 18 0 18 28] (x : int) : int
  
  axiom sum_of_odd'0_def : forall x : int . sum_of_odd'0 x
  = ([%#ssum_of_odds5] if x <= 0 then 0 else sum_of_odd'0 (x - 1) + 2 * x - 1)
  
  function sqr'0 [#"sum_of_odds.rs" 7 0 7 21] (x : int) : int =
    [%#ssum_of_odds6] x * x
  
  constant x  : int
  
  function sum_of_odd_is_sqr'0 [#"sum_of_odds.rs" 30 0 30 28] (x : int) : ()
  
  goal vc_sum_of_odd_is_sqr'0 : ([%#ssum_of_odds0] x >= 0)
   -> (if x > 0 then
    (([@expl:sum_of_odd_is_sqr requires] [%#ssum_of_odds0] x - 1 >= 0)
    /\ 0 <= ([%#ssum_of_odds2] x) /\ ([%#ssum_of_odds2] x - 1) < ([%#ssum_of_odds2] x))
    /\ (([%#ssum_of_odds1] sum_of_odd'0 (x - 1) = sqr'0 (x - 1))  -> ([%#ssum_of_odds1] sum_of_odd'0 x = sqr'0 x))
  else
    [%#ssum_of_odds1] sum_of_odd'0 x = sqr'0 x
  )
end
module M_sum_of_odds__compute_sum_of_odd [#"sum_of_odds.rs" 36 0 36 36]
  let%span ssum_of_odds0 = "sum_of_odds.rs" 37 21 37 22
  let%span ssum_of_odds1 = "sum_of_odds.rs" 39 13 39 14
  let%span ssum_of_odds2 = "sum_of_odds.rs" 39 4 39 7
  let%span ssum_of_odds3 = "sum_of_odds.rs" 39 4 39 7
  let%span ssum_of_odds4 = "sum_of_odds.rs" 38 16 38 48
  let%span ssum_of_odds5 = "sum_of_odds.rs" 39 4 39 7
  let%span ssum_of_odds6 = "sum_of_odds.rs" 39 4 39 7
  let%span ssum_of_odds7 = "sum_of_odds.rs" 41 12 41 33
  let%span ssum_of_odds8 = "sum_of_odds.rs" 44 13 44 14
  let%span ssum_of_odds9 = "sum_of_odds.rs" 44 21 44 22
  let%span ssum_of_odds10 = "sum_of_odds.rs" 34 11 34 23
  let%span ssum_of_odds11 = "sum_of_odds.rs" 35 10 35 35
  let%span siter12 = "../../../creusot-contracts/src/std/iter.rs" 101 0 214 1
  let%span ssum_of_odds13 = "sum_of_odds.rs" 17 10 17 11
  let%span ssum_of_odds14 = "sum_of_odds.rs" 16 0 16 8
  let%span srange15 = "../../../creusot-contracts/src/std/iter/range.rs" 23 12 27 70
  let%span siter16 = "../../../creusot-contracts/src/std/iter.rs" 107 26 110 17
  let%span ssum_of_odds17 = "sum_of_odds.rs" 27 11 27 17
  let%span ssum_of_odds18 = "sum_of_odds.rs" 28 10 28 33
  let%span ssum_of_odds19 = "sum_of_odds.rs" 29 10 29 11
  let%span ssum_of_odds20 = "sum_of_odds.rs" 31 4 31 65
  let%span siter21 = "../../../creusot-contracts/src/std/iter.rs" 86 20 86 24
  let%span siter22 = "../../../creusot-contracts/src/std/iter.rs" 92 8 92 19
  let%span srange23 = "../../../creusot-contracts/src/std/iter/range.rs" 33 15 33 24
  let%span srange24 = "../../../creusot-contracts/src/std/iter/range.rs" 34 14 34 45
  let%span srange25 = "../../../creusot-contracts/src/std/iter/range.rs" 39 15 39 21
  let%span srange26 = "../../../creusot-contracts/src/std/iter/range.rs" 40 15 40 21
  let%span srange27 = "../../../creusot-contracts/src/std/iter/range.rs" 41 15 41 21
  let%span srange28 = "../../../creusot-contracts/src/std/iter/range.rs" 42 15 42 32
  let%span srange29 = "../../../creusot-contracts/src/std/iter/range.rs" 43 15 43 32
  let%span srange30 = "../../../creusot-contracts/src/std/iter/range.rs" 44 14 44 42
  let%span snum31 = "../../../creusot-contracts/src/std/num.rs" 21 28 21 33
  let%span srange32 = "../../../creusot-contracts/src/std/iter/range.rs" 15 12 15 78
  let%span sresolve33 = "../../../creusot-contracts/src/resolve.rs" 41 20 41 34
  let%span ssum_of_odds34 = "sum_of_odds.rs" 8 4 8 9
  
  use prelude.prelude.UInt32
  
  type t_Range'0  =
    { t_Range__start'0: uint32; t_Range__end'0: uint32 }
  
  predicate into_iter_pre'0 (self : t_Range'0) =
    [%#siter21] true
  
  predicate inv'1 (_1 : t_Range'0)
  
  predicate into_iter_post'0 (self : t_Range'0) (res : t_Range'0) =
    [%#siter22] self = res
  
  use seq.Seq
  
<<<<<<< HEAD
  predicate inv'0 (_1 : Seq.seq uint32)
=======
  predicate inv'1 (_1 : Seq.seq uint32)
  
  axiom inv_axiom'1 [@rewrite] : forall x : Seq.seq uint32 [inv'1 x] . inv'1 x = true
  
  predicate inv'0 (_1 : Range'0.t_Range uint32)
  
  axiom inv_axiom'0 [@rewrite] : forall x : Range'0.t_Range uint32 [inv'0 x] . inv'0 x = true
  
  use seq.Seq
>>>>>>> 34cd6190
  
  axiom inv_axiom'0 [@rewrite] : forall x : Seq.seq uint32 [inv'0 x] . inv'0 x = true
  
  axiom inv_axiom'1 [@rewrite] : forall x : t_Range'0 [inv'1 x] . inv'1 x = true
  
  use prelude.prelude.Borrow
  
  predicate inv'2 (_1 : borrowed (t_Range'0))
  
  axiom inv_axiom'2 [@rewrite] : forall x : borrowed (t_Range'0) [inv'2 x] . inv'2 x = true
  
  type t_Option'0  =
    | C_None'0
    | C_Some'0 uint32
  
<<<<<<< HEAD
  predicate inv'3 (_1 : t_Option'0)
  
  axiom inv_axiom'3 [@rewrite] : forall x : t_Option'0 [inv'3 x] . inv'3 x = true
  
  let rec into_iter'0 (self:t_Range'0) (return'  (ret:t_Range'0))= {[@expl:precondition] inv'1 self}
    {[@expl:precondition] [%#siter12] into_iter_pre'0 self}
    any [ return' (result:t_Range'0)-> {inv'1 result} {[%#siter12] into_iter_post'0 self result} (! return' {result}) ] 
  
  use prelude.prelude.Snapshot
  
  use seq.Seq
  
  use prelude.prelude.Snapshot
  
  use prelude.prelude.Snapshot
=======
  predicate produces'0 (self : Range'0.t_Range uint32) (visited : Seq.seq uint32) (o : Range'0.t_Range uint32) =
    [%#srange15] T_core__ops__range__Range.t_Range__end self = T_core__ops__range__Range.t_Range__end o
    /\ deep_model'0 (T_core__ops__range__Range.t_Range__start self)
    <= deep_model'0 (T_core__ops__range__Range.t_Range__start o)
    /\ (Seq.length visited > 0
     -> deep_model'0 (T_core__ops__range__Range.t_Range__start o)
    <= deep_model'0 (T_core__ops__range__Range.t_Range__end o))
    /\ Seq.length visited
    = deep_model'0 (T_core__ops__range__Range.t_Range__start o)
    - deep_model'0 (T_core__ops__range__Range.t_Range__start self)
    /\ (forall i : int . 0 <= i /\ i < Seq.length visited
     -> deep_model'0 (Seq.get visited i) = deep_model'0 (T_core__ops__range__Range.t_Range__start self) + i)
  
  function produces_trans'0 (a : Range'0.t_Range uint32) (ab : Seq.seq uint32) (b : Range'0.t_Range uint32) (bc : Seq.seq uint32) (c : Range'0.t_Range uint32) : ()
    
  
  axiom produces_trans'0_spec : forall a : Range'0.t_Range uint32, ab : Seq.seq uint32, b : Range'0.t_Range uint32, bc : Seq.seq uint32, c : Range'0.t_Range uint32 . ([%#srange25] inv'0 a)
   -> ([%#srange26] inv'0 b)
   -> ([%#srange27] inv'0 c)
   -> ([%#srange28] produces'0 a ab b)
   -> ([%#srange29] produces'0 b bc c)  -> ([%#srange30] produces'0 a (Seq.(++) ab bc) c)
  
  use seq.Seq
  
  function produces_refl'0 (self : Range'0.t_Range uint32) : ()
  
  axiom produces_refl'0_spec : forall self : Range'0.t_Range uint32 . ([%#srange23] inv'0 self)
   -> ([%#srange24] produces'0 self (Seq.empty  : Seq.seq uint32) self)
>>>>>>> 34cd6190
  
  use prelude.prelude.Snapshot
  
  use prelude.prelude.Snapshot
  
  use prelude.prelude.Int
  
  use prelude.prelude.UInt32
  
  function deep_model'0 (self : uint32) : int =
    [%#snum31] UInt32.to_int self
  
<<<<<<< HEAD
  use seq.Seq
=======
  axiom sum_of_odd'0_def : forall x : int . sum_of_odd'0 x
  = ([%#ssum_of_odds14] if x <= 0 then 0 else sum_of_odd'0 (x - 1) + 2 * x - 1)
>>>>>>> 34cd6190
  
  use seq.Seq
  
  predicate produces'0 (self : t_Range'0) (visited : Seq.seq uint32) (o : t_Range'0) =
    [%#srange13] self.t_Range__end'0 = o.t_Range__end'0
    /\ deep_model'0 self.t_Range__start'0 <= deep_model'0 o.t_Range__start'0
    /\ (Seq.length visited > 0  -> deep_model'0 o.t_Range__start'0 <= deep_model'0 o.t_Range__end'0)
    /\ Seq.length visited = deep_model'0 o.t_Range__start'0 - deep_model'0 self.t_Range__start'0
    /\ (forall i : int . 0 <= i /\ i < Seq.length visited
     -> deep_model'0 (Seq.get visited i) = deep_model'0 self.t_Range__start'0 + i)
  
  function sum_of_odd'0 [#"sum_of_odds.rs" 18 0 18 28] (x : int) : int
  
  axiom sum_of_odd'0_def : forall x : int . sum_of_odd'0 x
  = ([%#ssum_of_odds15] if x <= 0 then 0 else sum_of_odd'0 (x - 1) + 2 * x - 1)
  
  predicate resolve'1 (self : borrowed (t_Range'0)) =
    [%#sresolve33] self.final = self.current
  
  predicate completed'0 (self : borrowed (t_Range'0)) =
    [%#srange32] resolve'1 self
    /\ deep_model'0 (self.current).t_Range__start'0 >= deep_model'0 (self.current).t_Range__end'0
  
<<<<<<< HEAD
  use seq.Seq
  
  let rec next'0 (self:borrowed (t_Range'0)) (return'  (ret:t_Option'0))= {[@expl:precondition] inv'2 self}
=======
  let rec next'0 (self:borrowed (Range'0.t_Range uint32)) (return'  (ret:Option'0.t_Option uint32))= {[@expl:next 'self' type invariant] inv'2 self}
>>>>>>> 34cd6190
    any
    [ return' (result:t_Option'0)-> {inv'3 result}
      {[%#siter16] match result with
        | C_None'0 -> completed'0 self
        | C_Some'0 v -> produces'0 self.current (Seq.singleton v) self.final
        end}
      (! return' {result}) ]
    
  
  predicate resolve'0 (_1 : borrowed (t_Range'0)) =
    resolve'1 _1
  
  let rec v_Some'0 (input:t_Option'0) (ret  (field_0:uint32))= any
    [ good (field_0:uint32)-> {C_Some'0 field_0 = input} (! ret {field_0})
    | bad -> {forall field_0 : uint32 [C_Some'0 field_0 : t_Option'0] . C_Some'0 field_0 <> input} (! {false} any) ]
    
  
  use seq.Seq
  
  function sqr'0 [#"sum_of_odds.rs" 7 0 7 21] (x : int) : int =
    [%#ssum_of_odds34] x * x
  
  function sum_of_odd_is_sqr'0 [#"sum_of_odds.rs" 30 0 30 28] (x : int) : ()
  
  axiom sum_of_odd_is_sqr'0_def : forall x : int . sum_of_odd_is_sqr'0 x
  = ([%#ssum_of_odds20] if x > 0 then sum_of_odd_is_sqr'0 (x - 1) else ())
  
  axiom sum_of_odd_is_sqr'0_spec : forall x : int . ([%#ssum_of_odds17] x >= 0)
   -> ([%#ssum_of_odds18] sum_of_odd'0 x = sqr'0 x)
  
  use prelude.prelude.Intrinsic
  
  use prelude.prelude.Snapshot
  
  use prelude.prelude.Snapshot
  
  function produces_refl'0 (self : t_Range'0) : ()
  
  axiom produces_refl'0_spec : forall self : t_Range'0 . ([%#srange23] inv'1 self)
   -> ([%#srange24] produces'0 self (Seq.empty  : Seq.seq uint32) self)
  
<<<<<<< HEAD
  function produces_trans'0 (a : t_Range'0) (ab : Seq.seq uint32) (b : t_Range'0) (bc : Seq.seq uint32) (c : t_Range'0) : ()
=======
  let rec into_iter'0 (self:Range'0.t_Range uint32) (return'  (ret:Range'0.t_Range uint32))= {[@expl:into_iter 'self' type invariant] inv'0 self}
    {[@expl:into_iter requires] [%#siter12] into_iter_pre'0 self}
    any
    [ return' (result:Range'0.t_Range uint32)-> {inv'0 result}
      {[%#siter12] into_iter_post'0 self result}
      (! return' {result}) ]
>>>>>>> 34cd6190
    
  
  axiom produces_trans'0_spec : forall a : t_Range'0, ab : Seq.seq uint32, b : t_Range'0, bc : Seq.seq uint32, c : t_Range'0 . ([%#srange25] inv'1 a)
   -> ([%#srange26] inv'1 b)
   -> ([%#srange27] inv'1 c)
   -> ([%#srange28] produces'0 a ab b)
   -> ([%#srange29] produces'0 b bc c)  -> ([%#srange30] produces'0 a (Seq.(++) ab bc) c)
  
  meta "compute_max_steps" 1000000
  
<<<<<<< HEAD
  let rec compute_sum_of_odd'0 (x:uint32) (return'  (ret:uint32))= {[%#ssum_of_odds10] UInt32.to_int x < 65536}
=======
  let rec compute_sum_of_odd (x:uint32) (return'  (ret:uint32))= {[@expl:compute_sum_of_odd requires] [%#ssum_of_odds10] UInt32.to_int x
    < 65536}
>>>>>>> 34cd6190
    (! bb0
    [ bb0 = s0
      [ s0 =  [ &s <- [%#ssum_of_odds0] (0 : uint32) ] s1
      | s1 =  [ &_8 <- { t_Range__start'0 = ([%#ssum_of_odds1] (0 : uint32)); t_Range__end'0 = x } ] s2
      | s2 = into_iter'0 {_8} (fun (_ret':t_Range'0) ->  [ &iter <- _ret' ] s3)
      | s3 = bb1 ]
      
    | bb1 = s0 [ s0 =  [ &iter_old <- [%#ssum_of_odds2] Snapshot.new iter ] s1 | s1 = bb2 ] 
    | bb2 = s0 [ s0 =  [ &produced <- [%#ssum_of_odds3] Snapshot.new (Seq.empty  : Seq.seq uint32) ] s1 | s1 = bb3 ] 
    | bb3 = bb4
    | bb4 = bb4
      [ bb4 = {[@expl:for invariant] [%#ssum_of_odds5] inv'1 (Snapshot.inner produced)}
        {[@expl:for invariant] [%#ssum_of_odds5] inv'0 iter}
        {[@expl:for invariant] [%#ssum_of_odds5] produces'0 (Snapshot.inner iter_old) (Snapshot.inner produced) iter}
        {[@expl:loop invariant] [%#ssum_of_odds4] UInt32.to_int s = sum_of_odd'0 (Seq.length (Snapshot.inner produced))}
        (! s0) [ s0 = bb5 ] 
        [ bb5 = s0
          [ s0 = Borrow.borrow_mut <t_Range'0> {iter}
              (fun (_ret':borrowed (t_Range'0)) ->  [ &_21 <- _ret' ]  [ &iter <- _ret'.final ] s1)
          | s1 = Borrow.borrow_final <t_Range'0> {_21.current} {Borrow.get_id _21}
              (fun (_ret':borrowed (t_Range'0)) ->
                 [ &_20 <- _ret' ] 
                 [ &_21 <- { _21 with current = _ret'.final } ] 
                s2)
          | s2 = next'0 {_20} (fun (_ret':t_Option'0) ->  [ &_19 <- _ret' ] s3)
          | s3 = bb6 ]
          
        | bb6 = s0
          [ s0 = -{resolve'0 _21}- s1
          | s1 = any [ br0 -> {_19 = C_None'0 } (! bb9) | br1 (x0:uint32)-> {_19 = C_Some'0 x0} (! bb8) ]  ]
          
        | bb8 = bb10
        | bb10 = s0
          [ s0 = v_Some'0 {_19} (fun (r0'0:uint32) ->  [ &__creusot_proc_iter_elem <- r0'0 ] s1)
          | s1 = 
            [ &_24 <- [%#ssum_of_odds6] Snapshot.new (Seq.(++) (Snapshot.inner produced) (Seq.singleton __creusot_proc_iter_elem)) ]
            
            s2
          | s2 = bb11 ]
          
        | bb11 = s0
          [ s0 =  [ &produced <- _24 ] s1
          | s1 =  [ &i <- __creusot_proc_iter_elem ] s2
          | s2 = {[@expl:assertion] [%#ssum_of_odds7] let _ = sum_of_odd_is_sqr'0 (UInt32.to_int i) in true} s3
          | s3 = UInt32.mul {[%#ssum_of_odds8] (2 : uint32)} {i} (fun (_ret':uint32) ->  [ &_30 <- _ret' ] s4)
          | s4 = UInt32.add {_30} {[%#ssum_of_odds9] (1 : uint32)} (fun (_ret':uint32) ->  [ &_29 <- _ret' ] s5)
          | s5 = UInt32.add {s} {_29} (fun (_ret':uint32) ->  [ &s <- _ret' ] s6)
          | s6 = bb4 ]
           ]
         ]
      
    | bb9 = s0 [ s0 =  [ &_0 <- s ] s1 | s1 = return' {_0} ]  ]
    )
    [ & _0 : uint32 = any_l ()
    | & x : uint32 = x
    | & s : uint32 = any_l ()
    | & iter : t_Range'0 = any_l ()
    | & _8 : t_Range'0 = any_l ()
    | & iter_old : Snapshot.snap_ty (t_Range'0) = any_l ()
    | & produced : Snapshot.snap_ty (Seq.seq uint32) = any_l ()
    | & _19 : t_Option'0 = any_l ()
    | & _20 : borrowed (t_Range'0) = any_l ()
    | & _21 : borrowed (t_Range'0) = any_l ()
    | & __creusot_proc_iter_elem : uint32 = any_l ()
    | & _24 : Snapshot.snap_ty (Seq.seq uint32) = any_l ()
    | & i : uint32 = any_l ()
    | & _29 : uint32 = any_l ()
    | & _30 : uint32 = any_l () ]
    
    [ return' (result:uint32)-> {[@expl:compute_sum_of_odd ensures] [%#ssum_of_odds11] UInt32.to_int result
      = sum_of_odd'0 (UInt32.to_int x)}
      (! return' {result}) ]
    
end
module M_sum_of_odds__test [#"sum_of_odds.rs" 50 0 50 19]
  let%span ssum_of_odds0 = "sum_of_odds.rs" 53 8 53 29
  let%span ssum_of_odds1 = "sum_of_odds.rs" 49 11 49 23
  let%span ssum_of_odds2 = "sum_of_odds.rs" 34 11 34 23
  let%span ssum_of_odds3 = "sum_of_odds.rs" 35 10 35 35
  let%span ssum_of_odds4 = "sum_of_odds.rs" 27 11 27 17
  let%span ssum_of_odds5 = "sum_of_odds.rs" 28 10 28 33
  let%span ssum_of_odds6 = "sum_of_odds.rs" 29 10 29 11
  let%span ssum_of_odds7 = "sum_of_odds.rs" 31 4 31 65
  let%span ssum_of_odds8 = "sum_of_odds.rs" 13 16 13 42
  let%span ssum_of_odds9 = "sum_of_odds.rs" 17 10 17 11
  let%span ssum_of_odds10 = "sum_of_odds.rs" 16 0 16 8
  let%span ssum_of_odds11 = "sum_of_odds.rs" 8 4 8 9
  
  use prelude.prelude.UInt32
  
  use prelude.prelude.Int
  
  function sum_of_odd'0 [#"sum_of_odds.rs" 18 0 18 28] (x : int) : int
  
  axiom sum_of_odd'0_def : forall x : int . sum_of_odd'0 x
  = ([%#ssum_of_odds10] if x <= 0 then 0 else sum_of_odd'0 (x - 1) + 2 * x - 1)
  
  use prelude.prelude.UInt32
  
  let rec compute_sum_of_odd'0 (x:uint32) (return'  (ret:uint32))= {[@expl:precondition] [%#ssum_of_odds2] UInt32.to_int x
    < 65536}
    any
    [ return' (result:uint32)-> {[%#ssum_of_odds3] UInt32.to_int result = sum_of_odd'0 (UInt32.to_int x)}
      (! return' {result}) ]
    
  
  function sqr'0 [#"sum_of_odds.rs" 7 0 7 21] (x : int) : int =
    [%#ssum_of_odds11] x * x
  
  function sum_of_odd_is_sqr'0 [#"sum_of_odds.rs" 30 0 30 28] (x : int) : ()
  
  axiom sum_of_odd_is_sqr'0_def : forall x : int . sum_of_odd_is_sqr'0 x
  = ([%#ssum_of_odds7] if x > 0 then sum_of_odd_is_sqr'0 (x - 1) else ())
  
  axiom sum_of_odd_is_sqr'0_spec : forall x : int . ([%#ssum_of_odds4] x >= 0)
   -> ([%#ssum_of_odds5] sum_of_odd'0 x = sqr'0 x)
  
  predicate is_square'0 [#"sum_of_odds.rs" 12 0 12 28] (y : int) =
    [%#ssum_of_odds8] exists z : int . y = sqr'0 z
  
<<<<<<< HEAD
  use prelude.prelude.Intrinsic
  
  meta "compute_max_steps" 1000000
  
  let rec test'0 (x:uint32) (return'  (ret:()))= {[%#ssum_of_odds1] UInt32.to_int x < 65536}
=======
  let rec compute_sum_of_odd'0 (x:uint32) (return'  (ret:uint32))= {[@expl:compute_sum_of_odd requires] [%#ssum_of_odds2] UInt32.to_int x
    < 65536}
    any
    [ return' (result:uint32)-> {[%#ssum_of_odds3] UInt32.to_int result = sum_of_odd'0 (UInt32.to_int x)}
      (! return' {result}) ]
    
  
  meta "compute_max_steps" 1000000
  
  let rec test (x:uint32) (return'  (ret:()))= {[@expl:test requires] [%#ssum_of_odds1] UInt32.to_int x < 65536}
>>>>>>> 34cd6190
    (! bb0
    [ bb0 = s0 [ s0 = compute_sum_of_odd'0 {x} (fun (_ret':uint32) ->  [ &y <- _ret' ] s1) | s1 = bb1 ] 
    | bb1 = s0
      [ s0 = {[@expl:assertion] [%#ssum_of_odds0] let _ = sum_of_odd_is_sqr'0 (UInt32.to_int x) in is_square'0 (UInt32.to_int y)}
        s1
      | s1 = return' {_0} ]
       ]
    ) [ & _0 : () = any_l () | & x : uint32 = x | & y : uint32 = any_l () ] 
    [ return' (result:())-> (! return' {result}) ]
    
end<|MERGE_RESOLUTION|>--- conflicted
+++ resolved
@@ -88,33 +88,21 @@
   type t_Range'0  =
     { t_Range__start'0: uint32; t_Range__end'0: uint32 }
   
+  predicate inv'0 (_1 : t_Range'0)
+  
   predicate into_iter_pre'0 (self : t_Range'0) =
     [%#siter21] true
   
-  predicate inv'1 (_1 : t_Range'0)
-  
   predicate into_iter_post'0 (self : t_Range'0) (res : t_Range'0) =
     [%#siter22] self = res
   
-  use seq.Seq
-  
-<<<<<<< HEAD
-  predicate inv'0 (_1 : Seq.seq uint32)
-=======
+  axiom inv_axiom'0 [@rewrite] : forall x : t_Range'0 [inv'0 x] . inv'0 x = true
+  
+  use seq.Seq
+  
   predicate inv'1 (_1 : Seq.seq uint32)
   
   axiom inv_axiom'1 [@rewrite] : forall x : Seq.seq uint32 [inv'1 x] . inv'1 x = true
-  
-  predicate inv'0 (_1 : Range'0.t_Range uint32)
-  
-  axiom inv_axiom'0 [@rewrite] : forall x : Range'0.t_Range uint32 [inv'0 x] . inv'0 x = true
-  
-  use seq.Seq
->>>>>>> 34cd6190
-  
-  axiom inv_axiom'0 [@rewrite] : forall x : Seq.seq uint32 [inv'0 x] . inv'0 x = true
-  
-  axiom inv_axiom'1 [@rewrite] : forall x : t_Range'0 [inv'1 x] . inv'1 x = true
   
   use prelude.prelude.Borrow
   
@@ -126,86 +114,50 @@
     | C_None'0
     | C_Some'0 uint32
   
-<<<<<<< HEAD
   predicate inv'3 (_1 : t_Option'0)
   
   axiom inv_axiom'3 [@rewrite] : forall x : t_Option'0 [inv'3 x] . inv'3 x = true
   
-  let rec into_iter'0 (self:t_Range'0) (return'  (ret:t_Range'0))= {[@expl:precondition] inv'1 self}
-    {[@expl:precondition] [%#siter12] into_iter_pre'0 self}
-    any [ return' (result:t_Range'0)-> {inv'1 result} {[%#siter12] into_iter_post'0 self result} (! return' {result}) ] 
-  
-  use prelude.prelude.Snapshot
-  
-  use seq.Seq
-  
-  use prelude.prelude.Snapshot
-  
-  use prelude.prelude.Snapshot
-=======
-  predicate produces'0 (self : Range'0.t_Range uint32) (visited : Seq.seq uint32) (o : Range'0.t_Range uint32) =
-    [%#srange15] T_core__ops__range__Range.t_Range__end self = T_core__ops__range__Range.t_Range__end o
-    /\ deep_model'0 (T_core__ops__range__Range.t_Range__start self)
-    <= deep_model'0 (T_core__ops__range__Range.t_Range__start o)
-    /\ (Seq.length visited > 0
-     -> deep_model'0 (T_core__ops__range__Range.t_Range__start o)
-    <= deep_model'0 (T_core__ops__range__Range.t_Range__end o))
-    /\ Seq.length visited
-    = deep_model'0 (T_core__ops__range__Range.t_Range__start o)
-    - deep_model'0 (T_core__ops__range__Range.t_Range__start self)
-    /\ (forall i : int . 0 <= i /\ i < Seq.length visited
-     -> deep_model'0 (Seq.get visited i) = deep_model'0 (T_core__ops__range__Range.t_Range__start self) + i)
-  
-  function produces_trans'0 (a : Range'0.t_Range uint32) (ab : Seq.seq uint32) (b : Range'0.t_Range uint32) (bc : Seq.seq uint32) (c : Range'0.t_Range uint32) : ()
-    
-  
-  axiom produces_trans'0_spec : forall a : Range'0.t_Range uint32, ab : Seq.seq uint32, b : Range'0.t_Range uint32, bc : Seq.seq uint32, c : Range'0.t_Range uint32 . ([%#srange25] inv'0 a)
-   -> ([%#srange26] inv'0 b)
-   -> ([%#srange27] inv'0 c)
-   -> ([%#srange28] produces'0 a ab b)
-   -> ([%#srange29] produces'0 b bc c)  -> ([%#srange30] produces'0 a (Seq.(++) ab bc) c)
-  
-  use seq.Seq
-  
-  function produces_refl'0 (self : Range'0.t_Range uint32) : ()
-  
-  axiom produces_refl'0_spec : forall self : Range'0.t_Range uint32 . ([%#srange23] inv'0 self)
-   -> ([%#srange24] produces'0 self (Seq.empty  : Seq.seq uint32) self)
->>>>>>> 34cd6190
-  
-  use prelude.prelude.Snapshot
-  
-  use prelude.prelude.Snapshot
+  let rec into_iter'0 (self:t_Range'0) (return'  (ret:t_Range'0))= {[@expl:into_iter 'self' type invariant] inv'0 self}
+    {[@expl:into_iter requires] [%#siter12] into_iter_pre'0 self}
+    any [ return' (result:t_Range'0)-> {inv'0 result} {[%#siter12] into_iter_post'0 self result} (! return' {result}) ] 
+  
+  use prelude.prelude.Snapshot
+  
+  use seq.Seq
+  
+  use prelude.prelude.Snapshot
+  
+  use prelude.prelude.UInt32
+  
+  use prelude.prelude.Snapshot
+  
+  use seq.Seq
   
   use prelude.prelude.Int
   
-  use prelude.prelude.UInt32
+  function sum_of_odd'0 [#"sum_of_odds.rs" 18 0 18 28] (x : int) : int
+  
+  axiom sum_of_odd'0_def : forall x : int . sum_of_odd'0 x
+  = ([%#ssum_of_odds14] if x <= 0 then 0 else sum_of_odd'0 (x - 1) + 2 * x - 1)
+  
+  use prelude.prelude.Snapshot
+  
+  use prelude.prelude.Snapshot
   
   function deep_model'0 (self : uint32) : int =
     [%#snum31] UInt32.to_int self
   
-<<<<<<< HEAD
-  use seq.Seq
-=======
-  axiom sum_of_odd'0_def : forall x : int . sum_of_odd'0 x
-  = ([%#ssum_of_odds14] if x <= 0 then 0 else sum_of_odd'0 (x - 1) + 2 * x - 1)
->>>>>>> 34cd6190
-  
   use seq.Seq
   
   predicate produces'0 (self : t_Range'0) (visited : Seq.seq uint32) (o : t_Range'0) =
-    [%#srange13] self.t_Range__end'0 = o.t_Range__end'0
+    [%#srange15] self.t_Range__end'0 = o.t_Range__end'0
     /\ deep_model'0 self.t_Range__start'0 <= deep_model'0 o.t_Range__start'0
     /\ (Seq.length visited > 0  -> deep_model'0 o.t_Range__start'0 <= deep_model'0 o.t_Range__end'0)
     /\ Seq.length visited = deep_model'0 o.t_Range__start'0 - deep_model'0 self.t_Range__start'0
     /\ (forall i : int . 0 <= i /\ i < Seq.length visited
      -> deep_model'0 (Seq.get visited i) = deep_model'0 self.t_Range__start'0 + i)
   
-  function sum_of_odd'0 [#"sum_of_odds.rs" 18 0 18 28] (x : int) : int
-  
-  axiom sum_of_odd'0_def : forall x : int . sum_of_odd'0 x
-  = ([%#ssum_of_odds15] if x <= 0 then 0 else sum_of_odd'0 (x - 1) + 2 * x - 1)
-  
   predicate resolve'1 (self : borrowed (t_Range'0)) =
     [%#sresolve33] self.final = self.current
   
@@ -213,13 +165,9 @@
     [%#srange32] resolve'1 self
     /\ deep_model'0 (self.current).t_Range__start'0 >= deep_model'0 (self.current).t_Range__end'0
   
-<<<<<<< HEAD
-  use seq.Seq
-  
-  let rec next'0 (self:borrowed (t_Range'0)) (return'  (ret:t_Option'0))= {[@expl:precondition] inv'2 self}
-=======
-  let rec next'0 (self:borrowed (Range'0.t_Range uint32)) (return'  (ret:Option'0.t_Option uint32))= {[@expl:next 'self' type invariant] inv'2 self}
->>>>>>> 34cd6190
+  use seq.Seq
+  
+  let rec next'0 (self:borrowed (t_Range'0)) (return'  (ret:t_Option'0))= {[@expl:next 'self' type invariant] inv'2 self}
     any
     [ return' (result:t_Option'0)-> {inv'3 result}
       {[%#siter16] match result with
@@ -258,35 +206,22 @@
   
   function produces_refl'0 (self : t_Range'0) : ()
   
-  axiom produces_refl'0_spec : forall self : t_Range'0 . ([%#srange23] inv'1 self)
+  axiom produces_refl'0_spec : forall self : t_Range'0 . ([%#srange23] inv'0 self)
    -> ([%#srange24] produces'0 self (Seq.empty  : Seq.seq uint32) self)
   
-<<<<<<< HEAD
   function produces_trans'0 (a : t_Range'0) (ab : Seq.seq uint32) (b : t_Range'0) (bc : Seq.seq uint32) (c : t_Range'0) : ()
-=======
-  let rec into_iter'0 (self:Range'0.t_Range uint32) (return'  (ret:Range'0.t_Range uint32))= {[@expl:into_iter 'self' type invariant] inv'0 self}
-    {[@expl:into_iter requires] [%#siter12] into_iter_pre'0 self}
-    any
-    [ return' (result:Range'0.t_Range uint32)-> {inv'0 result}
-      {[%#siter12] into_iter_post'0 self result}
-      (! return' {result}) ]
->>>>>>> 34cd6190
-    
-  
-  axiom produces_trans'0_spec : forall a : t_Range'0, ab : Seq.seq uint32, b : t_Range'0, bc : Seq.seq uint32, c : t_Range'0 . ([%#srange25] inv'1 a)
-   -> ([%#srange26] inv'1 b)
-   -> ([%#srange27] inv'1 c)
+    
+  
+  axiom produces_trans'0_spec : forall a : t_Range'0, ab : Seq.seq uint32, b : t_Range'0, bc : Seq.seq uint32, c : t_Range'0 . ([%#srange25] inv'0 a)
+   -> ([%#srange26] inv'0 b)
+   -> ([%#srange27] inv'0 c)
    -> ([%#srange28] produces'0 a ab b)
    -> ([%#srange29] produces'0 b bc c)  -> ([%#srange30] produces'0 a (Seq.(++) ab bc) c)
   
   meta "compute_max_steps" 1000000
   
-<<<<<<< HEAD
-  let rec compute_sum_of_odd'0 (x:uint32) (return'  (ret:uint32))= {[%#ssum_of_odds10] UInt32.to_int x < 65536}
-=======
-  let rec compute_sum_of_odd (x:uint32) (return'  (ret:uint32))= {[@expl:compute_sum_of_odd requires] [%#ssum_of_odds10] UInt32.to_int x
+  let rec compute_sum_of_odd'0 (x:uint32) (return'  (ret:uint32))= {[@expl:compute_sum_of_odd requires] [%#ssum_of_odds10] UInt32.to_int x
     < 65536}
->>>>>>> 34cd6190
     (! bb0
     [ bb0 = s0
       [ s0 =  [ &s <- [%#ssum_of_odds0] (0 : uint32) ] s1
@@ -386,34 +321,6 @@
   
   use prelude.prelude.UInt32
   
-  let rec compute_sum_of_odd'0 (x:uint32) (return'  (ret:uint32))= {[@expl:precondition] [%#ssum_of_odds2] UInt32.to_int x
-    < 65536}
-    any
-    [ return' (result:uint32)-> {[%#ssum_of_odds3] UInt32.to_int result = sum_of_odd'0 (UInt32.to_int x)}
-      (! return' {result}) ]
-    
-  
-  function sqr'0 [#"sum_of_odds.rs" 7 0 7 21] (x : int) : int =
-    [%#ssum_of_odds11] x * x
-  
-  function sum_of_odd_is_sqr'0 [#"sum_of_odds.rs" 30 0 30 28] (x : int) : ()
-  
-  axiom sum_of_odd_is_sqr'0_def : forall x : int . sum_of_odd_is_sqr'0 x
-  = ([%#ssum_of_odds7] if x > 0 then sum_of_odd_is_sqr'0 (x - 1) else ())
-  
-  axiom sum_of_odd_is_sqr'0_spec : forall x : int . ([%#ssum_of_odds4] x >= 0)
-   -> ([%#ssum_of_odds5] sum_of_odd'0 x = sqr'0 x)
-  
-  predicate is_square'0 [#"sum_of_odds.rs" 12 0 12 28] (y : int) =
-    [%#ssum_of_odds8] exists z : int . y = sqr'0 z
-  
-<<<<<<< HEAD
-  use prelude.prelude.Intrinsic
-  
-  meta "compute_max_steps" 1000000
-  
-  let rec test'0 (x:uint32) (return'  (ret:()))= {[%#ssum_of_odds1] UInt32.to_int x < 65536}
-=======
   let rec compute_sum_of_odd'0 (x:uint32) (return'  (ret:uint32))= {[@expl:compute_sum_of_odd requires] [%#ssum_of_odds2] UInt32.to_int x
     < 65536}
     any
@@ -421,10 +328,25 @@
       (! return' {result}) ]
     
   
+  function sqr'0 [#"sum_of_odds.rs" 7 0 7 21] (x : int) : int =
+    [%#ssum_of_odds11] x * x
+  
+  function sum_of_odd_is_sqr'0 [#"sum_of_odds.rs" 30 0 30 28] (x : int) : ()
+  
+  axiom sum_of_odd_is_sqr'0_def : forall x : int . sum_of_odd_is_sqr'0 x
+  = ([%#ssum_of_odds7] if x > 0 then sum_of_odd_is_sqr'0 (x - 1) else ())
+  
+  axiom sum_of_odd_is_sqr'0_spec : forall x : int . ([%#ssum_of_odds4] x >= 0)
+   -> ([%#ssum_of_odds5] sum_of_odd'0 x = sqr'0 x)
+  
+  predicate is_square'0 [#"sum_of_odds.rs" 12 0 12 28] (y : int) =
+    [%#ssum_of_odds8] exists z : int . y = sqr'0 z
+  
+  use prelude.prelude.Intrinsic
+  
   meta "compute_max_steps" 1000000
   
-  let rec test (x:uint32) (return'  (ret:()))= {[@expl:test requires] [%#ssum_of_odds1] UInt32.to_int x < 65536}
->>>>>>> 34cd6190
+  let rec test'0 (x:uint32) (return'  (ret:()))= {[@expl:test requires] [%#ssum_of_odds1] UInt32.to_int x < 65536}
     (! bb0
     [ bb0 = s0 [ s0 = compute_sum_of_odd'0 {x} (fun (_ret':uint32) ->  [ &y <- _ret' ] s1) | s1 = bb1 ] 
     | bb1 = s0
