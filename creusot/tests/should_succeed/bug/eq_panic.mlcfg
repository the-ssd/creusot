
module EqPanic_Omg
  type t
  predicate invariant1 (self : t)
  val invariant1 (self : t) : bool
    ensures { result = invariant1 self }
    
  predicate inv1 (_x : t)
  val inv1 (_x : t) : bool
    ensures { result = inv1 _x }
    
  axiom inv1 : [#"../eq_panic.rs" 1 0 1 0] forall x : t . inv1 x = true
  predicate invariant0 (self : t)
  val invariant0 (self : t) : bool
    ensures { result = invariant0 self }
    
  predicate inv0 (_x : t)
  val inv0 (_x : t) : bool
    ensures { result = inv0 _x }
    
  axiom inv0 : [#"../eq_panic.rs" 1 0 1 0] forall x : t . inv0 x = true
  use prelude.Borrow
  predicate resolve0 (self : t)
  val resolve0 (self : t) : bool
    ensures { result = resolve0 self }
    
  type deep_model_ty0
  function deep_model2 (self : t) : deep_model_ty0
  val deep_model2 (self : t) : deep_model_ty0
    ensures { result = deep_model2 self }
    
  function deep_model1 (self : t) : deep_model_ty0 =
    [#"../../../../../creusot-contracts/src/model.rs" 74 8 74 28] deep_model2 self
  val deep_model1 (self : t) : deep_model_ty0
    ensures { result = deep_model1 self }
    
  function deep_model0 (self : t) : deep_model_ty0 =
    [#"../../../../../creusot-contracts/src/model.rs" 74 8 74 28] deep_model1 self
  val deep_model0 (self : t) : deep_model_ty0
    ensures { result = deep_model0 self }
    
  val eq0 (self : t) (other : t) : bool
    requires {inv1 self}
    requires {inv1 other}
    ensures { [#"../../../../../creusot-contracts/src/std/cmp.rs" 11 26 11 75] result = (deep_model0 self = deep_model0 other) }
    
  let rec cfg omg [#"../eq_panic.rs" 6 0 6 51] [@cfg:stackify] [@cfg:subregion_analysis] (x : t) (y : t) : bool
    requires {[#"../eq_panic.rs" 6 30 6 31] inv0 x}
    requires {[#"../eq_panic.rs" 6 37 6 38] inv0 y}
    
   = [@vc:do_not_keep_trace] [@vc:sp]
  var _0 : bool;
  var x : t = x;
  var y : t = y;
  {
    goto BB0
  }
  BB0 {
<<<<<<< HEAD
    [#"../eq_panic.rs" 7 4 7 10] _0 <- ([#"../eq_panic.rs" 7 4 7 10] Eq0.eq ([#"../eq_panic.rs" 7 4 7 5] x) ([#"../eq_panic.rs" 7 9 7 10] y));
=======
    _0 <- ([#"../eq_panic.rs" 7 4 7 10] eq0 ([#"../eq_panic.rs" 7 4 7 5] x) ([#"../eq_panic.rs" 7 9 7 10] y));
>>>>>>> 62b454c8
    goto BB1
  }
  BB1 {
    assert { [@expl:type invariant] inv0 y };
    assume { resolve0 y };
    assert { [@expl:type invariant] inv0 x };
    assume { resolve0 x };
    return _0
  }
  
end<|MERGE_RESOLUTION|>--- conflicted
+++ resolved
@@ -56,11 +56,7 @@
     goto BB0
   }
   BB0 {
-<<<<<<< HEAD
-    [#"../eq_panic.rs" 7 4 7 10] _0 <- ([#"../eq_panic.rs" 7 4 7 10] Eq0.eq ([#"../eq_panic.rs" 7 4 7 5] x) ([#"../eq_panic.rs" 7 9 7 10] y));
-=======
     _0 <- ([#"../eq_panic.rs" 7 4 7 10] eq0 ([#"../eq_panic.rs" 7 4 7 5] x) ([#"../eq_panic.rs" 7 9 7 10] y));
->>>>>>> 62b454c8
     goto BB1
   }
   BB1 {
