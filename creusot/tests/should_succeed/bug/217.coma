module M_217__ex [#"217.rs" 11 0 11 37]
  let%span s2170 = "217.rs" 10 10 10 17
<<<<<<< HEAD
  let%span s2171 = "217.rs" 9 0 9 8
  let%span sseq2 = "../../../../creusot-contracts/src/logic/seq.rs" 61 8 61 39
=======
  let%span sseq1 = "../../../../creusot-contracts/src/logic/seq.rs" 103 8 103 39
  let%span s2172 = "217.rs" 9 0 9 8
  
  use seq.Seq
>>>>>>> dfce2a3a
  
  use seq.Seq
  
  use prelude.prelude.Int
  
  use seq.Seq
  
  use seq.Seq
  
  function tail'0 (self : Seq.seq int) : Seq.seq int =
    [%#sseq2] Seq.([..]) self 1 (Seq.length self)
  
  constant c  : Seq.seq int
  
  constant a  : int
  
  function ex'0 [#"217.rs" 11 0 11 37] (c : Seq.seq int) (a : int) : int
  
  goal vc_ex'0 : if Seq.length c = 0 then
    true
  else
    0 <= ([%#s2170] Seq.length c) /\ ([%#s2170] Seq.length (tail'0 c)) < ([%#s2170] Seq.length c)
  
end<|MERGE_RESOLUTION|>--- conflicted
+++ resolved
@@ -1,14 +1,7 @@
 module M_217__ex [#"217.rs" 11 0 11 37]
   let%span s2170 = "217.rs" 10 10 10 17
-<<<<<<< HEAD
   let%span s2171 = "217.rs" 9 0 9 8
-  let%span sseq2 = "../../../../creusot-contracts/src/logic/seq.rs" 61 8 61 39
-=======
-  let%span sseq1 = "../../../../creusot-contracts/src/logic/seq.rs" 103 8 103 39
-  let%span s2172 = "217.rs" 9 0 9 8
-  
-  use seq.Seq
->>>>>>> dfce2a3a
+  let%span sseq2 = "../../../../creusot-contracts/src/logic/seq.rs" 99 8 99 39
   
   use seq.Seq
   
