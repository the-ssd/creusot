--- conflicted
+++ resolved
@@ -1,44 +1,3 @@
-<<<<<<< HEAD
-
-=======
-module T_core__option__Option
-  type t_Option 't =
-    | C_None
-    | C_Some 't
-  
-  let rec v_None < 't > (input:t_Option 't) (ret  )= any
-    [ good -> {C_None  = input} (! ret) | bad -> {C_None  <> input} (! {false} any) ]
-    
-  
-  let rec v_Some < 't > (input:t_Option 't) (ret  (field_0:'t))= any
-    [ good (field_0:'t)-> {C_Some field_0 = input} (! ret {field_0})
-    | bad -> {forall field_0 : 't [C_Some field_0 : t_Option 't] . C_Some field_0 <> input} (! {false} any) ]
-    
-end
-module T_387__Node [#"387.rs" 8 0 8 11]
-  use T_core__option__Option as Option'0
-  
-  use prelude.prelude.UInt32
-  
-  use prelude.prelude.Int
-  
-  type t_Node  =
-    | C_Node (t_Tree) uint32 (t_Tree)
-  with t_Tree  =
-    | C_Tree (Option'0.t_Option (t_Node))
-  
-  let rec t_Node (input:t_Node) (ret  (left:t_Tree) (val':uint32) (right:t_Tree))= any
-    [ good (left:t_Tree) (val':uint32) (right:t_Tree)-> {C_Node left val' right = input} (! ret {left} {val'} {right}) ]
-    
-  
-  let rec t_Tree (input:t_Tree) (ret  (field_0:Option'0.t_Option (t_Node)))= any
-    [ good (field_0:Option'0.t_Option (t_Node))-> {C_Tree field_0 = input} (! ret {field_0}) ]
-    
-end
-module T_387__Tree [#"387.rs" 5 0 5 15]
-  use export T_387__Node
-end
->>>>>>> dfce2a3a
 module M_387__use_tree [#"387.rs" 15 0 15 25]
   use prelude.prelude.Intrinsic
   
