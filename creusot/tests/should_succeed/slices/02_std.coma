--- conflicted
+++ resolved
@@ -12,25 +12,14 @@
   let%span sresult10 = "../../../../creusot-contracts/src/std/result.rs" 18 0 135 1
   let%span smodel11 = "../../../../creusot-contracts/src/model.rs" 88 8 88 22
   let%span sops12 = "../../../../creusot-contracts/src/logic/ops.rs" 42 8 42 31
-<<<<<<< HEAD
   let%span smodel13 = "../../../../creusot-contracts/src/model.rs" 79 8 79 28
-  let%span sseq14 = "../../../../creusot-contracts/src/logic/seq.rs" 197 8 197 40
+  let%span sseq14 = "../../../../creusot-contracts/src/logic/seq.rs" 213 8 213 40
   let%span sslice15 = "../../../../creusot-contracts/src/std/slice.rs" 40 14 40 44
   let%span sslice16 = "../../../../creusot-contracts/src/std/slice.rs" 41 4 41 98
   let%span sslice17 = "../../../../creusot-contracts/src/std/slice.rs" 28 14 28 41
   let%span sslice18 = "../../../../creusot-contracts/src/std/slice.rs" 29 14 29 42
-  let%span sseq19 = "../../../../creusot-contracts/src/logic/seq.rs" 186 8 188 9
+  let%span sseq19 = "../../../../creusot-contracts/src/logic/seq.rs" 202 8 204 9
   let%span snum20 = "../../../../creusot-contracts/src/std/num.rs" 21 16 21 35
-=======
-  let%span smodel13 = "../../../../creusot-contracts/src/model.rs" 82 8 82 28
-  let%span sseq14 = "../../../../creusot-contracts/src/logic/seq.rs" 226 8 226 40
-  let%span sslice15 = "../../../../creusot-contracts/src/std/slice.rs" 42 14 42 44
-  let%span sslice16 = "../../../../creusot-contracts/src/std/slice.rs" 43 4 43 98
-  let%span sslice17 = "../../../../creusot-contracts/src/std/slice.rs" 29 14 29 41
-  let%span sslice18 = "../../../../creusot-contracts/src/std/slice.rs" 30 14 30 42
-  let%span sseq19 = "../../../../creusot-contracts/src/logic/seq.rs" 215 8 217 9
-  let%span snum20 = "../../../../creusot-contracts/src/std/num.rs" 22 16 22 35
->>>>>>> 2c8506fb
   
   use prelude.prelude.UInt32
   
