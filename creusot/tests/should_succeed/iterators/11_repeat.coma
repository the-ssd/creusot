--- conflicted
+++ resolved
@@ -1,16 +1,8 @@
 module M_11_repeat__qyi12237267952628538149__produces_refl [#"11_repeat.rs" 34 4 34 26] (* <Repeat<A> as common::Iterator> *)
   let%span s11_repeat0 = "11_repeat.rs" 32 15 32 24
   let%span s11_repeat1 = "11_repeat.rs" 33 14 33 45
-<<<<<<< HEAD
   let%span s11_repeat2 = "11_repeat.rs" 30 4 30 10
-  let%span s11_repeat3 = "11_repeat.rs" 24 8 27 9
-=======
-  let%span s11_repeat2 = "11_repeat.rs" 25 12 26 85
-  
-  predicate inv'1 (_1 : a)
-  
-  use T_11_repeat__Repeat as Repeat'0
->>>>>>> 716d5822
+  let%span s11_repeat3 = "11_repeat.rs" 25 12 26 85
   
   type t_A'0
   
@@ -54,14 +46,8 @@
   let%span s11_repeat3 = "11_repeat.rs" 41 15 41 32
   let%span s11_repeat4 = "11_repeat.rs" 42 15 42 32
   let%span s11_repeat5 = "11_repeat.rs" 43 14 43 42
-<<<<<<< HEAD
   let%span s11_repeat6 = "11_repeat.rs" 36 4 36 10
-  let%span s11_repeat7 = "11_repeat.rs" 24 8 27 9
-=======
-  let%span s11_repeat6 = "11_repeat.rs" 25 12 26 85
-  
-  predicate inv'1 (_1 : a)
->>>>>>> 716d5822
+  let%span s11_repeat7 = "11_repeat.rs" 25 12 26 85
   
   type t_A'0
   
@@ -215,15 +201,7 @@
 end
 module M_11_repeat__qyi12237267952628538149__produces_refl__refines [#"11_repeat.rs" 34 4 34 26] (* <Repeat<A> as common::Iterator> *)
   let%span s11_repeat0 = "11_repeat.rs" 34 4 34 26
-<<<<<<< HEAD
-  let%span s11_repeat1 = "11_repeat.rs" 24 8 27 9
-=======
-  let%span s11_repeat1 = "11_repeat.rs" 50 4 50 35
-  let%span s11_repeat2 = "11_repeat.rs" 44 4 44 90
-  let%span s11_repeat3 = "11_repeat.rs" 25 12 26 85
-  let%span s11_repeat4 = "11_repeat.rs" 18 20 18 25
-  let%span sinvariant5 = "../../../../creusot-contracts/src/invariant.rs" 34 20 34 44
->>>>>>> 716d5822
+  let%span s11_repeat1 = "11_repeat.rs" 25 12 26 85
   
   type t_A'0
   
@@ -263,7 +241,7 @@
 module M_11_repeat__qyi12237267952628538149__next__refines [#"11_repeat.rs" 50 4 50 35] (* <Repeat<A> as common::Iterator> *)
   let%span s11_repeat0 = "11_repeat.rs" 50 4 50 35
   let%span s11_repeat1 = "11_repeat.rs" 18 20 18 25
-  let%span s11_repeat2 = "11_repeat.rs" 24 8 27 9
+  let%span s11_repeat2 = "11_repeat.rs" 25 12 26 85
   let%span sinvariant3 = "../../../../creusot-contracts/src/invariant.rs" 34 20 34 44
   
   use prelude.prelude.Borrow
@@ -333,7 +311,7 @@
 end
 module M_11_repeat__qyi12237267952628538149__produces_trans__refines [#"11_repeat.rs" 44 4 44 90] (* <Repeat<A> as common::Iterator> *)
   let%span s11_repeat0 = "11_repeat.rs" 44 4 44 90
-  let%span s11_repeat1 = "11_repeat.rs" 24 8 27 9
+  let%span s11_repeat1 = "11_repeat.rs" 25 12 26 85
   
   type t_A'0
   
