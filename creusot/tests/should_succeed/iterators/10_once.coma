--- conflicted
+++ resolved
@@ -46,11 +46,7 @@
   
   predicate inv'0 (_1 : Once'0.t_Once t)
   
-<<<<<<< HEAD
-  axiom inv'0 [@rewrite] : forall x : Once'0.t_once t . inv'0 x = true
-=======
-  axiom inv'0 : forall x : Once'0.t_Once t . inv'0 x = true
->>>>>>> c3369865
+  axiom inv'0 [@rewrite] : forall x : Once'0.t_Once t . inv'0 x = true
   
   use seq.Seq
   
@@ -99,11 +95,7 @@
   
   predicate inv'0 (_1 : Once'0.t_Once t)
   
-<<<<<<< HEAD
-  axiom inv'0 [@rewrite] : forall x : Once'0.t_once t . inv'0 x = true
-=======
-  axiom inv'0 : forall x : Once'0.t_Once t . inv'0 x = true
->>>>>>> c3369865
+  axiom inv'0 [@rewrite] : forall x : Once'0.t_Once t . inv'0 x = true
   
   use seq.Seq
   
@@ -172,11 +164,7 @@
   
   predicate inv'3 (_1 : Once'0.t_Once t)
   
-<<<<<<< HEAD
-  axiom inv'3 [@rewrite] : forall x : Once'0.t_once t . inv'3 x = true
-=======
-  axiom inv'3 : forall x : Once'0.t_Once t . inv'3 x = true
->>>>>>> c3369865
+  axiom inv'3 [@rewrite] : forall x : Once'0.t_Once t . inv'3 x = true
   
   use T_core__option__Option as Option'0
   
@@ -189,31 +177,19 @@
   
   predicate inv'2 (_1 : borrowed (Option'0.t_Option t))
   
-<<<<<<< HEAD
-  axiom inv'2 [@rewrite] : forall x : borrowed (Option'0.t_option t) . inv'2 x = true
-=======
-  axiom inv'2 : forall x : borrowed (Option'0.t_Option t) . inv'2 x = true
->>>>>>> c3369865
+  axiom inv'2 [@rewrite] : forall x : borrowed (Option'0.t_Option t) . inv'2 x = true
   
   predicate invariant'1 (self : borrowed (Once'0.t_Once t)) =
     [%#span4] inv'3 self.current /\ inv'3 self.final
   
   predicate inv'1 (_1 : borrowed (Once'0.t_Once t))
   
-<<<<<<< HEAD
-  axiom inv'1 [@rewrite] : forall x : borrowed (Once'0.t_once t) . inv'1 x = true
-=======
-  axiom inv'1 : forall x : borrowed (Once'0.t_Once t) . inv'1 x = true
->>>>>>> c3369865
+  axiom inv'1 [@rewrite] : forall x : borrowed (Once'0.t_Once t) . inv'1 x = true
   
   predicate invariant'0 (self : Option'0.t_Option t) =
     [%#span3] true
   
-<<<<<<< HEAD
-  axiom inv'0 [@rewrite] : forall x : Option'0.t_option t . inv'0 x = true
-=======
-  axiom inv'0 : forall x : Option'0.t_Option t . inv'0 x = true
->>>>>>> c3369865
+  axiom inv'0 [@rewrite] : forall x : Option'0.t_Option t . inv'0 x = true
   
   use seq.Seq
   
@@ -299,11 +275,7 @@
   
   predicate inv'2 (_1 : Once'0.t_Once t)
   
-<<<<<<< HEAD
-  axiom inv'2 [@rewrite] : forall x : Once'0.t_once t . inv'2 x = true
-=======
-  axiom inv'2 : forall x : Once'0.t_Once t . inv'2 x = true
->>>>>>> c3369865
+  axiom inv'2 [@rewrite] : forall x : Once'0.t_Once t . inv'2 x = true
   
   use T_core__option__Option as Option'0
   
@@ -312,11 +284,7 @@
   
   predicate inv'1 (_1 : Option'0.t_Option t)
   
-<<<<<<< HEAD
-  axiom inv'1 [@rewrite] : forall x : Option'0.t_option t . inv'1 x = true
-=======
-  axiom inv'1 : forall x : Option'0.t_Option t . inv'1 x = true
->>>>>>> c3369865
+  axiom inv'1 [@rewrite] : forall x : Option'0.t_Option t . inv'1 x = true
   
   use prelude.prelude.Borrow
   
@@ -325,11 +293,7 @@
   
   predicate inv'0 (_1 : borrowed (Once'0.t_Once t))
   
-<<<<<<< HEAD
-  axiom inv'0 [@rewrite] : forall x : borrowed (Once'0.t_once t) . inv'0 x = true
-=======
-  axiom inv'0 : forall x : borrowed (Once'0.t_Once t) . inv'0 x = true
->>>>>>> c3369865
+  axiom inv'0 [@rewrite] : forall x : borrowed (Once'0.t_Once t) . inv'0 x = true
   
   use seq.Seq
   
