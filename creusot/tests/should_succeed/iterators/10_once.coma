module M_10_once__qyi9558967427796228243__produces_refl [#"10_once.rs" 32 4 32 26] (* <Once<T> as common::Iterator> *)
  let%span s10_once0 = "10_once.rs" 30 15 30 24
  let%span s10_once1 = "10_once.rs" 31 14 31 45
  let%span s10_once2 = "10_once.rs" 28 4 28 10
  let%span s10_once3 = "10_once.rs" 23 12 24 116
  
  type t_T'0
  
  type t_Option'0  =
    | C_None'0
    | C_Some'0 t_T'0
  
  type t_Once'0  =
    { t_Once__0'0: t_Option'0 }
  
  predicate inv'0 (_1 : t_Once'0)
  
  use seq.Seq
  
  use seq.Seq
  
  predicate inv'1 (_1 : t_T'0)
  
  use seq.Seq
  
  predicate produces'0 [#"10_once.rs" 21 4 21 64] (self : t_Once'0) (visited : Seq.seq t_T'0) (o : t_Once'0) =
    [%#s10_once3] visited = (Seq.empty  : Seq.seq t_T'0) /\ self = o
    \/ (exists e : t_T'0 . inv'1 e
    /\ self = { t_Once__0'0 = C_Some'0 e } /\ visited = Seq.singleton e /\ o = { t_Once__0'0 = C_None'0 })
  
  predicate inv'2 (_1 : t_Option'0)
  
  axiom inv_axiom'0 [@rewrite] : forall x : t_Once'0 [inv'0 x] . inv'0 x
  = match x with
    | {t_Once__0'0 = a_0} -> inv'2 a_0
    end
  
  axiom inv_axiom'1 [@rewrite] : forall x : t_Option'0 [inv'2 x] . inv'2 x
  = match x with
    | C_None'0 -> true
    | C_Some'0 a_0 -> inv'1 a_0
    end
  
  constant self  : t_Once'0
  
  function produces_refl'0 [#"10_once.rs" 32 4 32 26] (self : t_Once'0) : ()
  
  goal vc_produces_refl'0 : ([%#s10_once0] inv'0 self)
   -> ([%#s10_once1] produces'0 self (Seq.empty  : Seq.seq t_T'0) self)
end
module M_10_once__qyi9558967427796228243__produces_trans [#"10_once.rs" 42 4 42 90] (* <Once<T> as common::Iterator> *)
  let%span s10_once0 = "10_once.rs" 36 15 36 21
  let%span s10_once1 = "10_once.rs" 37 15 37 21
  let%span s10_once2 = "10_once.rs" 38 15 38 21
  let%span s10_once3 = "10_once.rs" 39 15 39 32
  let%span s10_once4 = "10_once.rs" 40 15 40 32
  let%span s10_once5 = "10_once.rs" 41 14 41 42
  let%span s10_once6 = "10_once.rs" 34 4 34 10
  let%span s10_once7 = "10_once.rs" 23 12 24 116
  
  type t_T'0
  
  type t_Option'0  =
    | C_None'0
    | C_Some'0 t_T'0
  
  type t_Once'0  =
    { t_Once__0'0: t_Option'0 }
  
  predicate inv'0 (_1 : t_Once'0)
  
  use seq.Seq
  
  use seq.Seq
  
  predicate inv'1 (_1 : t_T'0)
  
  use seq.Seq
  
  predicate produces'0 [#"10_once.rs" 21 4 21 64] (self : t_Once'0) (visited : Seq.seq t_T'0) (o : t_Once'0) =
    [%#s10_once7] visited = (Seq.empty  : Seq.seq t_T'0) /\ self = o
    \/ (exists e : t_T'0 . inv'1 e
    /\ self = { t_Once__0'0 = C_Some'0 e } /\ visited = Seq.singleton e /\ o = { t_Once__0'0 = C_None'0 })
  
  use seq.Seq
  
  predicate inv'2 (_1 : t_Option'0)
  
  axiom inv_axiom'0 [@rewrite] : forall x : t_Once'0 [inv'0 x] . inv'0 x
  = match x with
    | {t_Once__0'0 = a_0} -> inv'2 a_0
    end
  
  axiom inv_axiom'1 [@rewrite] : forall x : t_Option'0 [inv'2 x] . inv'2 x
  = match x with
    | C_None'0 -> true
    | C_Some'0 a_0 -> inv'1 a_0
    end
  
  constant a  : t_Once'0
  
  constant ab  : Seq.seq t_T'0
  
  constant b  : t_Once'0
  
  constant bc  : Seq.seq t_T'0
  
  constant c  : t_Once'0
  
  function produces_trans'0 [#"10_once.rs" 42 4 42 90] (a : t_Once'0) (ab : Seq.seq t_T'0) (b : t_Once'0) (bc : Seq.seq t_T'0) (c : t_Once'0) : ()
    
  
  goal vc_produces_trans'0 : ([%#s10_once4] produces'0 b bc c)
   -> ([%#s10_once3] produces'0 a ab b)
   -> ([%#s10_once2] inv'0 c)
   -> ([%#s10_once1] inv'0 b)  -> ([%#s10_once0] inv'0 a)  -> ([%#s10_once5] produces'0 a (Seq.(++) ab bc) c)
end
module M_10_once__qyi9558967427796228243__next [#"10_once.rs" 48 4 48 35] (* <Once<T> as common::Iterator> *)
  let%span s10_once0 = "10_once.rs" 48 17 48 21
  let%span s10_once1 = "10_once.rs" 48 26 48 35
  let%span s10_once2 = "10_once.rs" 44 14 47 5
  let%span soption3 = "../../../../creusot-contracts/src/std/option.rs" 31 0 423 1
  let%span s10_once4 = "10_once.rs" 16 20 16 57
  let%span s10_once5 = "10_once.rs" 23 12 24 116
  let%span sresolve6 = "../../../../creusot-contracts/src/resolve.rs" 41 20 41 34
  let%span sinvariant7 = "../../../../creusot-contracts/src/invariant.rs" 34 20 34 44
  
  use prelude.prelude.Borrow
  
  type t_T'0
  
  type t_Option'0  =
    | C_None'0
    | C_Some'0 t_T'0
  
  predicate inv'0 (_1 : t_Option'0)
  
  type t_Once'0  =
    { t_Once__0'0: t_Option'0 }
  
  predicate inv'2 (_1 : borrowed (t_Option'0))
  
  predicate inv'3 (_1 : t_T'0)
  
  axiom inv_axiom'0 [@rewrite] : forall x : t_Option'0 [inv'0 x] . inv'0 x
  = match x with
    | C_None'0 -> true
    | C_Some'0 a_0 -> inv'3 a_0
    end
  
  predicate inv'1 (_1 : borrowed (t_Once'0))
  
  predicate inv'4 (_1 : t_Once'0)
  
  predicate invariant'0 (self : borrowed (t_Once'0)) =
    [%#sinvariant7] inv'4 self.current /\ inv'4 self.final
  
  axiom inv_axiom'1 [@rewrite] : forall x : borrowed (t_Once'0) [inv'1 x] . inv'1 x = invariant'0 x
  
  predicate invariant'1 (self : borrowed (t_Option'0)) =
    [%#sinvariant7] inv'0 self.current /\ inv'0 self.final
  
  axiom inv_axiom'2 [@rewrite] : forall x : borrowed (t_Option'0) [inv'2 x] . inv'2 x = invariant'1 x
  
  axiom inv_axiom'3 [@rewrite] : forall x : t_Once'0 [inv'4 x] . inv'4 x
  = match x with
    | {t_Once__0'0 = a_0} -> inv'0 a_0
    end
  
  let rec take'0 (self:borrowed (t_Option'0)) (return'  (ret:t_Option'0))= {[@expl:precondition] inv'2 self}
    any
    [ return' (result:t_Option'0)-> {inv'0 result}
      {[%#soption3] result = self.current /\ self.final = C_None'0}
      (! return' {result}) ]
    
  
  predicate resolve'1 (self : borrowed (t_Once'0)) =
    [%#sresolve6] self.final = self.current
  
  predicate resolve'0 (_1 : borrowed (t_Once'0)) =
    resolve'1 _1
  
  use prelude.prelude.Intrinsic
  
  predicate completed'0 [#"10_once.rs" 15 4 15 35] (self : borrowed (t_Once'0)) =
    [%#s10_once4] self.current = { t_Once__0'0 = C_None'0 } /\ resolve'1 self
  
  use seq.Seq
  
  use seq.Seq
  
  use seq.Seq
  
<<<<<<< HEAD
  predicate produces'0 [#"10_once.rs" 21 4 21 64] (self : t_Once'0) (visited : Seq.seq t_T'0) (o : t_Once'0) =
    [%#s10_once5] visited = (Seq.empty  : Seq.seq t_T'0) /\ self = o
    \/ (exists e : t_T'0 . inv'3 e
    /\ self = { t_Once__0'0 = C_Some'0 e } /\ visited = Seq.singleton e /\ o = { t_Once__0'0 = C_None'0 })
  
  meta "compute_max_steps" 1000000
  
  let rec next'0 (self:borrowed (t_Once'0)) (return'  (ret:t_Option'0))= {[%#s10_once0] inv'1 self}
=======
  let rec take'0 (self:borrowed (Option'0.t_Option t)) (return'  (ret:Option'0.t_Option t))= {[@expl:take 'self' type invariant] inv'2 self}
    any
    [ return' (result:Option'0.t_Option t)-> {inv'0 result}
      {[%#soption3] result = self.current /\ self.final = Option'0.C_None}
      (! return' {result}) ]
    
  
  meta "compute_max_steps" 1000000
  
  let rec next (self:borrowed (Once'0.t_Once t)) (return'  (ret:Option'0.t_Option t))= {[@expl:next 'self' type invariant] [%#s10_once0] inv'1 self}
>>>>>>> 34cd6190
    (! bb0
    [ bb0 = s0
      [ s0 = {inv'0 (self.current).t_Once__0'0}
        Borrow.borrow_final <t_Option'0> {(self.current).t_Once__0'0} {Borrow.inherit_id (Borrow.get_id self) 1}
          (fun (_ret':borrowed (t_Option'0)) ->
             [ &_3 <- _ret' ] 
            -{inv'0 _ret'.final}-
             [ &self <- { self with current = { t_Once__0'0 = _ret'.final } } ] 
            s1)
      | s1 = take'0 {_3} (fun (_ret':t_Option'0) ->  [ &_0 <- _ret' ] s2)
      | s2 = bb1 ]
      
    | bb1 = s0 [ s0 = {[@expl:type invariant] inv'1 self} s1 | s1 = -{resolve'0 self}- s2 | s2 = return' {_0} ]  ]
<<<<<<< HEAD
    ) [ & _0 : t_Option'0 = any_l () | & self : borrowed (t_Once'0) = self | & _3 : borrowed (t_Option'0) = any_l () ] 
    [ return' (result:t_Option'0)-> {[@expl:postcondition] [%#s10_once2] inv'0 result}
      {[@expl:postcondition] [%#s10_once1] match result with
        | C_None'0 -> completed'0 self
        | C_Some'0 v -> produces'0 self.current (Seq.singleton v) self.final
=======
    )
    [ & _0 : Option'0.t_Option t = any_l ()
    | & self : borrowed (Once'0.t_Once t) = self
    | & _3 : borrowed (Option'0.t_Option t) = any_l () ]
    
    [ return' (result:Option'0.t_Option t)-> {[@expl:next result type invariant] [%#s10_once1] inv'0 result}
      {[@expl:next ensures] [%#s10_once2] match result with
        | Option'0.C_None -> completed'0 self
        | Option'0.C_Some v -> produces'0 self.current (Seq.singleton v) self.final
>>>>>>> 34cd6190
        end}
      (! return' {result}) ]
    
end
module M_10_once__qyi9558967427796228243__next__refines [#"10_once.rs" 48 4 48 35] (* <Once<T> as common::Iterator> *)
  let%span s10_once0 = "10_once.rs" 48 4 48 35
  let%span s10_once1 = "10_once.rs" 16 20 16 57
  let%span s10_once2 = "10_once.rs" 23 12 24 116
  let%span sresolve3 = "../../../../creusot-contracts/src/resolve.rs" 41 20 41 34
  let%span sinvariant4 = "../../../../creusot-contracts/src/invariant.rs" 34 20 34 44
  
  use prelude.prelude.Borrow
  
  type t_T'0
  
  type t_Option'0  =
    | C_None'0
    | C_Some'0 t_T'0
  
  type t_Once'0  =
    { t_Once__0'0: t_Option'0 }
  
  predicate inv'0 (_1 : borrowed (t_Once'0))
  
  predicate inv'1 (_1 : t_Option'0)
  
  predicate resolve'0 (self : borrowed (t_Once'0)) =
    [%#sresolve3] self.final = self.current
  
  predicate completed'0 [#"10_once.rs" 15 4 15 35] (self : borrowed (t_Once'0)) =
    [%#s10_once1] self.current = { t_Once__0'0 = C_None'0 } /\ resolve'0 self
  
  use seq.Seq
  
  use seq.Seq
  
  use seq.Seq
  
  predicate inv'2 (_1 : t_T'0)
  
  predicate produces'0 [#"10_once.rs" 21 4 21 64] (self : t_Once'0) (visited : Seq.seq t_T'0) (o : t_Once'0) =
    [%#s10_once2] visited = (Seq.empty  : Seq.seq t_T'0) /\ self = o
    \/ (exists e : t_T'0 . inv'2 e
    /\ self = { t_Once__0'0 = C_Some'0 e } /\ visited = Seq.singleton e /\ o = { t_Once__0'0 = C_None'0 })
  
  predicate inv'3 (_1 : t_Once'0)
  
  predicate invariant'0 (self : borrowed (t_Once'0)) =
    [%#sinvariant4] inv'3 self.current /\ inv'3 self.final
  
  axiom inv_axiom'0 [@rewrite] : forall x : borrowed (t_Once'0) [inv'0 x] . inv'0 x = invariant'0 x
  
  axiom inv_axiom'1 [@rewrite] : forall x : t_Option'0 [inv'1 x] . inv'1 x
  = match x with
    | C_None'0 -> true
    | C_Some'0 a_0 -> inv'2 a_0
    end
  
  axiom inv_axiom'2 [@rewrite] : forall x : t_Once'0 [inv'3 x] . inv'3 x
  = match x with
    | {t_Once__0'0 = a_0} -> inv'1 a_0
    end
  
  goal refines : [%#s10_once0] forall self : borrowed (t_Once'0) . inv'0 self
   -> inv'0 self
  /\ (forall result : t_Option'0 . inv'1 result
  /\ match result with
    | C_None'0 -> completed'0 self
    | C_Some'0 v -> produces'0 self.current (Seq.singleton v) self.final
    end
   -> inv'1 result
  /\ match result with
    | C_None'0 -> completed'0 self
    | C_Some'0 v -> produces'0 self.current (Seq.singleton v) self.final
    end)
end
module M_10_once__qyi9558967427796228243__produces_refl__refines [#"10_once.rs" 32 4 32 26] (* <Once<T> as common::Iterator> *)
  let%span s10_once0 = "10_once.rs" 32 4 32 26
  let%span s10_once1 = "10_once.rs" 23 12 24 116
  
  type t_T'0
  
  type t_Option'0  =
    | C_None'0
    | C_Some'0 t_T'0
  
  type t_Once'0  =
    { t_Once__0'0: t_Option'0 }
  
  predicate inv'0 (_1 : t_Once'0)
  
  use seq.Seq
  
  use seq.Seq
  
  predicate inv'1 (_1 : t_T'0)
  
  use seq.Seq
  
  predicate produces'0 [#"10_once.rs" 21 4 21 64] (self : t_Once'0) (visited : Seq.seq t_T'0) (o : t_Once'0) =
    [%#s10_once1] visited = (Seq.empty  : Seq.seq t_T'0) /\ self = o
    \/ (exists e : t_T'0 . inv'1 e
    /\ self = { t_Once__0'0 = C_Some'0 e } /\ visited = Seq.singleton e /\ o = { t_Once__0'0 = C_None'0 })
  
  use seq.Seq
  
  predicate inv'2 (_1 : t_Option'0)
  
  axiom inv_axiom'0 [@rewrite] : forall x : t_Once'0 [inv'0 x] . inv'0 x
  = match x with
    | {t_Once__0'0 = a_0} -> inv'2 a_0
    end
  
  axiom inv_axiom'1 [@rewrite] : forall x : t_Option'0 [inv'2 x] . inv'2 x
  = match x with
    | C_None'0 -> true
    | C_Some'0 a_0 -> inv'1 a_0
    end
  
  goal refines : [%#s10_once0] forall self : t_Once'0 . inv'0 self
   -> inv'0 self
<<<<<<< HEAD
  /\ (forall result : () . produces'0 self (Seq.empty  : Seq.seq t_T'0) self
   -> produces'0 self (Seq.empty  : Seq.seq t_T'0) self)
end
module M_10_once__qyi9558967427796228243__produces_trans__refines [#"10_once.rs" 42 4 42 90] (* <Once<T> as common::Iterator> *)
  let%span s10_once0 = "10_once.rs" 42 4 42 90
  let%span s10_once1 = "10_once.rs" 23 12 24 116
  
  type t_T'0
  
  type t_Option'0  =
    | C_None'0
    | C_Some'0 t_T'0
  
  type t_Once'0  =
    { t_Once__0'0: t_Option'0 }
  
  use seq.Seq
  
  use seq.Seq
  
  predicate inv'1 (_1 : t_T'0)
  
  use seq.Seq
  
  predicate produces'0 [#"10_once.rs" 21 4 21 64] (self : t_Once'0) (visited : Seq.seq t_T'0) (o : t_Once'0) =
    [%#s10_once1] visited = (Seq.empty  : Seq.seq t_T'0) /\ self = o
    \/ (exists e : t_T'0 . inv'1 e
    /\ self = { t_Once__0'0 = C_Some'0 e } /\ visited = Seq.singleton e /\ o = { t_Once__0'0 = C_None'0 })
  
  predicate inv'0 (_1 : t_Once'0)
  
  use seq.Seq
  
  predicate inv'2 (_1 : t_Option'0)
  
  axiom inv_axiom'0 [@rewrite] : forall x : t_Once'0 [inv'0 x] . inv'0 x
  = match x with
    | {t_Once__0'0 = a_0} -> inv'2 a_0
    end
=======
  /\ (forall result : Option'0.t_Option t . match result with
    | Option'0.C_None -> completed'0 self
    | Option'0.C_Some v -> produces'0 self.current (Seq.singleton v) self.final
    end
  /\ inv'1 result
   -> match result with
    | Option'0.C_None -> completed'0 self
    | Option'0.C_Some v -> produces'0 self.current (Seq.singleton v) self.final
    end
  /\ inv'1 result)
>>>>>>> 34cd6190
  
  axiom inv_axiom'1 [@rewrite] : forall x : t_Option'0 [inv'2 x] . inv'2 x
  = match x with
    | C_None'0 -> true
    | C_Some'0 a_0 -> inv'1 a_0
    end
  
  goal refines : [%#s10_once0] forall a : t_Once'0 . forall ab : Seq.seq t_T'0 . forall b : t_Once'0 . forall bc : Seq.seq t_T'0 . forall c : t_Once'0 . produces'0 b bc c
  /\ produces'0 a ab b /\ inv'0 c /\ inv'0 b /\ inv'0 a
   -> produces'0 b bc c
  /\ produces'0 a ab b
  /\ inv'0 c
  /\ inv'0 b /\ inv'0 a /\ (forall result : () . produces'0 a (Seq.(++) ab bc) c  -> produces'0 a (Seq.(++) ab bc) c)
end<|MERGE_RESOLUTION|>--- conflicted
+++ resolved
@@ -167,7 +167,7 @@
     | {t_Once__0'0 = a_0} -> inv'0 a_0
     end
   
-  let rec take'0 (self:borrowed (t_Option'0)) (return'  (ret:t_Option'0))= {[@expl:precondition] inv'2 self}
+  let rec take'0 (self:borrowed (t_Option'0)) (return'  (ret:t_Option'0))= {[@expl:take 'self' type invariant] inv'2 self}
     any
     [ return' (result:t_Option'0)-> {inv'0 result}
       {[%#soption3] result = self.current /\ self.final = C_None'0}
@@ -191,7 +191,6 @@
   
   use seq.Seq
   
-<<<<<<< HEAD
   predicate produces'0 [#"10_once.rs" 21 4 21 64] (self : t_Once'0) (visited : Seq.seq t_T'0) (o : t_Once'0) =
     [%#s10_once5] visited = (Seq.empty  : Seq.seq t_T'0) /\ self = o
     \/ (exists e : t_T'0 . inv'3 e
@@ -199,19 +198,7 @@
   
   meta "compute_max_steps" 1000000
   
-  let rec next'0 (self:borrowed (t_Once'0)) (return'  (ret:t_Option'0))= {[%#s10_once0] inv'1 self}
-=======
-  let rec take'0 (self:borrowed (Option'0.t_Option t)) (return'  (ret:Option'0.t_Option t))= {[@expl:take 'self' type invariant] inv'2 self}
-    any
-    [ return' (result:Option'0.t_Option t)-> {inv'0 result}
-      {[%#soption3] result = self.current /\ self.final = Option'0.C_None}
-      (! return' {result}) ]
-    
-  
-  meta "compute_max_steps" 1000000
-  
-  let rec next (self:borrowed (Once'0.t_Once t)) (return'  (ret:Option'0.t_Option t))= {[@expl:next 'self' type invariant] [%#s10_once0] inv'1 self}
->>>>>>> 34cd6190
+  let rec next'0 (self:borrowed (t_Once'0)) (return'  (ret:t_Option'0))= {[@expl:next 'self' type invariant] [%#s10_once0] inv'1 self}
     (! bb0
     [ bb0 = s0
       [ s0 = {inv'0 (self.current).t_Once__0'0}
@@ -225,23 +212,11 @@
       | s2 = bb1 ]
       
     | bb1 = s0 [ s0 = {[@expl:type invariant] inv'1 self} s1 | s1 = -{resolve'0 self}- s2 | s2 = return' {_0} ]  ]
-<<<<<<< HEAD
     ) [ & _0 : t_Option'0 = any_l () | & self : borrowed (t_Once'0) = self | & _3 : borrowed (t_Option'0) = any_l () ] 
-    [ return' (result:t_Option'0)-> {[@expl:postcondition] [%#s10_once2] inv'0 result}
-      {[@expl:postcondition] [%#s10_once1] match result with
+    [ return' (result:t_Option'0)-> {[@expl:next result type invariant] [%#s10_once1] inv'0 result}
+      {[@expl:next ensures] [%#s10_once2] match result with
         | C_None'0 -> completed'0 self
         | C_Some'0 v -> produces'0 self.current (Seq.singleton v) self.final
-=======
-    )
-    [ & _0 : Option'0.t_Option t = any_l ()
-    | & self : borrowed (Once'0.t_Once t) = self
-    | & _3 : borrowed (Option'0.t_Option t) = any_l () ]
-    
-    [ return' (result:Option'0.t_Option t)-> {[@expl:next result type invariant] [%#s10_once1] inv'0 result}
-      {[@expl:next ensures] [%#s10_once2] match result with
-        | Option'0.C_None -> completed'0 self
-        | Option'0.C_Some v -> produces'0 self.current (Seq.singleton v) self.final
->>>>>>> 34cd6190
         end}
       (! return' {result}) ]
     
@@ -266,8 +241,6 @@
   
   predicate inv'0 (_1 : borrowed (t_Once'0))
   
-  predicate inv'1 (_1 : t_Option'0)
-  
   predicate resolve'0 (self : borrowed (t_Once'0)) =
     [%#sresolve3] self.final = self.current
   
@@ -287,6 +260,8 @@
     \/ (exists e : t_T'0 . inv'2 e
     /\ self = { t_Once__0'0 = C_Some'0 e } /\ visited = Seq.singleton e /\ o = { t_Once__0'0 = C_None'0 })
   
+  predicate inv'1 (_1 : t_Option'0)
+  
   predicate inv'3 (_1 : t_Once'0)
   
   predicate invariant'0 (self : borrowed (t_Once'0)) =
@@ -307,16 +282,16 @@
   
   goal refines : [%#s10_once0] forall self : borrowed (t_Once'0) . inv'0 self
    -> inv'0 self
-  /\ (forall result : t_Option'0 . inv'1 result
-  /\ match result with
+  /\ (forall result : t_Option'0 . match result with
     | C_None'0 -> completed'0 self
     | C_Some'0 v -> produces'0 self.current (Seq.singleton v) self.final
     end
-   -> inv'1 result
-  /\ match result with
+  /\ inv'1 result
+   -> match result with
     | C_None'0 -> completed'0 self
     | C_Some'0 v -> produces'0 self.current (Seq.singleton v) self.final
-    end)
+    end
+  /\ inv'1 result)
 end
 module M_10_once__qyi9558967427796228243__produces_refl__refines [#"10_once.rs" 32 4 32 26] (* <Once<T> as common::Iterator> *)
   let%span s10_once0 = "10_once.rs" 32 4 32 26
@@ -363,7 +338,6 @@
   
   goal refines : [%#s10_once0] forall self : t_Once'0 . inv'0 self
    -> inv'0 self
-<<<<<<< HEAD
   /\ (forall result : () . produces'0 self (Seq.empty  : Seq.seq t_T'0) self
    -> produces'0 self (Seq.empty  : Seq.seq t_T'0) self)
 end
@@ -403,18 +377,6 @@
   = match x with
     | {t_Once__0'0 = a_0} -> inv'2 a_0
     end
-=======
-  /\ (forall result : Option'0.t_Option t . match result with
-    | Option'0.C_None -> completed'0 self
-    | Option'0.C_Some v -> produces'0 self.current (Seq.singleton v) self.final
-    end
-  /\ inv'1 result
-   -> match result with
-    | Option'0.C_None -> completed'0 self
-    | Option'0.C_Some v -> produces'0 self.current (Seq.singleton v) self.final
-    end
-  /\ inv'1 result)
->>>>>>> 34cd6190
   
   axiom inv_axiom'1 [@rewrite] : forall x : t_Option'0 [inv'2 x] . inv'2 x
   = match x with
