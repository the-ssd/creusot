
module T_01_range__Range
  use prelude.prelude.IntSize
  
  use prelude.prelude.Int
  
  type t_Range  =
    | C_Range isize isize
  
  function any_l (_ : 'b) : 'a
  
  let rec t_Range (input:t_Range) (ret  (start:isize) (end':isize))= any
    [ good (start:isize) (end':isize)-> {C_Range start end' = input} (! ret {start} {end'})
    | bad (start:isize) (end':isize)-> {C_Range start end' <> input} {false} any ]
    
  
  function t_Range__start (self : t_Range) : isize =
    match self with
      | C_Range a _ -> a
      end
  
  function t_Range__end (self : t_Range) : isize =
    match self with
      | C_Range _ a -> a
      end
end
module M_01_range__qy123zimplqy35z0qy125z__produces_refl__Impl
  let%span s01_range0 = "../01_range.rs" 43 14 43 45
  
  let%span span1 = "../01_range.rs" 32 8 38 9
  
  use T_01_range__Range as Range'0
  
  use seq.Seq
  
  use prelude.prelude.IntSize
  
  use seq.Seq
  
  use T_01_range__Range as T_01_range__Range
  
  use prelude.prelude.IntSize
  
  use prelude.prelude.Int
  
  use seq.Seq
  
  predicate produces'0 [#"../01_range.rs" 31 4 31 64] (self : Range'0.t_Range) (visited : Seq.seq isize) (o : Range'0.t_Range)
    
   =
    [%#span1] T_01_range__Range.t_Range__end self = T_01_range__Range.t_Range__end o
    /\ T_01_range__Range.t_Range__start self <= T_01_range__Range.t_Range__start o
    /\ (Seq.length visited > 0  -> T_01_range__Range.t_Range__start o <= T_01_range__Range.t_Range__end o)
    /\ Seq.length visited
    = IntSize.to_int (T_01_range__Range.t_Range__start o) - IntSize.to_int (T_01_range__Range.t_Range__start self)
    /\ (forall i : int . 0 <= i /\ i < Seq.length visited
     -> IntSize.to_int (Seq.get visited i) = IntSize.to_int (T_01_range__Range.t_Range__start self) + i)
  
  use seq.Seq
  
  constant self  : Range'0.t_Range
  
  function produces_refl [#"../01_range.rs" 44 4 44 26] (self : Range'0.t_Range) : ()
  
  goal vc_produces_refl : [%#s01_range0] produces'0 self (Seq.empty  : Seq.seq isize) self
end
module M_01_range__qy123zimplqy35z0qy125z__produces_trans__Impl
  let%span s01_range0 = "../01_range.rs" 48 15 48 32
  
  let%span s01_range1 = "../01_range.rs" 49 15 49 32
  
  let%span s01_range2 = "../01_range.rs" 50 14 50 42
  
  let%span span3 = "../01_range.rs" 32 8 38 9
  
  use prelude.prelude.IntSize
  
  use prelude.prelude.Int
  
  use seq.Seq
  
  use T_01_range__Range as Range'0
  
  use seq.Seq
  
  use seq.Seq
  
  use prelude.prelude.IntSize
  
  use seq.Seq
  
  use T_01_range__Range as T_01_range__Range
  
  predicate produces'0 [#"../01_range.rs" 31 4 31 64] (self : Range'0.t_Range) (visited : Seq.seq isize) (o : Range'0.t_Range)
    
   =
    [%#span3] T_01_range__Range.t_Range__end self = T_01_range__Range.t_Range__end o
    /\ T_01_range__Range.t_Range__start self <= T_01_range__Range.t_Range__start o
    /\ (Seq.length visited > 0  -> T_01_range__Range.t_Range__start o <= T_01_range__Range.t_Range__end o)
    /\ Seq.length visited
    = IntSize.to_int (T_01_range__Range.t_Range__start o) - IntSize.to_int (T_01_range__Range.t_Range__start self)
    /\ (forall i : int . 0 <= i /\ i < Seq.length visited
     -> IntSize.to_int (Seq.get visited i) = IntSize.to_int (T_01_range__Range.t_Range__start self) + i)
  
  constant a  : Range'0.t_Range
  
  constant ab  : Seq.seq isize
  
  constant b  : Range'0.t_Range
  
  constant bc  : Seq.seq isize
  
  constant c  : Range'0.t_Range
  
  function produces_trans [#"../01_range.rs" 51 4 51 90] (a : Range'0.t_Range) (ab : Seq.seq isize) (b : Range'0.t_Range) (bc : Seq.seq isize) (c : Range'0.t_Range) : ()
    
  
  goal vc_produces_trans : ([%#s01_range1] produces'0 b bc c)
   -> ([%#s01_range0] produces'0 a ab b)  -> ([%#s01_range2] produces'0 a (Seq.(++) ab bc) c)
end
module T_core__option__Option
  type t_Option 't =
    | C_None
    | C_Some 't
  
  function any_l (_ : 'b) : 'a
  
  let rec v_None < 't > (input:t_Option 't) (ret  )= any
    [ good -> {C_None  = input} (! ret) | bad -> {C_None  <> input} {false} any ]
    
  
  let rec v_Some < 't > (input:t_Option 't) (ret  (field_0:'t))= any
    [ good (field_0:'t)-> {C_Some field_0 = input} (! ret {field_0})
    | bad (field_0:'t)-> {C_Some field_0 <> input} {false} any ]
    
end
module M_01_range__qy123zimplqy35z0qy125z__next
  let%span s01_range0 = "../01_range.rs" 62 26 62 27
  
  let%span s01_range1 = "../01_range.rs" 53 14 56 5
  
  let%span span2 = "../01_range.rs" 32 8 38 9
  
  let%span span3 = "../../../../../creusot-contracts/src/resolve.rs" 26 20 26 34
  
  let%span span4 = "../01_range.rs" 25 12 25 52
  
  use seq.Seq
  
  use prelude.prelude.IntSize
  
  use seq.Seq
  
  use T_01_range__Range as T_01_range__Range
  
  use prelude.prelude.IntSize
  
  use prelude.prelude.Int
  
  use seq.Seq
  
  use T_01_range__Range as Range'0
  
  predicate produces'0 [#"../01_range.rs" 31 4 31 64] (self : Range'0.t_Range) (visited : Seq.seq isize) (o : Range'0.t_Range)
    
   =
    [%#span2] T_01_range__Range.t_Range__end self = T_01_range__Range.t_Range__end o
    /\ T_01_range__Range.t_Range__start self <= T_01_range__Range.t_Range__start o
    /\ (Seq.length visited > 0  -> T_01_range__Range.t_Range__start o <= T_01_range__Range.t_Range__end o)
    /\ Seq.length visited
    = IntSize.to_int (T_01_range__Range.t_Range__start o) - IntSize.to_int (T_01_range__Range.t_Range__start self)
    /\ (forall i : int . 0 <= i /\ i < Seq.length visited
     -> IntSize.to_int (Seq.get visited i) = IntSize.to_int (T_01_range__Range.t_Range__start self) + i)
  
  use seq.Seq
  
  use prelude.prelude.Borrow
  
  predicate resolve'0 (self : borrowed (Range'0.t_Range)) =
    [%#span3] self.final = self.current
  
  predicate completed'0 [#"../01_range.rs" 23 4 23 35] (self : borrowed (Range'0.t_Range)) =
    [%#span4] resolve'0 self
    /\ T_01_range__Range.t_Range__start self.current >= T_01_range__Range.t_Range__end self.current
  
  use prelude.prelude.Intrinsic
  
  use T_core__option__Option as Option'0
  
  let rec next (self:borrowed (Range'0.t_Range)) (return'  (ret:Option'0.t_Option isize))= (! bb0
    [ bb0 = s0
      [ s0 = Range'0.t_Range {self.current}
          (fun (rstart'0:isize) (rend'0:isize) ->
            Range'0.t_Range {self.current}
              (fun (rstart'1:isize) (rend'1:isize) ->
                IntSize.ge {rstart'0} {rend'1} (fun (_ret':bool) ->  [ &_3 <- _ret' ] s1)))
      | s1 = any [ br0 -> {_3 = false} (! bb2) | br1 -> {_3} (! bb1) ]  ]
      
    | bb1 = s0 [ s0 = -{resolve'0 self}- s1 | s1 =  [ &_0 <- Option'0.C_None ] s2 | s2 = bb3 ] 
    | bb2 = s0
      [ s0 = Range'0.t_Range {self.current} (fun (rstart'0:isize) (rend'0:isize) ->  [ &r <- rstart'0 ] s1)
      | s1 = Range'0.t_Range {self.current}
          (fun (rstart'1:isize) (rend'1:isize) ->
            IntSize.add {rstart'1} {[%#s01_range0] (1 : isize)}
              (fun (_ret':isize) ->
                Range'0.t_Range {self.current}
                  (fun (l_start'0:isize) (l_end'0:isize) ->
                     [ &self <- { self with current = Range'0.C_Range _ret' l_end'0 ; } ] 
                    s2)))
      | s2 = -{resolve'0 self}- s3
      | s3 =  [ &_0 <- Option'0.C_Some r ] s4
      | s4 = bb3 ]
      
    | bb3 = return' {_0} ]
    )
    [ & _0 : Option'0.t_Option isize = any_l ()
    | & self : borrowed (Range'0.t_Range) = self
    | & _3 : bool = any_l ()
    | & r : isize = any_l () ]
    
    [ return' (result:Option'0.t_Option isize)-> {[@expl:postcondition] [%#s01_range1] match result with
        | Option'0.C_None -> completed'0 self
        | Option'0.C_Some v -> produces'0 self.current (Seq.singleton v) self.final
        end}
      (! return' {result}) ]
    
end
module M_01_range__qy123zimplqy35z1qy125z__into_iter
  let%span s01_range0 = "../01_range.rs" 69 14 69 28
  
  use prelude.prelude.Intrinsic
  
  use T_01_range__Range as Range'0
  
  let rec into_iter (self:Range'0.t_Range) (return'  (ret:Range'0.t_Range))= (! bb0
    [ bb0 = s0 [ s0 =  [ &_0 <- self ] s1 | s1 = return' {_0} ]  ]
    ) [ & _0 : Range'0.t_Range = any_l () | & self : Range'0.t_Range = self ] 
    [ return' (result:Range'0.t_Range)-> {[@expl:postcondition] [%#s01_range0] result = self} (! return' {result}) ]
    
end
module M_01_range__sum_range
  let%span s01_range0 = "../01_range.rs" 78 16 78 17
  
  let%span s01_range1 = "../01_range.rs" 79 32 79 33
  
  let%span s01_range2 = "../01_range.rs" 80 19 80 35
  
  let%span s01_range3 = "../01_range.rs" 81 23 81 47
  
  let%span s01_range4 = "../01_range.rs" 82 16 82 23
  
  let%span s01_range5 = "../01_range.rs" 83 16 83 55
  
  let%span s01_range6 = "../01_range.rs" 84 16 84 46
  
  let%span s01_range7 = "../01_range.rs" 88 27 88 75
  
  let%span s01_range8 = "../01_range.rs" 89 21 89 22
  
  let%span s01_range9 = "../01_range.rs" 75 11 75 18
  
  let%span s01_range10 = "../01_range.rs" 76 10 76 21
  
  let%span span11 = "../01_range.rs" 32 8 38 9
  
  let%span span12 = "../01_range.rs" 48 15 48 32
  
  let%span span13 = "../01_range.rs" 49 15 49 32
  
  let%span span14 = "../01_range.rs" 50 14 50 42
  
  let%span span15 = "../01_range.rs" 46 4 46 10
  
  let%span span16 = "../01_range.rs" 43 14 43 45
  
  let%span span17 = "../01_range.rs" 41 4 41 10
  
  let%span span18 = "../../../../../creusot-contracts/src/invariant.rs" 8 8 8 12
  
  let%span span19 = "../../../../../creusot-contracts/src/resolve.rs" 26 20 26 34
  
  let%span span20 = "../01_range.rs" 25 12 25 52
  
  let%span span21 = "../01_range.rs" 53 14 56 5
  
  let%span span22 = "../01_range.rs" 69 14 69 28
  
  use prelude.prelude.IntSize
  
  use prelude.prelude.Int
  
  use seq.Seq
  
  use T_01_range__Range as Range'0
  
  use seq.Seq
  
  use seq.Seq
  
  use prelude.prelude.IntSize
  
  use seq.Seq
  
  use T_01_range__Range as T_01_range__Range
  
  predicate produces'0 [#"../01_range.rs" 31 4 31 64] (self : Range'0.t_Range) (visited : Seq.seq isize) (o : Range'0.t_Range)
    
   =
    [%#span11] T_01_range__Range.t_Range__end self = T_01_range__Range.t_Range__end o
    /\ T_01_range__Range.t_Range__start self <= T_01_range__Range.t_Range__start o
    /\ (Seq.length visited > 0  -> T_01_range__Range.t_Range__start o <= T_01_range__Range.t_Range__end o)
    /\ Seq.length visited
    = IntSize.to_int (T_01_range__Range.t_Range__start o) - IntSize.to_int (T_01_range__Range.t_Range__start self)
    /\ (forall i : int . 0 <= i /\ i < Seq.length visited
     -> IntSize.to_int (Seq.get visited i) = IntSize.to_int (T_01_range__Range.t_Range__start self) + i)
  
  function produces_trans'0 [#"../01_range.rs" 51 4 51 90] (a : Range'0.t_Range) (ab : Seq.seq isize) (b : Range'0.t_Range) (bc : Seq.seq isize) (c : Range'0.t_Range) : ()
    
   =
    [%#span15] ()
  
  axiom produces_trans'0_spec : forall a : Range'0.t_Range, ab : Seq.seq isize, b : Range'0.t_Range, bc : Seq.seq isize, c : Range'0.t_Range . ([%#span12] produces'0 a ab b)
   -> ([%#span13] produces'0 b bc c)  -> ([%#span14] produces'0 a (Seq.(++) ab bc) c)
  
  use seq.Seq
  
  function produces_refl'0 [#"../01_range.rs" 44 4 44 26] (self : Range'0.t_Range) : () =
    [%#span17] ()
  
  axiom produces_refl'0_spec : forall self : Range'0.t_Range . [%#span16] produces'0 self (Seq.empty  : Seq.seq isize) self
  
  predicate invariant'0 (self : Range'0.t_Range) =
    [%#span18] true
  
  predicate inv'0 (_1 : Range'0.t_Range)
  
<<<<<<< HEAD
  axiom inv'0 [@rewrite] : forall x : Range'0.t_range . inv'0 x = true
=======
  axiom inv'0 : forall x : Range'0.t_Range . inv'0 x = true
>>>>>>> c3369865
  
  use prelude.prelude.Snapshot
  
  use prelude.prelude.Intrinsic
  
  use seq.Seq
  
  use T_core__option__Option as Option'0
  
  use prelude.prelude.Borrow
  
  predicate resolve'0 (self : borrowed (Range'0.t_Range)) =
    [%#span19] self.final = self.current
  
  predicate completed'0 [#"../01_range.rs" 23 4 23 35] (self : borrowed (Range'0.t_Range)) =
    [%#span20] resolve'0 self
    /\ T_01_range__Range.t_Range__start self.current >= T_01_range__Range.t_Range__end self.current
  
  let rec next'0 (self:borrowed (Range'0.t_Range)) (return'  (ret:Option'0.t_Option isize))= any
    [ return' (result:Option'0.t_Option isize)-> {[%#span21] match result with
        | Option'0.C_None -> completed'0 self
        | Option'0.C_Some v -> produces'0 self.current (Seq.singleton v) self.final
        end}
      (! return' {result}) ]
    
  
  use prelude.prelude.Snapshot
  
  use prelude.prelude.Snapshot
  
  use prelude.prelude.Snapshot
  
  use prelude.prelude.Snapshot
  
  use prelude.prelude.Snapshot
  
  let rec into_iter'0 (self:Range'0.t_Range) (return'  (ret:Range'0.t_Range))= any
    [ return' (result:Range'0.t_Range)-> {[%#span22] result = self} (! return' {result}) ]
    
  
  let rec sum_range (n:isize) (return'  (ret:isize))= {[%#s01_range9] IntSize.to_int n >= 0}
    (! bb0
    [ bb0 = s0
      [ s0 =  [ &i <- [%#s01_range0] (0 : isize) ] s1
      | s1 =  [ &_6 <- Range'0.C_Range ([%#s01_range1] (0 : isize)) n ] s2
      | s2 = into_iter'0 {_6} (fun (_ret':Range'0.t_Range) ->  [ &it <- _ret' ] s3)
      | s3 = bb1 ]
      
    | bb1 = s0 [ s0 =  [ &iter_old <- [%#s01_range2] Snapshot.new it ] s1 | s1 = bb2 ] 
    | bb2 = s0 [ s0 =  [ &produced <- [%#s01_range3] Snapshot.new (Seq.empty  : Seq.seq isize) ] s1 | s1 = bb3 ] 
    | bb3 = bb4
    | bb4 = bb4
      [ bb4 = {[@expl:loop invariant] [%#s01_range6] IntSize.to_int i = Seq.length (Snapshot.inner produced) /\ i <= n}
        {[@expl:loop invariant] [%#s01_range5] produces'0 (Snapshot.inner iter_old) (Snapshot.inner produced) it}
        {[@expl:loop invariant] [%#s01_range4] inv'0 it}
        (! s0) [ s0 = bb5 ] 
        [ bb5 = s0
          [ s0 = Borrow.borrow_mut <Range'0.t_Range> {it}
              (fun (_ret':borrowed (Range'0.t_Range)) ->  [ &_18 <- _ret' ]  [ &it <- _18.final ] s1)
          | s1 = next'0 {_18} (fun (_ret':Option'0.t_Option isize) ->  [ &_17 <- _ret' ] s2)
          | s2 = bb6 ]
          
        | bb6 = any [ br0 -> {_17 = Option'0.C_None } (! bb9) | br1 (a:isize)-> {_17 = Option'0.C_Some a} (! bb8) ] 
        | bb8 = bb10
        | bb10 = s0
          [ s0 = Option'0.v_Some <isize> {_17} (fun (r0'0:isize) ->  [ &x <- r0'0 ] s1)
          | s1 =  [ &_21 <- [%#s01_range7] Snapshot.new (Seq.(++) (Snapshot.inner produced) (Seq.singleton x)) ] s2
          | s2 = bb11 ]
          
        | bb11 = s0
          [ s0 =  [ &produced <- _21 ] s1
          | s1 = IntSize.add {i} {[%#s01_range8] (1 : isize)} (fun (_ret':isize) ->  [ &i <- _ret' ] s2)
          | s2 = bb4 ]
           ]
         ]
      
    | bb9 = s0 [ s0 =  [ &_0 <- i ] s1 | s1 = return' {_0} ]  ]
    )
    [ & _0 : isize = any_l ()
    | & n : isize = n
    | & i : isize = any_l ()
    | & it : Range'0.t_Range = any_l ()
    | & _6 : Range'0.t_Range = any_l ()
    | & iter_old : Snapshot.snap_ty (Range'0.t_Range) = any_l ()
    | & produced : Snapshot.snap_ty (Seq.seq isize) = any_l ()
    | & _17 : Option'0.t_Option isize = any_l ()
    | & _18 : borrowed (Range'0.t_Range) = any_l ()
    | & x : isize = any_l ()
    | & _21 : Snapshot.snap_ty (Seq.seq isize) = any_l () ]
     [ return' (result:isize)-> {[@expl:postcondition] [%#s01_range10] result = n} (! return' {result}) ] 
end
module M_01_range__qy123zimplqy35z0qy125z
  let%span s01_range0 = "../01_range.rs" 44 4 44 26
  
  let%span s01_range1 = "../01_range.rs" 51 4 51 90
  
  let%span s01_range2 = "../01_range.rs" 57 4 57 39
  
  let%span span3 = "../../../../../creusot-contracts/src/invariant.rs" 8 8 8 12
  
  let%span span4 = "../../../../../creusot-contracts/src/invariant.rs" 37 20 37 44
  
  let%span span5 = "../../../../../creusot-contracts/src/resolve.rs" 26 20 26 34
  
  let%span span6 = "../01_range.rs" 25 12 25 52
  
  let%span span7 = "../01_range.rs" 32 8 38 9
  
  use prelude.prelude.IntSize
  
  use T_core__option__Option as Option'0
  
  predicate invariant'2 (self : Option'0.t_Option isize) =
    [%#span3] true
  
  predicate inv'2 (_1 : Option'0.t_Option isize)
  
<<<<<<< HEAD
  axiom inv'2 [@rewrite] : forall x : Option'0.t_option isize . inv'2 x = true
=======
  axiom inv'2 : forall x : Option'0.t_Option isize . inv'2 x = true
>>>>>>> c3369865
  
  use T_01_range__Range as Range'0
  
  predicate inv'0 (_1 : Range'0.t_Range)
  
  use prelude.prelude.Borrow
  
  predicate invariant'1 (self : borrowed (Range'0.t_Range)) =
    [%#span4] inv'0 self.current /\ inv'0 self.final
  
  predicate inv'1 (_1 : borrowed (Range'0.t_Range))
  
<<<<<<< HEAD
  axiom inv'1 [@rewrite] : forall x : borrowed (Range'0.t_range) . inv'1 x = true
=======
  axiom inv'1 : forall x : borrowed (Range'0.t_Range) . inv'1 x = true
>>>>>>> c3369865
  
  predicate invariant'0 (self : Range'0.t_Range) =
    [%#span3] true
  
<<<<<<< HEAD
  axiom inv'0 [@rewrite] : forall x : Range'0.t_range . inv'0 x = true
=======
  axiom inv'0 : forall x : Range'0.t_Range . inv'0 x = true
>>>>>>> c3369865
  
  use seq.Seq
  
  use prelude.prelude.Int
  
  use T_01_range__Range as T_01_range__Range
  
  predicate resolve'0 (self : borrowed (Range'0.t_Range)) =
    [%#span5] self.final = self.current
  
  predicate completed'0 [#"../01_range.rs" 23 4 23 35] (self : borrowed (Range'0.t_Range)) =
    [%#span6] resolve'0 self
    /\ T_01_range__Range.t_Range__start self.current >= T_01_range__Range.t_Range__end self.current
  
  use seq.Seq
  
  use seq.Seq
  
  use seq.Seq
  
  use seq.Seq
  
  use prelude.prelude.IntSize
  
  use seq.Seq
  
  predicate produces'0 [#"../01_range.rs" 31 4 31 64] (self : Range'0.t_Range) (visited : Seq.seq isize) (o : Range'0.t_Range)
    
   =
    [%#span7] T_01_range__Range.t_Range__end self = T_01_range__Range.t_Range__end o
    /\ T_01_range__Range.t_Range__start self <= T_01_range__Range.t_Range__start o
    /\ (Seq.length visited > 0  -> T_01_range__Range.t_Range__start o <= T_01_range__Range.t_Range__end o)
    /\ Seq.length visited
    = IntSize.to_int (T_01_range__Range.t_Range__start o) - IntSize.to_int (T_01_range__Range.t_Range__start self)
    /\ (forall i : int . 0 <= i /\ i < Seq.length visited
     -> IntSize.to_int (Seq.get visited i) = IntSize.to_int (T_01_range__Range.t_Range__start self) + i)
  
  use seq.Seq
  
  goal produces_refl_refn : [%#s01_range0] forall self : Range'0.t_Range . inv'0 self
   -> (forall result : () . produces'0 self (Seq.empty  : Seq.seq isize) self
   -> produces'0 self (Seq.empty  : Seq.seq isize) self)
  
  goal produces_trans_refn : [%#s01_range1] forall a : Range'0.t_Range . forall ab : Seq.seq isize . forall b : Range'0.t_Range . forall bc : Seq.seq isize . forall c : Range'0.t_Range . produces'0 b bc c
  /\ produces'0 a ab b /\ inv'0 c /\ inv'0 b /\ inv'0 a
   -> produces'0 b bc c
  /\ produces'0 a ab b /\ (forall result : () . produces'0 a (Seq.(++) ab bc) c  -> produces'0 a (Seq.(++) ab bc) c)
  
  goal next_refn : [%#s01_range2] forall self : borrowed (Range'0.t_Range) . inv'1 self
   -> (forall result : Option'0.t_Option isize . match result with
    | Option'0.C_None -> completed'0 self
    | Option'0.C_Some v -> produces'0 self.current (Seq.singleton v) self.final
    end
   -> inv'2 result
  /\ match result with
    | Option'0.C_None -> completed'0 self
    | Option'0.C_Some v -> produces'0 self.current (Seq.singleton v) self.final
    end)
end<|MERGE_RESOLUTION|>--- conflicted
+++ resolved
@@ -334,11 +334,7 @@
   
   predicate inv'0 (_1 : Range'0.t_Range)
   
-<<<<<<< HEAD
-  axiom inv'0 [@rewrite] : forall x : Range'0.t_range . inv'0 x = true
-=======
-  axiom inv'0 : forall x : Range'0.t_Range . inv'0 x = true
->>>>>>> c3369865
+  axiom inv'0 [@rewrite] : forall x : Range'0.t_Range . inv'0 x = true
   
   use prelude.prelude.Snapshot
   
@@ -456,11 +452,7 @@
   
   predicate inv'2 (_1 : Option'0.t_Option isize)
   
-<<<<<<< HEAD
-  axiom inv'2 [@rewrite] : forall x : Option'0.t_option isize . inv'2 x = true
-=======
-  axiom inv'2 : forall x : Option'0.t_Option isize . inv'2 x = true
->>>>>>> c3369865
+  axiom inv'2 [@rewrite] : forall x : Option'0.t_Option isize . inv'2 x = true
   
   use T_01_range__Range as Range'0
   
@@ -473,20 +465,12 @@
   
   predicate inv'1 (_1 : borrowed (Range'0.t_Range))
   
-<<<<<<< HEAD
-  axiom inv'1 [@rewrite] : forall x : borrowed (Range'0.t_range) . inv'1 x = true
-=======
-  axiom inv'1 : forall x : borrowed (Range'0.t_Range) . inv'1 x = true
->>>>>>> c3369865
+  axiom inv'1 [@rewrite] : forall x : borrowed (Range'0.t_Range) . inv'1 x = true
   
   predicate invariant'0 (self : Range'0.t_Range) =
     [%#span3] true
   
-<<<<<<< HEAD
-  axiom inv'0 [@rewrite] : forall x : Range'0.t_range . inv'0 x = true
-=======
-  axiom inv'0 : forall x : Range'0.t_Range . inv'0 x = true
->>>>>>> c3369865
+  axiom inv'0 [@rewrite] : forall x : Range'0.t_Range . inv'0 x = true
   
   use seq.Seq
   
