--- conflicted
+++ resolved
@@ -1,36 +1,3 @@
-<<<<<<< HEAD
-
-=======
-module T_core__option__Option
-  type t_Option 't =
-    | C_None
-    | C_Some 't
-  
-  let rec v_None < 't > (input:t_Option 't) (ret  )= any
-    [ good -> {C_None  = input} (! ret) | bad -> {C_None  <> input} (! {false} any) ]
-    
-  
-  let rec v_Some < 't > (input:t_Option 't) (ret  (field_0:'t))= any
-    [ good (field_0:'t)-> {C_Some field_0 = input} (! ret {field_0})
-    | bad -> {forall field_0 : 't [C_Some field_0 : t_Option 't] . C_Some field_0 <> input} (! {false} any) ]
-    
-end
-module T_07_fuse__Fuse [#"07_fuse.rs" 7 0 7 28]
-  use T_core__option__Option as Option'0
-  
-  type t_Fuse 'i =
-    | C_Fuse (Option'0.t_Option 'i)
-  
-  let rec t_Fuse < 'i > (input:t_Fuse 'i) (ret  (iter:Option'0.t_Option 'i))= any
-    [ good (iter:Option'0.t_Option 'i)-> {C_Fuse iter = input} (! ret {iter}) ]
-    
-  
-  function t_Fuse__iter (self : t_Fuse 'i) : Option'0.t_Option 'i =
-    match self with
-      | C_Fuse a -> a
-      end
-end
->>>>>>> dfce2a3a
 module M_07_fuse__qyi2452592938496686347__next [#"07_fuse.rs" 39 4 39 44] (* <Fuse<I> as common::Iterator> *)
   let%span s07_fuse0 = "07_fuse.rs" 39 17 39 21
   let%span s07_fuse1 = "07_fuse.rs" 35 14 38 5
@@ -493,7 +460,6 @@
   let%span s07_fuse3 = "07_fuse.rs" 88 15 88 31
   let%span s07_fuse4 = "07_fuse.rs" 89 15 89 44
   let%span s07_fuse5 = "07_fuse.rs" 90 14 90 50
-<<<<<<< HEAD
   let%span s07_fuse6 = "07_fuse.rs" 83 4 83 10
   let%span s07_fuse7 = "07_fuse.rs" 18 12 19 32
   let%span s07_fuse8 = "07_fuse.rs" 26 8 32 9
@@ -516,35 +482,8 @@
   let%span scommon25 = "common.rs" 23 15 23 32
   let%span scommon26 = "common.rs" 24 14 24 42
   let%span sinvariant27 = "../../../../creusot-contracts/src/invariant.rs" 34 20 34 44
-  let%span sseq28 = "../../../../creusot-contracts/src/logic/seq.rs" 184 8 184 97
+  let%span sseq28 = "../../../../creusot-contracts/src/logic/seq.rs" 388 8 388 97
   let%span sboxed29 = "../../../../creusot-contracts/src/std/boxed.rs" 28 8 28 18
-=======
-  let%span s07_fuse6 = "07_fuse.rs" 18 12 19 32
-  let%span s07_fuse7 = "07_fuse.rs" 26 8 32 9
-  let%span s07_fuse8 = "07_fuse.rs" 54 15 54 24
-  let%span s07_fuse9 = "07_fuse.rs" 55 14 55 45
-  let%span s07_fuse10 = "07_fuse.rs" 52 4 52 10
-  let%span s07_fuse11 = "07_fuse.rs" 60 15 60 21
-  let%span s07_fuse12 = "07_fuse.rs" 61 15 61 21
-  let%span s07_fuse13 = "07_fuse.rs" 62 15 62 21
-  let%span s07_fuse14 = "07_fuse.rs" 63 15 63 32
-  let%span s07_fuse15 = "07_fuse.rs" 64 15 64 32
-  let%span s07_fuse16 = "07_fuse.rs" 65 14 65 42
-  let%span s07_fuse17 = "07_fuse.rs" 58 4 58 10
-  let%span scommon18 = "common.rs" 14 15 14 24
-  let%span scommon19 = "common.rs" 15 14 15 45
-  let%span scommon20 = "common.rs" 19 15 19 21
-  let%span scommon21 = "common.rs" 20 15 20 21
-  let%span scommon22 = "common.rs" 21 15 21 21
-  let%span scommon23 = "common.rs" 22 15 22 32
-  let%span scommon24 = "common.rs" 23 15 23 32
-  let%span scommon25 = "common.rs" 24 14 24 42
-  let%span sinvariant26 = "../../../../creusot-contracts/src/invariant.rs" 34 20 34 44
-  let%span sseq27 = "../../../../creusot-contracts/src/logic/seq.rs" 402 8 402 97
-  let%span sboxed28 = "../../../../creusot-contracts/src/std/boxed.rs" 28 8 28 18
-  
-  type t_Item'0
->>>>>>> dfce2a3a
   
   use prelude.prelude.Borrow
   
@@ -682,96 +621,6 @@
    -> ([%#s07_fuse2] inv'2 steps)
    -> ([%#s07_fuse1] inv'1 next)
    -> ([%#s07_fuse0] inv'0 self)  -> ([%#s07_fuse5] steps = (Seq.empty  : Seq.seq t_Item'0) /\ self.final = next)
-end
-<<<<<<< HEAD
-module M_07_fuse__qyi2452592938496686347__produces_refl__refines [#"07_fuse.rs" 56 4 56 26] (* <Fuse<I> as common::Iterator> *)
-  let%span s07_fuse0 = "07_fuse.rs" 56 4 56 26
-  let%span s07_fuse1 = "07_fuse.rs" 26 8 32 9
-  let%span scommon2 = "common.rs" 14 15 14 24
-  let%span scommon3 = "common.rs" 15 14 15 45
-  let%span scommon4 = "common.rs" 19 15 19 21
-  let%span scommon5 = "common.rs" 20 15 20 21
-  let%span scommon6 = "common.rs" 21 15 21 21
-  let%span scommon7 = "common.rs" 22 15 22 32
-  let%span scommon8 = "common.rs" 23 15 23 32
-  let%span scommon9 = "common.rs" 24 14 24 42
-=======
-module M_07_fuse__qyi2452592938496686347 [#"07_fuse.rs" 11 0 11 38] (* <Fuse<I> as common::Iterator> *)
-  type i
-  
-  let%span s07_fuse0 = "07_fuse.rs" 66 4 66 90
-  let%span s07_fuse1 = "07_fuse.rs" 56 4 56 26
-  let%span s07_fuse2 = "07_fuse.rs" 39 4 39 44
-  let%span s07_fuse3 = "07_fuse.rs" 26 8 32 9
-  let%span s07_fuse4 = "07_fuse.rs" 18 12 19 32
-  let%span sinvariant5 = "../../../../creusot-contracts/src/invariant.rs" 34 20 34 44
->>>>>>> dfce2a3a
-  
-  type t_I'0
-  
-  type t_Option'0  =
-    | C_None'0
-    | C_Some'0 t_I'0
-  
-  type t_Fuse'0  =
-    { t_Fuse__iter'0: t_Option'0 }
-  
-  predicate inv'0 (_1 : t_Fuse'0)
-  
-  use seq.Seq
-  
-  type t_Item'0
-  
-  use seq.Seq
-  
-  predicate produces'1 [#"common.rs" 8 4 8 65] (self : t_I'0) (visited : Seq.seq t_Item'0) (o : t_I'0)
-  
-  predicate produces'0 [#"07_fuse.rs" 25 4 25 65] (self : t_Fuse'0) (prod : Seq.seq t_Item'0) (other : t_Fuse'0) =
-    [%#s07_fuse1] match self.t_Fuse__iter'0 with
-      | C_None'0 -> prod = (Seq.empty  : Seq.seq t_Item'0) /\ other.t_Fuse__iter'0 = self.t_Fuse__iter'0
-      | C_Some'0 i -> match other.t_Fuse__iter'0 with
-        | C_Some'0 i2 -> produces'1 i prod i2
-        | C_None'0 -> false
-        end
-      end
-  
-  use seq.Seq
-  
-  predicate inv'1 (_1 : t_Option'0)
-  
-  axiom inv_axiom'0 [@rewrite] : forall x : t_Fuse'0 [inv'0 x] . inv'0 x
-  = match x with
-    | {t_Fuse__iter'0 = iter} -> inv'1 iter
-    end
-  
-  predicate inv'2 (_1 : t_I'0)
-  
-  axiom inv_axiom'1 [@rewrite] : forall x : t_Option'0 [inv'1 x] . inv'1 x
-  = match x with
-    | C_None'0 -> true
-    | C_Some'0 a_0 -> inv'2 a_0
-    end
-  
-  function produces_refl'1 [#"common.rs" 16 4 16 27] (self : t_I'0) : ()
-  
-  axiom produces_refl'1_spec : forall self : t_I'0 . ([%#scommon2] inv'2 self)
-   -> ([%#scommon3] produces'1 self (Seq.empty  : Seq.seq t_Item'0) self)
-  
-  use seq.Seq
-  
-  function produces_trans'0 [#"common.rs" 25 4 25 91] (a : t_I'0) (ab : Seq.seq t_Item'0) (b : t_I'0) (bc : Seq.seq t_Item'0) (c : t_I'0) : ()
-    
-  
-  axiom produces_trans'0_spec : forall a : t_I'0, ab : Seq.seq t_Item'0, b : t_I'0, bc : Seq.seq t_Item'0, c : t_I'0 . ([%#scommon4] inv'2 a)
-   -> ([%#scommon5] inv'2 b)
-   -> ([%#scommon6] inv'2 c)
-   -> ([%#scommon7] produces'1 a ab b)
-   -> ([%#scommon8] produces'1 b bc c)  -> ([%#scommon9] produces'1 a (Seq.(++) ab bc) c)
-  
-  goal refines : [%#s07_fuse0] forall self : t_Fuse'0 . inv'0 self
-   -> inv'0 self
-  /\ (forall result : () . produces'0 self (Seq.empty  : Seq.seq t_Item'0) self
-   -> produces'0 self (Seq.empty  : Seq.seq t_Item'0) self)
 end
 module M_07_fuse__qyi2452592938496686347__produces_trans__refines [#"07_fuse.rs" 66 4 66 90] (* <Fuse<I> as common::Iterator> *)
   let%span s07_fuse0 = "07_fuse.rs" 66 4 66 90
@@ -800,7 +649,6 @@
   
   use seq.Seq
   
-<<<<<<< HEAD
   predicate produces'1 [#"common.rs" 8 4 8 65] (self : t_I'0) (visited : Seq.seq t_Item'0) (o : t_I'0)
   
   predicate produces'0 [#"07_fuse.rs" 25 4 25 65] (self : t_Fuse'0) (prod : Seq.seq t_Item'0) (other : t_Fuse'0) =
@@ -837,16 +685,8 @@
    -> ([%#scommon3] produces'1 self (Seq.empty  : Seq.seq t_Item'0) self)
   
   function produces_trans'1 [#"common.rs" 25 4 25 91] (a : t_I'0) (ab : Seq.seq t_Item'0) (b : t_I'0) (bc : Seq.seq t_Item'0) (c : t_I'0) : ()
-=======
-  use seq.Seq
-  
-  predicate produces'1 [#"common.rs" 8 4 8 65] (self : i) (visited : Seq.seq t_Item'0) (o : i)
-  
-  predicate produces'0 [#"07_fuse.rs" 25 4 25 65] (self : Fuse'0.t_Fuse i) (prod : Seq.seq t_Item'0) (other : Fuse'0.t_Fuse i)
->>>>>>> dfce2a3a
-    
-  
-<<<<<<< HEAD
+    
+  
   axiom produces_trans'1_spec : forall a : t_I'0, ab : Seq.seq t_Item'0, b : t_I'0, bc : Seq.seq t_Item'0, c : t_I'0 . ([%#scommon4] inv'1 a)
    -> ([%#scommon5] inv'1 b)
    -> ([%#scommon6] inv'1 c)
@@ -854,14 +694,89 @@
    -> ([%#scommon8] produces'1 b bc c)  -> ([%#scommon9] produces'1 a (Seq.(++) ab bc) c)
   
   goal refines : [%#s07_fuse0] forall a : t_Fuse'0 . forall ab : Seq.seq t_Item'0 . forall b : t_Fuse'0 . forall bc : Seq.seq t_Item'0 . forall c : t_Fuse'0 . produces'0 b bc c
-=======
-  goal produces_trans_refn : [%#s07_fuse0] forall a : Fuse'0.t_Fuse i . forall ab : Seq.seq t_Item'0 . forall b : Fuse'0.t_Fuse i . forall bc : Seq.seq t_Item'0 . forall c : Fuse'0.t_Fuse i . produces'0 b bc c
->>>>>>> dfce2a3a
   /\ produces'0 a ab b /\ inv'0 c /\ inv'0 b /\ inv'0 a
    -> produces'0 b bc c
   /\ produces'0 a ab b
   /\ inv'0 c
   /\ inv'0 b /\ inv'0 a /\ (forall result : () . produces'0 a (Seq.(++) ab bc) c  -> produces'0 a (Seq.(++) ab bc) c)
+end
+module M_07_fuse__qyi2452592938496686347__produces_refl__refines [#"07_fuse.rs" 56 4 56 26] (* <Fuse<I> as common::Iterator> *)
+  let%span s07_fuse0 = "07_fuse.rs" 56 4 56 26
+  let%span s07_fuse1 = "07_fuse.rs" 26 8 32 9
+  let%span scommon2 = "common.rs" 14 15 14 24
+  let%span scommon3 = "common.rs" 15 14 15 45
+  let%span scommon4 = "common.rs" 19 15 19 21
+  let%span scommon5 = "common.rs" 20 15 20 21
+  let%span scommon6 = "common.rs" 21 15 21 21
+  let%span scommon7 = "common.rs" 22 15 22 32
+  let%span scommon8 = "common.rs" 23 15 23 32
+  let%span scommon9 = "common.rs" 24 14 24 42
+  
+  type t_I'0
+  
+  type t_Option'0  =
+    | C_None'0
+    | C_Some'0 t_I'0
+  
+  type t_Fuse'0  =
+    { t_Fuse__iter'0: t_Option'0 }
+  
+  predicate inv'0 (_1 : t_Fuse'0)
+  
+  use seq.Seq
+  
+  type t_Item'0
+  
+  use seq.Seq
+  
+  predicate produces'1 [#"common.rs" 8 4 8 65] (self : t_I'0) (visited : Seq.seq t_Item'0) (o : t_I'0)
+  
+  predicate produces'0 [#"07_fuse.rs" 25 4 25 65] (self : t_Fuse'0) (prod : Seq.seq t_Item'0) (other : t_Fuse'0) =
+    [%#s07_fuse1] match self.t_Fuse__iter'0 with
+      | C_None'0 -> prod = (Seq.empty  : Seq.seq t_Item'0) /\ other.t_Fuse__iter'0 = self.t_Fuse__iter'0
+      | C_Some'0 i -> match other.t_Fuse__iter'0 with
+        | C_Some'0 i2 -> produces'1 i prod i2
+        | C_None'0 -> false
+        end
+      end
+  
+  use seq.Seq
+  
+  predicate inv'1 (_1 : t_Option'0)
+  
+  axiom inv_axiom'0 [@rewrite] : forall x : t_Fuse'0 [inv'0 x] . inv'0 x
+  = match x with
+    | {t_Fuse__iter'0 = iter} -> inv'1 iter
+    end
+  
+  predicate inv'2 (_1 : t_I'0)
+  
+  axiom inv_axiom'1 [@rewrite] : forall x : t_Option'0 [inv'1 x] . inv'1 x
+  = match x with
+    | C_None'0 -> true
+    | C_Some'0 a_0 -> inv'2 a_0
+    end
+  
+  function produces_refl'1 [#"common.rs" 16 4 16 27] (self : t_I'0) : ()
+  
+  axiom produces_refl'1_spec : forall self : t_I'0 . ([%#scommon2] inv'2 self)
+   -> ([%#scommon3] produces'1 self (Seq.empty  : Seq.seq t_Item'0) self)
+  
+  use seq.Seq
+  
+  function produces_trans'0 [#"common.rs" 25 4 25 91] (a : t_I'0) (ab : Seq.seq t_Item'0) (b : t_I'0) (bc : Seq.seq t_Item'0) (c : t_I'0) : ()
+    
+  
+  axiom produces_trans'0_spec : forall a : t_I'0, ab : Seq.seq t_Item'0, b : t_I'0, bc : Seq.seq t_Item'0, c : t_I'0 . ([%#scommon4] inv'2 a)
+   -> ([%#scommon5] inv'2 b)
+   -> ([%#scommon6] inv'2 c)
+   -> ([%#scommon7] produces'1 a ab b)
+   -> ([%#scommon8] produces'1 b bc c)  -> ([%#scommon9] produces'1 a (Seq.(++) ab bc) c)
+  
+  goal refines : [%#s07_fuse0] forall self : t_Fuse'0 . inv'0 self
+   -> inv'0 self
+  /\ (forall result : () . produces'0 self (Seq.empty  : Seq.seq t_Item'0) self
+   -> produces'0 self (Seq.empty  : Seq.seq t_Item'0) self)
 end
 module M_07_fuse__qyi2452592938496686347__next__refines [#"07_fuse.rs" 39 4 39 44] (* <Fuse<I> as common::Iterator> *)
   let%span s07_fuse0 = "07_fuse.rs" 39 4 39 44
@@ -954,7 +869,6 @@
     | {t_Fuse__iter'0 = iter} -> inv'6 iter
     end
   
-<<<<<<< HEAD
   axiom inv_axiom'4 [@rewrite] : forall x : t_Option'1 [inv'6 x] . inv'6 x
   = match x with
     | C_None'1 -> true
@@ -980,16 +894,6 @@
   goal refines : [%#s07_fuse0] forall self : borrowed (t_Fuse'0) . inv'0 self
    -> inv'0 self
   /\ (forall result : t_Option'0 . inv'1 result
-=======
-  goal produces_refl_refn : [%#s07_fuse1] forall self : Fuse'0.t_Fuse i . inv'0 self
-   -> inv'0 self
-  /\ (forall result : () . produces'0 self (Seq.empty  : Seq.seq t_Item'0) self
-   -> produces'0 self (Seq.empty  : Seq.seq t_Item'0) self)
-  
-  goal next_refn : [%#s07_fuse2] forall self : borrowed (Fuse'0.t_Fuse i) . inv'1 self
-   -> inv'1 self
-  /\ (forall result : Option'0.t_Option t_Item'0 . inv'2 result
->>>>>>> dfce2a3a
   /\ match result with
     | C_None'0 -> completed'0 self
     | C_Some'0 v -> produces'0 self.current (Seq.singleton v) self.final
@@ -1004,7 +908,6 @@
   let%span s07_fuse0 = "07_fuse.rs" 91 4 91 62
   let%span s07_fuse1 = "07_fuse.rs" 26 8 32 9
   let%span s07_fuse2 = "07_fuse.rs" 18 12 19 32
-<<<<<<< HEAD
   let%span scommon3 = "common.rs" 14 15 14 24
   let%span scommon4 = "common.rs" 15 14 15 45
   let%span scommon5 = "common.rs" 19 15 19 21
@@ -1023,7 +926,7 @@
   let%span s07_fuse18 = "07_fuse.rs" 64 15 64 32
   let%span s07_fuse19 = "07_fuse.rs" 65 14 65 42
   let%span s07_fuse20 = "07_fuse.rs" 58 4 58 10
-  let%span sseq21 = "../../../../creusot-contracts/src/logic/seq.rs" 184 8 184 97
+  let%span sseq21 = "../../../../creusot-contracts/src/logic/seq.rs" 388 8 388 97
   let%span sinvariant22 = "../../../../creusot-contracts/src/invariant.rs" 34 20 34 44
   let%span sboxed23 = "../../../../creusot-contracts/src/std/boxed.rs" 28 8 28 18
   
@@ -1037,11 +940,6 @@
   
   type t_Fuse'0  =
     { t_Fuse__iter'0: t_Option'0 }
-=======
-  let%span sseq3 = "../../../../creusot-contracts/src/logic/seq.rs" 402 8 402 97
-  let%span sinvariant4 = "../../../../creusot-contracts/src/invariant.rs" 34 20 34 44
-  let%span sboxed5 = "../../../../creusot-contracts/src/std/boxed.rs" 28 8 28 18
->>>>>>> dfce2a3a
   
   type t_Item'0
   
