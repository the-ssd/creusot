module M_12_zip__qyi1592645166739554830__produces_refl [#"12_zip.rs" 43 4 43 26] (* <Zip<A, B> as common::Iterator> *)
  let%span s12_zip0 = "12_zip.rs" 41 15 41 24
  let%span s12_zip1 = "12_zip.rs" 42 14 42 45
<<<<<<< HEAD
  let%span s12_zip2 = "12_zip.rs" 39 4 39 10
  let%span s12_zip3 = "12_zip.rs" 30 8 36 9
  let%span scommon4 = "common.rs" 14 15 14 24
  let%span scommon5 = "common.rs" 15 14 15 45
  let%span scommon6 = "common.rs" 19 15 19 21
  let%span scommon7 = "common.rs" 20 15 20 21
  let%span scommon8 = "common.rs" 21 15 21 21
  let%span scommon9 = "common.rs" 22 15 22 32
  let%span scommon10 = "common.rs" 23 15 23 32
  let%span scommon11 = "common.rs" 24 14 24 42
  let%span sseq12 = "../../../../creusot-contracts/src/logic/seq.rs" 444 8 444 97
  let%span sboxed13 = "../../../../creusot-contracts/src/std/boxed.rs" 28 8 28 18
=======
  let%span s12_zip2 = "12_zip.rs" 32 12 35 73
  let%span scommon3 = "common.rs" 14 15 14 24
  let%span scommon4 = "common.rs" 15 14 15 45
  let%span scommon5 = "common.rs" 19 15 19 21
  let%span scommon6 = "common.rs" 20 15 20 21
  let%span scommon7 = "common.rs" 21 15 21 21
  let%span scommon8 = "common.rs" 22 15 22 32
  let%span scommon9 = "common.rs" 23 15 23 32
  let%span scommon10 = "common.rs" 24 14 24 42
  let%span sseq11 = "../../../../creusot-contracts/src/logic/seq.rs" 459 20 459 95
  let%span sboxed12 = "../../../../creusot-contracts/src/std/boxed.rs" 28 8 28 18
>>>>>>> 716d5822
  
  type t_A'0
  
  type t_B'0
  
  type t_Zip'0  =
    { t_Zip__a'0: t_A'0; t_Zip__b'0: t_B'0 }
  
  predicate inv'0 (_1 : t_Zip'0)
  
  use seq.Seq
  
  type t_Item'0
  
  type t_Item'1
  
  use seq.Seq
  
  use seq.Seq
  
  use seq.Seq
  
  predicate inv'1 (_1 : Seq.seq t_Item'0)
  
  predicate inv'2 (_1 : Seq.seq t_Item'1)
  
  use seq.Seq
  
  use seq.Seq
  
  use seq.Seq
  
  use prelude.prelude.Int
  
  use seq.Seq
  
  use seq.Seq
  
  use seq.Seq
  
  predicate produces'1 [#"common.rs" 8 4 8 65] (self : t_A'0) (visited : Seq.seq t_Item'0) (o : t_A'0)
  
  predicate produces'2 [#"common.rs" 8 4 8 65] (self : t_B'0) (visited : Seq.seq t_Item'1) (o : t_B'0)
  
  predicate produces'0 [#"12_zip.rs" 29 4 29 65] (self : t_Zip'0) (visited : Seq.seq (t_Item'0, t_Item'1)) (tl : t_Zip'0)
    
   =
    [%#s12_zip3] exists p1 : Seq.seq t_Item'0, p2 : Seq.seq t_Item'1 . inv'1 p1
    /\ inv'2 p2
    /\ Seq.length p1 = Seq.length p2
    /\ Seq.length p2 = Seq.length visited
    /\ (forall i : int . 0 <= i /\ i < Seq.length visited  -> Seq.get visited i = (Seq.get p1 i, Seq.get p2 i))
    /\ produces'1 self.t_Zip__a'0 p1 tl.t_Zip__a'0 /\ produces'2 self.t_Zip__b'0 p2 tl.t_Zip__b'0
  
  predicate inv'3 (_1 : t_A'0)
  
  predicate inv'4 (_1 : t_B'0)
  
  axiom inv_axiom'0 [@rewrite] : forall x : t_Zip'0 [inv'0 x] . inv'0 x
  = match x with
    | {t_Zip__a'0 = a ; t_Zip__b'0 = b} -> inv'3 a /\ inv'4 b
    end
  
  use seq.Seq
  
  predicate inv'5 (_1 : t_Item'0)
  
  predicate invariant'0 (self : Seq.seq t_Item'0) =
    [%#sseq12] forall i : int . 0 <= i /\ i < Seq.length self  -> inv'5 (Seq.get self i)
  
  axiom inv_axiom'1 [@rewrite] : forall x : Seq.seq t_Item'0 [inv'1 x] . inv'1 x = invariant'0 x
  
  use seq.Seq
  
  predicate inv'6 (_1 : t_Item'1)
  
  predicate invariant'1 (self : Seq.seq t_Item'1) =
    [%#sseq12] forall i : int . 0 <= i /\ i < Seq.length self  -> inv'6 (Seq.get self i)
  
  axiom inv_axiom'2 [@rewrite] : forall x : Seq.seq t_Item'1 [inv'2 x] . inv'2 x = invariant'1 x
  
  predicate inv'7 (_1 : t_Item'0)
  
  predicate invariant'2 (self : t_Item'0) =
    [%#sboxed13] inv'7 self
  
  axiom inv_axiom'3 [@rewrite] : forall x : t_Item'0 [inv'5 x] . inv'5 x = invariant'2 x
  
  predicate inv'8 (_1 : t_Item'1)
  
  predicate invariant'3 (self : t_Item'1) =
    [%#sboxed13] inv'8 self
  
  axiom inv_axiom'4 [@rewrite] : forall x : t_Item'1 [inv'6 x] . inv'6 x = invariant'3 x
  
  use seq.Seq
  
  function produces_refl'1 [#"common.rs" 16 4 16 27] (self : t_A'0) : ()
  
  axiom produces_refl'1_spec : forall self : t_A'0 . ([%#scommon4] inv'3 self)
   -> ([%#scommon5] produces'1 self (Seq.empty  : Seq.seq t_Item'0) self)
  
  use seq.Seq
  
  function produces_trans'0 [#"common.rs" 25 4 25 91] (a : t_A'0) (ab : Seq.seq t_Item'0) (b : t_A'0) (bc : Seq.seq t_Item'0) (c : t_A'0) : ()
    
  
  axiom produces_trans'0_spec : forall a : t_A'0, ab : Seq.seq t_Item'0, b : t_A'0, bc : Seq.seq t_Item'0, c : t_A'0 . ([%#scommon6] inv'3 a)
   -> ([%#scommon7] inv'3 b)
   -> ([%#scommon8] inv'3 c)
   -> ([%#scommon9] produces'1 a ab b)
   -> ([%#scommon10] produces'1 b bc c)  -> ([%#scommon11] produces'1 a (Seq.(++) ab bc) c)
  
  use seq.Seq
  
  function produces_refl'2 [#"common.rs" 16 4 16 27] (self : t_B'0) : ()
  
  axiom produces_refl'2_spec : forall self : t_B'0 . ([%#scommon4] inv'4 self)
   -> ([%#scommon5] produces'2 self (Seq.empty  : Seq.seq t_Item'1) self)
  
  use seq.Seq
  
  function produces_trans'1 [#"common.rs" 25 4 25 91] (a : t_B'0) (ab : Seq.seq t_Item'1) (b : t_B'0) (bc : Seq.seq t_Item'1) (c : t_B'0) : ()
    
  
  axiom produces_trans'1_spec : forall a : t_B'0, ab : Seq.seq t_Item'1, b : t_B'0, bc : Seq.seq t_Item'1, c : t_B'0 . ([%#scommon6] inv'4 a)
   -> ([%#scommon7] inv'4 b)
   -> ([%#scommon8] inv'4 c)
   -> ([%#scommon9] produces'2 a ab b)
   -> ([%#scommon10] produces'2 b bc c)  -> ([%#scommon11] produces'2 a (Seq.(++) ab bc) c)
  
  constant self  : t_Zip'0
  
  function produces_refl'0 [#"12_zip.rs" 43 4 43 26] (self : t_Zip'0) : ()
  
  goal vc_produces_refl'0 : ([%#s12_zip0] inv'0 self)
   -> ([%#s12_zip1] produces'0 self (Seq.empty  : Seq.seq (t_Item'0, t_Item'1)) self)
end
module M_12_zip__qyi1592645166739554830__produces_trans [#"12_zip.rs" 53 4 53 90] (* <Zip<A, B> as common::Iterator> *)
  let%span s12_zip0 = "12_zip.rs" 47 15 47 21
  let%span s12_zip1 = "12_zip.rs" 48 15 48 21
  let%span s12_zip2 = "12_zip.rs" 49 15 49 21
  let%span s12_zip3 = "12_zip.rs" 50 15 50 32
  let%span s12_zip4 = "12_zip.rs" 51 15 51 32
  let%span s12_zip5 = "12_zip.rs" 52 14 52 42
<<<<<<< HEAD
  let%span s12_zip6 = "12_zip.rs" 45 4 45 10
  let%span s12_zip7 = "12_zip.rs" 30 8 36 9
  let%span scommon8 = "common.rs" 14 15 14 24
  let%span scommon9 = "common.rs" 15 14 15 45
  let%span scommon10 = "common.rs" 19 15 19 21
  let%span scommon11 = "common.rs" 20 15 20 21
  let%span scommon12 = "common.rs" 21 15 21 21
  let%span scommon13 = "common.rs" 22 15 22 32
  let%span scommon14 = "common.rs" 23 15 23 32
  let%span scommon15 = "common.rs" 24 14 24 42
  let%span sseq16 = "../../../../creusot-contracts/src/logic/seq.rs" 444 8 444 97
  let%span sboxed17 = "../../../../creusot-contracts/src/std/boxed.rs" 28 8 28 18
=======
  let%span s12_zip6 = "12_zip.rs" 32 12 35 73
  let%span scommon7 = "common.rs" 14 15 14 24
  let%span scommon8 = "common.rs" 15 14 15 45
  let%span scommon9 = "common.rs" 19 15 19 21
  let%span scommon10 = "common.rs" 20 15 20 21
  let%span scommon11 = "common.rs" 21 15 21 21
  let%span scommon12 = "common.rs" 22 15 22 32
  let%span scommon13 = "common.rs" 23 15 23 32
  let%span scommon14 = "common.rs" 24 14 24 42
  let%span sseq15 = "../../../../creusot-contracts/src/logic/seq.rs" 459 20 459 95
  let%span sboxed16 = "../../../../creusot-contracts/src/std/boxed.rs" 28 8 28 18
  
  type t_Item'1
>>>>>>> 716d5822
  
  type t_A'0
  
  type t_B'0
  
  type t_Zip'0  =
    { t_Zip__a'0: t_A'0; t_Zip__b'0: t_B'0 }
  
  predicate inv'0 (_1 : t_Zip'0)
  
  type t_Item'0
  
  type t_Item'1
  
  use seq.Seq
  
  use seq.Seq
  
  use seq.Seq
  
  predicate inv'1 (_1 : Seq.seq t_Item'0)
  
  predicate inv'2 (_1 : Seq.seq t_Item'1)
  
  use seq.Seq
  
  use seq.Seq
  
  use seq.Seq
  
  use prelude.prelude.Int
  
  use seq.Seq
  
  use seq.Seq
  
  use seq.Seq
  
  predicate produces'1 [#"common.rs" 8 4 8 65] (self : t_A'0) (visited : Seq.seq t_Item'0) (o : t_A'0)
  
  predicate produces'2 [#"common.rs" 8 4 8 65] (self : t_B'0) (visited : Seq.seq t_Item'1) (o : t_B'0)
  
  predicate produces'0 [#"12_zip.rs" 29 4 29 65] (self : t_Zip'0) (visited : Seq.seq (t_Item'0, t_Item'1)) (tl : t_Zip'0)
    
   =
    [%#s12_zip7] exists p1 : Seq.seq t_Item'0, p2 : Seq.seq t_Item'1 . inv'1 p1
    /\ inv'2 p2
    /\ Seq.length p1 = Seq.length p2
    /\ Seq.length p2 = Seq.length visited
    /\ (forall i : int . 0 <= i /\ i < Seq.length visited  -> Seq.get visited i = (Seq.get p1 i, Seq.get p2 i))
    /\ produces'1 self.t_Zip__a'0 p1 tl.t_Zip__a'0 /\ produces'2 self.t_Zip__b'0 p2 tl.t_Zip__b'0
  
  use seq.Seq
  
  predicate inv'3 (_1 : t_A'0)
  
  predicate inv'4 (_1 : t_B'0)
  
  axiom inv_axiom'0 [@rewrite] : forall x : t_Zip'0 [inv'0 x] . inv'0 x
  = match x with
    | {t_Zip__a'0 = a ; t_Zip__b'0 = b} -> inv'3 a /\ inv'4 b
    end
  
  use seq.Seq
  
  predicate inv'5 (_1 : t_Item'0)
  
  predicate invariant'0 (self : Seq.seq t_Item'0) =
    [%#sseq16] forall i : int . 0 <= i /\ i < Seq.length self  -> inv'5 (Seq.get self i)
  
  axiom inv_axiom'1 [@rewrite] : forall x : Seq.seq t_Item'0 [inv'1 x] . inv'1 x = invariant'0 x
  
  use seq.Seq
  
  predicate inv'6 (_1 : t_Item'1)
  
  predicate invariant'1 (self : Seq.seq t_Item'1) =
    [%#sseq16] forall i : int . 0 <= i /\ i < Seq.length self  -> inv'6 (Seq.get self i)
  
  axiom inv_axiom'2 [@rewrite] : forall x : Seq.seq t_Item'1 [inv'2 x] . inv'2 x = invariant'1 x
  
  predicate inv'7 (_1 : t_Item'0)
  
  predicate invariant'2 (self : t_Item'0) =
    [%#sboxed17] inv'7 self
  
  axiom inv_axiom'3 [@rewrite] : forall x : t_Item'0 [inv'5 x] . inv'5 x = invariant'2 x
  
  predicate inv'8 (_1 : t_Item'1)
  
  predicate invariant'3 (self : t_Item'1) =
    [%#sboxed17] inv'8 self
  
  axiom inv_axiom'4 [@rewrite] : forall x : t_Item'1 [inv'6 x] . inv'6 x = invariant'3 x
  
  use seq.Seq
  
  function produces_refl'0 [#"common.rs" 16 4 16 27] (self : t_A'0) : ()
  
  axiom produces_refl'0_spec : forall self : t_A'0 . ([%#scommon8] inv'3 self)
   -> ([%#scommon9] produces'1 self (Seq.empty  : Seq.seq t_Item'0) self)
  
  use seq.Seq
  
  function produces_trans'1 [#"common.rs" 25 4 25 91] (a : t_A'0) (ab : Seq.seq t_Item'0) (b : t_A'0) (bc : Seq.seq t_Item'0) (c : t_A'0) : ()
    
  
  axiom produces_trans'1_spec : forall a : t_A'0, ab : Seq.seq t_Item'0, b : t_A'0, bc : Seq.seq t_Item'0, c : t_A'0 . ([%#scommon10] inv'3 a)
   -> ([%#scommon11] inv'3 b)
   -> ([%#scommon12] inv'3 c)
   -> ([%#scommon13] produces'1 a ab b)
   -> ([%#scommon14] produces'1 b bc c)  -> ([%#scommon15] produces'1 a (Seq.(++) ab bc) c)
  
  use seq.Seq
  
  function produces_refl'1 [#"common.rs" 16 4 16 27] (self : t_B'0) : ()
  
  axiom produces_refl'1_spec : forall self : t_B'0 . ([%#scommon8] inv'4 self)
   -> ([%#scommon9] produces'2 self (Seq.empty  : Seq.seq t_Item'1) self)
  
  use seq.Seq
  
  function produces_trans'2 [#"common.rs" 25 4 25 91] (a : t_B'0) (ab : Seq.seq t_Item'1) (b : t_B'0) (bc : Seq.seq t_Item'1) (c : t_B'0) : ()
    
  
  axiom produces_trans'2_spec : forall a : t_B'0, ab : Seq.seq t_Item'1, b : t_B'0, bc : Seq.seq t_Item'1, c : t_B'0 . ([%#scommon10] inv'4 a)
   -> ([%#scommon11] inv'4 b)
   -> ([%#scommon12] inv'4 c)
   -> ([%#scommon13] produces'2 a ab b)
   -> ([%#scommon14] produces'2 b bc c)  -> ([%#scommon15] produces'2 a (Seq.(++) ab bc) c)
  
  constant a  : t_Zip'0
  
  constant ab  : Seq.seq (t_Item'0, t_Item'1)
  
  constant b  : t_Zip'0
  
  constant bc  : Seq.seq (t_Item'0, t_Item'1)
  
  constant c  : t_Zip'0
  
  function produces_trans'0 [#"12_zip.rs" 53 4 53 90] (a : t_Zip'0) (ab : Seq.seq (t_Item'0, t_Item'1)) (b : t_Zip'0) (bc : Seq.seq (t_Item'0, t_Item'1)) (c : t_Zip'0) : ()
    
  
  goal vc_produces_trans'0 : ([%#s12_zip4] produces'0 b bc c)
   -> ([%#s12_zip3] produces'0 a ab b)
   -> ([%#s12_zip2] inv'0 c)
   -> ([%#s12_zip1] inv'0 b)  -> ([%#s12_zip0] inv'0 a)  -> ([%#s12_zip5] produces'0 a (Seq.(++) ab bc) c)
end
module M_12_zip__qyi1592645166739554830__next [#"12_zip.rs" 59 4 59 44] (* <Zip<A, B> as common::Iterator> *)
  let%span s12_zip0 = "12_zip.rs" 59 17 59 21
  let%span s12_zip1 = "12_zip.rs" 55 14 58 5
  let%span s12_zip2 = "12_zip.rs" 59 26 59 44
  let%span scommon3 = "common.rs" 31 17 31 21
  let%span scommon4 = "common.rs" 27 14 30 5
  let%span scommon5 = "common.rs" 31 26 31 44
  let%span s12_zip6 = "12_zip.rs" 21 13 23 67
  let%span s12_zip7 = "12_zip.rs" 32 12 35 73
  let%span scommon8 = "common.rs" 14 15 14 24
  let%span scommon9 = "common.rs" 15 14 15 45
  let%span scommon10 = "common.rs" 19 15 19 21
  let%span scommon11 = "common.rs" 20 15 20 21
  let%span scommon12 = "common.rs" 21 15 21 21
  let%span scommon13 = "common.rs" 22 15 22 32
  let%span scommon14 = "common.rs" 23 15 23 32
  let%span scommon15 = "common.rs" 24 14 24 42
  let%span sresolve16 = "../../../../creusot-contracts/src/resolve.rs" 41 20 41 34
  let%span sinvariant17 = "../../../../creusot-contracts/src/invariant.rs" 34 20 34 44
<<<<<<< HEAD
  let%span sseq18 = "../../../../creusot-contracts/src/logic/seq.rs" 444 8 444 97
=======
  let%span sseq18 = "../../../../creusot-contracts/src/logic/seq.rs" 459 20 459 95
>>>>>>> 716d5822
  let%span sboxed19 = "../../../../creusot-contracts/src/std/boxed.rs" 28 8 28 18
  
  use prelude.prelude.Borrow
  
  type t_A'0
  
  predicate inv'0 (_1 : t_A'0)
  
  type t_B'0
  
  type t_Zip'0  =
    { t_Zip__a'0: t_A'0; t_Zip__b'0: t_B'0 }
  
  predicate inv'5 (_1 : borrowed t_A'0)
  
  type t_Item'0
  
  type t_Option'0  =
    | C_None'0
    | C_Some'0 t_Item'0
  
  predicate completed'1 [#"common.rs" 11 4 11 36] (self : borrowed t_A'0)
  
  use seq.Seq
  
  use seq.Seq
  
  predicate produces'1 [#"common.rs" 8 4 8 65] (self : t_A'0) (visited : Seq.seq t_Item'0) (o : t_A'0)
  
  predicate inv'6 (_1 : t_Option'0)
  
  predicate inv'2 (_1 : borrowed (t_Zip'0))
  
  predicate inv'13 (_1 : t_Zip'0)
  
  predicate invariant'0 (self : borrowed (t_Zip'0)) =
    [%#sinvariant17] inv'13 self.current /\ inv'13 self.final
  
  axiom inv_axiom'0 [@rewrite] : forall x : borrowed (t_Zip'0) [inv'2 x] . inv'2 x = invariant'0 x
  
  type t_Item'1
  
  type t_Option'2  =
    | C_None'2
    | C_Some'2 (t_Item'0, t_Item'1)
  
  predicate inv'4 (_1 : t_Option'2)
  
  predicate inv'11 (_1 : (t_Item'0, t_Item'1))
  
  axiom inv_axiom'1 [@rewrite] : forall x : t_Option'2 [inv'4 x] . inv'4 x
  = match x with
    | C_None'2 -> true
    | C_Some'2 a_0 -> inv'11 a_0
    end
  
  predicate invariant'1 (self : borrowed t_A'0) =
    [%#sinvariant17] inv'0 self.current /\ inv'0 self.final
  
  axiom inv_axiom'2 [@rewrite] : forall x : borrowed t_A'0 [inv'5 x] . inv'5 x = invariant'1 x
  
  predicate inv'3 (_1 : t_Item'0)
  
  axiom inv_axiom'3 [@rewrite] : forall x : t_Option'0 [inv'6 x] . inv'6 x
  = match x with
    | C_None'0 -> true
    | C_Some'0 a_0 -> inv'3 a_0
    end
  
  predicate inv'7 (_1 : borrowed t_B'0)
  
  predicate inv'1 (_1 : t_B'0)
  
  predicate invariant'2 (self : borrowed t_B'0) =
    [%#sinvariant17] inv'1 self.current /\ inv'1 self.final
  
  axiom inv_axiom'4 [@rewrite] : forall x : borrowed t_B'0 [inv'7 x] . inv'7 x = invariant'2 x
  
  type t_Option'1  =
    | C_None'1
    | C_Some'1 t_Item'1
  
  predicate inv'8 (_1 : t_Option'1)
  
  predicate inv'12 (_1 : t_Item'1)
  
  axiom inv_axiom'5 [@rewrite] : forall x : t_Option'1 [inv'8 x] . inv'8 x
  = match x with
    | C_None'1 -> true
    | C_Some'1 a_0 -> inv'12 a_0
    end
  
  predicate inv'9 (_1 : Seq.seq t_Item'0)
  
  use prelude.prelude.Int
  
  use seq.Seq
  
  use seq.Seq
  
  predicate inv'14 (_1 : t_Item'0)
  
  predicate invariant'3 (self : Seq.seq t_Item'0) =
    [%#sseq18] forall i : int . 0 <= i /\ i < Seq.length self  -> inv'14 (Seq.get self i)
  
  axiom inv_axiom'6 [@rewrite] : forall x : Seq.seq t_Item'0 [inv'9 x] . inv'9 x = invariant'3 x
  
  use seq.Seq
  
  predicate inv'10 (_1 : Seq.seq t_Item'1)
  
  use seq.Seq
  
  use seq.Seq
  
  predicate inv'15 (_1 : t_Item'1)
  
  predicate invariant'4 (self : Seq.seq t_Item'1) =
    [%#sseq18] forall i : int . 0 <= i /\ i < Seq.length self  -> inv'15 (Seq.get self i)
  
  axiom inv_axiom'7 [@rewrite] : forall x : Seq.seq t_Item'1 [inv'10 x] . inv'10 x = invariant'4 x
  
  axiom inv_axiom'8 [@rewrite] : forall x : (t_Item'0, t_Item'1) [inv'11 x] . inv'11 x
  = (let (x0, x1) = x in inv'3 x0 /\ inv'12 x1)
  
  axiom inv_axiom'9 [@rewrite] : forall x : t_Zip'0 [inv'13 x] . inv'13 x
  = match x with
    | {t_Zip__a'0 = a ; t_Zip__b'0 = b} -> inv'0 a /\ inv'1 b
    end
  
  predicate invariant'5 (self : t_Item'0) =
    [%#sboxed19] inv'3 self
  
  axiom inv_axiom'10 [@rewrite] : forall x : t_Item'0 [inv'14 x] . inv'14 x = invariant'5 x
  
  predicate invariant'6 (self : t_Item'1) =
    [%#sboxed19] inv'12 self
  
  axiom inv_axiom'11 [@rewrite] : forall x : t_Item'1 [inv'15 x] . inv'15 x = invariant'6 x
  
  let rec next'1 (self:borrowed t_A'0) (return'  (ret:t_Option'0))= {[@expl:precondition] [%#scommon3] inv'5 self}
    any
    [ return' (result:t_Option'0)-> {[%#scommon5] inv'6 result}
      {[%#scommon4] match result with
        | C_None'0 -> completed'1 self
        | C_Some'0 v -> produces'1 self.current (Seq.singleton v) self.final
        end}
      (! return' {result}) ]
    
  
  let rec v_Some'0 (input:t_Option'0) (ret  (field_0:t_Item'0))= any
    [ good (field_0:t_Item'0)-> {C_Some'0 field_0 = input} (! ret {field_0})
    | bad -> {forall field_0 : t_Item'0 [C_Some'0 field_0 : t_Option'0] . C_Some'0 field_0 <> input} (! {false} any) ]
    
  
  predicate completed'2 [#"common.rs" 11 4 11 36] (self : borrowed t_B'0)
  
  use seq.Seq
  
  predicate produces'2 [#"common.rs" 8 4 8 65] (self : t_B'0) (visited : Seq.seq t_Item'1) (o : t_B'0)
  
  let rec next'2 (self:borrowed t_B'0) (return'  (ret:t_Option'1))= {[@expl:precondition] [%#scommon3] inv'7 self}
    any
    [ return' (result:t_Option'1)-> {[%#scommon5] inv'8 result}
      {[%#scommon4] match result with
        | C_None'1 -> completed'2 self
        | C_Some'1 v -> produces'2 self.current (Seq.singleton v) self.final
        end}
      (! return' {result}) ]
    
  
  predicate resolve'2 (self : borrowed (t_Zip'0)) =
    [%#sresolve16] self.final = self.current
  
  predicate resolve'0 (_1 : borrowed (t_Zip'0)) =
    resolve'2 _1
  
  let rec v_Some'1 (input:t_Option'1) (ret  (field_0:t_Item'1))= any
    [ good (field_0:t_Item'1)-> {C_Some'1 field_0 = input} (! ret {field_0})
    | bad -> {forall field_0 : t_Item'1 [C_Some'1 field_0 : t_Option'1] . C_Some'1 field_0 <> input} (! {false} any) ]
    
  
  predicate resolve'1 (_1 : t_Item'0)
  
  use prelude.prelude.Intrinsic
  
  predicate completed'0 [#"12_zip.rs" 19 4 19 35] (self : borrowed (t_Zip'0)) =
    [%#s12_zip6] completed'1 (Borrow.borrow_logic (self.current).t_Zip__a'0 (self.final).t_Zip__a'0 (Borrow.inherit_id (Borrow.get_id self) 1))
    /\ (self.current).t_Zip__b'0 = (self.final).t_Zip__b'0
    \/ (exists x : t_Item'0 . inv'3 x
    /\ produces'1 (self.current).t_Zip__a'0 (Seq.singleton x) (self.final).t_Zip__a'0
    /\ resolve'1 x
    /\ completed'2 (Borrow.borrow_logic (self.current).t_Zip__b'0 (self.final).t_Zip__b'0 (Borrow.inherit_id (Borrow.get_id self) 2)))
  
  use seq.Seq
  
  use seq.Seq
  
  use seq.Seq
  
  use seq.Seq
  
  use seq.Seq
  
  use seq.Seq
  
  predicate produces'0 [#"12_zip.rs" 29 4 29 65] (self : t_Zip'0) (visited : Seq.seq (t_Item'0, t_Item'1)) (tl : t_Zip'0)
    
   =
    [%#s12_zip7] exists p1 : Seq.seq t_Item'0, p2 : Seq.seq t_Item'1 . inv'9 p1
    /\ inv'10 p2
    /\ Seq.length p1 = Seq.length p2
    /\ Seq.length p2 = Seq.length visited
    /\ (forall i : int . 0 <= i /\ i < Seq.length visited  -> Seq.get visited i = (Seq.get p1 i, Seq.get p2 i))
    /\ produces'1 self.t_Zip__a'0 p1 tl.t_Zip__a'0 /\ produces'2 self.t_Zip__b'0 p2 tl.t_Zip__b'0
  
  use seq.Seq
  
  function produces_refl'0 [#"common.rs" 16 4 16 27] (self : t_A'0) : ()
  
  axiom produces_refl'0_spec : forall self : t_A'0 . ([%#scommon8] inv'0 self)
   -> ([%#scommon9] produces'1 self (Seq.empty  : Seq.seq t_Item'0) self)
  
  use seq.Seq
  
  function produces_trans'0 [#"common.rs" 25 4 25 91] (a : t_A'0) (ab : Seq.seq t_Item'0) (b : t_A'0) (bc : Seq.seq t_Item'0) (c : t_A'0) : ()
    
  
  axiom produces_trans'0_spec : forall a : t_A'0, ab : Seq.seq t_Item'0, b : t_A'0, bc : Seq.seq t_Item'0, c : t_A'0 . ([%#scommon10] inv'0 a)
   -> ([%#scommon11] inv'0 b)
   -> ([%#scommon12] inv'0 c)
   -> ([%#scommon13] produces'1 a ab b)
   -> ([%#scommon14] produces'1 b bc c)  -> ([%#scommon15] produces'1 a (Seq.(++) ab bc) c)
  
  use seq.Seq
  
  function produces_refl'1 [#"common.rs" 16 4 16 27] (self : t_B'0) : ()
  
  axiom produces_refl'1_spec : forall self : t_B'0 . ([%#scommon8] inv'1 self)
   -> ([%#scommon9] produces'2 self (Seq.empty  : Seq.seq t_Item'1) self)
  
  use seq.Seq
  
  function produces_trans'1 [#"common.rs" 25 4 25 91] (a : t_B'0) (ab : Seq.seq t_Item'1) (b : t_B'0) (bc : Seq.seq t_Item'1) (c : t_B'0) : ()
    
  
  axiom produces_trans'1_spec : forall a : t_B'0, ab : Seq.seq t_Item'1, b : t_B'0, bc : Seq.seq t_Item'1, c : t_B'0 . ([%#scommon10] inv'1 a)
   -> ([%#scommon11] inv'1 b)
   -> ([%#scommon12] inv'1 c)
   -> ([%#scommon13] produces'2 a ab b)
   -> ([%#scommon14] produces'2 b bc c)  -> ([%#scommon15] produces'2 a (Seq.(++) ab bc) c)
  
  meta "compute_max_steps" 1000000
  
  let rec next'0 (self:borrowed (t_Zip'0)) (return'  (ret:t_Option'2))= {[%#s12_zip0] inv'2 self}
    (! bb0
    [ bb0 = s0
      [ s0 = {inv'0 (self.current).t_Zip__a'0}
        Borrow.borrow_final <t_A'0> {(self.current).t_Zip__a'0} {Borrow.inherit_id (Borrow.get_id self) 1}
          (fun (_ret':borrowed t_A'0) ->
             [ &_5 <- _ret' ] 
            -{inv'0 _ret'.final}-
             [ &self <- { self with current = { self.current with t_Zip__a'0 = _ret'.final } } ] 
            s1)
      | s1 = next'1 {_5} (fun (_ret':t_Option'0) ->  [ &_4 <- _ret' ] s2)
      | s2 = bb1 ]
      
    | bb1 = any [ br0 -> {_4 = C_None'0 } (! bb3) | br1 (x0:t_Item'0)-> {_4 = C_Some'0 x0} (! bb4) ] 
    | bb4 = s0 [ s0 = v_Some'0 {_4} (fun (r0'0:t_Item'0) ->  [ &x1 <- r0'0 ] s1) | s1 =  [ &x <- x1 ] s2 | s2 = bb6 ] 
    | bb6 = bb7
    | bb7 = s0
      [ s0 = {inv'1 (self.current).t_Zip__b'0}
        Borrow.borrow_final <t_B'0> {(self.current).t_Zip__b'0} {Borrow.inherit_id (Borrow.get_id self) 2}
          (fun (_ret':borrowed t_B'0) ->
             [ &_11 <- _ret' ] 
            -{inv'1 _ret'.final}-
             [ &self <- { self with current = { self.current with t_Zip__b'0 = _ret'.final } } ] 
            s1)
      | s1 = next'2 {_11} (fun (_ret':t_Option'1) ->  [ &_10 <- _ret' ] s2)
      | s2 = bb8 ]
      
    | bb8 = s0
      [ s0 = {[@expl:type invariant] inv'2 self} s1
      | s1 = -{resolve'0 self}- s2
      | s2 = any [ br0 -> {_10 = C_None'1 } (! bb10) | br1 (x0:t_Item'1)-> {_10 = C_Some'1 x0} (! bb11) ]  ]
      
    | bb11 = s0
      [ s0 = v_Some'1 {_10} (fun (r0'0:t_Item'1) ->  [ &y1 <- r0'0 ] s1) | s1 =  [ &y <- y1 ] s2 | s2 = bb13 ]
      
    | bb13 = bb14
    | bb14 = s0 [ s0 =  [ &_15 <- (x, y) ] s1 | s1 = bb15 ] 
    | bb15 = bb16
    | bb16 = s0 [ s0 =  [ &_0 <- C_Some'2 _15 ] s1 | s1 = bb17 ] 
    | bb17 = bb18
    | bb18 = bb19
    | bb19 = bb23
    | bb10 = s0 [ s0 = {[@expl:type invariant] inv'3 x} s1 | s1 = -{resolve'1 x}- s2 | s2 = bb12 ] 
    | bb12 = s0 [ s0 =  [ &_0 <- C_None'2 ] s1 | s1 = bb20 ] 
    | bb20 = bb22
    | bb3 = s0 [ s0 = {[@expl:type invariant] inv'2 self} s1 | s1 = -{resolve'0 self}- s2 | s2 = bb5 ] 
    | bb5 = s0 [ s0 =  [ &_0 <- C_None'2 ] s1 | s1 = bb21 ] 
    | bb21 = bb22
    | bb22 = bb23
    | bb23 = return' {_0} ]
    )
    [ & _0 : t_Option'2 = any_l ()
    | & self : borrowed (t_Zip'0) = self
    | & x : t_Item'0 = any_l ()
    | & _4 : t_Option'0 = any_l ()
    | & _5 : borrowed t_A'0 = any_l ()
    | & x1 : t_Item'0 = any_l ()
    | & y : t_Item'1 = any_l ()
    | & _10 : t_Option'1 = any_l ()
    | & _11 : borrowed t_B'0 = any_l ()
    | & y1 : t_Item'1 = any_l ()
    | & _15 : (t_Item'0, t_Item'1) = any_l () ]
    
    [ return' (result:t_Option'2)-> {[@expl:postcondition] [%#s12_zip2] inv'4 result}
      {[@expl:postcondition] [%#s12_zip1] match result with
        | C_None'2 -> completed'0 self
        | C_Some'2 v -> produces'0 self.current (Seq.singleton v) self.final
        end}
      (! return' {result}) ]
    
end
module M_12_zip__qyi1592645166739554830__next__refines [#"12_zip.rs" 59 4 59 44] (* <Zip<A, B> as common::Iterator> *)
  let%span s12_zip0 = "12_zip.rs" 59 4 59 44
<<<<<<< HEAD
  let%span s12_zip1 = "12_zip.rs" 21 13 23 67
  let%span s12_zip2 = "12_zip.rs" 30 8 36 9
  let%span sinvariant3 = "../../../../creusot-contracts/src/invariant.rs" 34 20 34 44
  let%span scommon4 = "common.rs" 14 15 14 24
  let%span scommon5 = "common.rs" 15 14 15 45
  let%span scommon6 = "common.rs" 19 15 19 21
  let%span scommon7 = "common.rs" 20 15 20 21
  let%span scommon8 = "common.rs" 21 15 21 21
  let%span scommon9 = "common.rs" 22 15 22 32
  let%span scommon10 = "common.rs" 23 15 23 32
  let%span scommon11 = "common.rs" 24 14 24 42
  let%span sseq12 = "../../../../creusot-contracts/src/logic/seq.rs" 444 8 444 97
  let%span sboxed13 = "../../../../creusot-contracts/src/std/boxed.rs" 28 8 28 18
=======
  let%span s12_zip1 = "12_zip.rs" 53 4 53 90
  let%span s12_zip2 = "12_zip.rs" 43 4 43 26
  let%span s12_zip3 = "12_zip.rs" 21 13 23 67
  let%span s12_zip4 = "12_zip.rs" 32 12 35 73
  let%span sinvariant5 = "../../../../creusot-contracts/src/invariant.rs" 34 20 34 44
  let%span sseq6 = "../../../../creusot-contracts/src/logic/seq.rs" 459 20 459 95
  let%span sboxed7 = "../../../../creusot-contracts/src/std/boxed.rs" 28 8 28 18
>>>>>>> 716d5822
  
  use prelude.prelude.Borrow
  
  type t_A'0
  
  type t_B'0
  
  type t_Zip'0  =
    { t_Zip__a'0: t_A'0; t_Zip__b'0: t_B'0 }
  
  predicate inv'0 (_1 : borrowed (t_Zip'0))
  
  type t_Item'0
  
  type t_Item'1
  
  type t_Option'0  =
    | C_None'0
    | C_Some'0 (t_Item'0, t_Item'1)
  
  predicate inv'1 (_1 : t_Option'0)
  
  predicate completed'1 [#"common.rs" 11 4 11 36] (self : borrowed t_A'0)
  
  predicate inv'2 (_1 : t_Item'0)
  
  use seq.Seq
  
  use seq.Seq
  
  predicate produces'1 [#"common.rs" 8 4 8 65] (self : t_A'0) (visited : Seq.seq t_Item'0) (o : t_A'0)
  
  predicate resolve'0 (_1 : t_Item'0)
  
  predicate completed'2 [#"common.rs" 11 4 11 36] (self : borrowed t_B'0)
  
  predicate completed'0 [#"12_zip.rs" 19 4 19 35] (self : borrowed (t_Zip'0)) =
    [%#s12_zip1] completed'1 (Borrow.borrow_logic (self.current).t_Zip__a'0 (self.final).t_Zip__a'0 (Borrow.inherit_id (Borrow.get_id self) 1))
    /\ (self.current).t_Zip__b'0 = (self.final).t_Zip__b'0
    \/ (exists x : t_Item'0 . inv'2 x
    /\ produces'1 (self.current).t_Zip__a'0 (Seq.singleton x) (self.final).t_Zip__a'0
    /\ resolve'0 x
    /\ completed'2 (Borrow.borrow_logic (self.current).t_Zip__b'0 (self.final).t_Zip__b'0 (Borrow.inherit_id (Borrow.get_id self) 2)))
  
  use seq.Seq
  
  use seq.Seq
  
  use seq.Seq
  
  predicate inv'3 (_1 : Seq.seq t_Item'0)
  
  predicate inv'4 (_1 : Seq.seq t_Item'1)
  
  use seq.Seq
  
  use seq.Seq
  
  use seq.Seq
  
  use prelude.prelude.Int
  
  use seq.Seq
  
  use seq.Seq
  
  use seq.Seq
  
  predicate produces'2 [#"common.rs" 8 4 8 65] (self : t_B'0) (visited : Seq.seq t_Item'1) (o : t_B'0)
  
  predicate produces'0 [#"12_zip.rs" 29 4 29 65] (self : t_Zip'0) (visited : Seq.seq (t_Item'0, t_Item'1)) (tl : t_Zip'0)
    
   =
    [%#s12_zip2] exists p1 : Seq.seq t_Item'0, p2 : Seq.seq t_Item'1 . inv'3 p1
    /\ inv'4 p2
    /\ Seq.length p1 = Seq.length p2
    /\ Seq.length p2 = Seq.length visited
    /\ (forall i : int . 0 <= i /\ i < Seq.length visited  -> Seq.get visited i = (Seq.get p1 i, Seq.get p2 i))
    /\ produces'1 self.t_Zip__a'0 p1 tl.t_Zip__a'0 /\ produces'2 self.t_Zip__b'0 p2 tl.t_Zip__b'0
  
  predicate inv'6 (_1 : t_Zip'0)
  
  predicate invariant'0 (self : borrowed (t_Zip'0)) =
    [%#sinvariant3] inv'6 self.current /\ inv'6 self.final
  
  axiom inv_axiom'0 [@rewrite] : forall x : borrowed (t_Zip'0) [inv'0 x] . inv'0 x = invariant'0 x
  
  predicate inv'5 (_1 : (t_Item'0, t_Item'1))
  
  axiom inv_axiom'1 [@rewrite] : forall x : t_Option'0 [inv'1 x] . inv'1 x
  = match x with
    | C_None'0 -> true
    | C_Some'0 a_0 -> inv'5 a_0
    end
  
  use seq.Seq
  
  predicate inv'10 (_1 : t_Item'0)
  
  predicate invariant'1 (self : Seq.seq t_Item'0) =
    [%#sseq12] forall i : int . 0 <= i /\ i < Seq.length self  -> inv'10 (Seq.get self i)
  
  axiom inv_axiom'2 [@rewrite] : forall x : Seq.seq t_Item'0 [inv'3 x] . inv'3 x = invariant'1 x
  
  use seq.Seq
  
  predicate inv'11 (_1 : t_Item'1)
  
  predicate invariant'2 (self : Seq.seq t_Item'1) =
    [%#sseq12] forall i : int . 0 <= i /\ i < Seq.length self  -> inv'11 (Seq.get self i)
  
  axiom inv_axiom'3 [@rewrite] : forall x : Seq.seq t_Item'1 [inv'4 x] . inv'4 x = invariant'2 x
  
  predicate inv'9 (_1 : t_Item'1)
  
  axiom inv_axiom'4 [@rewrite] : forall x : (t_Item'0, t_Item'1) [inv'5 x] . inv'5 x
  = (let (x0, x1) = x in inv'2 x0 /\ inv'9 x1)
  
  predicate inv'7 (_1 : t_A'0)
  
  predicate inv'8 (_1 : t_B'0)
  
  axiom inv_axiom'5 [@rewrite] : forall x : t_Zip'0 [inv'6 x] . inv'6 x
  = match x with
    | {t_Zip__a'0 = a ; t_Zip__b'0 = b} -> inv'7 a /\ inv'8 b
    end
  
  predicate invariant'3 (self : t_Item'0) =
    [%#sboxed13] inv'2 self
  
  axiom inv_axiom'6 [@rewrite] : forall x : t_Item'0 [inv'10 x] . inv'10 x = invariant'3 x
  
  predicate invariant'4 (self : t_Item'1) =
    [%#sboxed13] inv'9 self
  
  axiom inv_axiom'7 [@rewrite] : forall x : t_Item'1 [inv'11 x] . inv'11 x = invariant'4 x
  
  use seq.Seq
  
  function produces_refl'0 [#"common.rs" 16 4 16 27] (self : t_A'0) : ()
  
  axiom produces_refl'0_spec : forall self : t_A'0 . ([%#scommon4] inv'7 self)
   -> ([%#scommon5] produces'1 self (Seq.empty  : Seq.seq t_Item'0) self)
  
  use seq.Seq
  
  function produces_trans'0 [#"common.rs" 25 4 25 91] (a : t_A'0) (ab : Seq.seq t_Item'0) (b : t_A'0) (bc : Seq.seq t_Item'0) (c : t_A'0) : ()
    
  
  axiom produces_trans'0_spec : forall a : t_A'0, ab : Seq.seq t_Item'0, b : t_A'0, bc : Seq.seq t_Item'0, c : t_A'0 . ([%#scommon6] inv'7 a)
   -> ([%#scommon7] inv'7 b)
   -> ([%#scommon8] inv'7 c)
   -> ([%#scommon9] produces'1 a ab b)
   -> ([%#scommon10] produces'1 b bc c)  -> ([%#scommon11] produces'1 a (Seq.(++) ab bc) c)
  
  use seq.Seq
  
  function produces_refl'1 [#"common.rs" 16 4 16 27] (self : t_B'0) : ()
  
  axiom produces_refl'1_spec : forall self : t_B'0 . ([%#scommon4] inv'8 self)
   -> ([%#scommon5] produces'2 self (Seq.empty  : Seq.seq t_Item'1) self)
  
  use seq.Seq
  
  function produces_trans'1 [#"common.rs" 25 4 25 91] (a : t_B'0) (ab : Seq.seq t_Item'1) (b : t_B'0) (bc : Seq.seq t_Item'1) (c : t_B'0) : ()
    
  
  axiom produces_trans'1_spec : forall a : t_B'0, ab : Seq.seq t_Item'1, b : t_B'0, bc : Seq.seq t_Item'1, c : t_B'0 . ([%#scommon6] inv'8 a)
   -> ([%#scommon7] inv'8 b)
   -> ([%#scommon8] inv'8 c)
   -> ([%#scommon9] produces'2 a ab b)
   -> ([%#scommon10] produces'2 b bc c)  -> ([%#scommon11] produces'2 a (Seq.(++) ab bc) c)
  
  goal refines : [%#s12_zip0] forall self : borrowed (t_Zip'0) . inv'0 self
   -> inv'0 self
  /\ (forall result : t_Option'0 . inv'1 result
  /\ match result with
    | C_None'0 -> completed'0 self
    | C_Some'0 v -> produces'0 self.current (Seq.singleton v) self.final
    end
   -> inv'1 result
  /\ match result with
    | C_None'0 -> completed'0 self
    | C_Some'0 v -> produces'0 self.current (Seq.singleton v) self.final
    end)
end
module M_12_zip__qyi1592645166739554830__produces_trans__refines [#"12_zip.rs" 53 4 53 90] (* <Zip<A, B> as common::Iterator> *)
  let%span s12_zip0 = "12_zip.rs" 53 4 53 90
  let%span s12_zip1 = "12_zip.rs" 30 8 36 9
  let%span scommon2 = "common.rs" 14 15 14 24
  let%span scommon3 = "common.rs" 15 14 15 45
  let%span scommon4 = "common.rs" 19 15 19 21
  let%span scommon5 = "common.rs" 20 15 20 21
  let%span scommon6 = "common.rs" 21 15 21 21
  let%span scommon7 = "common.rs" 22 15 22 32
  let%span scommon8 = "common.rs" 23 15 23 32
  let%span scommon9 = "common.rs" 24 14 24 42
  let%span sseq10 = "../../../../creusot-contracts/src/logic/seq.rs" 444 8 444 97
  let%span sboxed11 = "../../../../creusot-contracts/src/std/boxed.rs" 28 8 28 18
  
  type t_A'0
  
  type t_B'0
  
  type t_Zip'0  =
    { t_Zip__a'0: t_A'0; t_Zip__b'0: t_B'0 }
  
  type t_Item'0
  
  type t_Item'1
  
  use seq.Seq
  
  use seq.Seq
  
  use seq.Seq
  
  predicate inv'1 (_1 : Seq.seq t_Item'0)
  
  predicate inv'2 (_1 : Seq.seq t_Item'1)
  
  use seq.Seq
  
  use seq.Seq
  
  use seq.Seq
  
  use prelude.prelude.Int
  
  use seq.Seq
  
  use seq.Seq
  
  use seq.Seq
  
  predicate produces'1 [#"common.rs" 8 4 8 65] (self : t_A'0) (visited : Seq.seq t_Item'0) (o : t_A'0)
  
  predicate produces'2 [#"common.rs" 8 4 8 65] (self : t_B'0) (visited : Seq.seq t_Item'1) (o : t_B'0)
  
  predicate produces'0 [#"12_zip.rs" 29 4 29 65] (self : t_Zip'0) (visited : Seq.seq (t_Item'0, t_Item'1)) (tl : t_Zip'0)
    
   =
    [%#s12_zip1] exists p1 : Seq.seq t_Item'0, p2 : Seq.seq t_Item'1 . inv'1 p1
    /\ inv'2 p2
    /\ Seq.length p1 = Seq.length p2
    /\ Seq.length p2 = Seq.length visited
    /\ (forall i : int . 0 <= i /\ i < Seq.length visited  -> Seq.get visited i = (Seq.get p1 i, Seq.get p2 i))
    /\ produces'1 self.t_Zip__a'0 p1 tl.t_Zip__a'0 /\ produces'2 self.t_Zip__b'0 p2 tl.t_Zip__b'0
  
  predicate inv'0 (_1 : t_Zip'0)
  
  use seq.Seq
  
  predicate inv'3 (_1 : t_A'0)
  
  predicate inv'4 (_1 : t_B'0)
  
  axiom inv_axiom'0 [@rewrite] : forall x : t_Zip'0 [inv'0 x] . inv'0 x
  = match x with
    | {t_Zip__a'0 = a ; t_Zip__b'0 = b} -> inv'3 a /\ inv'4 b
    end
  
  use seq.Seq
  
  predicate inv'5 (_1 : t_Item'0)
  
  predicate invariant'0 (self : Seq.seq t_Item'0) =
    [%#sseq10] forall i : int . 0 <= i /\ i < Seq.length self  -> inv'5 (Seq.get self i)
  
  axiom inv_axiom'1 [@rewrite] : forall x : Seq.seq t_Item'0 [inv'1 x] . inv'1 x = invariant'0 x
  
  use seq.Seq
  
  predicate inv'6 (_1 : t_Item'1)
  
  predicate invariant'1 (self : Seq.seq t_Item'1) =
    [%#sseq10] forall i : int . 0 <= i /\ i < Seq.length self  -> inv'6 (Seq.get self i)
  
  axiom inv_axiom'2 [@rewrite] : forall x : Seq.seq t_Item'1 [inv'2 x] . inv'2 x = invariant'1 x
  
  predicate inv'7 (_1 : t_Item'0)
  
  predicate invariant'2 (self : t_Item'0) =
    [%#sboxed11] inv'7 self
  
  axiom inv_axiom'3 [@rewrite] : forall x : t_Item'0 [inv'5 x] . inv'5 x = invariant'2 x
  
  predicate inv'8 (_1 : t_Item'1)
  
  predicate invariant'3 (self : t_Item'1) =
    [%#sboxed11] inv'8 self
  
  axiom inv_axiom'4 [@rewrite] : forall x : t_Item'1 [inv'6 x] . inv'6 x = invariant'3 x
  
  use seq.Seq
  
  function produces_refl'0 [#"common.rs" 16 4 16 27] (self : t_A'0) : ()
  
  axiom produces_refl'0_spec : forall self : t_A'0 . ([%#scommon2] inv'3 self)
   -> ([%#scommon3] produces'1 self (Seq.empty  : Seq.seq t_Item'0) self)
  
  use seq.Seq
  
  function produces_trans'1 [#"common.rs" 25 4 25 91] (a : t_A'0) (ab : Seq.seq t_Item'0) (b : t_A'0) (bc : Seq.seq t_Item'0) (c : t_A'0) : ()
    
  
  axiom produces_trans'1_spec : forall a : t_A'0, ab : Seq.seq t_Item'0, b : t_A'0, bc : Seq.seq t_Item'0, c : t_A'0 . ([%#scommon4] inv'3 a)
   -> ([%#scommon5] inv'3 b)
   -> ([%#scommon6] inv'3 c)
   -> ([%#scommon7] produces'1 a ab b)
   -> ([%#scommon8] produces'1 b bc c)  -> ([%#scommon9] produces'1 a (Seq.(++) ab bc) c)
  
  use seq.Seq
  
  function produces_refl'1 [#"common.rs" 16 4 16 27] (self : t_B'0) : ()
  
  axiom produces_refl'1_spec : forall self : t_B'0 . ([%#scommon2] inv'4 self)
   -> ([%#scommon3] produces'2 self (Seq.empty  : Seq.seq t_Item'1) self)
  
  use seq.Seq
  
  function produces_trans'2 [#"common.rs" 25 4 25 91] (a : t_B'0) (ab : Seq.seq t_Item'1) (b : t_B'0) (bc : Seq.seq t_Item'1) (c : t_B'0) : ()
    
  
  axiom produces_trans'2_spec : forall a : t_B'0, ab : Seq.seq t_Item'1, b : t_B'0, bc : Seq.seq t_Item'1, c : t_B'0 . ([%#scommon4] inv'4 a)
   -> ([%#scommon5] inv'4 b)
   -> ([%#scommon6] inv'4 c)
   -> ([%#scommon7] produces'2 a ab b)
   -> ([%#scommon8] produces'2 b bc c)  -> ([%#scommon9] produces'2 a (Seq.(++) ab bc) c)
  
  goal refines : [%#s12_zip0] forall a : t_Zip'0 . forall ab : Seq.seq (t_Item'0, t_Item'1) . forall b : t_Zip'0 . forall bc : Seq.seq (t_Item'0, t_Item'1) . forall c : t_Zip'0 . produces'0 b bc c
  /\ produces'0 a ab b /\ inv'0 c /\ inv'0 b /\ inv'0 a
   -> produces'0 b bc c
  /\ produces'0 a ab b
  /\ inv'0 c
  /\ inv'0 b /\ inv'0 a /\ (forall result : () . produces'0 a (Seq.(++) ab bc) c  -> produces'0 a (Seq.(++) ab bc) c)
end
module M_12_zip__qyi1592645166739554830__produces_refl__refines [#"12_zip.rs" 43 4 43 26] (* <Zip<A, B> as common::Iterator> *)
  let%span s12_zip0 = "12_zip.rs" 43 4 43 26
  let%span s12_zip1 = "12_zip.rs" 30 8 36 9
  let%span scommon2 = "common.rs" 14 15 14 24
  let%span scommon3 = "common.rs" 15 14 15 45
  let%span scommon4 = "common.rs" 19 15 19 21
  let%span scommon5 = "common.rs" 20 15 20 21
  let%span scommon6 = "common.rs" 21 15 21 21
  let%span scommon7 = "common.rs" 22 15 22 32
  let%span scommon8 = "common.rs" 23 15 23 32
  let%span scommon9 = "common.rs" 24 14 24 42
  let%span sseq10 = "../../../../creusot-contracts/src/logic/seq.rs" 444 8 444 97
  let%span sboxed11 = "../../../../creusot-contracts/src/std/boxed.rs" 28 8 28 18
  
  type t_A'0
  
  type t_B'0
  
  type t_Zip'0  =
    { t_Zip__a'0: t_A'0; t_Zip__b'0: t_B'0 }
  
  predicate inv'0 (_1 : t_Zip'0)
  
  use seq.Seq
  
  type t_Item'0
  
  type t_Item'1
  
  use seq.Seq
  
  use seq.Seq
  
  use seq.Seq
  
  predicate inv'1 (_1 : Seq.seq t_Item'0)
  
  predicate inv'2 (_1 : Seq.seq t_Item'1)
  
  use seq.Seq
  
  use seq.Seq
  
  use seq.Seq
  
  use prelude.prelude.Int
  
  use seq.Seq
  
  use seq.Seq
  
  use seq.Seq
  
  predicate produces'1 [#"common.rs" 8 4 8 65] (self : t_A'0) (visited : Seq.seq t_Item'0) (o : t_A'0)
  
  predicate produces'2 [#"common.rs" 8 4 8 65] (self : t_B'0) (visited : Seq.seq t_Item'1) (o : t_B'0)
  
  predicate produces'0 [#"12_zip.rs" 29 4 29 65] (self : t_Zip'0) (visited : Seq.seq (t_Item'0, t_Item'1)) (tl : t_Zip'0)
    
   =
    [%#s12_zip1] exists p1 : Seq.seq t_Item'0, p2 : Seq.seq t_Item'1 . inv'1 p1
    /\ inv'2 p2
    /\ Seq.length p1 = Seq.length p2
    /\ Seq.length p2 = Seq.length visited
    /\ (forall i : int . 0 <= i /\ i < Seq.length visited  -> Seq.get visited i = (Seq.get p1 i, Seq.get p2 i))
    /\ produces'1 self.t_Zip__a'0 p1 tl.t_Zip__a'0 /\ produces'2 self.t_Zip__b'0 p2 tl.t_Zip__b'0
  
  use seq.Seq
  
  predicate inv'3 (_1 : t_A'0)
  
  predicate inv'4 (_1 : t_B'0)
  
  axiom inv_axiom'0 [@rewrite] : forall x : t_Zip'0 [inv'0 x] . inv'0 x
  = match x with
    | {t_Zip__a'0 = a ; t_Zip__b'0 = b} -> inv'3 a /\ inv'4 b
    end
  
  use seq.Seq
  
  predicate inv'5 (_1 : t_Item'0)
  
  predicate invariant'0 (self : Seq.seq t_Item'0) =
    [%#sseq10] forall i : int . 0 <= i /\ i < Seq.length self  -> inv'5 (Seq.get self i)
  
  axiom inv_axiom'1 [@rewrite] : forall x : Seq.seq t_Item'0 [inv'1 x] . inv'1 x = invariant'0 x
  
  use seq.Seq
  
  predicate inv'6 (_1 : t_Item'1)
  
  predicate invariant'1 (self : Seq.seq t_Item'1) =
    [%#sseq10] forall i : int . 0 <= i /\ i < Seq.length self  -> inv'6 (Seq.get self i)
  
  axiom inv_axiom'2 [@rewrite] : forall x : Seq.seq t_Item'1 [inv'2 x] . inv'2 x = invariant'1 x
  
  predicate inv'7 (_1 : t_Item'0)
  
  predicate invariant'2 (self : t_Item'0) =
    [%#sboxed11] inv'7 self
  
  axiom inv_axiom'3 [@rewrite] : forall x : t_Item'0 [inv'5 x] . inv'5 x = invariant'2 x
  
  predicate inv'8 (_1 : t_Item'1)
  
  predicate invariant'3 (self : t_Item'1) =
    [%#sboxed11] inv'8 self
  
  axiom inv_axiom'4 [@rewrite] : forall x : t_Item'1 [inv'6 x] . inv'6 x = invariant'3 x
  
  use seq.Seq
  
  function produces_refl'1 [#"common.rs" 16 4 16 27] (self : t_A'0) : ()
  
  axiom produces_refl'1_spec : forall self : t_A'0 . ([%#scommon2] inv'3 self)
   -> ([%#scommon3] produces'1 self (Seq.empty  : Seq.seq t_Item'0) self)
  
  use seq.Seq
  
  function produces_trans'0 [#"common.rs" 25 4 25 91] (a : t_A'0) (ab : Seq.seq t_Item'0) (b : t_A'0) (bc : Seq.seq t_Item'0) (c : t_A'0) : ()
    
  
  axiom produces_trans'0_spec : forall a : t_A'0, ab : Seq.seq t_Item'0, b : t_A'0, bc : Seq.seq t_Item'0, c : t_A'0 . ([%#scommon4] inv'3 a)
   -> ([%#scommon5] inv'3 b)
   -> ([%#scommon6] inv'3 c)
   -> ([%#scommon7] produces'1 a ab b)
   -> ([%#scommon8] produces'1 b bc c)  -> ([%#scommon9] produces'1 a (Seq.(++) ab bc) c)
  
  use seq.Seq
  
  function produces_refl'2 [#"common.rs" 16 4 16 27] (self : t_B'0) : ()
  
  axiom produces_refl'2_spec : forall self : t_B'0 . ([%#scommon2] inv'4 self)
   -> ([%#scommon3] produces'2 self (Seq.empty  : Seq.seq t_Item'1) self)
  
  use seq.Seq
  
  function produces_trans'1 [#"common.rs" 25 4 25 91] (a : t_B'0) (ab : Seq.seq t_Item'1) (b : t_B'0) (bc : Seq.seq t_Item'1) (c : t_B'0) : ()
    
  
  axiom produces_trans'1_spec : forall a : t_B'0, ab : Seq.seq t_Item'1, b : t_B'0, bc : Seq.seq t_Item'1, c : t_B'0 . ([%#scommon4] inv'4 a)
   -> ([%#scommon5] inv'4 b)
   -> ([%#scommon6] inv'4 c)
   -> ([%#scommon7] produces'2 a ab b)
   -> ([%#scommon8] produces'2 b bc c)  -> ([%#scommon9] produces'2 a (Seq.(++) ab bc) c)
  
  goal refines : [%#s12_zip0] forall self : t_Zip'0 . inv'0 self
   -> inv'0 self
  /\ (forall result : () . produces'0 self (Seq.empty  : Seq.seq (t_Item'0, t_Item'1)) self
   -> produces'0 self (Seq.empty  : Seq.seq (t_Item'0, t_Item'1)) self)
end<|MERGE_RESOLUTION|>--- conflicted
+++ resolved
@@ -1,9 +1,8 @@
 module M_12_zip__qyi1592645166739554830__produces_refl [#"12_zip.rs" 43 4 43 26] (* <Zip<A, B> as common::Iterator> *)
   let%span s12_zip0 = "12_zip.rs" 41 15 41 24
   let%span s12_zip1 = "12_zip.rs" 42 14 42 45
-<<<<<<< HEAD
   let%span s12_zip2 = "12_zip.rs" 39 4 39 10
-  let%span s12_zip3 = "12_zip.rs" 30 8 36 9
+  let%span s12_zip3 = "12_zip.rs" 32 12 35 73
   let%span scommon4 = "common.rs" 14 15 14 24
   let%span scommon5 = "common.rs" 15 14 15 45
   let%span scommon6 = "common.rs" 19 15 19 21
@@ -12,21 +11,8 @@
   let%span scommon9 = "common.rs" 22 15 22 32
   let%span scommon10 = "common.rs" 23 15 23 32
   let%span scommon11 = "common.rs" 24 14 24 42
-  let%span sseq12 = "../../../../creusot-contracts/src/logic/seq.rs" 444 8 444 97
+  let%span sseq12 = "../../../../creusot-contracts/src/logic/seq.rs" 444 20 444 95
   let%span sboxed13 = "../../../../creusot-contracts/src/std/boxed.rs" 28 8 28 18
-=======
-  let%span s12_zip2 = "12_zip.rs" 32 12 35 73
-  let%span scommon3 = "common.rs" 14 15 14 24
-  let%span scommon4 = "common.rs" 15 14 15 45
-  let%span scommon5 = "common.rs" 19 15 19 21
-  let%span scommon6 = "common.rs" 20 15 20 21
-  let%span scommon7 = "common.rs" 21 15 21 21
-  let%span scommon8 = "common.rs" 22 15 22 32
-  let%span scommon9 = "common.rs" 23 15 23 32
-  let%span scommon10 = "common.rs" 24 14 24 42
-  let%span sseq11 = "../../../../creusot-contracts/src/logic/seq.rs" 459 20 459 95
-  let%span sboxed12 = "../../../../creusot-contracts/src/std/boxed.rs" 28 8 28 18
->>>>>>> 716d5822
   
   type t_A'0
   
@@ -172,9 +158,8 @@
   let%span s12_zip3 = "12_zip.rs" 50 15 50 32
   let%span s12_zip4 = "12_zip.rs" 51 15 51 32
   let%span s12_zip5 = "12_zip.rs" 52 14 52 42
-<<<<<<< HEAD
   let%span s12_zip6 = "12_zip.rs" 45 4 45 10
-  let%span s12_zip7 = "12_zip.rs" 30 8 36 9
+  let%span s12_zip7 = "12_zip.rs" 32 12 35 73
   let%span scommon8 = "common.rs" 14 15 14 24
   let%span scommon9 = "common.rs" 15 14 15 45
   let%span scommon10 = "common.rs" 19 15 19 21
@@ -183,23 +168,8 @@
   let%span scommon13 = "common.rs" 22 15 22 32
   let%span scommon14 = "common.rs" 23 15 23 32
   let%span scommon15 = "common.rs" 24 14 24 42
-  let%span sseq16 = "../../../../creusot-contracts/src/logic/seq.rs" 444 8 444 97
+  let%span sseq16 = "../../../../creusot-contracts/src/logic/seq.rs" 444 20 444 95
   let%span sboxed17 = "../../../../creusot-contracts/src/std/boxed.rs" 28 8 28 18
-=======
-  let%span s12_zip6 = "12_zip.rs" 32 12 35 73
-  let%span scommon7 = "common.rs" 14 15 14 24
-  let%span scommon8 = "common.rs" 15 14 15 45
-  let%span scommon9 = "common.rs" 19 15 19 21
-  let%span scommon10 = "common.rs" 20 15 20 21
-  let%span scommon11 = "common.rs" 21 15 21 21
-  let%span scommon12 = "common.rs" 22 15 22 32
-  let%span scommon13 = "common.rs" 23 15 23 32
-  let%span scommon14 = "common.rs" 24 14 24 42
-  let%span sseq15 = "../../../../creusot-contracts/src/logic/seq.rs" 459 20 459 95
-  let%span sboxed16 = "../../../../creusot-contracts/src/std/boxed.rs" 28 8 28 18
-  
-  type t_Item'1
->>>>>>> 716d5822
   
   type t_A'0
   
@@ -368,11 +338,7 @@
   let%span scommon15 = "common.rs" 24 14 24 42
   let%span sresolve16 = "../../../../creusot-contracts/src/resolve.rs" 41 20 41 34
   let%span sinvariant17 = "../../../../creusot-contracts/src/invariant.rs" 34 20 34 44
-<<<<<<< HEAD
-  let%span sseq18 = "../../../../creusot-contracts/src/logic/seq.rs" 444 8 444 97
-=======
-  let%span sseq18 = "../../../../creusot-contracts/src/logic/seq.rs" 459 20 459 95
->>>>>>> 716d5822
+  let%span sseq18 = "../../../../creusot-contracts/src/logic/seq.rs" 444 20 444 95
   let%span sboxed19 = "../../../../creusot-contracts/src/std/boxed.rs" 28 8 28 18
   
   use prelude.prelude.Borrow
@@ -700,9 +666,8 @@
 end
 module M_12_zip__qyi1592645166739554830__next__refines [#"12_zip.rs" 59 4 59 44] (* <Zip<A, B> as common::Iterator> *)
   let%span s12_zip0 = "12_zip.rs" 59 4 59 44
-<<<<<<< HEAD
   let%span s12_zip1 = "12_zip.rs" 21 13 23 67
-  let%span s12_zip2 = "12_zip.rs" 30 8 36 9
+  let%span s12_zip2 = "12_zip.rs" 32 12 35 73
   let%span sinvariant3 = "../../../../creusot-contracts/src/invariant.rs" 34 20 34 44
   let%span scommon4 = "common.rs" 14 15 14 24
   let%span scommon5 = "common.rs" 15 14 15 45
@@ -712,17 +677,8 @@
   let%span scommon9 = "common.rs" 22 15 22 32
   let%span scommon10 = "common.rs" 23 15 23 32
   let%span scommon11 = "common.rs" 24 14 24 42
-  let%span sseq12 = "../../../../creusot-contracts/src/logic/seq.rs" 444 8 444 97
+  let%span sseq12 = "../../../../creusot-contracts/src/logic/seq.rs" 444 20 444 95
   let%span sboxed13 = "../../../../creusot-contracts/src/std/boxed.rs" 28 8 28 18
-=======
-  let%span s12_zip1 = "12_zip.rs" 53 4 53 90
-  let%span s12_zip2 = "12_zip.rs" 43 4 43 26
-  let%span s12_zip3 = "12_zip.rs" 21 13 23 67
-  let%span s12_zip4 = "12_zip.rs" 32 12 35 73
-  let%span sinvariant5 = "../../../../creusot-contracts/src/invariant.rs" 34 20 34 44
-  let%span sseq6 = "../../../../creusot-contracts/src/logic/seq.rs" 459 20 459 95
-  let%span sboxed7 = "../../../../creusot-contracts/src/std/boxed.rs" 28 8 28 18
->>>>>>> 716d5822
   
   use prelude.prelude.Borrow
   
@@ -911,7 +867,7 @@
 end
 module M_12_zip__qyi1592645166739554830__produces_trans__refines [#"12_zip.rs" 53 4 53 90] (* <Zip<A, B> as common::Iterator> *)
   let%span s12_zip0 = "12_zip.rs" 53 4 53 90
-  let%span s12_zip1 = "12_zip.rs" 30 8 36 9
+  let%span s12_zip1 = "12_zip.rs" 32 12 35 73
   let%span scommon2 = "common.rs" 14 15 14 24
   let%span scommon3 = "common.rs" 15 14 15 45
   let%span scommon4 = "common.rs" 19 15 19 21
@@ -920,7 +876,7 @@
   let%span scommon7 = "common.rs" 22 15 22 32
   let%span scommon8 = "common.rs" 23 15 23 32
   let%span scommon9 = "common.rs" 24 14 24 42
-  let%span sseq10 = "../../../../creusot-contracts/src/logic/seq.rs" 444 8 444 97
+  let%span sseq10 = "../../../../creusot-contracts/src/logic/seq.rs" 444 20 444 95
   let%span sboxed11 = "../../../../creusot-contracts/src/std/boxed.rs" 28 8 28 18
   
   type t_A'0
@@ -1062,7 +1018,7 @@
 end
 module M_12_zip__qyi1592645166739554830__produces_refl__refines [#"12_zip.rs" 43 4 43 26] (* <Zip<A, B> as common::Iterator> *)
   let%span s12_zip0 = "12_zip.rs" 43 4 43 26
-  let%span s12_zip1 = "12_zip.rs" 30 8 36 9
+  let%span s12_zip1 = "12_zip.rs" 32 12 35 73
   let%span scommon2 = "common.rs" 14 15 14 24
   let%span scommon3 = "common.rs" 15 14 15 45
   let%span scommon4 = "common.rs" 19 15 19 21
@@ -1071,7 +1027,7 @@
   let%span scommon7 = "common.rs" 22 15 22 32
   let%span scommon8 = "common.rs" 23 15 23 32
   let%span scommon9 = "common.rs" 24 14 24 42
-  let%span sseq10 = "../../../../creusot-contracts/src/logic/seq.rs" 444 8 444 97
+  let%span sseq10 = "../../../../creusot-contracts/src/logic/seq.rs" 444 20 444 95
   let%span sboxed11 = "../../../../creusot-contracts/src/std/boxed.rs" 28 8 28 18
   
   type t_A'0
