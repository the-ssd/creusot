--- conflicted
+++ resolved
@@ -1729,13 +1729,9 @@
       (! return' {result}) ]
     
   
-<<<<<<< HEAD
-  let rec next[#"../06_map_precond.rs" 70 4 70 44] (self:borrowed (Map'0.t_map i b f item'0)) (return'  (ret:Option'0.t_option b))= {[%#s06_map_precond4] inv'2 self}
-=======
   meta "compute_max_steps" 1000000
   
-  let rec next (self:borrowed (Map'0.t_Map i b f t_Item'0)) (return'  (ret:Option'0.t_Option b))= {[%#s06_map_precond4] inv'2 self}
->>>>>>> 2eecc3e1
+  let rec next[#"../06_map_precond.rs" 72 4 72 44] (self:borrowed (Map'0.t_Map i b f t_Item'0)) (return'  (ret:Option'0.t_Option b))= {[%#s06_map_precond4] inv'2 self}
     (! bb0
     [ bb0 = s0
       [ s0 = Map'0.t_Map <i> <b> <f> <t_Item'0> {self.current}
@@ -2047,15 +2043,10 @@
   
   use prelude.prelude.Intrinsic
   
-<<<<<<< HEAD
-  let rec map[#"../06_map_precond.rs" 179 0 182 17] (iter:i) (func:f) (return'  (ret:Map'0.t_map i b f item'0))= {[%#s06_map_precond5] inv'1 func}
-    {[%#s06_map_precond4] inv'0 iter}
-=======
   meta "compute_max_steps" 1000000
   
-  let rec map (iter:i) (func:f) (return'  (ret:Map'0.t_Map i b f t_Item'0))= {[%#s06_map_precond5] inv'2 func}
+  let rec map[#"../06_map_precond.rs" 191 0 194 17] (iter:i) (func:f) (return'  (ret:Map'0.t_Map i b f t_Item'0))= {[%#s06_map_precond5] inv'2 func}
     {[%#s06_map_precond4] inv'1 iter}
->>>>>>> 2eecc3e1
     {[%#s06_map_precond3] preservation'0 iter func}
     {[%#s06_map_precond2] reinitialize'0 ()}
     {[%#s06_map_precond1] forall e : t_Item'0, i2 : i . inv'0 e /\ inv'1 i2
@@ -2156,14 +2147,6 @@
   
   use M_06_map_precond__identity__qy123zclosureqy35z0qy125z_Type as Closure'0
   
-<<<<<<< HEAD
-=======
-  predicate unnest'0 [#"../06_map_precond.rs" 199 14 199 20] (self : Closure'0.m_06_map_precond__identity__qy123zclosureqy35z0qy125z i) (_2 : Closure'0.m_06_map_precond__identity__qy123zclosureqy35z0qy125z i)
-    
-   =
-    true
-  
->>>>>>> 2eecc3e1
   use prelude.prelude.Borrow
   
   use prelude.prelude.Intrinsic
@@ -2171,111 +2154,49 @@
   predicate resolve'1 (self : borrowed (Closure'0.m_06_map_precond__identity__qy123zclosureqy35z0qy125z i)) =
     [%#span10] self.final = self.current
   
-<<<<<<< HEAD
-  let rec c06mapprecond_identity_closure0[#"../06_map_precond.rs" 187 14 187 20] (_1:borrowed (Closure'0.c06mapprecond_identity_closure0 i)) (x:item'0) (_3:Snapshot.snap_ty (Seq.seq item'0)) (return'  (ret:item'0))= {inv'1 _3}
-    {[%#s06_map_precond0] inv'0 x}
-    (! bb0 [ bb0 = s0 [ s0 = -{resolve'0 _1}- s1 | s1 =  [ &_0 <- x ] s2 | s2 = bb1 ]  | bb1 = return' {_0} ] )
-    [ & _0 : item'0 = any_l () | & _1 : borrowed (Closure'0.c06mapprecond_identity_closure0 i) = _1 | & x : item'0 = x ]
-     [ return' (result:item'0)-> {[@expl:postcondition] [%#s06_map_precond1] inv'0 result} (! return' {result}) ] 
-=======
   predicate resolve'0 (_1 : borrowed (Closure'0.m_06_map_precond__identity__qy123zclosureqy35z0qy125z i)) =
     resolve'1 _1
   
   meta "compute_max_steps" 1000000
   
-  let rec m_06_map_precond__identity__qy123zclosureqy35z0qy125z (_1:borrowed (Closure'0.m_06_map_precond__identity__qy123zclosureqy35z0qy125z i)) (x:t_Item'0) (_3:Snapshot.snap_ty (Seq.seq t_Item'0)) (return'  (ret:t_Item'0))= {[%#s06_map_precond0] inv'0 x}
+  let rec m_06_map_precond__identity__qy123zclosureqy35z0qy125z[#"../06_map_precond.rs" 199 14 199 20] (_1:borrowed (Closure'0.m_06_map_precond__identity__qy123zclosureqy35z0qy125z i)) (x:t_Item'0) (_3:Snapshot.snap_ty (Seq.seq t_Item'0)) (return'  (ret:t_Item'0))= {[%#s06_map_precond0] inv'0 x}
     (! bb0 [ bb0 = s0 [ s0 = -{resolve'0 _1}- s1 | s1 =  [ &_0 <- x ] s2 | s2 = bb1 ]  | bb1 = return' {_0} ] )
     [ & _0 : t_Item'0 = any_l ()
     | & _1 : borrowed (Closure'0.m_06_map_precond__identity__qy123zclosureqy35z0qy125z i) = _1
     | & x : t_Item'0 = x ]
-    
-    [ return' (result:t_Item'0)-> {[@expl:postcondition] [%#s06_map_precond1] inv'0 result}
-      {[@expl:postcondition] unnest'0 _1.current _1.final}
-      (! return' {result}) ]
-    
->>>>>>> 2eecc3e1
+     [ return' (result:t_Item'0)-> {[@expl:postcondition] [%#s06_map_precond1] inv'0 result} (! return' {result}) ] 
 end
 module M_06_map_precond__identity [#"../06_map_precond.rs" 198 0 198 37]
   type i
   
-<<<<<<< HEAD
-  let%span s06_map_precond0 = "../06_map_precond.rs" 186 29 186 33
-  
-  let%span span1 = "../../../../../creusot-contracts/src/invariant.rs" 8 8 8 12
-  
-  let%span span2 = "../../../../../creusot-contracts/src/resolve.rs" 26 20 26 34
-  
-  let%span span3 = "../06_map_precond.rs" 187 15 187 16
-  
-  let%span span4 = "../06_map_precond.rs" 187 14 187 20
-  
-  let%span span5 = "../06_map_precond.rs" 91 8 95 9
-  
-  let%span span6 = "../06_map_precond.rs" 113 8 120 9
-  
-  let%span span7 = "../06_map_precond.rs" 99 4 99 83
-  
-  let%span span8 = "../06_map_precond.rs" 101 8 108 9
-  
-  let%span span9 = "../06_map_precond.rs" 125 8 130 9
-  
-  let%span span10 = "../06_map_precond.rs" 168 12 170 73
-  
-  let%span span11 = "../common.rs" 19 15 19 21
-  
-  let%span span12 = "../common.rs" 20 15 20 21
-  
-  let%span span13 = "../common.rs" 21 15 21 21
-  
-  let%span span14 = "../common.rs" 22 15 22 32
-  
-  let%span span15 = "../common.rs" 23 15 23 32
-  
-  let%span span16 = "../common.rs" 24 14 24 42
-  
-  let%span span17 = "../common.rs" 14 15 14 24
-  
-  let%span span18 = "../common.rs" 15 14 15 45
-  
-  let%span span19 = "../06_map_precond.rs" 175 0 175 131
-  
-  let%span span20 = "../06_map_precond.rs" 176 11 176 41
-  
-  let%span span21 = "../06_map_precond.rs" 177 11 177 51
-  
-  let%span span22 = "../06_map_precond.rs" 180 4 180 8
-  
-  let%span span23 = "../06_map_precond.rs" 181 4 181 8
-  
-  let%span span24 = "../06_map_precond.rs" 178 10 178 75
-  
-  let%span span25 = "../06_map_precond.rs" 182 5 182 17
-=======
   let%span s06_map_precond0 = "../06_map_precond.rs" 198 29 198 33
   let%span span1 = "../../../../../creusot-contracts/src/std/boxed.rs" 28 8 28 18
   let%span span2 = "../../../../../creusot-contracts/src/invariant.rs" 34 20 34 44
   let%span span3 = "../../../../../creusot-contracts/src/logic/seq.rs" 198 8 198 97
-  let%span span4 = "../06_map_precond.rs" 93 8 98 9
-  let%span span5 = "../06_map_precond.rs" 117 8 124 9
-  let%span span6 = "../06_map_precond.rs" 102 4 102 83
-  let%span span7 = "../06_map_precond.rs" 104 8 112 9
-  let%span span8 = "../06_map_precond.rs" 129 8 135 9
-  let%span span9 = "../06_map_precond.rs" 178 12 180 73
-  let%span span10 = "../common.rs" 19 15 19 21
-  let%span span11 = "../common.rs" 20 15 20 21
-  let%span span12 = "../common.rs" 21 15 21 21
-  let%span span13 = "../common.rs" 22 15 22 32
-  let%span span14 = "../common.rs" 23 15 23 32
-  let%span span15 = "../common.rs" 24 14 24 42
-  let%span span16 = "../common.rs" 14 15 14 24
-  let%span span17 = "../common.rs" 15 14 15 45
-  let%span span18 = "../06_map_precond.rs" 185 0 187 67
-  let%span span19 = "../06_map_precond.rs" 188 11 188 41
-  let%span span20 = "../06_map_precond.rs" 189 11 189 51
-  let%span span21 = "../06_map_precond.rs" 192 4 192 8
-  let%span span22 = "../06_map_precond.rs" 193 4 193 8
-  let%span span23 = "../06_map_precond.rs" 190 10 190 75
-  let%span span24 = "../06_map_precond.rs" 194 5 194 17
+  let%span span4 = "../../../../../creusot-contracts/src/resolve.rs" 41 20 41 34
+  let%span span5 = "../06_map_precond.rs" 199 15 199 16
+  let%span span6 = "../06_map_precond.rs" 199 14 199 20
+  let%span span7 = "../06_map_precond.rs" 93 8 98 9
+  let%span span8 = "../06_map_precond.rs" 117 8 124 9
+  let%span span9 = "../06_map_precond.rs" 102 4 102 83
+  let%span span10 = "../06_map_precond.rs" 104 8 112 9
+  let%span span11 = "../06_map_precond.rs" 129 8 135 9
+  let%span span12 = "../06_map_precond.rs" 178 12 180 73
+  let%span span13 = "../common.rs" 19 15 19 21
+  let%span span14 = "../common.rs" 20 15 20 21
+  let%span span15 = "../common.rs" 21 15 21 21
+  let%span span16 = "../common.rs" 22 15 22 32
+  let%span span17 = "../common.rs" 23 15 23 32
+  let%span span18 = "../common.rs" 24 14 24 42
+  let%span span19 = "../common.rs" 14 15 14 24
+  let%span span20 = "../common.rs" 15 14 15 45
+  let%span span21 = "../06_map_precond.rs" 185 0 187 67
+  let%span span22 = "../06_map_precond.rs" 188 11 188 41
+  let%span span23 = "../06_map_precond.rs" 189 11 189 51
+  let%span span24 = "../06_map_precond.rs" 192 4 192 8
+  let%span span25 = "../06_map_precond.rs" 193 4 193 8
+  let%span span26 = "../06_map_precond.rs" 190 10 190 75
+  let%span span27 = "../06_map_precond.rs" 194 5 194 17
   
   type t_Item'0
   
@@ -2313,22 +2234,11 @@
   use seq.Seq
   
   use seq.Seq
->>>>>>> 2eecc3e1
   
   use prelude.prelude.Int
   
-<<<<<<< HEAD
-  predicate invariant'4 (self : item'0)
-  
-  predicate inv'4 (_1 : item'0)
-  
-  axiom inv'4 : forall x : item'0 . inv'4 x = true
-  
-  use seq.Seq
-=======
   predicate invariant'5 (self : Seq.seq t_Item'0) =
     [%#span3] forall i : int . 0 <= i /\ i < Seq.length self  -> inv'7 (Seq.get self i)
->>>>>>> 2eecc3e1
   
   predicate inv'5 (_1 : Seq.seq t_Item'0)
   
@@ -2354,25 +2264,21 @@
   
   axiom inv'1 : forall x : i [inv'1 x] . inv'1 x  -> invariant'1 x
   
-<<<<<<< HEAD
-  use prelude.prelude.Borrow
-  
   use prelude.prelude.Intrinsic
   
-  predicate resolve'0 (self : borrowed (Closure'0.c06mapprecond_identity_closure0 i)) =
-    [%#span2] self.final = self.current
-  
-  let rec closure0'0 [@coma:extspec] (_1:borrowed (Closure'0.c06mapprecond_identity_closure0 i)) (x:item'0) (_3:Snapshot.snap_ty (Seq.seq item'0)) (return'  (ret:item'0))= {[@expl:precondition] inv'3 _3}
-    {[@expl:precondition] [%#span3] inv'4 x}
-    any [ return' (result:item'0)-> {[%#span4] inv'4 result} (! return' {result}) ] 
-  
-  predicate precondition'0 [#"../06_map_precond.rs" 187 14 187 20] (self : Closure'0.c06mapprecond_identity_closure0 i) (args : (item'0, Snapshot.snap_ty (Seq.seq item'0)))
-=======
+  predicate resolve'1 (self : borrowed (Closure'0.m_06_map_precond__identity__qy123zclosureqy35z0qy125z i)) =
+    [%#span4] self.final = self.current
+  
+  predicate resolve'0 (_1 : borrowed (Closure'0.m_06_map_precond__identity__qy123zclosureqy35z0qy125z i)) =
+    resolve'1 _1
+  
+  let rec closure0'0 (_1:borrowed (Closure'0.m_06_map_precond__identity__qy123zclosureqy35z0qy125z i)) (x:t_Item'0) (_3:Snapshot.snap_ty (Seq.seq t_Item'0)) (return'  (ret:t_Item'0))= {[@expl:precondition] [%#span5] inv'2 x}
+    any [ return' (result:t_Item'0)-> {[%#span6] inv'2 result} (! return' {result}) ] 
+  
   predicate precondition'0 [#"../06_map_precond.rs" 199 14 199 20] (self : Closure'0.m_06_map_precond__identity__qy123zclosureqy35z0qy125z i) (args : (t_Item'0, Snapshot.snap_ty (Seq.seq t_Item'0)))
->>>>>>> 2eecc3e1
-    
-   =
-    [%#span4] let (x, _3) = args in closure0'0'pre (Borrow.borrow_logic self self 0) x _3
+    
+   =
+    [%#span6] let (x, _3) = args in closure0'0'pre (Borrow.borrow_logic self self 0) x _3
   
   use prelude.prelude.Snapshot
   
@@ -2383,24 +2289,15 @@
   predicate next_precondition'0 [#"../06_map_precond.rs" 92 4 92 74] (iter : i) (func : Closure'0.m_06_map_precond__identity__qy123zclosureqy35z0qy125z i) (produced : Seq.seq t_Item'0)
     
    =
-<<<<<<< HEAD
-    [%#span5] forall e : item'0, i : i . produces'0 iter (Seq.singleton e) i
-     -> precondition'0 func (e, Snapshot.new produced)
-=======
-    [%#span4] forall e : t_Item'0, i : i [produces'0 iter (Seq.singleton e) i] . inv'2 e
+    [%#span7] forall e : t_Item'0, i : i [produces'0 iter (Seq.singleton e) i] . inv'2 e
     /\ inv'1 i /\ produces'0 iter (Seq.singleton e) i  -> precondition'0 func (e, Snapshot.new produced)
->>>>>>> 2eecc3e1
   
   predicate unnest'0 [#"../06_map_precond.rs" 199 14 199 20] (self : Closure'0.m_06_map_precond__identity__qy123zclosureqy35z0qy125z i) (_2 : Closure'0.m_06_map_precond__identity__qy123zclosureqy35z0qy125z i)
     
    =
     true
   
-<<<<<<< HEAD
-  predicate postcondition_mut'0 [#"../06_map_precond.rs" 187 14 187 20] (self : borrowed (Closure'0.c06mapprecond_identity_closure0 i)) (args : (item'0, Snapshot.snap_ty (Seq.seq item'0))) (result : item'0)
-=======
   predicate postcondition_mut'0 [#"../06_map_precond.rs" 199 14 199 20] (self : borrowed (Closure'0.m_06_map_precond__identity__qy123zclosureqy35z0qy125z i)) (args : (t_Item'0, Snapshot.snap_ty (Seq.seq t_Item'0))) (result : t_Item'0)
->>>>>>> 2eecc3e1
     
    =
     (let (x, _3) = args in closure0'0'post'return' self x _3 result) /\ unnest'0 self.current self.final
@@ -2412,12 +2309,8 @@
   predicate preservation'0 [#"../06_map_precond.rs" 116 4 116 45] (iter : i) (func : Closure'0.m_06_map_precond__identity__qy123zclosureqy35z0qy125z i)
     
    =
-<<<<<<< HEAD
-    [%#span6] forall s : Seq.seq item'0, e1 : item'0, e2 : item'0, f : borrowed (Closure'0.c06mapprecond_identity_closure0 i), b : item'0, i : i . unnest'0 func f.current
-=======
-    [%#span5] forall s : Seq.seq t_Item'0, e1 : t_Item'0, e2 : t_Item'0, f : borrowed (Closure'0.m_06_map_precond__identity__qy123zclosureqy35z0qy125z i), b : t_Item'0, i : i . inv'5 s
+    [%#span8] forall s : Seq.seq t_Item'0, e1 : t_Item'0, e2 : t_Item'0, f : borrowed (Closure'0.m_06_map_precond__identity__qy123zclosureqy35z0qy125z i), b : t_Item'0, i : i . inv'5 s
     /\ inv'2 e1 /\ inv'2 e2 /\ inv'6 f /\ inv'2 b /\ inv'1 i /\ unnest'0 func f.current
->>>>>>> 2eecc3e1
      -> produces'0 iter (Seq.snoc (Seq.snoc s e1) e2) i
      -> precondition'0 f.current (e1, Snapshot.new s)
      -> postcondition_mut'0 f (e1, Snapshot.new s) b  -> precondition'0 f.final (e2, Snapshot.new (Seq.snoc s e1))
@@ -2427,24 +2320,15 @@
   predicate preservation_inv'0 [#"../06_map_precond.rs" 103 4 103 73] (iter : i) (func : Closure'0.m_06_map_precond__identity__qy123zclosureqy35z0qy125z i) (produced : Seq.seq t_Item'0)
     
    =
-<<<<<<< HEAD
-    [%#span8] forall s : Seq.seq item'0, e1 : item'0, e2 : item'0, f : borrowed (Closure'0.c06mapprecond_identity_closure0 i), b : item'0, i : i . unnest'0 func f.current
-=======
-    [%#span7] forall s : Seq.seq t_Item'0, e1 : t_Item'0, e2 : t_Item'0, f : borrowed (Closure'0.m_06_map_precond__identity__qy123zclosureqy35z0qy125z i), b : t_Item'0, i : i [produces'0 iter (Seq.snoc (Seq.snoc s e1) e2) i, postcondition_mut'0 f (e1, Snapshot.new (Seq.(++) produced s)) b] . inv'5 s
+    [%#span10] forall s : Seq.seq t_Item'0, e1 : t_Item'0, e2 : t_Item'0, f : borrowed (Closure'0.m_06_map_precond__identity__qy123zclosureqy35z0qy125z i), b : t_Item'0, i : i [produces'0 iter (Seq.snoc (Seq.snoc s e1) e2) i, postcondition_mut'0 f (e1, Snapshot.new (Seq.(++) produced s)) b] . inv'5 s
     /\ inv'2 e1 /\ inv'2 e2 /\ inv'6 f /\ inv'2 b /\ inv'1 i /\ unnest'0 func f.current
->>>>>>> 2eecc3e1
      -> produces'0 iter (Seq.snoc (Seq.snoc s e1) e2) i
      -> precondition'0 f.current (e1, Snapshot.new (Seq.(++) produced s))
      -> postcondition_mut'0 f (e1, Snapshot.new (Seq.(++) produced s)) b
      -> precondition'0 f.final (e2, Snapshot.new (Seq.snoc (Seq.(++) produced s) e1))
   
-<<<<<<< HEAD
-  axiom preservation_inv'0_spec : forall iter : i, func : Closure'0.c06mapprecond_identity_closure0 i, produced : Seq.seq item'0 . [%#span7] produced
-  = (Seq.empty  : Seq.seq item'0)  -> preservation_inv'0 iter func produced = preservation'0 iter func
-=======
-  axiom preservation_inv'0_spec : forall iter : i, func : Closure'0.m_06_map_precond__identity__qy123zclosureqy35z0qy125z i, produced : Seq.seq t_Item'0 . [%#span6] produced
+  axiom preservation_inv'0_spec : forall iter : i, func : Closure'0.m_06_map_precond__identity__qy123zclosureqy35z0qy125z i, produced : Seq.seq t_Item'0 . [%#span9] produced
   = (Seq.empty  : Seq.seq t_Item'0)  -> preservation_inv'0 iter func produced = preservation'0 iter func
->>>>>>> 2eecc3e1
   
   use prelude.prelude.Snapshot
   
@@ -2452,32 +2336,20 @@
   
   predicate completed'0 [#"../common.rs" 11 4 11 36] (self : borrowed i)
   
-<<<<<<< HEAD
-  predicate reinitialize'0 [#"../06_map_precond.rs" 124 4 124 29] (_1 : ()) =
-    [%#span9] forall iter : borrowed i, func : Closure'0.c06mapprecond_identity_closure0 i . completed'0 iter
-     -> next_precondition'0 iter.final func (Seq.empty  : Seq.seq item'0) /\ preservation'0 iter.final func
-=======
   predicate reinitialize'0 [#"../06_map_precond.rs" 128 4 128 29] (_1 : ()) =
-    [%#span8] forall iter : borrowed i, func : Closure'0.m_06_map_precond__identity__qy123zclosureqy35z0qy125z i . inv'4 iter
+    [%#span11] forall iter : borrowed i, func : Closure'0.m_06_map_precond__identity__qy123zclosureqy35z0qy125z i . inv'4 iter
     /\ inv'3 func
      -> completed'0 iter
      -> next_precondition'0 iter.final func (Seq.empty  : Seq.seq t_Item'0) /\ preservation'0 iter.final func
->>>>>>> 2eecc3e1
   
   use T_06_map_precond__Map as Map'0
   
   predicate invariant'0 [#"../06_map_precond.rs" 176 4 176 30] (self : Map'0.t_Map i t_Item'0 (Closure'0.m_06_map_precond__identity__qy123zclosureqy35z0qy125z i) t_Item'0)
     
    =
-<<<<<<< HEAD
-    [%#span10] reinitialize'0 ()
-    /\ preservation_inv'0 (C06MapPrecond_Map_Type.map_iter self) (C06MapPrecond_Map_Type.map_func self) (Snapshot.inner (C06MapPrecond_Map_Type.map_produced self))
-    /\ next_precondition'0 (C06MapPrecond_Map_Type.map_iter self) (C06MapPrecond_Map_Type.map_func self) (Snapshot.inner (C06MapPrecond_Map_Type.map_produced self))
-=======
-    [%#span9] reinitialize'0 ()
+    [%#span12] reinitialize'0 ()
     /\ preservation_inv'0 (T_06_map_precond__Map.t_Map__iter self) (T_06_map_precond__Map.t_Map__func self) (Snapshot.inner (T_06_map_precond__Map.t_Map__produced self))
     /\ next_precondition'0 (T_06_map_precond__Map.t_Map__iter self) (T_06_map_precond__Map.t_Map__func self) (Snapshot.inner (T_06_map_precond__Map.t_Map__produced self))
->>>>>>> 2eecc3e1
   
   predicate inv'0 (_1 : Map'0.t_Map i t_Item'0 (Closure'0.m_06_map_precond__identity__qy123zclosureqy35z0qy125z i) t_Item'0)
     
@@ -2491,59 +2363,31 @@
   function produces_trans'0 [#"../common.rs" 25 4 25 91] (a : i) (ab : Seq.seq t_Item'0) (b : i) (bc : Seq.seq t_Item'0) (c : i) : ()
     
   
-<<<<<<< HEAD
-  axiom produces_trans'0_spec : forall a : i, ab : Seq.seq item'0, b : i, bc : Seq.seq item'0, c : i . ([%#span11] inv'1 a)
-   -> ([%#span12] inv'1 b)
-   -> ([%#span13] inv'1 c)
-   -> ([%#span14] produces'0 a ab b)  -> ([%#span15] produces'0 b bc c)  -> ([%#span16] produces'0 a (Seq.(++) ab bc) c)
+  axiom produces_trans'0_spec : forall a : i, ab : Seq.seq t_Item'0, b : i, bc : Seq.seq t_Item'0, c : i . ([%#span13] inv'1 a)
+   -> ([%#span14] inv'1 b)
+   -> ([%#span15] inv'1 c)
+   -> ([%#span16] produces'0 a ab b)  -> ([%#span17] produces'0 b bc c)  -> ([%#span18] produces'0 a (Seq.(++) ab bc) c)
   
   function produces_refl'0 [#"../common.rs" 16 4 16 27] (self : i) : ()
   
-  axiom produces_refl'0_spec : forall self : i . ([%#span17] inv'1 self)
-   -> ([%#span18] produces'0 self (Seq.empty  : Seq.seq item'0) self)
-  
-  let rec map'0 (iter:i) (func:Closure'0.c06mapprecond_identity_closure0 i) (return'  (ret:Map'0.t_map i item'0 (Closure'0.c06mapprecond_identity_closure0 i) item'0))= {[@expl:precondition] [%#span23] inv'2 func}
-    {[@expl:precondition] [%#span22] inv'1 iter}
-    {[@expl:precondition] [%#span21] preservation'0 iter func}
-    {[@expl:precondition] [%#span20] reinitialize'0 ()}
-    {[@expl:precondition] [%#span19] forall e : item'0, i2 : i . produces'0 iter (Seq.singleton e) i2
-     -> precondition'0 func (e, Snapshot.new (Seq.empty  : Seq.seq item'0))}
-    any
-    [ return' (result:Map'0.t_map i item'0 (Closure'0.c06mapprecond_identity_closure0 i) item'0)-> {[%#span25] inv'0 result}
-      {[%#span24] result = Map'0.C_Map iter func (Snapshot.new (Seq.empty  : Seq.seq item'0))}
-      (! return' {result}) ]
-    
-  
-  let rec identity[#"../06_map_precond.rs" 186 0 186 37] (iter:i) (return'  (ret:()))= {[%#s06_map_precond0] inv'1 iter}
-=======
-  axiom produces_trans'0_spec : forall a : i, ab : Seq.seq t_Item'0, b : i, bc : Seq.seq t_Item'0, c : i . ([%#span10] inv'1 a)
-   -> ([%#span11] inv'1 b)
-   -> ([%#span12] inv'1 c)
-   -> ([%#span13] produces'0 a ab b)  -> ([%#span14] produces'0 b bc c)  -> ([%#span15] produces'0 a (Seq.(++) ab bc) c)
-  
-  function produces_refl'0 [#"../common.rs" 16 4 16 27] (self : i) : ()
-  
-  axiom produces_refl'0_spec : forall self : i . ([%#span16] inv'1 self)
-   -> ([%#span17] produces'0 self (Seq.empty  : Seq.seq t_Item'0) self)
-  
-  use prelude.prelude.Intrinsic
-  
-  let rec map'0 (iter:i) (func:Closure'0.m_06_map_precond__identity__qy123zclosureqy35z0qy125z i) (return'  (ret:Map'0.t_Map i t_Item'0 (Closure'0.m_06_map_precond__identity__qy123zclosureqy35z0qy125z i) t_Item'0))= {[@expl:precondition] [%#span22] inv'3 func}
-    {[@expl:precondition] [%#span21] inv'1 iter}
-    {[@expl:precondition] [%#span20] preservation'0 iter func}
-    {[@expl:precondition] [%#span19] reinitialize'0 ()}
-    {[@expl:precondition] [%#span18] forall e : t_Item'0, i2 : i . inv'2 e /\ inv'1 i2
+  axiom produces_refl'0_spec : forall self : i . ([%#span19] inv'1 self)
+   -> ([%#span20] produces'0 self (Seq.empty  : Seq.seq t_Item'0) self)
+  
+  let rec map'0 (iter:i) (func:Closure'0.m_06_map_precond__identity__qy123zclosureqy35z0qy125z i) (return'  (ret:Map'0.t_Map i t_Item'0 (Closure'0.m_06_map_precond__identity__qy123zclosureqy35z0qy125z i) t_Item'0))= {[@expl:precondition] [%#span25] inv'3 func}
+    {[@expl:precondition] [%#span24] inv'1 iter}
+    {[@expl:precondition] [%#span23] preservation'0 iter func}
+    {[@expl:precondition] [%#span22] reinitialize'0 ()}
+    {[@expl:precondition] [%#span21] forall e : t_Item'0, i2 : i . inv'2 e /\ inv'1 i2
      -> produces'0 iter (Seq.singleton e) i2  -> precondition'0 func (e, Snapshot.new (Seq.empty  : Seq.seq t_Item'0))}
     any
-    [ return' (result:Map'0.t_Map i t_Item'0 (Closure'0.m_06_map_precond__identity__qy123zclosureqy35z0qy125z i) t_Item'0)-> {[%#span24] inv'0 result}
-      {[%#span23] result = Map'0.C_Map iter func (Snapshot.new (Seq.empty  : Seq.seq t_Item'0))}
+    [ return' (result:Map'0.t_Map i t_Item'0 (Closure'0.m_06_map_precond__identity__qy123zclosureqy35z0qy125z i) t_Item'0)-> {[%#span27] inv'0 result}
+      {[%#span26] result = Map'0.C_Map iter func (Snapshot.new (Seq.empty  : Seq.seq t_Item'0))}
       (! return' {result}) ]
     
   
   meta "compute_max_steps" 1000000
   
-  let rec identity (iter:i) (return'  (ret:()))= {[%#s06_map_precond0] inv'1 iter}
->>>>>>> 2eecc3e1
+  let rec identity[#"../06_map_precond.rs" 198 0 198 37] (iter:i) (return'  (ret:()))= {[%#s06_map_precond0] inv'1 iter}
     (! bb0
     [ bb0 = s0
       [ s0 =  [ &_4 <- Closure'0.M_06_map_precond__identity__qy123zclosureqy35z0qy125z ] s1
@@ -2564,11 +2408,7 @@
     | & _4 : Closure'0.m_06_map_precond__identity__qy123zclosureqy35z0qy125z i = any_l () ]
      [ return' (result:())-> (! return' {result}) ] 
 end
-<<<<<<< HEAD
-module C06MapPrecond_Increment_Closure0_Type
-=======
-module M_06_map_precond__increment__qy123zclosureqy35z2qy125z_Type [#"../06_map_precond.rs" 210 8 210 35]
->>>>>>> 2eecc3e1
+module M_06_map_precond__increment__qy123zclosureqy35z0qy125z_Type [#"../06_map_precond.rs" 207 22 207 33]
   use prelude.prelude.UInt32
   
   use seq.Seq
@@ -2577,37 +2417,18 @@
   
   use prelude.prelude.Int16
   
-<<<<<<< HEAD
-  type c06mapprecond_increment_closure0 'u =
-    | C06mapprecond_increment_closure0
-  
-  let rec c06mapprecond_increment_closure0 < 'u > (input:c06mapprecond_increment_closure0 'u) (ret  )= any
-    [ good -> {C06mapprecond_increment_closure0  = input} (! ret)
-    | bad -> {C06mapprecond_increment_closure0  <> input} {false} any ]
+  type m_06_map_precond__increment__qy123zclosureqy35z0qy125z 'u =
+    | M_06_map_precond__increment__qy123zclosureqy35z0qy125z
+  
+  let rec m_06_map_precond__increment__qy123zclosureqy35z0qy125z < 'u > (input:m_06_map_precond__increment__qy123zclosureqy35z0qy125z 'u) (ret  )= any
+    [ good -> {M_06_map_precond__increment__qy123zclosureqy35z0qy125z  = input} (! ret) ]
     
 end
-module C06MapPrecond_Increment_Closure0
+module M_06_map_precond__increment__qy123zclosureqy35z0qy125z [#"../06_map_precond.rs" 207 22 207 33]
   type u
   
-  let%span s06_map_precond0 = "../06_map_precond.rs" 195 38 195 39
-  
-  let%span span1 = "../../../../../creusot-contracts/src/resolve.rs" 26 20 26 34
-=======
-  type m_06_map_precond__increment__qy123zclosureqy35z2qy125z 'u =
-    | M_06_map_precond__increment__qy123zclosureqy35z2qy125z
-  
-  let rec m_06_map_precond__increment__qy123zclosureqy35z2qy125z < 'u > (input:m_06_map_precond__increment__qy123zclosureqy35z2qy125z 'u) (ret  )= any
-    [ good -> {M_06_map_precond__increment__qy123zclosureqy35z2qy125z  = input} (! ret) ]
-    
-end
-module M_06_map_precond__increment__qy123zclosureqy35z2qy125z [#"../06_map_precond.rs" 210 8 210 35]
-  type u
-  
-  let%span s06_map_precond0 = "../06_map_precond.rs" 211 24 211 25
-  let%span s06_map_precond1 = "../06_map_precond.rs" 209 19 209 27
-  let%span s06_map_precond2 = "../06_map_precond.rs" 210 18 210 33
-  let%span span3 = "../../../../../creusot-contracts/src/resolve.rs" 41 20 41 34
->>>>>>> 2eecc3e1
+  let%span s06_map_precond0 = "../06_map_precond.rs" 207 38 207 39
+  let%span span1 = "../../../../../creusot-contracts/src/resolve.rs" 41 20 41 34
   
   use prelude.prelude.Int16
   
@@ -2617,18 +2438,7 @@
   
   use prelude.prelude.Snapshot
   
-<<<<<<< HEAD
-  use C06MapPrecond_Increment_Closure0_Type as Closure'0
-=======
-  use M_06_map_precond__increment__qy123zclosureqy35z2qy125z_Type as Closure'0
-  
-  predicate unnest'0 [#"../06_map_precond.rs" 210 8 210 35] (self : Closure'0.m_06_map_precond__increment__qy123zclosureqy35z2qy125z u) (_2 : Closure'0.m_06_map_precond__increment__qy123zclosureqy35z2qy125z u)
-    
-   =
-    true
-  
-  use prelude.prelude.UInt32
->>>>>>> 2eecc3e1
+  use M_06_map_precond__increment__qy123zclosureqy35z0qy125z_Type as Closure'0
   
   use prelude.prelude.Borrow
   
@@ -2636,109 +2446,30 @@
   
   use prelude.prelude.Int
   
-<<<<<<< HEAD
-  predicate resolve'0 (self : borrowed (Closure'0.c06mapprecond_increment_closure0 u)) =
+  predicate resolve'1 (self : borrowed (Closure'0.m_06_map_precond__increment__qy123zclosureqy35z0qy125z u)) =
     [%#span1] self.final = self.current
   
-  let rec c06mapprecond_increment_closure0[#"../06_map_precond.rs" 195 22 195 33] [@coma:extspec] (_1:borrowed (Closure'0.c06mapprecond_increment_closure0 u)) (x:uint32) (_3:Snapshot.snap_ty (Seq.seq uint32)) (return'  (ret:uint32))= bb0
-=======
-  predicate resolve'1 (self : borrowed (Closure'0.m_06_map_precond__increment__qy123zclosureqy35z2qy125z u)) =
-    [%#span3] self.final = self.current
-  
-  predicate resolve'0 (_1 : borrowed (Closure'0.m_06_map_precond__increment__qy123zclosureqy35z2qy125z u)) =
+  predicate resolve'0 (_1 : borrowed (Closure'0.m_06_map_precond__increment__qy123zclosureqy35z0qy125z u)) =
     resolve'1 _1
   
   meta "compute_max_steps" 1000000
   
-  let rec m_06_map_precond__increment__qy123zclosureqy35z2qy125z (_1:borrowed (Closure'0.m_06_map_precond__increment__qy123zclosureqy35z2qy125z u)) (x:uint32) (_3:Snapshot.snap_ty (Seq.seq uint32)) (return'  (ret:uint32))= {[%#s06_map_precond1] UInt32.to_int x
-    <= 15}
-    (! bb0
->>>>>>> 2eecc3e1
+  let rec m_06_map_precond__increment__qy123zclosureqy35z0qy125z[#"../06_map_precond.rs" 207 22 207 33] [@coma:extspec] (_1:borrowed (Closure'0.m_06_map_precond__increment__qy123zclosureqy35z0qy125z u)) (x:uint32) (_3:Snapshot.snap_ty (Seq.seq uint32)) (return'  (ret:uint32))= bb0
     [ bb0 = s0
       [ s0 = -{resolve'0 _1}- s1
       | s1 = UInt32.add {x} {[%#s06_map_precond0] (1 : uint32)} (fun (_ret':uint32) ->  [ &_0 <- _ret' ] s2)
       | s2 = return' {_0} ]
        ]
-<<<<<<< HEAD
-=======
-    )
+    
     [ & _0 : uint32 = any_l ()
-    | & _1 : borrowed (Closure'0.m_06_map_precond__increment__qy123zclosureqy35z2qy125z u) = _1
-    | & x : uint32 = x
-    | & res : uint32 = any_l ()
-    | & res1 : uint32 = any_l () ]
-    
-    [ return' (result:uint32)-> {[@expl:postcondition] unnest'0 _1.current _1.final}
-      {[@expl:postcondition] [%#s06_map_precond2] UInt32.to_int result = UInt32.to_int x + 1}
-      (! return' {result}) ]
->>>>>>> 2eecc3e1
-    
-    [ & _0 : uint32 = any_l ()
-    | & _1 : borrowed (Closure'0.c06mapprecond_increment_closure0 u) = _1
+    | & _1 : borrowed (Closure'0.m_06_map_precond__increment__qy123zclosureqy35z0qy125z u) = _1
     | & x : uint32 = x ]
      [ return' (result:uint32)-> return' {result} ] 
 end
 module M_06_map_precond__increment [#"../06_map_precond.rs" 206 0 206 50]
   type u
   
-<<<<<<< HEAD
-  let%span s06_map_precond0 = "../06_map_precond.rs" 190 0 190 158
-  
-  let%span s06_map_precond1 = "../06_map_precond.rs" 191 0 193 2
-  
-  let%span s06_map_precond2 = "../06_map_precond.rs" 194 42 194 46
-  
-  let%span span3 = "../../../../../creusot-contracts/src/invariant.rs" 8 8 8 12
-  
-  let%span span4 = "../common.rs" 19 15 19 21
-  
-  let%span span5 = "../common.rs" 20 15 20 21
-  
-  let%span span6 = "../common.rs" 21 15 21 21
-  
-  let%span span7 = "../common.rs" 22 15 22 32
-  
-  let%span span8 = "../common.rs" 23 15 23 32
-  
-  let%span span9 = "../common.rs" 24 14 24 42
-  
-  let%span span10 = "../common.rs" 14 15 14 24
-  
-  let%span span11 = "../common.rs" 15 14 15 45
-  
-  let%span span12 = "../../../../../creusot-contracts/src/resolve.rs" 26 20 26 34
-  
-  let%span span13 = "../06_map_precond.rs" 195 38 195 39
-  
-  let%span span14 = "../06_map_precond.rs" 195 22 195 33
-  
-  let%span span15 = "../06_map_precond.rs" 91 8 95 9
-  
-  let%span span16 = "../06_map_precond.rs" 113 8 120 9
-  
-  let%span span17 = "../06_map_precond.rs" 99 4 99 83
-  
-  let%span span18 = "../06_map_precond.rs" 101 8 108 9
-  
-  let%span span19 = "../06_map_precond.rs" 125 8 130 9
-  
-  let%span span20 = "../06_map_precond.rs" 168 12 170 73
-  
-  let%span span21 = "../06_map_precond.rs" 175 0 175 131
-  
-  let%span span22 = "../06_map_precond.rs" 176 11 176 41
-  
-  let%span span23 = "../06_map_precond.rs" 177 11 177 51
-  
-  let%span span24 = "../06_map_precond.rs" 180 4 180 8
-  
-  let%span span25 = "../06_map_precond.rs" 181 4 181 8
-  
-  let%span span26 = "../06_map_precond.rs" 178 10 178 75
-  
-  let%span span27 = "../06_map_precond.rs" 182 5 182 17
-=======
-  let%span s06_map_precond0 = "../06_map_precond.rs" 214 4 217 5
+  let%span s06_map_precond0 = "../06_map_precond.rs" 209 4 212 5
   let%span s06_map_precond1 = "../06_map_precond.rs" 202 0 202 171
   let%span s06_map_precond2 = "../06_map_precond.rs" 203 0 205 2
   let%span s06_map_precond3 = "../06_map_precond.rs" 206 42 206 46
@@ -2753,32 +2484,33 @@
   let%span span12 = "../common.rs" 24 14 24 42
   let%span span13 = "../common.rs" 14 15 14 24
   let%span span14 = "../common.rs" 15 14 15 45
-  let%span span15 = "../06_map_precond.rs" 209 19 209 27
-  let%span span16 = "../06_map_precond.rs" 51 8 65 9
-  let%span span17 = "../06_map_precond.rs" 39 15 39 21
-  let%span span18 = "../06_map_precond.rs" 40 15 40 21
-  let%span span19 = "../06_map_precond.rs" 41 15 41 21
-  let%span span20 = "../06_map_precond.rs" 42 15 42 32
-  let%span span21 = "../06_map_precond.rs" 43 15 43 32
-  let%span span22 = "../06_map_precond.rs" 44 14 44 42
-  let%span span23 = "../06_map_precond.rs" 37 4 37 10
-  let%span span24 = "../06_map_precond.rs" 33 15 33 24
-  let%span span25 = "../06_map_precond.rs" 34 14 34 45
-  let%span span26 = "../06_map_precond.rs" 31 4 31 10
-  let%span span27 = "../06_map_precond.rs" 93 8 98 9
-  let%span span28 = "../06_map_precond.rs" 117 8 124 9
-  let%span span29 = "../06_map_precond.rs" 102 4 102 83
-  let%span span30 = "../06_map_precond.rs" 104 8 112 9
-  let%span span31 = "../06_map_precond.rs" 129 8 135 9
-  let%span span32 = "../06_map_precond.rs" 178 12 180 73
-  let%span span33 = "../06_map_precond.rs" 185 0 187 67
-  let%span span34 = "../06_map_precond.rs" 188 11 188 41
-  let%span span35 = "../06_map_precond.rs" 189 11 189 51
-  let%span span36 = "../06_map_precond.rs" 192 4 192 8
-  let%span span37 = "../06_map_precond.rs" 193 4 193 8
-  let%span span38 = "../06_map_precond.rs" 190 10 190 75
-  let%span span39 = "../06_map_precond.rs" 194 5 194 17
->>>>>>> 2eecc3e1
+  let%span span15 = "../../../../../creusot-contracts/src/resolve.rs" 41 20 41 34
+  let%span span16 = "../06_map_precond.rs" 207 38 207 39
+  let%span span17 = "../06_map_precond.rs" 207 22 207 33
+  let%span span18 = "../06_map_precond.rs" 51 8 65 9
+  let%span span19 = "../06_map_precond.rs" 39 15 39 21
+  let%span span20 = "../06_map_precond.rs" 40 15 40 21
+  let%span span21 = "../06_map_precond.rs" 41 15 41 21
+  let%span span22 = "../06_map_precond.rs" 42 15 42 32
+  let%span span23 = "../06_map_precond.rs" 43 15 43 32
+  let%span span24 = "../06_map_precond.rs" 44 14 44 42
+  let%span span25 = "../06_map_precond.rs" 37 4 37 10
+  let%span span26 = "../06_map_precond.rs" 33 15 33 24
+  let%span span27 = "../06_map_precond.rs" 34 14 34 45
+  let%span span28 = "../06_map_precond.rs" 31 4 31 10
+  let%span span29 = "../06_map_precond.rs" 93 8 98 9
+  let%span span30 = "../06_map_precond.rs" 117 8 124 9
+  let%span span31 = "../06_map_precond.rs" 102 4 102 83
+  let%span span32 = "../06_map_precond.rs" 104 8 112 9
+  let%span span33 = "../06_map_precond.rs" 129 8 135 9
+  let%span span34 = "../06_map_precond.rs" 178 12 180 73
+  let%span span35 = "../06_map_precond.rs" 185 0 187 67
+  let%span span36 = "../06_map_precond.rs" 188 11 188 41
+  let%span span37 = "../06_map_precond.rs" 189 11 189 51
+  let%span span38 = "../06_map_precond.rs" 192 4 192 8
+  let%span span39 = "../06_map_precond.rs" 193 4 193 8
+  let%span span40 = "../06_map_precond.rs" 190 10 190 75
+  let%span span41 = "../06_map_precond.rs" 194 5 194 17
   
   use prelude.prelude.UInt32
   
@@ -2786,41 +2518,22 @@
   
   use prelude.prelude.Snapshot
   
-<<<<<<< HEAD
-  predicate invariant'3 (self : Snapshot.snap_ty (Seq.seq uint32)) =
-    [%#span3] true
-  
-  predicate inv'3 (_1 : Snapshot.snap_ty (Seq.seq uint32))
-  
-  axiom inv'3 : forall x : Snapshot.snap_ty (Seq.seq uint32) . inv'3 x = true
-  
   use prelude.prelude.Int16
   
-  use C06MapPrecond_Increment_Closure0_Type as Closure'0
-  
-  predicate invariant'2 (self : Closure'0.c06mapprecond_increment_closure0 u) =
-    [%#span3] true
-  
-  predicate inv'2 (_1 : Closure'0.c06mapprecond_increment_closure0 u)
-  
-  axiom inv'2 : forall x : Closure'0.c06mapprecond_increment_closure0 u . inv'2 x = true
-=======
-  use prelude.prelude.Int16
-  
-  use M_06_map_precond__increment__qy123zclosureqy35z2qy125z_Type as Closure'0
+  use M_06_map_precond__increment__qy123zclosureqy35z0qy125z_Type as Closure'0
   
   use prelude.prelude.Borrow
   
-  predicate inv'7 (_1 : borrowed (Closure'0.m_06_map_precond__increment__qy123zclosureqy35z2qy125z u))
+  predicate inv'7 (_1 : borrowed (Closure'0.m_06_map_precond__increment__qy123zclosureqy35z0qy125z u))
   
   use T_alloc__alloc__Global as Global'0
   
-  predicate invariant'9 (self : borrowed (Closure'0.m_06_map_precond__increment__qy123zclosureqy35z2qy125z u)) =
+  predicate invariant'9 (self : borrowed (Closure'0.m_06_map_precond__increment__qy123zclosureqy35z0qy125z u)) =
     [%#span4] inv'7 self
   
-  predicate inv'9 (_1 : borrowed (Closure'0.m_06_map_precond__increment__qy123zclosureqy35z2qy125z u))
-  
-  axiom inv'9 [@rewrite] : forall x : borrowed (Closure'0.m_06_map_precond__increment__qy123zclosureqy35z2qy125z u) [inv'9 x] . inv'9 x
+  predicate inv'9 (_1 : borrowed (Closure'0.m_06_map_precond__increment__qy123zclosureqy35z0qy125z u))
+  
+  axiom inv'9 [@rewrite] : forall x : borrowed (Closure'0.m_06_map_precond__increment__qy123zclosureqy35z0qy125z u) [inv'9 x] . inv'9 x
   = true
   
   predicate inv'4 (_1 : uint32)
@@ -2832,12 +2545,12 @@
   
   axiom inv'8 [@rewrite] : forall x : uint32 [inv'8 x] . inv'8 x = true
   
-  predicate inv'5 (_1 : Closure'0.m_06_map_precond__increment__qy123zclosureqy35z2qy125z u)
-  
-  predicate invariant'7 (self : borrowed (Closure'0.m_06_map_precond__increment__qy123zclosureqy35z2qy125z u)) =
+  predicate inv'5 (_1 : Closure'0.m_06_map_precond__increment__qy123zclosureqy35z0qy125z u)
+  
+  predicate invariant'7 (self : borrowed (Closure'0.m_06_map_precond__increment__qy123zclosureqy35z0qy125z u)) =
     [%#span5] inv'5 self.current /\ inv'5 self.final
   
-  axiom inv'7 [@rewrite] : forall x : borrowed (Closure'0.m_06_map_precond__increment__qy123zclosureqy35z2qy125z u) [inv'7 x] . inv'7 x
+  axiom inv'7 [@rewrite] : forall x : borrowed (Closure'0.m_06_map_precond__increment__qy123zclosureqy35z0qy125z u) [inv'7 x] . inv'7 x
   = true
   
   use seq.Seq
@@ -2846,20 +2559,19 @@
   
   use prelude.prelude.Int
   
-  predicate invariant'6 (self : Seq.seq (borrowed (Closure'0.m_06_map_precond__increment__qy123zclosureqy35z2qy125z u)))
+  predicate invariant'6 (self : Seq.seq (borrowed (Closure'0.m_06_map_precond__increment__qy123zclosureqy35z0qy125z u)))
    =
     [%#span6] forall i : int . 0 <= i /\ i < Seq.length self  -> inv'9 (Seq.get self i)
   
-  predicate inv'6 (_1 : Seq.seq (borrowed (Closure'0.m_06_map_precond__increment__qy123zclosureqy35z2qy125z u)))
-  
-  axiom inv'6 [@rewrite] : forall x : Seq.seq (borrowed (Closure'0.m_06_map_precond__increment__qy123zclosureqy35z2qy125z u)) [inv'6 x] . inv'6 x
+  predicate inv'6 (_1 : Seq.seq (borrowed (Closure'0.m_06_map_precond__increment__qy123zclosureqy35z0qy125z u)))
+  
+  axiom inv'6 [@rewrite] : forall x : Seq.seq (borrowed (Closure'0.m_06_map_precond__increment__qy123zclosureqy35z0qy125z u)) [inv'6 x] . inv'6 x
   = true
   
-  axiom inv'5 [@rewrite] : forall x : Closure'0.m_06_map_precond__increment__qy123zclosureqy35z2qy125z u [inv'5 x] . inv'5 x
+  axiom inv'5 [@rewrite] : forall x : Closure'0.m_06_map_precond__increment__qy123zclosureqy35z0qy125z u [inv'5 x] . inv'5 x
   = true
   
   axiom inv'4 [@rewrite] : forall x : uint32 [inv'4 x] . inv'4 x = true
->>>>>>> 2eecc3e1
   
   predicate invariant'3 (self : u)
   
@@ -2869,35 +2581,20 @@
   
   use seq.Seq
   
-  predicate produces'0 [#"../common.rs" 8 4 8 65] (self : u) (visited : Seq.seq uint32) (o : u)
-  
-  function produces_trans'0 [#"../common.rs" 25 4 25 91] (a : u) (ab : Seq.seq uint32) (b : u) (bc : Seq.seq uint32) (c : u) : ()
-    
-  
-<<<<<<< HEAD
-  axiom produces_trans'0_spec : forall a : u, ab : Seq.seq uint32, b : u, bc : Seq.seq uint32, c : u . ([%#span4] inv'1 a)
-   -> ([%#span5] inv'1 b)
-   -> ([%#span6] inv'1 c)
-   -> ([%#span7] produces'0 a ab b)  -> ([%#span8] produces'0 b bc c)  -> ([%#span9] produces'0 a (Seq.(++) ab bc) c)
-=======
+  predicate produces'1 [#"../common.rs" 8 4 8 65] (self : u) (visited : Seq.seq uint32) (o : u)
+  
+  function produces_trans'1 [#"../common.rs" 25 4 25 91] (a : u) (ab : Seq.seq uint32) (b : u) (bc : Seq.seq uint32) (c : u) : ()
+    
+  
   axiom produces_trans'1_spec : forall a : u, ab : Seq.seq uint32, b : u, bc : Seq.seq uint32, c : u . ([%#span7] inv'3 a)
    -> ([%#span8] inv'3 b)
    -> ([%#span9] inv'3 c)
    -> ([%#span10] produces'1 a ab b)  -> ([%#span11] produces'1 b bc c)  -> ([%#span12] produces'1 a (Seq.(++) ab bc) c)
->>>>>>> 2eecc3e1
-  
-  use seq.Seq
-  
-  function produces_refl'0 [#"../common.rs" 16 4 16 27] (self : u) : ()
-  
-<<<<<<< HEAD
-  axiom produces_refl'0_spec : forall self : u . ([%#span10] inv'1 self)
-   -> ([%#span11] produces'0 self (Seq.empty  : Seq.seq uint32) self)
-  
-  use prelude.prelude.Borrow
-  
-  use prelude.prelude.Intrinsic
-=======
+  
+  use seq.Seq
+  
+  function produces_refl'1 [#"../common.rs" 16 4 16 27] (self : u) : ()
+  
   axiom produces_refl'1_spec : forall self : u . ([%#span13] inv'3 self)
    -> ([%#span14] produces'1 self (Seq.empty  : Seq.seq uint32) self)
   
@@ -2910,82 +2607,49 @@
   
   use T_06_map_precond__Map as Map'0
   
-  predicate unnest'0 [#"../06_map_precond.rs" 210 8 210 35] (self : Closure'0.m_06_map_precond__increment__qy123zclosureqy35z2qy125z u) (_2 : Closure'0.m_06_map_precond__increment__qy123zclosureqy35z2qy125z u)
+  predicate unnest'0 [#"../06_map_precond.rs" 207 22 207 33] (self : Closure'0.m_06_map_precond__increment__qy123zclosureqy35z0qy125z u) (_2 : Closure'0.m_06_map_precond__increment__qy123zclosureqy35z0qy125z u)
     
    =
     true
->>>>>>> 2eecc3e1
-  
-  use prelude.prelude.Int
-  
-  predicate resolve'0 (self : borrowed (Closure'0.c06mapprecond_increment_closure0 u)) =
-    [%#span12] self.final = self.current
-  
-<<<<<<< HEAD
-  let rec closure0'0[#"../06_map_precond.rs" 195 22 195 33] [@coma:extspec] (_1:borrowed (Closure'0.c06mapprecond_increment_closure0 u)) (x:uint32) (_3:Snapshot.snap_ty (Seq.seq uint32)) (return'  (ret:uint32))= bb0
+  
+  use prelude.prelude.Intrinsic
+  
+  predicate resolve'1 (self : borrowed (Closure'0.m_06_map_precond__increment__qy123zclosureqy35z0qy125z u)) =
+    [%#span15] self.final = self.current
+  
+  predicate resolve'0 (_1 : borrowed (Closure'0.m_06_map_precond__increment__qy123zclosureqy35z0qy125z u)) =
+    resolve'1 _1
+  
+  let rec closure0'0[#"../06_map_precond.rs" 207 22 207 33] [@coma:extspec] (_1:borrowed (Closure'0.m_06_map_precond__increment__qy123zclosureqy35z0qy125z u)) (x:uint32) (_3:Snapshot.snap_ty (Seq.seq uint32)) (return'  (ret:uint32))= bb0
     [ bb0 = s0
       [ s0 = -{resolve'0 _1}- s1
-      | s1 = UInt32.add {x} {[%#span13] (1 : uint32)} (fun (_ret':uint32) ->  [ &_0 <- _ret' ] s2)
+      | s1 = UInt32.add {x} {[%#span16] (1 : uint32)} (fun (_ret':uint32) ->  [ &_0 <- _ret' ] s2)
       | s2 = return' {_0} ]
        ]
-=======
-  predicate postcondition_mut'0 [#"../06_map_precond.rs" 210 8 210 35] (self : borrowed (Closure'0.m_06_map_precond__increment__qy123zclosureqy35z2qy125z u)) (args : (uint32, Snapshot.snap_ty (Seq.seq uint32))) (result : uint32)
->>>>>>> 2eecc3e1
     
     [ & _0 : uint32 = any_l ()
-    | & _1 : borrowed (Closure'0.c06mapprecond_increment_closure0 u) = _1
+    | & _1 : borrowed (Closure'0.m_06_map_precond__increment__qy123zclosureqy35z0qy125z u) = _1
     | & x : uint32 = x ]
      [ return' (result:uint32)-> return' {result} ] 
   
-<<<<<<< HEAD
-  predicate precondition'0 [#"../06_map_precond.rs" 195 22 195 33] (self : Closure'0.c06mapprecond_increment_closure0 u) (args : (uint32, Snapshot.snap_ty (Seq.seq uint32)))
-    
-   =
-    [%#span14] let (x, _3) = args in closure0'0'pre (Borrow.borrow_logic self self 0) x _3
-=======
-  predicate precondition'0 [#"../06_map_precond.rs" 210 8 210 35] (self : Closure'0.m_06_map_precond__increment__qy123zclosureqy35z2qy125z u) (args : (uint32, Snapshot.snap_ty (Seq.seq uint32)))
-    
-   =
-    [%#span15] let (x, _3) = args in UInt32.to_int x <= 15
->>>>>>> 2eecc3e1
-  
-  use prelude.prelude.Snapshot
-  
-  use seq.Seq
-  
-<<<<<<< HEAD
-  predicate next_precondition'0 [#"../06_map_precond.rs" 90 4 90 74] (iter : u) (func : Closure'0.c06mapprecond_increment_closure0 u) (produced : Seq.seq uint32)
-    
-   =
-    [%#span15] forall e : uint32, i : u . produces'0 iter (Seq.singleton e) i
-     -> precondition'0 func (e, Snapshot.new produced)
-  
-  predicate unnest'0 [#"../06_map_precond.rs" 195 22 195 33] (self : Closure'0.c06mapprecond_increment_closure0 u) (_2 : Closure'0.c06mapprecond_increment_closure0 u)
-    
-   =
-    true
-  
-  predicate postcondition_mut'0 [#"../06_map_precond.rs" 195 22 195 33] (self : borrowed (Closure'0.c06mapprecond_increment_closure0 u)) (args : (uint32, Snapshot.snap_ty (Seq.seq uint32))) (result : uint32)
+  predicate postcondition_mut'0 [#"../06_map_precond.rs" 207 22 207 33] (self : borrowed (Closure'0.m_06_map_precond__increment__qy123zclosureqy35z0qy125z u)) (args : (uint32, Snapshot.snap_ty (Seq.seq uint32))) (result : uint32)
     
    =
     (let (x, _3) = args in closure0'0'post'return' self x _3 result) /\ unnest'0 self.current self.final
   
-  use seq.Seq
-  
-  predicate preservation'0 [#"../06_map_precond.rs" 112 4 112 45] (iter : u) (func : Closure'0.c06mapprecond_increment_closure0 u)
-    
-   =
-    [%#span16] forall s : Seq.seq uint32, e1 : uint32, e2 : uint32, f : borrowed (Closure'0.c06mapprecond_increment_closure0 u), b : uint32, i : u . unnest'0 func f.current
-     -> produces'0 iter (Seq.snoc (Seq.snoc s e1) e2) i
-     -> precondition'0 f.current (e1, Snapshot.new s)
-     -> postcondition_mut'0 f (e1, Snapshot.new s) b  -> precondition'0 f.final (e2, Snapshot.new (Seq.snoc s e1))
-  
-  predicate preservation_inv'0 [#"../06_map_precond.rs" 100 4 100 73] (iter : u) (func : Closure'0.c06mapprecond_increment_closure0 u) (produced : Seq.seq uint32)
-    
-   =
-    [%#span18] forall s : Seq.seq uint32, e1 : uint32, e2 : uint32, f : borrowed (Closure'0.c06mapprecond_increment_closure0 u), b : uint32, i : u . unnest'0 func f.current
-     -> produces'0 iter (Seq.snoc (Seq.snoc s e1) e2) i
-=======
+  predicate precondition'0 [#"../06_map_precond.rs" 207 22 207 33] (self : Closure'0.m_06_map_precond__increment__qy123zclosureqy35z0qy125z u) (args : (uint32, Snapshot.snap_ty (Seq.seq uint32)))
+    
+   =
+    [%#span17] let (x, _3) = args in closure0'0'pre (Borrow.borrow_logic self self 0) x _3
+  
+  use prelude.prelude.Snapshot
+  
+  use prelude.seq_ext.SeqExt
+  
+  use seq.Seq
+  
+  use seq.Seq
+  
   use prelude.prelude.Snapshot
   
   use prelude.prelude.Snapshot
@@ -2996,11 +2660,11 @@
   
   use seq.Seq
   
-  predicate produces'0 [@inline:trivial] [#"../06_map_precond.rs" 50 4 50 67] (self : Map'0.t_Map u uint32 (Closure'0.m_06_map_precond__increment__qy123zclosureqy35z2qy125z u) uint32) (visited : Seq.seq uint32) (succ : Map'0.t_Map u uint32 (Closure'0.m_06_map_precond__increment__qy123zclosureqy35z2qy125z u) uint32)
-    
-   =
-    [%#span16] unnest'0 (T_06_map_precond__Map.t_Map__func self) (T_06_map_precond__Map.t_Map__func succ)
-    /\ (exists fs : Seq.seq (borrowed (Closure'0.m_06_map_precond__increment__qy123zclosureqy35z2qy125z u)) . inv'6 fs
+  predicate produces'0 [@inline:trivial] [#"../06_map_precond.rs" 50 4 50 67] (self : Map'0.t_Map u uint32 (Closure'0.m_06_map_precond__increment__qy123zclosureqy35z0qy125z u) uint32) (visited : Seq.seq uint32) (succ : Map'0.t_Map u uint32 (Closure'0.m_06_map_precond__increment__qy123zclosureqy35z0qy125z u) uint32)
+    
+   =
+    [%#span18] unnest'0 (T_06_map_precond__Map.t_Map__func self) (T_06_map_precond__Map.t_Map__func succ)
+    /\ (exists fs : Seq.seq (borrowed (Closure'0.m_06_map_precond__increment__qy123zclosureqy35z0qy125z u)) . inv'6 fs
     /\ Seq.length fs = Seq.length visited
     /\ (exists s : Seq.seq uint32 [produces'1 (T_06_map_precond__Map.t_Map__iter self) s (T_06_map_precond__Map.t_Map__iter succ)] . inv'1 s
     /\ Seq.length s = Seq.length visited
@@ -3019,26 +2683,26 @@
     /\ precondition'0 (Seq.get fs i).current (Seq.get s i, Snapshot.new (Seq.(++) (Snapshot.inner (T_06_map_precond__Map.t_Map__produced self)) (SeqExt.subsequence s 0 i)))
     /\ postcondition_mut'0 (Seq.get fs i) (Seq.get s i, Snapshot.new (Seq.(++) (Snapshot.inner (T_06_map_precond__Map.t_Map__produced self)) (SeqExt.subsequence s 0 i))) (Seq.get visited i))))
   
-  predicate inv'0 (_1 : Map'0.t_Map u uint32 (Closure'0.m_06_map_precond__increment__qy123zclosureqy35z2qy125z u) uint32)
-    
-  
-  function produces_trans'0 [#"../06_map_precond.rs" 45 4 45 90] (a : Map'0.t_Map u uint32 (Closure'0.m_06_map_precond__increment__qy123zclosureqy35z2qy125z u) uint32) (ab : Seq.seq uint32) (b : Map'0.t_Map u uint32 (Closure'0.m_06_map_precond__increment__qy123zclosureqy35z2qy125z u) uint32) (bc : Seq.seq uint32) (c : Map'0.t_Map u uint32 (Closure'0.m_06_map_precond__increment__qy123zclosureqy35z2qy125z u) uint32) : ()
-    
-   =
-    [%#span23] ()
-  
-  axiom produces_trans'0_spec : forall a : Map'0.t_Map u uint32 (Closure'0.m_06_map_precond__increment__qy123zclosureqy35z2qy125z u) uint32, ab : Seq.seq uint32, b : Map'0.t_Map u uint32 (Closure'0.m_06_map_precond__increment__qy123zclosureqy35z2qy125z u) uint32, bc : Seq.seq uint32, c : Map'0.t_Map u uint32 (Closure'0.m_06_map_precond__increment__qy123zclosureqy35z2qy125z u) uint32 . ([%#span17] inv'0 a)
-   -> ([%#span18] inv'0 b)
-   -> ([%#span19] inv'0 c)
-   -> ([%#span20] produces'0 a ab b)  -> ([%#span21] produces'0 b bc c)  -> ([%#span22] produces'0 a (Seq.(++) ab bc) c)
-  
-  function produces_refl'0 [#"../06_map_precond.rs" 35 4 35 26] (self : Map'0.t_Map u uint32 (Closure'0.m_06_map_precond__increment__qy123zclosureqy35z2qy125z u) uint32) : ()
-    
-   =
-    [%#span26] ()
-  
-  axiom produces_refl'0_spec : forall self : Map'0.t_Map u uint32 (Closure'0.m_06_map_precond__increment__qy123zclosureqy35z2qy125z u) uint32 . ([%#span24] inv'0 self)
-   -> ([%#span25] produces'0 self (Seq.empty  : Seq.seq uint32) self)
+  predicate inv'0 (_1 : Map'0.t_Map u uint32 (Closure'0.m_06_map_precond__increment__qy123zclosureqy35z0qy125z u) uint32)
+    
+  
+  function produces_trans'0 [#"../06_map_precond.rs" 45 4 45 90] (a : Map'0.t_Map u uint32 (Closure'0.m_06_map_precond__increment__qy123zclosureqy35z0qy125z u) uint32) (ab : Seq.seq uint32) (b : Map'0.t_Map u uint32 (Closure'0.m_06_map_precond__increment__qy123zclosureqy35z0qy125z u) uint32) (bc : Seq.seq uint32) (c : Map'0.t_Map u uint32 (Closure'0.m_06_map_precond__increment__qy123zclosureqy35z0qy125z u) uint32) : ()
+    
+   =
+    [%#span25] ()
+  
+  axiom produces_trans'0_spec : forall a : Map'0.t_Map u uint32 (Closure'0.m_06_map_precond__increment__qy123zclosureqy35z0qy125z u) uint32, ab : Seq.seq uint32, b : Map'0.t_Map u uint32 (Closure'0.m_06_map_precond__increment__qy123zclosureqy35z0qy125z u) uint32, bc : Seq.seq uint32, c : Map'0.t_Map u uint32 (Closure'0.m_06_map_precond__increment__qy123zclosureqy35z0qy125z u) uint32 . ([%#span19] inv'0 a)
+   -> ([%#span20] inv'0 b)
+   -> ([%#span21] inv'0 c)
+   -> ([%#span22] produces'0 a ab b)  -> ([%#span23] produces'0 b bc c)  -> ([%#span24] produces'0 a (Seq.(++) ab bc) c)
+  
+  function produces_refl'0 [#"../06_map_precond.rs" 35 4 35 26] (self : Map'0.t_Map u uint32 (Closure'0.m_06_map_precond__increment__qy123zclosureqy35z0qy125z u) uint32) : ()
+    
+   =
+    [%#span28] ()
+  
+  axiom produces_refl'0_spec : forall self : Map'0.t_Map u uint32 (Closure'0.m_06_map_precond__increment__qy123zclosureqy35z0qy125z u) uint32 . ([%#span26] inv'0 self)
+   -> ([%#span27] produces'0 self (Seq.empty  : Seq.seq uint32) self)
   
   use seq.Seq
   
@@ -3049,309 +2713,184 @@
   
   use seq.Seq
   
-  predicate next_precondition'0 [#"../06_map_precond.rs" 92 4 92 74] (iter : u) (func : Closure'0.m_06_map_precond__increment__qy123zclosureqy35z2qy125z u) (produced : Seq.seq uint32)
-    
-   =
-    [%#span27] forall e : uint32, i : u [produces'1 iter (Seq.singleton e) i] . inv'4 e
+  predicate next_precondition'0 [#"../06_map_precond.rs" 92 4 92 74] (iter : u) (func : Closure'0.m_06_map_precond__increment__qy123zclosureqy35z0qy125z u) (produced : Seq.seq uint32)
+    
+   =
+    [%#span29] forall e : uint32, i : u [produces'1 iter (Seq.singleton e) i] . inv'4 e
     /\ inv'3 i /\ produces'1 iter (Seq.singleton e) i  -> precondition'0 func (e, Snapshot.new produced)
   
   use seq.Seq
   
-  predicate preservation'0 [#"../06_map_precond.rs" 116 4 116 45] (iter : u) (func : Closure'0.m_06_map_precond__increment__qy123zclosureqy35z2qy125z u)
-    
-   =
-    [%#span28] forall s : Seq.seq uint32, e1 : uint32, e2 : uint32, f : borrowed (Closure'0.m_06_map_precond__increment__qy123zclosureqy35z2qy125z u), b : uint32, i : u . inv'1 s
+  predicate preservation'0 [#"../06_map_precond.rs" 116 4 116 45] (iter : u) (func : Closure'0.m_06_map_precond__increment__qy123zclosureqy35z0qy125z u)
+    
+   =
+    [%#span30] forall s : Seq.seq uint32, e1 : uint32, e2 : uint32, f : borrowed (Closure'0.m_06_map_precond__increment__qy123zclosureqy35z0qy125z u), b : uint32, i : u . inv'1 s
     /\ inv'4 e1 /\ inv'4 e2 /\ inv'7 f /\ inv'4 b /\ inv'3 i /\ unnest'0 func f.current
      -> produces'1 iter (Seq.snoc (Seq.snoc s e1) e2) i
      -> precondition'0 f.current (e1, Snapshot.new s)
      -> postcondition_mut'0 f (e1, Snapshot.new s) b  -> precondition'0 f.final (e2, Snapshot.new (Seq.snoc s e1))
   
-  predicate preservation_inv'0 [#"../06_map_precond.rs" 103 4 103 73] (iter : u) (func : Closure'0.m_06_map_precond__increment__qy123zclosureqy35z2qy125z u) (produced : Seq.seq uint32)
-    
-   =
-    [%#span30] forall s : Seq.seq uint32, e1 : uint32, e2 : uint32, f : borrowed (Closure'0.m_06_map_precond__increment__qy123zclosureqy35z2qy125z u), b : uint32, i : u [produces'1 iter (Seq.snoc (Seq.snoc s e1) e2) i, postcondition_mut'0 f (e1, Snapshot.new (Seq.(++) produced s)) b] . inv'1 s
+  predicate preservation_inv'0 [#"../06_map_precond.rs" 103 4 103 73] (iter : u) (func : Closure'0.m_06_map_precond__increment__qy123zclosureqy35z0qy125z u) (produced : Seq.seq uint32)
+    
+   =
+    [%#span32] forall s : Seq.seq uint32, e1 : uint32, e2 : uint32, f : borrowed (Closure'0.m_06_map_precond__increment__qy123zclosureqy35z0qy125z u), b : uint32, i : u [produces'1 iter (Seq.snoc (Seq.snoc s e1) e2) i, postcondition_mut'0 f (e1, Snapshot.new (Seq.(++) produced s)) b] . inv'1 s
     /\ inv'4 e1 /\ inv'4 e2 /\ inv'7 f /\ inv'4 b /\ inv'3 i /\ unnest'0 func f.current
      -> produces'1 iter (Seq.snoc (Seq.snoc s e1) e2) i
->>>>>>> 2eecc3e1
      -> precondition'0 f.current (e1, Snapshot.new (Seq.(++) produced s))
      -> postcondition_mut'0 f (e1, Snapshot.new (Seq.(++) produced s)) b
      -> precondition'0 f.final (e2, Snapshot.new (Seq.snoc (Seq.(++) produced s) e1))
   
-<<<<<<< HEAD
-  axiom preservation_inv'0_spec : forall iter : u, func : Closure'0.c06mapprecond_increment_closure0 u, produced : Seq.seq uint32 . [%#span17] produced
-=======
-  axiom preservation_inv'0_spec : forall iter : u, func : Closure'0.m_06_map_precond__increment__qy123zclosureqy35z2qy125z u, produced : Seq.seq uint32 . [%#span29] produced
->>>>>>> 2eecc3e1
+  axiom preservation_inv'0_spec : forall iter : u, func : Closure'0.m_06_map_precond__increment__qy123zclosureqy35z0qy125z u, produced : Seq.seq uint32 . [%#span31] produced
   = (Seq.empty  : Seq.seq uint32)  -> preservation_inv'0 iter func produced = preservation'0 iter func
   
-  use prelude.prelude.Snapshot
-  
-  use C06MapPrecond_Map_Type as C06MapPrecond_Map_Type
-  
   predicate completed'0 [#"../common.rs" 11 4 11 36] (self : borrowed u)
   
-<<<<<<< HEAD
-  predicate reinitialize'0 [#"../06_map_precond.rs" 124 4 124 29] (_1 : ()) =
-    [%#span19] forall iter : borrowed u, func : Closure'0.c06mapprecond_increment_closure0 u . completed'0 iter
-     -> next_precondition'0 iter.final func (Seq.empty  : Seq.seq uint32) /\ preservation'0 iter.final func
-  
-  use C06MapPrecond_Map_Type as Map'0
-  
-  predicate invariant'0 [#"../06_map_precond.rs" 166 4 166 30] (self : Map'0.t_map u uint32 (Closure'0.c06mapprecond_increment_closure0 u) uint32)
-    
-   =
-    [%#span20] reinitialize'0 ()
-    /\ preservation_inv'0 (C06MapPrecond_Map_Type.map_iter self) (C06MapPrecond_Map_Type.map_func self) (Snapshot.inner (C06MapPrecond_Map_Type.map_produced self))
-    /\ next_precondition'0 (C06MapPrecond_Map_Type.map_iter self) (C06MapPrecond_Map_Type.map_func self) (Snapshot.inner (C06MapPrecond_Map_Type.map_produced self))
-  
-  predicate inv'0 (_1 : Map'0.t_map u uint32 (Closure'0.c06mapprecond_increment_closure0 u) uint32)
-  
-  axiom inv'0 : forall x : Map'0.t_map u uint32 (Closure'0.c06mapprecond_increment_closure0 u) uint32 . inv'0 x
-=======
   predicate reinitialize'0 [#"../06_map_precond.rs" 128 4 128 29] (_1 : ()) =
-    [%#span31] forall iter : borrowed u, func : Closure'0.m_06_map_precond__increment__qy123zclosureqy35z2qy125z u . inv'2 iter
+    [%#span33] forall iter : borrowed u, func : Closure'0.m_06_map_precond__increment__qy123zclosureqy35z0qy125z u . inv'2 iter
     /\ inv'5 func
      -> completed'0 iter
      -> next_precondition'0 iter.final func (Seq.empty  : Seq.seq uint32) /\ preservation'0 iter.final func
   
-  predicate invariant'0 [#"../06_map_precond.rs" 176 4 176 30] (self : Map'0.t_Map u uint32 (Closure'0.m_06_map_precond__increment__qy123zclosureqy35z2qy125z u) uint32)
-    
-   =
-    [%#span32] reinitialize'0 ()
+  predicate invariant'0 [#"../06_map_precond.rs" 176 4 176 30] (self : Map'0.t_Map u uint32 (Closure'0.m_06_map_precond__increment__qy123zclosureqy35z0qy125z u) uint32)
+    
+   =
+    [%#span34] reinitialize'0 ()
     /\ preservation_inv'0 (T_06_map_precond__Map.t_Map__iter self) (T_06_map_precond__Map.t_Map__func self) (Snapshot.inner (T_06_map_precond__Map.t_Map__produced self))
     /\ next_precondition'0 (T_06_map_precond__Map.t_Map__iter self) (T_06_map_precond__Map.t_Map__func self) (Snapshot.inner (T_06_map_precond__Map.t_Map__produced self))
   
-  axiom inv'0 [@rewrite] : forall x : Map'0.t_Map u uint32 (Closure'0.m_06_map_precond__increment__qy123zclosureqy35z2qy125z u) uint32 [inv'0 x] . inv'0 x
->>>>>>> 2eecc3e1
+  axiom inv'0 [@rewrite] : forall x : Map'0.t_Map u uint32 (Closure'0.m_06_map_precond__increment__qy123zclosureqy35z0qy125z u) uint32 [inv'0 x] . inv'0 x
   = (invariant'0 x
   /\ match x with
     | Map'0.C_Map iter func produced -> inv'3 iter
     end)
   
-  use seq.Seq
-  
-<<<<<<< HEAD
-  use seq.Seq
-  
-  let rec map'0 (iter:u) (func:Closure'0.c06mapprecond_increment_closure0 u) (return'  (ret:Map'0.t_map u uint32 (Closure'0.c06mapprecond_increment_closure0 u) uint32))= {[@expl:precondition] [%#span25] inv'2 func}
-    {[@expl:precondition] [%#span24] inv'1 iter}
-    {[@expl:precondition] [%#span23] preservation'0 iter func}
-    {[@expl:precondition] [%#span22] reinitialize'0 ()}
-    {[@expl:precondition] [%#span21] forall e : uint32, i2 : u . produces'0 iter (Seq.singleton e) i2
-     -> precondition'0 func (e, Snapshot.new (Seq.empty  : Seq.seq uint32))}
-    any
-    [ return' (result:Map'0.t_map u uint32 (Closure'0.c06mapprecond_increment_closure0 u) uint32)-> {[%#span27] inv'0 result}
-      {[%#span26] result = Map'0.C_Map iter func (Snapshot.new (Seq.empty  : Seq.seq uint32))}
-      (! return' {result}) ]
-    
-  
-  let rec increment[#"../06_map_precond.rs" 194 0 194 50] (iter:u) (return'  (ret:()))= {[%#s06_map_precond2] inv'1 iter}
-    {[%#s06_map_precond1] forall prod : Seq.seq uint32, fin : u . produces'0 iter prod fin
-     -> (forall x : int . 0 <= x /\ x < Seq.length prod  -> Seq.get prod x <= (10 : uint32))}
-    {[%#s06_map_precond0] forall done' : borrowed u . completed'0 done'
-     -> (forall next : u, steps : Seq.seq uint32 . produces'0 done'.final steps next
-=======
-  let rec map'0 (iter:u) (func:Closure'0.m_06_map_precond__increment__qy123zclosureqy35z2qy125z u) (return'  (ret:Map'0.t_Map u uint32 (Closure'0.m_06_map_precond__increment__qy123zclosureqy35z2qy125z u) uint32))= {[@expl:precondition] [%#span37] inv'5 func}
-    {[@expl:precondition] [%#span36] inv'3 iter}
-    {[@expl:precondition] [%#span35] preservation'0 iter func}
-    {[@expl:precondition] [%#span34] reinitialize'0 ()}
-    {[@expl:precondition] [%#span33] forall e : uint32, i2 : u . inv'4 e /\ inv'3 i2
+  let rec map'0 (iter:u) (func:Closure'0.m_06_map_precond__increment__qy123zclosureqy35z0qy125z u) (return'  (ret:Map'0.t_Map u uint32 (Closure'0.m_06_map_precond__increment__qy123zclosureqy35z0qy125z u) uint32))= {[@expl:precondition] [%#span39] inv'5 func}
+    {[@expl:precondition] [%#span38] inv'3 iter}
+    {[@expl:precondition] [%#span37] preservation'0 iter func}
+    {[@expl:precondition] [%#span36] reinitialize'0 ()}
+    {[@expl:precondition] [%#span35] forall e : uint32, i2 : u . inv'4 e /\ inv'3 i2
      -> produces'1 iter (Seq.singleton e) i2  -> precondition'0 func (e, Snapshot.new (Seq.empty  : Seq.seq uint32))}
     any
-    [ return' (result:Map'0.t_Map u uint32 (Closure'0.m_06_map_precond__increment__qy123zclosureqy35z2qy125z u) uint32)-> {[%#span39] inv'0 result}
-      {[%#span38] result = Map'0.C_Map iter func (Snapshot.new (Seq.empty  : Seq.seq uint32))}
+    [ return' (result:Map'0.t_Map u uint32 (Closure'0.m_06_map_precond__increment__qy123zclosureqy35z0qy125z u) uint32)-> {[%#span41] inv'0 result}
+      {[%#span40] result = Map'0.C_Map iter func (Snapshot.new (Seq.empty  : Seq.seq uint32))}
       (! return' {result}) ]
     
   
   meta "compute_max_steps" 1000000
   
-  let rec increment (iter:u) (return'  (ret:()))= {[%#s06_map_precond3] inv'3 iter}
+  let rec increment[#"../06_map_precond.rs" 206 0 206 50] (iter:u) (return'  (ret:()))= {[%#s06_map_precond3] inv'3 iter}
     {[%#s06_map_precond2] forall prod : Seq.seq uint32, fin : u . inv'1 prod /\ inv'3 fin /\ produces'1 iter prod fin
      -> (forall x : int . 0 <= x /\ x < Seq.length prod  -> Seq.get prod x <= (10 : uint32))}
     {[%#s06_map_precond1] forall done' : borrowed u . inv'2 done' /\ completed'0 done'
      -> (forall next : u, steps : Seq.seq uint32 . produces'1 done'.final steps next
->>>>>>> 2eecc3e1
      -> steps = (Seq.empty  : Seq.seq uint32) /\ done'.final = next)}
     (! bb0
     [ bb0 = bb1
     | bb1 = s0
-<<<<<<< HEAD
-      [ s0 =  [ &_6 <- Closure'0.C06mapprecond_increment_closure0 ] s1
+      [ s0 =  [ &_6 <- Closure'0.M_06_map_precond__increment__qy123zclosureqy35z0qy125z ] s1
       | s1 = map'0 {iter} {_6}
-          (fun (_ret':Map'0.t_map u uint32 (Closure'0.c06mapprecond_increment_closure0 u) uint32) ->
-=======
-      [ s0 =  [ &_6 <- Closure'0.M_06_map_precond__increment__qy123zclosureqy35z2qy125z ] s1
-      | s1 = map'0 {iter} {_6}
-          (fun (_ret':Map'0.t_Map u uint32 (Closure'0.m_06_map_precond__increment__qy123zclosureqy35z2qy125z u) uint32) ->
->>>>>>> 2eecc3e1
+          (fun (_ret':Map'0.t_Map u uint32 (Closure'0.m_06_map_precond__increment__qy123zclosureqy35z0qy125z u) uint32) ->
              [ &i <- _ret' ] 
             s2)
       | s2 = bb2 ]
       
-<<<<<<< HEAD
-    | bb2 = s0 [ s0 = {[@expl:type invariant] inv'0 i} s1 | s1 = bb3 ] 
-=======
     | bb2 = s0
       [ s0 = {[@expl:type invariant] inv'0 i} s1
-      | s1 = {[@expl:assertion] [%#s06_map_precond0] forall prod : Seq.seq uint32, fin : Map'0.t_Map u uint32 (Closure'0.m_06_map_precond__increment__qy123zclosureqy35z2qy125z u) uint32 . inv'1 prod
+      | s1 = {[@expl:assertion] [%#s06_map_precond0] forall prod : Seq.seq uint32, fin : Map'0.t_Map u uint32 (Closure'0.m_06_map_precond__increment__qy123zclosureqy35z0qy125z u) uint32 . inv'1 prod
         /\ inv'0 fin /\ produces'0 i prod fin
          -> (forall x : int . 0 <= x /\ x < Seq.length prod  -> Seq.get prod x <= (11 : uint32))}
         s2
       | s2 = bb3 ]
       
->>>>>>> 2eecc3e1
     | bb3 = bb4
-    | bb4 = return' {_0} ]
+    | bb4 = bb5
+    | bb5 = return' {_0} ]
     )
     [ & _0 : () = any_l ()
     | & iter : u = iter
-<<<<<<< HEAD
-    | & i : Map'0.t_map u uint32 (Closure'0.c06mapprecond_increment_closure0 u) uint32 = any_l ()
-    | & _6 : Closure'0.c06mapprecond_increment_closure0 u = any_l () ]
+    | & i : Map'0.t_Map u uint32 (Closure'0.m_06_map_precond__increment__qy123zclosureqy35z0qy125z u) uint32 = any_l ()
+    | & _6 : Closure'0.m_06_map_precond__increment__qy123zclosureqy35z0qy125z u = any_l () ]
      [ return' (result:())-> (! return' {result}) ] 
 end
-module C06MapPrecond_Counter_Closure0_Type
-=======
-    | & i : Map'0.t_Map u uint32 (Closure'0.m_06_map_precond__increment__qy123zclosureqy35z2qy125z u) uint32 = any_l ()
-    | & _6 : Closure'0.m_06_map_precond__increment__qy123zclosureqy35z2qy125z u = any_l () ]
-     [ return' (result:())-> (! return' {result}) ] 
+module M_06_map_precond__counter__qy123zclosureqy35z0qy125z_Type [#"../06_map_precond.rs" 219 14 219 24]
+  use prelude.prelude.UInt32
+  
+  use seq.Seq
+  
+  use prelude.prelude.Snapshot
+  
+  use prelude.prelude.Int16
+  
+  use prelude.prelude.Int32
+  
+  use prelude.prelude.Int
+  
+  use prelude.prelude.Borrow
+  
+  type m_06_map_precond__counter__qy123zclosureqy35z0qy125z 'i =
+    | M_06_map_precond__counter__qy123zclosureqy35z0qy125z (borrowed int32)
+  
+  let rec m_06_map_precond__counter__qy123zclosureqy35z0qy125z < 'i > (input:m_06_map_precond__counter__qy123zclosureqy35z0qy125z 'i) (ret  (cnt:borrowed int32))= any
+    [ good (cnt:borrowed int32)-> {M_06_map_precond__counter__qy123zclosureqy35z0qy125z cnt = input} (! ret {cnt}) ]
+    
 end
-module M_06_map_precond__counter__qy123zclosureqy35z2qy125z_Type [#"../06_map_precond.rs" 227 8 227 41]
->>>>>>> 2eecc3e1
+module M_06_map_precond__counter__qy123zclosureqy35z0qy125z [#"../06_map_precond.rs" 219 14 219 24]
+  type i
+  
+  let%span s06_map_precond0 = "../06_map_precond.rs" 220 22 220 41
+  let%span s06_map_precond1 = "../06_map_precond.rs" 221 15 221 16
+  let%span span2 = "../../../../../creusot-contracts/src/resolve.rs" 41 20 41 34
+  
+  use prelude.prelude.Int16
+  
   use prelude.prelude.UInt32
   
   use seq.Seq
   
   use prelude.prelude.Snapshot
   
-  use prelude.prelude.Int16
+  use prelude.prelude.Intrinsic
   
   use prelude.prelude.Int32
   
+  use prelude.prelude.Borrow
+  
+  use M_06_map_precond__counter__qy123zclosureqy35z0qy125z_Type as Closure'0
+  
+  predicate resolve'1 (self : borrowed (Closure'0.m_06_map_precond__counter__qy123zclosureqy35z0qy125z i)) =
+    [%#span2] self.final = self.current
+  
+  predicate resolve'0 (_1 : borrowed (Closure'0.m_06_map_precond__counter__qy123zclosureqy35z0qy125z i)) =
+    resolve'1 _1
+  
   use prelude.prelude.Int
   
-  use prelude.prelude.Borrow
-  
-<<<<<<< HEAD
-  type c06mapprecond_counter_closure0 'i =
-    | C06mapprecond_counter_closure0 (borrowed int32)
-  
-  let rec c06mapprecond_counter_closure0 < 'i > (input:c06mapprecond_counter_closure0 'i) (ret  (cnt:borrowed int32))= any
-    [ good (cnt:borrowed int32)-> {C06mapprecond_counter_closure0 cnt = input} (! ret {cnt})
-    | bad (cnt:borrowed int32)-> {C06mapprecond_counter_closure0 cnt <> input} {false} any ]
-    
-end
-module C06MapPrecond_Counter_Closure0
-  type i
-  
-  let%span s06_map_precond0 = "../06_map_precond.rs" 208 22 208 41
-  
-  let%span s06_map_precond1 = "../06_map_precond.rs" 209 15 209 16
-  
-  let%span span2 = "../../../../../creusot-contracts/src/resolve.rs" 26 20 26 34
-=======
-  type m_06_map_precond__counter__qy123zclosureqy35z2qy125z 'i =
-    | M_06_map_precond__counter__qy123zclosureqy35z2qy125z (borrowed usize)
-  
-  let rec m_06_map_precond__counter__qy123zclosureqy35z2qy125z < 'i > (input:m_06_map_precond__counter__qy123zclosureqy35z2qy125z 'i) (ret  (cnt:borrowed usize))= any
-    [ good (cnt:borrowed usize)-> {M_06_map_precond__counter__qy123zclosureqy35z2qy125z cnt = input} (! ret {cnt}) ]
-    
-end
-module M_06_map_precond__counter__qy123zclosureqy35z2qy125z [#"../06_map_precond.rs" 227 8 227 41]
-  type i
-  
-  let%span s06_map_precond0 = "../06_map_precond.rs" 229 19 229 20
-  let%span s06_map_precond1 = "../06_map_precond.rs" 226 19 226 61
-  let%span s06_map_precond2 = "../06_map_precond.rs" 227 18 227 39
-  let%span span3 = "" 0 0 0 0
-  let%span span4 = "../../../../../creusot-contracts/src/resolve.rs" 41 20 41 34
->>>>>>> 2eecc3e1
-  
-  use prelude.prelude.Int16
-  
-  use prelude.prelude.UInt32
-  
-  use seq.Seq
-  
-  use prelude.prelude.Snapshot
-  
-  use prelude.prelude.Intrinsic
+  use seq.Seq
+  
+  use prelude.prelude.Snapshot
   
   use prelude.prelude.Int32
   
-  use prelude.prelude.Borrow
-  
-<<<<<<< HEAD
-  use C06MapPrecond_Counter_Closure0_Type as Closure'0
-  
-  predicate resolve'0 (self : borrowed (Closure'0.c06mapprecond_counter_closure0 i)) =
-    [%#span2] self.final = self.current
-  
-  use prelude.prelude.Int
-=======
-  use M_06_map_precond__counter__qy123zclosureqy35z2qy125z_Type as Closure'0
-  
-  function field_0'0 [#"../06_map_precond.rs" 227 8 227 41] (self : Closure'0.m_06_map_precond__counter__qy123zclosureqy35z2qy125z i) : borrowed usize
-    
-   =
-    let Closure'0.M_06_map_precond__counter__qy123zclosureqy35z2qy125z a = self in a
-  
-  predicate unnest'0 [#"../06_map_precond.rs" 227 8 227 41] (self : Closure'0.m_06_map_precond__counter__qy123zclosureqy35z2qy125z i) (_2 : Closure'0.m_06_map_precond__counter__qy123zclosureqy35z2qy125z i)
-    
-   =
-    (field_0'0 _2).final = (field_0'0 self).final
-  
-  constant v_MAX'0 : usize = [%#span3] (18446744073709551615 : usize)
->>>>>>> 2eecc3e1
-  
-  use seq.Seq
-  
-  use prelude.prelude.Snapshot
-  
-  use prelude.prelude.Int32
-  
-<<<<<<< HEAD
-  function field_0'0 [#"../06_map_precond.rs" 207 14 207 24] (self : Closure'0.c06mapprecond_counter_closure0 i) : borrowed int32
-    
-   =
-    let Closure'0.C06mapprecond_counter_closure0 a = self in a
-  
-  let rec c06mapprecond_counter_closure0[#"../06_map_precond.rs" 207 14 207 24] [@coma:extspec] (_1:borrowed (Closure'0.c06mapprecond_counter_closure0 i)) (x:uint32) (_prod:Snapshot.snap_ty (Seq.seq uint32)) (return'  (ret:uint32))= bb0
+  function field_0'0 [#"../06_map_precond.rs" 219 14 219 24] (self : Closure'0.m_06_map_precond__counter__qy123zclosureqy35z0qy125z i) : borrowed int32
+    
+   =
+    let Closure'0.M_06_map_precond__counter__qy123zclosureqy35z0qy125z a = self in a
+  
+  meta "compute_max_steps" 1000000
+  
+  let rec m_06_map_precond__counter__qy123zclosureqy35z0qy125z[#"../06_map_precond.rs" 219 14 219 24] [@coma:extspec] (_1:borrowed (Closure'0.m_06_map_precond__counter__qy123zclosureqy35z0qy125z i)) (x:uint32) (_prod:Snapshot.snap_ty (Seq.seq uint32)) (return'  (ret:uint32))= bb0
     [ bb0 = s0
       [ s0 = {[@expl:assertion] [%#s06_map_precond0] Int32.to_int (field_0'0 _1.current).current
         = Seq.length (Snapshot.inner _prod)}
         s1
-      | s1 = Closure'0.c06mapprecond_counter_closure0 <i> {_1.current}
+      | s1 = Closure'0.m_06_map_precond__counter__qy123zclosureqy35z0qy125z <i> {_1.current}
           (fun (r'0:borrowed int32) ->
             Int32.add {r'0.current} {[%#s06_map_precond1] (1 : int32)}
               (fun (_ret':int32) ->
-                Closure'0.c06mapprecond_counter_closure0 <i> {_1.current}
-                  (fun (l'0:borrowed int32) ->
+                Closure'0.m_06_map_precond__counter__qy123zclosureqy35z0qy125z <i> {_1.current}
+                  (fun (r'1:borrowed int32) ->
                     
-                    [ &_1 <- { _1 with current = Closure'0.C06mapprecond_counter_closure0 ({ l'0 with current = _ret' ; }) ; } ]
-=======
-  predicate resolve'1 (self : borrowed (Closure'0.m_06_map_precond__counter__qy123zclosureqy35z2qy125z i)) =
-    [%#span4] self.final = self.current
-  
-  predicate resolve'0 (_1 : borrowed (Closure'0.m_06_map_precond__counter__qy123zclosureqy35z2qy125z i)) =
-    resolve'1 _1
-  
-  meta "compute_max_steps" 1000000
-  
-  let rec m_06_map_precond__counter__qy123zclosureqy35z2qy125z (_1:borrowed (Closure'0.m_06_map_precond__counter__qy123zclosureqy35z2qy125z i)) (x:uint32) (_prod:Snapshot.snap_ty (Seq.seq uint32)) (return'  (ret:uint32))= {[%#s06_map_precond1] UIntSize.to_int (field_0'0 _1.current).current
-    = Seq.length (Snapshot.inner _prod)
-    /\ (field_0'0 _1.current).current < (v_MAX'0 : usize)}
-    (! bb0
-    [ bb0 = s0
-      [ s0 = Closure'0.m_06_map_precond__counter__qy123zclosureqy35z2qy125z <i> {_1.current}
-          (fun (r'0:borrowed usize) ->
-            UIntSize.add {r'0.current} {[%#s06_map_precond0] (1 : usize)}
-              (fun (_ret':usize) ->
-                Closure'0.m_06_map_precond__counter__qy123zclosureqy35z2qy125z <i> {_1.current}
-                  (fun (r'1:borrowed usize) ->
-                    
-                    [ &_1 <- { _1 with current = Closure'0.M_06_map_precond__counter__qy123zclosureqy35z2qy125z ({ r'1 with current = _ret' ; }) ; } ]
->>>>>>> 2eecc3e1
+                    [ &_1 <- { _1 with current = Closure'0.M_06_map_precond__counter__qy123zclosureqy35z0qy125z ({ r'1 with current = _ret' ; }) ; } ]
                     
                     s2)))
       | s2 = -{resolve'0 _1}- s3
@@ -3360,39 +2899,18 @@
        ]
     
     [ & _0 : uint32 = any_l ()
-<<<<<<< HEAD
-    | & _1 : borrowed (Closure'0.c06mapprecond_counter_closure0 i) = _1
-=======
-    | & _1 : borrowed (Closure'0.m_06_map_precond__counter__qy123zclosureqy35z2qy125z i) = _1
->>>>>>> 2eecc3e1
+    | & _1 : borrowed (Closure'0.m_06_map_precond__counter__qy123zclosureqy35z0qy125z i) = _1
     | & x : uint32 = x
     | & _prod : Snapshot.snap_ty (Seq.seq uint32) = _prod ]
      [ return' (result:uint32)-> return' {result} ] 
 end
-module M_06_map_precond__counter [#"../06_map_precond.rs" 222 0 222 48]
+module M_06_map_precond__counter [#"../06_map_precond.rs" 217 0 217 48]
   type i
   
-<<<<<<< HEAD
-  let%span s06_map_precond0 = "../06_map_precond.rs" 206 18 206 19
-  
-  let%span s06_map_precond1 = "../06_map_precond.rs" 203 0 203 158
-  
-  let%span s06_map_precond2 = "../06_map_precond.rs" 204 0 204 92
-  
-  let%span s06_map_precond3 = "../06_map_precond.rs" 205 40 205 44
-  
-  let%span span4 = "../../../../../creusot-contracts/src/invariant.rs" 8 8 8 12
-  
-  let%span span5 = "../common.rs" 19 15 19 21
-  
-  let%span span6 = "../common.rs" 20 15 20 21
-  
-  let%span span7 = "../common.rs" 21 15 21 21
-=======
-  let%span s06_map_precond0 = "../06_map_precond.rs" 223 18 223 19
-  let%span s06_map_precond1 = "../06_map_precond.rs" 220 0 220 171
-  let%span s06_map_precond2 = "../06_map_precond.rs" 221 0 221 117
-  let%span s06_map_precond3 = "../06_map_precond.rs" 222 40 222 44
+  let%span s06_map_precond0 = "../06_map_precond.rs" 218 18 218 19
+  let%span s06_map_precond1 = "../06_map_precond.rs" 215 0 215 171
+  let%span s06_map_precond2 = "../06_map_precond.rs" 216 0 216 117
+  let%span s06_map_precond3 = "../06_map_precond.rs" 217 40 217 44
   let%span span4 = "../../../../../creusot-contracts/src/std/boxed.rs" 28 8 28 18
   let%span span5 = "../../../../../creusot-contracts/src/invariant.rs" 34 20 34 44
   let%span span6 = "../../../../../creusot-contracts/src/logic/seq.rs" 198 8 198 97
@@ -3404,22 +2922,24 @@
   let%span span12 = "../common.rs" 24 14 24 42
   let%span span13 = "../common.rs" 14 15 14 24
   let%span span14 = "../common.rs" 15 14 15 45
-  let%span span15 = "" 0 0 0 0
-  let%span span16 = "../06_map_precond.rs" 226 19 226 61
-  let%span span17 = "../06_map_precond.rs" 93 8 98 9
-  let%span span18 = "../06_map_precond.rs" 117 8 124 9
-  let%span span19 = "../06_map_precond.rs" 102 4 102 83
-  let%span span20 = "../06_map_precond.rs" 104 8 112 9
-  let%span span21 = "../06_map_precond.rs" 129 8 135 9
-  let%span span22 = "../06_map_precond.rs" 178 12 180 73
-  let%span span23 = "../06_map_precond.rs" 185 0 187 67
-  let%span span24 = "../06_map_precond.rs" 188 11 188 41
-  let%span span25 = "../06_map_precond.rs" 189 11 189 51
-  let%span span26 = "../06_map_precond.rs" 192 4 192 8
-  let%span span27 = "../06_map_precond.rs" 193 4 193 8
-  let%span span28 = "../06_map_precond.rs" 190 10 190 75
-  let%span span29 = "../06_map_precond.rs" 194 5 194 17
->>>>>>> 2eecc3e1
+  let%span span15 = "../../../../../creusot-contracts/src/resolve.rs" 41 20 41 34
+  let%span span16 = "../06_map_precond.rs" 220 22 220 41
+  let%span span17 = "../06_map_precond.rs" 221 15 221 16
+  let%span span18 = "../06_map_precond.rs" 219 14 219 24
+  let%span span19 = "../06_map_precond.rs" 93 8 98 9
+  let%span span20 = "../06_map_precond.rs" 117 8 124 9
+  let%span span21 = "../06_map_precond.rs" 102 4 102 83
+  let%span span22 = "../06_map_precond.rs" 104 8 112 9
+  let%span span23 = "../06_map_precond.rs" 129 8 135 9
+  let%span span24 = "../06_map_precond.rs" 178 12 180 73
+  let%span span25 = "" 0 0 0 0
+  let%span span26 = "../06_map_precond.rs" 185 0 187 67
+  let%span span27 = "../06_map_precond.rs" 188 11 188 41
+  let%span span28 = "../06_map_precond.rs" 189 11 189 51
+  let%span span29 = "../06_map_precond.rs" 192 4 192 8
+  let%span span30 = "../06_map_precond.rs" 193 4 193 8
+  let%span span31 = "../06_map_precond.rs" 190 10 190 75
+  let%span span32 = "../06_map_precond.rs" 194 5 194 17
   
   use prelude.prelude.UInt32
   
@@ -3432,46 +2952,9 @@
   
   predicate inv'7 (_1 : uint32)
   
-<<<<<<< HEAD
-  let%span span13 = "../../../../../creusot-contracts/src/resolve.rs" 26 20 26 34
-  
-  let%span span14 = "../06_map_precond.rs" 208 22 208 41
-  
-  let%span span15 = "../06_map_precond.rs" 209 15 209 16
-  
-  let%span span16 = "../06_map_precond.rs" 207 14 207 24
-  
-  let%span span17 = "../06_map_precond.rs" 91 8 95 9
-  
-  let%span span18 = "../06_map_precond.rs" 113 8 120 9
-  
-  let%span span19 = "../06_map_precond.rs" 99 4 99 83
-  
-  let%span span20 = "../06_map_precond.rs" 101 8 108 9
-  
-  let%span span21 = "../06_map_precond.rs" 125 8 130 9
-  
-  let%span span22 = "../06_map_precond.rs" 168 12 170 73
-  
-  let%span span23 = "" 0 0 0 0
-  
-  let%span span24 = "../06_map_precond.rs" 175 0 175 131
-  
-  let%span span25 = "../06_map_precond.rs" 176 11 176 41
-  
-  let%span span26 = "../06_map_precond.rs" 177 11 177 51
-  
-  let%span span27 = "../06_map_precond.rs" 180 4 180 8
-  
-  let%span span28 = "../06_map_precond.rs" 181 4 181 8
-  
-  let%span span29 = "../06_map_precond.rs" 178 10 178 75
-  
-  let%span span30 = "../06_map_precond.rs" 182 5 182 17
-=======
   axiom inv'7 [@rewrite] : forall x : uint32 [inv'7 x] . inv'7 x = true
   
-  use prelude.prelude.UIntSize
+  use prelude.prelude.Int32
   
   use prelude.prelude.Borrow
   
@@ -3481,19 +2964,19 @@
   
   use prelude.prelude.Int16
   
-  use M_06_map_precond__counter__qy123zclosureqy35z2qy125z_Type as Closure'0
-  
-  predicate inv'5 (_1 : Closure'0.m_06_map_precond__counter__qy123zclosureqy35z2qy125z i)
-  
-  predicate invariant'6 (self : borrowed (Closure'0.m_06_map_precond__counter__qy123zclosureqy35z2qy125z i)) =
+  use M_06_map_precond__counter__qy123zclosureqy35z0qy125z_Type as Closure'0
+  
+  predicate inv'5 (_1 : Closure'0.m_06_map_precond__counter__qy123zclosureqy35z0qy125z i)
+  
+  predicate invariant'6 (self : borrowed (Closure'0.m_06_map_precond__counter__qy123zclosureqy35z0qy125z i)) =
     [%#span5] inv'5 self.current /\ inv'5 self.final
   
-  predicate inv'6 (_1 : borrowed (Closure'0.m_06_map_precond__counter__qy123zclosureqy35z2qy125z i))
-  
-  axiom inv'6 [@rewrite] : forall x : borrowed (Closure'0.m_06_map_precond__counter__qy123zclosureqy35z2qy125z i) [inv'6 x] . inv'6 x
+  predicate inv'6 (_1 : borrowed (Closure'0.m_06_map_precond__counter__qy123zclosureqy35z0qy125z i))
+  
+  axiom inv'6 [@rewrite] : forall x : borrowed (Closure'0.m_06_map_precond__counter__qy123zclosureqy35z0qy125z i) [inv'6 x] . inv'6 x
   = true
   
-  axiom inv'5 [@rewrite] : forall x : Closure'0.m_06_map_precond__counter__qy123zclosureqy35z2qy125z i [inv'5 x] . inv'5 x
+  axiom inv'5 [@rewrite] : forall x : Closure'0.m_06_map_precond__counter__qy123zclosureqy35z0qy125z i [inv'5 x] . inv'5 x
   = true
   
   axiom inv'4 [@rewrite] : forall x : uint32 [inv'4 x] . inv'4 x = true
@@ -3501,41 +2984,14 @@
   predicate invariant'3 (self : i)
   
   predicate inv'3 (_1 : i)
->>>>>>> 2eecc3e1
   
   axiom inv'3 : forall x : i [inv'3 x] . inv'3 x  -> invariant'3 x
   
   use seq.Seq
   
-<<<<<<< HEAD
-  use prelude.prelude.Snapshot
-  
-  predicate invariant'3 (self : Snapshot.snap_ty (Seq.seq uint32)) =
-    [%#span4] true
-  
-  predicate inv'3 (_1 : Snapshot.snap_ty (Seq.seq uint32))
-  
-  axiom inv'3 : forall x : Snapshot.snap_ty (Seq.seq uint32) . inv'3 x = true
-  
-  use prelude.prelude.Int32
-  
-  use prelude.prelude.Borrow
-  
-  use prelude.prelude.Int16
-  
-  use C06MapPrecond_Counter_Closure0_Type as Closure'0
-  
-  predicate invariant'2 (self : Closure'0.c06mapprecond_counter_closure0 i) =
-    [%#span4] true
-  
-  predicate inv'2 (_1 : Closure'0.c06mapprecond_counter_closure0 i)
-  
-  axiom inv'2 : forall x : Closure'0.c06mapprecond_counter_closure0 i . inv'2 x = true
-=======
   use seq.Seq
   
   use prelude.prelude.Int
->>>>>>> 2eecc3e1
   
   predicate invariant'2 (self : Seq.seq uint32) =
     [%#span6] forall i : int . 0 <= i /\ i < Seq.length self  -> inv'7 (Seq.get self i)
@@ -3563,47 +3019,43 @@
   axiom produces_refl'0_spec : forall self : i . ([%#span13] inv'3 self)
    -> ([%#span14] produces'0 self (Seq.empty  : Seq.seq uint32) self)
   
-<<<<<<< HEAD
-  use prelude.prelude.Intrinsic
-  
-  predicate resolve'0 (self : borrowed (Closure'0.c06mapprecond_counter_closure0 i)) =
-    [%#span13] self.final = self.current
-  
-  use prelude.prelude.Int
-=======
   predicate invariant'1 (self : borrowed i) =
     [%#span5] inv'3 self.current /\ inv'3 self.final
   
   predicate inv'1 (_1 : borrowed i)
->>>>>>> 2eecc3e1
   
   axiom inv'1 [@rewrite] : forall x : borrowed i [inv'1 x] . inv'1 x = invariant'1 x
   
-  constant v_MAX'0 : usize = [%#span15] (18446744073709551615 : usize)
+  use prelude.prelude.Intrinsic
+  
+  predicate resolve'1 (self : borrowed (Closure'0.m_06_map_precond__counter__qy123zclosureqy35z0qy125z i)) =
+    [%#span15] self.final = self.current
+  
+  predicate resolve'0 (_1 : borrowed (Closure'0.m_06_map_precond__counter__qy123zclosureqy35z0qy125z i)) =
+    resolve'1 _1
   
   use prelude.prelude.Snapshot
   
   use prelude.prelude.Int32
   
-<<<<<<< HEAD
-  function field_0'0 [#"../06_map_precond.rs" 207 14 207 24] (self : Closure'0.c06mapprecond_counter_closure0 i) : borrowed int32
-    
-   =
-    let Closure'0.C06mapprecond_counter_closure0 a = self in a
-  
-  let rec closure0'0[#"../06_map_precond.rs" 207 14 207 24] [@coma:extspec] (_1:borrowed (Closure'0.c06mapprecond_counter_closure0 i)) (x:uint32) (_prod:Snapshot.snap_ty (Seq.seq uint32)) (return'  (ret:uint32))= bb0
+  function field_0'0 [#"../06_map_precond.rs" 219 14 219 24] (self : Closure'0.m_06_map_precond__counter__qy123zclosureqy35z0qy125z i) : borrowed int32
+    
+   =
+    let Closure'0.M_06_map_precond__counter__qy123zclosureqy35z0qy125z a = self in a
+  
+  let rec closure0'0[#"../06_map_precond.rs" 219 14 219 24] [@coma:extspec] (_1:borrowed (Closure'0.m_06_map_precond__counter__qy123zclosureqy35z0qy125z i)) (x:uint32) (_prod:Snapshot.snap_ty (Seq.seq uint32)) (return'  (ret:uint32))= bb0
     [ bb0 = s0
-      [ s0 = {[@expl:assertion] [%#span14] Int32.to_int (field_0'0 _1.current).current
+      [ s0 = {[@expl:assertion] [%#span16] Int32.to_int (field_0'0 _1.current).current
         = Seq.length (Snapshot.inner _prod)}
         s1
-      | s1 = Closure'0.c06mapprecond_counter_closure0 <i> {_1.current}
+      | s1 = Closure'0.m_06_map_precond__counter__qy123zclosureqy35z0qy125z <i> {_1.current}
           (fun (r'0:borrowed int32) ->
-            Int32.add {r'0.current} {[%#span15] (1 : int32)}
+            Int32.add {r'0.current} {[%#span17] (1 : int32)}
               (fun (_ret':int32) ->
-                Closure'0.c06mapprecond_counter_closure0 <i> {_1.current}
-                  (fun (l'0:borrowed int32) ->
+                Closure'0.m_06_map_precond__counter__qy123zclosureqy35z0qy125z <i> {_1.current}
+                  (fun (r'1:borrowed int32) ->
                     
-                    [ &_1 <- { _1 with current = Closure'0.C06mapprecond_counter_closure0 ({ l'0 with current = _ret' ; }) ; } ]
+                    [ &_1 <- { _1 with current = Closure'0.M_06_map_precond__counter__qy123zclosureqy35z0qy125z ({ r'1 with current = _ret' ; }) ; } ]
                     
                     s2)))
       | s2 = -{resolve'0 _1}- s3
@@ -3612,144 +3064,82 @@
        ]
     
     [ & _0 : uint32 = any_l ()
-    | & _1 : borrowed (Closure'0.c06mapprecond_counter_closure0 i) = _1
+    | & _1 : borrowed (Closure'0.m_06_map_precond__counter__qy123zclosureqy35z0qy125z i) = _1
     | & x : uint32 = x
     | & _prod : Snapshot.snap_ty (Seq.seq uint32) = _prod ]
      [ return' (result:uint32)-> return' {result} ] 
   
-  predicate precondition'0 [#"../06_map_precond.rs" 207 14 207 24] (self : Closure'0.c06mapprecond_counter_closure0 i) (args : (uint32, Snapshot.snap_ty (Seq.seq uint32)))
-    
-   =
-    [%#span16] let (x, _prod) = args in closure0'0'pre (Borrow.borrow_logic self self 0) x _prod
-=======
-  function field_0'0 [#"../06_map_precond.rs" 227 8 227 41] (self : Closure'0.m_06_map_precond__counter__qy123zclosureqy35z2qy125z i) : borrowed usize
-    
-   =
-    let Closure'0.M_06_map_precond__counter__qy123zclosureqy35z2qy125z a = self in a
-  
-  predicate precondition'0 [#"../06_map_precond.rs" 227 8 227 41] (self : Closure'0.m_06_map_precond__counter__qy123zclosureqy35z2qy125z i) (args : (uint32, Snapshot.snap_ty (Seq.seq uint32)))
-    
-   =
-    [%#span16] let (x, _prod) = args in UIntSize.to_int (field_0'0 self).current = Seq.length (Snapshot.inner _prod)
-    /\ (field_0'0 self).current < (v_MAX'0 : usize)
->>>>>>> 2eecc3e1
-  
-  use prelude.prelude.Snapshot
-  
-  use seq.Seq
-  
-<<<<<<< HEAD
-  predicate next_precondition'0 [#"../06_map_precond.rs" 90 4 90 74] (iter : i) (func : Closure'0.c06mapprecond_counter_closure0 i) (produced : Seq.seq uint32)
-    
-   =
-    [%#span17] forall e : uint32, i : i . produces'0 iter (Seq.singleton e) i
-     -> precondition'0 func (e, Snapshot.new produced)
-  
-  predicate unnest'0 [#"../06_map_precond.rs" 207 14 207 24] (self : Closure'0.c06mapprecond_counter_closure0 i) (_2 : Closure'0.c06mapprecond_counter_closure0 i)
-=======
-  predicate next_precondition'0 [#"../06_map_precond.rs" 92 4 92 74] (iter : i) (func : Closure'0.m_06_map_precond__counter__qy123zclosureqy35z2qy125z i) (produced : Seq.seq uint32)
-    
-   =
-    [%#span17] forall e : uint32, i : i [produces'0 iter (Seq.singleton e) i] . inv'4 e
+  predicate precondition'0 [#"../06_map_precond.rs" 219 14 219 24] (self : Closure'0.m_06_map_precond__counter__qy123zclosureqy35z0qy125z i) (args : (uint32, Snapshot.snap_ty (Seq.seq uint32)))
+    
+   =
+    [%#span18] let (x, _prod) = args in closure0'0'pre (Borrow.borrow_logic self self 0) x _prod
+  
+  use prelude.prelude.Snapshot
+  
+  use seq.Seq
+  
+  predicate next_precondition'0 [#"../06_map_precond.rs" 92 4 92 74] (iter : i) (func : Closure'0.m_06_map_precond__counter__qy123zclosureqy35z0qy125z i) (produced : Seq.seq uint32)
+    
+   =
+    [%#span19] forall e : uint32, i : i [produces'0 iter (Seq.singleton e) i] . inv'4 e
     /\ inv'3 i /\ produces'0 iter (Seq.singleton e) i  -> precondition'0 func (e, Snapshot.new produced)
   
-  predicate unnest'0 [#"../06_map_precond.rs" 227 8 227 41] (self : Closure'0.m_06_map_precond__counter__qy123zclosureqy35z2qy125z i) (_2 : Closure'0.m_06_map_precond__counter__qy123zclosureqy35z2qy125z i)
->>>>>>> 2eecc3e1
+  predicate unnest'0 [#"../06_map_precond.rs" 219 14 219 24] (self : Closure'0.m_06_map_precond__counter__qy123zclosureqy35z0qy125z i) (_2 : Closure'0.m_06_map_precond__counter__qy123zclosureqy35z0qy125z i)
     
    =
     (field_0'0 _2).final = (field_0'0 self).final
   
-<<<<<<< HEAD
-  predicate postcondition_mut'0 [#"../06_map_precond.rs" 207 14 207 24] (self : borrowed (Closure'0.c06mapprecond_counter_closure0 i)) (args : (uint32, Snapshot.snap_ty (Seq.seq uint32))) (result : uint32)
-=======
-  predicate postcondition_mut'0 [#"../06_map_precond.rs" 227 8 227 41] (self : borrowed (Closure'0.m_06_map_precond__counter__qy123zclosureqy35z2qy125z i)) (args : (uint32, Snapshot.snap_ty (Seq.seq uint32))) (result : uint32)
->>>>>>> 2eecc3e1
+  predicate postcondition_mut'0 [#"../06_map_precond.rs" 219 14 219 24] (self : borrowed (Closure'0.m_06_map_precond__counter__qy123zclosureqy35z0qy125z i)) (args : (uint32, Snapshot.snap_ty (Seq.seq uint32))) (result : uint32)
     
    =
     (let (x, _prod) = args in closure0'0'post'return' self x _prod result) /\ unnest'0 self.current self.final
   
   use seq.Seq
   
-<<<<<<< HEAD
-  predicate preservation'0 [#"../06_map_precond.rs" 112 4 112 45] (iter : i) (func : Closure'0.c06mapprecond_counter_closure0 i)
-    
-   =
-    [%#span18] forall s : Seq.seq uint32, e1 : uint32, e2 : uint32, f : borrowed (Closure'0.c06mapprecond_counter_closure0 i), b : uint32, i : i . unnest'0 func f.current
-=======
-  predicate preservation'0 [#"../06_map_precond.rs" 116 4 116 45] (iter : i) (func : Closure'0.m_06_map_precond__counter__qy123zclosureqy35z2qy125z i)
-    
-   =
-    [%#span18] forall s : Seq.seq uint32, e1 : uint32, e2 : uint32, f : borrowed (Closure'0.m_06_map_precond__counter__qy123zclosureqy35z2qy125z i), b : uint32, i : i . inv'2 s
+  predicate preservation'0 [#"../06_map_precond.rs" 116 4 116 45] (iter : i) (func : Closure'0.m_06_map_precond__counter__qy123zclosureqy35z0qy125z i)
+    
+   =
+    [%#span20] forall s : Seq.seq uint32, e1 : uint32, e2 : uint32, f : borrowed (Closure'0.m_06_map_precond__counter__qy123zclosureqy35z0qy125z i), b : uint32, i : i . inv'2 s
     /\ inv'4 e1 /\ inv'4 e2 /\ inv'6 f /\ inv'4 b /\ inv'3 i /\ unnest'0 func f.current
->>>>>>> 2eecc3e1
      -> produces'0 iter (Seq.snoc (Seq.snoc s e1) e2) i
      -> precondition'0 f.current (e1, Snapshot.new s)
      -> postcondition_mut'0 f (e1, Snapshot.new s) b  -> precondition'0 f.final (e2, Snapshot.new (Seq.snoc s e1))
   
-<<<<<<< HEAD
-  predicate preservation_inv'0 [#"../06_map_precond.rs" 100 4 100 73] (iter : i) (func : Closure'0.c06mapprecond_counter_closure0 i) (produced : Seq.seq uint32)
-    
-   =
-    [%#span20] forall s : Seq.seq uint32, e1 : uint32, e2 : uint32, f : borrowed (Closure'0.c06mapprecond_counter_closure0 i), b : uint32, i : i . unnest'0 func f.current
-=======
-  predicate preservation_inv'0 [#"../06_map_precond.rs" 103 4 103 73] (iter : i) (func : Closure'0.m_06_map_precond__counter__qy123zclosureqy35z2qy125z i) (produced : Seq.seq uint32)
-    
-   =
-    [%#span20] forall s : Seq.seq uint32, e1 : uint32, e2 : uint32, f : borrowed (Closure'0.m_06_map_precond__counter__qy123zclosureqy35z2qy125z i), b : uint32, i : i [produces'0 iter (Seq.snoc (Seq.snoc s e1) e2) i, postcondition_mut'0 f (e1, Snapshot.new (Seq.(++) produced s)) b] . inv'2 s
+  predicate preservation_inv'0 [#"../06_map_precond.rs" 103 4 103 73] (iter : i) (func : Closure'0.m_06_map_precond__counter__qy123zclosureqy35z0qy125z i) (produced : Seq.seq uint32)
+    
+   =
+    [%#span22] forall s : Seq.seq uint32, e1 : uint32, e2 : uint32, f : borrowed (Closure'0.m_06_map_precond__counter__qy123zclosureqy35z0qy125z i), b : uint32, i : i [produces'0 iter (Seq.snoc (Seq.snoc s e1) e2) i, postcondition_mut'0 f (e1, Snapshot.new (Seq.(++) produced s)) b] . inv'2 s
     /\ inv'4 e1 /\ inv'4 e2 /\ inv'6 f /\ inv'4 b /\ inv'3 i /\ unnest'0 func f.current
->>>>>>> 2eecc3e1
      -> produces'0 iter (Seq.snoc (Seq.snoc s e1) e2) i
      -> precondition'0 f.current (e1, Snapshot.new (Seq.(++) produced s))
      -> postcondition_mut'0 f (e1, Snapshot.new (Seq.(++) produced s)) b
      -> precondition'0 f.final (e2, Snapshot.new (Seq.snoc (Seq.(++) produced s) e1))
   
-<<<<<<< HEAD
-  axiom preservation_inv'0_spec : forall iter : i, func : Closure'0.c06mapprecond_counter_closure0 i, produced : Seq.seq uint32 . [%#span19] produced
-=======
-  axiom preservation_inv'0_spec : forall iter : i, func : Closure'0.m_06_map_precond__counter__qy123zclosureqy35z2qy125z i, produced : Seq.seq uint32 . [%#span19] produced
->>>>>>> 2eecc3e1
+  axiom preservation_inv'0_spec : forall iter : i, func : Closure'0.m_06_map_precond__counter__qy123zclosureqy35z0qy125z i, produced : Seq.seq uint32 . [%#span21] produced
   = (Seq.empty  : Seq.seq uint32)  -> preservation_inv'0 iter func produced = preservation'0 iter func
   
   use T_06_map_precond__Map as T_06_map_precond__Map
   
   predicate completed'0 [#"../common.rs" 11 4 11 36] (self : borrowed i)
   
-<<<<<<< HEAD
-  predicate reinitialize'0 [#"../06_map_precond.rs" 124 4 124 29] (_1 : ()) =
-    [%#span21] forall iter : borrowed i, func : Closure'0.c06mapprecond_counter_closure0 i . completed'0 iter
-=======
   predicate reinitialize'0 [#"../06_map_precond.rs" 128 4 128 29] (_1 : ()) =
-    [%#span21] forall iter : borrowed i, func : Closure'0.m_06_map_precond__counter__qy123zclosureqy35z2qy125z i . inv'1 iter
+    [%#span23] forall iter : borrowed i, func : Closure'0.m_06_map_precond__counter__qy123zclosureqy35z0qy125z i . inv'1 iter
     /\ inv'5 func
      -> completed'0 iter
->>>>>>> 2eecc3e1
      -> next_precondition'0 iter.final func (Seq.empty  : Seq.seq uint32) /\ preservation'0 iter.final func
   
   use T_06_map_precond__Map as Map'0
   
-<<<<<<< HEAD
-  predicate invariant'0 [#"../06_map_precond.rs" 166 4 166 30] (self : Map'0.t_map i uint32 (Closure'0.c06mapprecond_counter_closure0 i) uint32)
-    
-   =
-    [%#span22] reinitialize'0 ()
-    /\ preservation_inv'0 (C06MapPrecond_Map_Type.map_iter self) (C06MapPrecond_Map_Type.map_func self) (Snapshot.inner (C06MapPrecond_Map_Type.map_produced self))
-    /\ next_precondition'0 (C06MapPrecond_Map_Type.map_iter self) (C06MapPrecond_Map_Type.map_func self) (Snapshot.inner (C06MapPrecond_Map_Type.map_produced self))
-  
-  predicate inv'0 (_1 : Map'0.t_map i uint32 (Closure'0.c06mapprecond_counter_closure0 i) uint32)
-  
-  axiom inv'0 : forall x : Map'0.t_map i uint32 (Closure'0.c06mapprecond_counter_closure0 i) uint32 . inv'0 x
-=======
-  predicate invariant'0 [#"../06_map_precond.rs" 176 4 176 30] (self : Map'0.t_Map i uint32 (Closure'0.m_06_map_precond__counter__qy123zclosureqy35z2qy125z i) uint32)
-    
-   =
-    [%#span22] reinitialize'0 ()
+  predicate invariant'0 [#"../06_map_precond.rs" 176 4 176 30] (self : Map'0.t_Map i uint32 (Closure'0.m_06_map_precond__counter__qy123zclosureqy35z0qy125z i) uint32)
+    
+   =
+    [%#span24] reinitialize'0 ()
     /\ preservation_inv'0 (T_06_map_precond__Map.t_Map__iter self) (T_06_map_precond__Map.t_Map__func self) (Snapshot.inner (T_06_map_precond__Map.t_Map__produced self))
     /\ next_precondition'0 (T_06_map_precond__Map.t_Map__iter self) (T_06_map_precond__Map.t_Map__func self) (Snapshot.inner (T_06_map_precond__Map.t_Map__produced self))
   
-  predicate inv'0 (_1 : Map'0.t_Map i uint32 (Closure'0.m_06_map_precond__counter__qy123zclosureqy35z2qy125z i) uint32)
-  
-  axiom inv'0 [@rewrite] : forall x : Map'0.t_Map i uint32 (Closure'0.m_06_map_precond__counter__qy123zclosureqy35z2qy125z i) uint32 [inv'0 x] . inv'0 x
->>>>>>> 2eecc3e1
+  predicate inv'0 (_1 : Map'0.t_Map i uint32 (Closure'0.m_06_map_precond__counter__qy123zclosureqy35z0qy125z i) uint32)
+  
+  axiom inv'0 [@rewrite] : forall x : Map'0.t_Map i uint32 (Closure'0.m_06_map_precond__counter__qy123zclosureqy35z0qy125z i) uint32 [inv'0 x] . inv'0 x
   = (invariant'0 x
   /\ match x with
     | Map'0.C_Map iter func produced -> inv'3 iter
@@ -3757,68 +3147,41 @@
   
   use prelude.prelude.UIntSize
   
-<<<<<<< HEAD
   use prelude.prelude.UIntSize
   
-  constant max'0 : usize = [%#span23] (18446744073709551615 : usize)
-  
-  let rec map'0 (iter:i) (func:Closure'0.c06mapprecond_counter_closure0 i) (return'  (ret:Map'0.t_map i uint32 (Closure'0.c06mapprecond_counter_closure0 i) uint32))= {[@expl:precondition] [%#span28] inv'2 func}
-    {[@expl:precondition] [%#span27] inv'1 iter}
-    {[@expl:precondition] [%#span26] preservation'0 iter func}
-    {[@expl:precondition] [%#span25] reinitialize'0 ()}
-    {[@expl:precondition] [%#span24] forall e : uint32, i2 : i . produces'0 iter (Seq.singleton e) i2
-     -> precondition'0 func (e, Snapshot.new (Seq.empty  : Seq.seq uint32))}
-    any
-    [ return' (result:Map'0.t_map i uint32 (Closure'0.c06mapprecond_counter_closure0 i) uint32)-> {[%#span30] inv'0 result}
-      {[%#span29] result = Map'0.C_Map iter func (Snapshot.new (Seq.empty  : Seq.seq uint32))}
-      (! return' {result}) ]
-    
-  
-  let rec counter[#"../06_map_precond.rs" 205 0 205 48] (iter:i) (return'  (ret:()))= {[%#s06_map_precond3] inv'1 iter}
-    {[%#s06_map_precond2] forall prod : Seq.seq uint32, fin : i . produces'0 iter prod fin
-     -> Seq.length prod <= UIntSize.to_int (max'0 : usize)}
-    {[%#s06_map_precond1] forall done' : borrowed i . completed'0 done'
-=======
-  let rec map'0 (iter:i) (func:Closure'0.m_06_map_precond__counter__qy123zclosureqy35z2qy125z i) (return'  (ret:Map'0.t_Map i uint32 (Closure'0.m_06_map_precond__counter__qy123zclosureqy35z2qy125z i) uint32))= {[@expl:precondition] [%#span27] inv'5 func}
-    {[@expl:precondition] [%#span26] inv'3 iter}
-    {[@expl:precondition] [%#span25] preservation'0 iter func}
-    {[@expl:precondition] [%#span24] reinitialize'0 ()}
-    {[@expl:precondition] [%#span23] forall e : uint32, i2 : i . inv'4 e /\ inv'3 i2
+  constant v_MAX'0 : usize = [%#span25] (18446744073709551615 : usize)
+  
+  let rec map'0 (iter:i) (func:Closure'0.m_06_map_precond__counter__qy123zclosureqy35z0qy125z i) (return'  (ret:Map'0.t_Map i uint32 (Closure'0.m_06_map_precond__counter__qy123zclosureqy35z0qy125z i) uint32))= {[@expl:precondition] [%#span30] inv'5 func}
+    {[@expl:precondition] [%#span29] inv'3 iter}
+    {[@expl:precondition] [%#span28] preservation'0 iter func}
+    {[@expl:precondition] [%#span27] reinitialize'0 ()}
+    {[@expl:precondition] [%#span26] forall e : uint32, i2 : i . inv'4 e /\ inv'3 i2
      -> produces'0 iter (Seq.singleton e) i2  -> precondition'0 func (e, Snapshot.new (Seq.empty  : Seq.seq uint32))}
     any
-    [ return' (result:Map'0.t_Map i uint32 (Closure'0.m_06_map_precond__counter__qy123zclosureqy35z2qy125z i) uint32)-> {[%#span29] inv'0 result}
-      {[%#span28] result = Map'0.C_Map iter func (Snapshot.new (Seq.empty  : Seq.seq uint32))}
+    [ return' (result:Map'0.t_Map i uint32 (Closure'0.m_06_map_precond__counter__qy123zclosureqy35z0qy125z i) uint32)-> {[%#span32] inv'0 result}
+      {[%#span31] result = Map'0.C_Map iter func (Snapshot.new (Seq.empty  : Seq.seq uint32))}
       (! return' {result}) ]
     
   
   meta "compute_max_steps" 1000000
   
-  let rec counter (iter:i) (return'  (ret:()))= {[%#s06_map_precond3] inv'3 iter}
+  let rec counter[#"../06_map_precond.rs" 217 0 217 48] (iter:i) (return'  (ret:()))= {[%#s06_map_precond3] inv'3 iter}
     {[%#s06_map_precond2] forall prod : Seq.seq uint32, fin : i . inv'2 prod /\ inv'3 fin /\ produces'0 iter prod fin
      -> Seq.length prod <= UIntSize.to_int (v_MAX'0 : usize)}
     {[%#s06_map_precond1] forall done' : borrowed i . inv'1 done' /\ completed'0 done'
->>>>>>> 2eecc3e1
      -> (forall next : i, steps : Seq.seq uint32 . produces'0 done'.final steps next
      -> steps = (Seq.empty  : Seq.seq uint32) /\ done'.final = next)}
     (! bb0
     [ bb0 = bb1
     | bb1 = s0
-<<<<<<< HEAD
       [ s0 =  [ &cnt <- [%#s06_map_precond0] (0 : int32) ] s1
-      | s1 = Borrow.borrow_mut <int32> {cnt} (fun (_ret':borrowed int32) ->  [ &_8 <- _ret' ]  [ &cnt <- _8.final ] s2)
-      | s2 =  [ &_7 <- Closure'0.C06mapprecond_counter_closure0 _8 ] s3
+      | s1 = Borrow.borrow_mut <int32> {cnt}
+          (fun (_ret':borrowed int32) ->  [ &_8 <- _ret' ]  [ &cnt <- _ret'.final ] s2)
+      | s2 =  [ &_7 <- Closure'0.M_06_map_precond__counter__qy123zclosureqy35z0qy125z _8 ] s3
       | s3 = map'0 {iter} {_7}
-          (fun (_ret':Map'0.t_map i uint32 (Closure'0.c06mapprecond_counter_closure0 i) uint32) ->  [ &_5 <- _ret' ] s4)
-=======
-      [ s0 =  [ &cnt <- [%#s06_map_precond0] (0 : usize) ] s1
-      | s1 = Borrow.borrow_mut <usize> {cnt}
-          (fun (_ret':borrowed usize) ->  [ &_8 <- _ret' ]  [ &cnt <- _ret'.final ] s2)
-      | s2 =  [ &_7 <- Closure'0.M_06_map_precond__counter__qy123zclosureqy35z2qy125z _8 ] s3
-      | s3 = map'0 {iter} {_7}
-          (fun (_ret':Map'0.t_Map i uint32 (Closure'0.m_06_map_precond__counter__qy123zclosureqy35z2qy125z i) uint32) ->
+          (fun (_ret':Map'0.t_Map i uint32 (Closure'0.m_06_map_precond__counter__qy123zclosureqy35z0qy125z i) uint32) ->
              [ &_5 <- _ret' ] 
             s4)
->>>>>>> 2eecc3e1
       | s4 = {[@expl:type invariant] inv'0 _5} s5
       | s5 = bb2 ]
       
@@ -3828,17 +3191,10 @@
     )
     [ & _0 : () = any_l ()
     | & iter : i = iter
-<<<<<<< HEAD
     | & cnt : int32 = any_l ()
-    | & _5 : Map'0.t_map i uint32 (Closure'0.c06mapprecond_counter_closure0 i) uint32 = any_l ()
-    | & _7 : Closure'0.c06mapprecond_counter_closure0 i = any_l ()
+    | & _5 : Map'0.t_Map i uint32 (Closure'0.m_06_map_precond__counter__qy123zclosureqy35z0qy125z i) uint32 = any_l ()
+    | & _7 : Closure'0.m_06_map_precond__counter__qy123zclosureqy35z0qy125z i = any_l ()
     | & _8 : borrowed int32 = any_l () ]
-=======
-    | & cnt : usize = any_l ()
-    | & _5 : Map'0.t_Map i uint32 (Closure'0.m_06_map_precond__counter__qy123zclosureqy35z2qy125z i) uint32 = any_l ()
-    | & _7 : Closure'0.m_06_map_precond__counter__qy123zclosureqy35z2qy125z i = any_l ()
-    | & _8 : borrowed usize = any_l () ]
->>>>>>> 2eecc3e1
      [ return' (result:())-> (! return' {result}) ] 
 end
 module M_06_map_precond__qyi18374305379273630819 [#"../06_map_precond.rs" 19 0 19 94] (* <Map<I, B, F> as common::Iterator> *)
