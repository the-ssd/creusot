--- conflicted
+++ resolved
@@ -1,28 +1,6 @@
-<<<<<<< HEAD
-
-=======
-module T_02_iter_mut__IterMut [#"02_iter_mut.rs" 13 0 13 21]
-  use prelude.prelude.Slice
-  
-  use prelude.prelude.Borrow
-  
-  type t_IterMut 't =
-    | C_IterMut (borrowed (slice 't))
-  
-  let rec t_IterMut < 't > (input:t_IterMut 't) (ret  (inner:borrowed (slice 't)))= any
-    [ good (inner:borrowed (slice 't))-> {C_IterMut inner = input} (! ret {inner}) ]
-    
-  
-  function t_IterMut__inner (self : t_IterMut 't) : borrowed (slice 't) =
-    match self with
-      | C_IterMut a -> a
-      end
-end
->>>>>>> dfce2a3a
 module M_02_iter_mut__qyi4305820612590367313__produces_refl [#"02_iter_mut.rs" 51 4 51 26] (* <IterMut<'a, T> as common::Iterator> *)
   let%span s02_iter_mut0 = "02_iter_mut.rs" 49 15 49 24
   let%span s02_iter_mut1 = "02_iter_mut.rs" 50 14 50 45
-<<<<<<< HEAD
   let%span s02_iter_mut2 = "02_iter_mut.rs" 47 4 47 10
   let%span s02_iter_mut3 = "02_iter_mut.rs" 39 12 43 13
   let%span smodel4 = "../../../../creusot-contracts/src/model.rs" 106 8 106 22
@@ -34,22 +12,8 @@
   let%span sops10 = "../../../../creusot-contracts/src/logic/ops.rs" 42 8 42 31
   let%span sinvariant11 = "../../../../creusot-contracts/src/invariant.rs" 34 20 34 44
   let%span sslice12 = "../../../../creusot-contracts/src/std/slice.rs" 18 20 18 30
-  let%span sseq13 = "../../../../creusot-contracts/src/logic/seq.rs" 184 8 184 97
+  let%span sseq13 = "../../../../creusot-contracts/src/logic/seq.rs" 388 8 388 97
   let%span sboxed14 = "../../../../creusot-contracts/src/std/boxed.rs" 28 8 28 18
-=======
-  let%span s02_iter_mut2 = "02_iter_mut.rs" 39 12 43 13
-  let%span smodel3 = "../../../../creusot-contracts/src/model.rs" 109 8 109 22
-  let%span sslice4 = "../../../../creusot-contracts/src/std/slice.rs" 90 14 90 41
-  let%span sslice5 = "../../../../creusot-contracts/src/std/slice.rs" 91 4 91 86
-  let%span s02_iter_mut6 = "02_iter_mut.rs" 22 20 22 64
-  let%span sslice7 = "../../../../creusot-contracts/src/std/slice.rs" 29 14 29 41
-  let%span sslice8 = "../../../../creusot-contracts/src/std/slice.rs" 30 14 30 42
-  let%span sops9 = "../../../../creusot-contracts/src/logic/ops.rs" 42 8 42 31
-  let%span sinvariant10 = "../../../../creusot-contracts/src/invariant.rs" 34 20 34 44
-  let%span sslice11 = "../../../../creusot-contracts/src/std/slice.rs" 18 20 18 30
-  let%span sseq12 = "../../../../creusot-contracts/src/logic/seq.rs" 402 8 402 97
-  let%span sboxed13 = "../../../../creusot-contracts/src/std/boxed.rs" 28 8 28 18
->>>>>>> dfce2a3a
   
   use prelude.prelude.Borrow
   
@@ -174,7 +138,6 @@
   let%span s02_iter_mut3 = "02_iter_mut.rs" 58 15 58 32
   let%span s02_iter_mut4 = "02_iter_mut.rs" 59 15 59 32
   let%span s02_iter_mut5 = "02_iter_mut.rs" 60 14 60 42
-<<<<<<< HEAD
   let%span s02_iter_mut6 = "02_iter_mut.rs" 53 4 53 10
   let%span s02_iter_mut7 = "02_iter_mut.rs" 39 12 43 13
   let%span smodel8 = "../../../../creusot-contracts/src/model.rs" 106 8 106 22
@@ -186,22 +149,8 @@
   let%span sops14 = "../../../../creusot-contracts/src/logic/ops.rs" 42 8 42 31
   let%span sinvariant15 = "../../../../creusot-contracts/src/invariant.rs" 34 20 34 44
   let%span sslice16 = "../../../../creusot-contracts/src/std/slice.rs" 18 20 18 30
-  let%span sseq17 = "../../../../creusot-contracts/src/logic/seq.rs" 184 8 184 97
+  let%span sseq17 = "../../../../creusot-contracts/src/logic/seq.rs" 388 8 388 97
   let%span sboxed18 = "../../../../creusot-contracts/src/std/boxed.rs" 28 8 28 18
-=======
-  let%span s02_iter_mut6 = "02_iter_mut.rs" 39 12 43 13
-  let%span smodel7 = "../../../../creusot-contracts/src/model.rs" 109 8 109 22
-  let%span sslice8 = "../../../../creusot-contracts/src/std/slice.rs" 90 14 90 41
-  let%span sslice9 = "../../../../creusot-contracts/src/std/slice.rs" 91 4 91 86
-  let%span s02_iter_mut10 = "02_iter_mut.rs" 22 20 22 64
-  let%span sslice11 = "../../../../creusot-contracts/src/std/slice.rs" 29 14 29 41
-  let%span sslice12 = "../../../../creusot-contracts/src/std/slice.rs" 30 14 30 42
-  let%span sops13 = "../../../../creusot-contracts/src/logic/ops.rs" 42 8 42 31
-  let%span sinvariant14 = "../../../../creusot-contracts/src/invariant.rs" 34 20 34 44
-  let%span sslice15 = "../../../../creusot-contracts/src/std/slice.rs" 18 20 18 30
-  let%span sseq16 = "../../../../creusot-contracts/src/logic/seq.rs" 402 8 402 97
-  let%span sboxed17 = "../../../../creusot-contracts/src/std/boxed.rs" 28 8 28 18
->>>>>>> dfce2a3a
   
   use prelude.prelude.Borrow
   
@@ -337,15 +286,9 @@
   let%span s02_iter_mut4 = "02_iter_mut.rs" 32 8 32 76
   let%span s02_iter_mut5 = "02_iter_mut.rs" 39 12 43 13
   let%span sops6 = "../../../../creusot-contracts/src/logic/ops.rs" 42 8 42 31
-<<<<<<< HEAD
   let%span sslice7 = "../../../../creusot-contracts/src/std/slice.rs" 28 14 28 41
   let%span sslice8 = "../../../../creusot-contracts/src/std/slice.rs" 29 14 29 42
-  let%span sseq9 = "../../../../creusot-contracts/src/logic/seq.rs" 61 8 61 39
-=======
-  let%span sslice7 = "../../../../creusot-contracts/src/std/slice.rs" 29 14 29 41
-  let%span sslice8 = "../../../../creusot-contracts/src/std/slice.rs" 30 14 30 42
-  let%span sseq9 = "../../../../creusot-contracts/src/logic/seq.rs" 103 8 103 39
->>>>>>> dfce2a3a
+  let%span sseq9 = "../../../../creusot-contracts/src/logic/seq.rs" 99 8 99 39
   let%span sresolve10 = "../../../../creusot-contracts/src/resolve.rs" 41 20 41 34
   let%span smodel11 = "../../../../creusot-contracts/src/model.rs" 106 8 106 22
   let%span sslice12 = "../../../../creusot-contracts/src/std/slice.rs" 87 14 87 41
@@ -353,11 +296,7 @@
   let%span sinvariant14 = "../../../../creusot-contracts/src/invariant.rs" 34 20 34 44
   let%span sslice15 = "../../../../creusot-contracts/src/std/slice.rs" 18 20 18 30
   let%span s02_iter_mut16 = "02_iter_mut.rs" 22 20 22 64
-<<<<<<< HEAD
-  let%span sseq17 = "../../../../creusot-contracts/src/logic/seq.rs" 184 8 184 97
-=======
-  let%span sseq17 = "../../../../creusot-contracts/src/logic/seq.rs" 402 8 402 97
->>>>>>> dfce2a3a
+  let%span sseq17 = "../../../../creusot-contracts/src/logic/seq.rs" 388 8 388 97
   let%span sboxed18 = "../../../../creusot-contracts/src/std/boxed.rs" 28 8 28 18
   
   use prelude.prelude.Borrow
@@ -585,11 +524,7 @@
   let%span sslice5 = "../../../../creusot-contracts/src/std/slice.rs" 29 14 29 42
   let%span sinvariant6 = "../../../../creusot-contracts/src/invariant.rs" 34 20 34 44
   let%span sslice7 = "../../../../creusot-contracts/src/std/slice.rs" 18 20 18 30
-<<<<<<< HEAD
-  let%span sseq8 = "../../../../creusot-contracts/src/logic/seq.rs" 184 8 184 97
-=======
-  let%span sseq8 = "../../../../creusot-contracts/src/logic/seq.rs" 402 8 402 97
->>>>>>> dfce2a3a
+  let%span sseq8 = "../../../../creusot-contracts/src/logic/seq.rs" 388 8 388 97
   let%span sboxed9 = "../../../../creusot-contracts/src/std/boxed.rs" 28 8 28 18
   
   use prelude.prelude.Borrow
@@ -700,7 +635,7 @@
   let%span sslice19 = "../../../../creusot-contracts/src/std/slice.rs" 18 20 18 30
   let%span sinvariant20 = "../../../../creusot-contracts/src/invariant.rs" 34 20 34 44
   let%span s02_iter_mut21 = "02_iter_mut.rs" 22 20 22 64
-  let%span sseq22 = "../../../../creusot-contracts/src/logic/seq.rs" 184 8 184 97
+  let%span sseq22 = "../../../../creusot-contracts/src/logic/seq.rs" 388 8 388 97
   let%span sboxed23 = "../../../../creusot-contracts/src/std/boxed.rs" 28 8 28 18
   
   use prelude.prelude.Borrow
@@ -726,50 +661,7 @@
   
   predicate inv'0 (_1 : t_Vec'0)
   
-<<<<<<< HEAD
   type t_T'0
-=======
-  let rec t_RangeFull (input:t_RangeFull) (ret  )= any [ good -> {C_RangeFull  = input} (! ret) ] 
-end
-module M_02_iter_mut__iter_mut [#"02_iter_mut.rs" 82 0 82 55]
-  type t
-  
-  let%span s02_iter_mut0 = "02_iter_mut.rs" 82 19 82 20
-  let%span s02_iter_mut1 = "02_iter_mut.rs" 79 10 79 29
-  let%span s02_iter_mut2 = "02_iter_mut.rs" 80 10 80 35
-  let%span s02_iter_mut3 = "02_iter_mut.rs" 81 10 81 33
-  let%span s02_iter_mut4 = "02_iter_mut.rs" 82 41 82 55
-  let%span svec5 = "../../../../creusot-contracts/src/std/vec.rs" 155 27 155 46
-  let%span svec6 = "../../../../creusot-contracts/src/std/vec.rs" 156 26 156 54
-  let%span svec7 = "../../../../creusot-contracts/src/std/vec.rs" 157 26 157 57
-  let%span svec8 = "../../../../creusot-contracts/src/std/vec.rs" 158 26 158 62
-  let%span svec9 = "../../../../creusot-contracts/src/std/vec.rs" 159 26 159 55
-  let%span smodel10 = "../../../../creusot-contracts/src/model.rs" 109 8 109 22
-  let%span sslice11 = "../../../../creusot-contracts/src/std/slice.rs" 29 14 29 41
-  let%span sslice12 = "../../../../creusot-contracts/src/std/slice.rs" 30 14 30 42
-  let%span svec13 = "../../../../creusot-contracts/src/std/vec.rs" 19 14 19 41
-  let%span sslice14 = "../../../../creusot-contracts/src/std/slice.rs" 213 20 213 24
-  let%span sslice15 = "../../../../creusot-contracts/src/std/slice.rs" 219 20 219 31
-  let%span sslice16 = "../../../../creusot-contracts/src/std/slice.rs" 225 20 225 24
-  let%span sresolve17 = "../../../../creusot-contracts/src/resolve.rs" 41 20 41 34
-  let%span svec18 = "../../../../creusot-contracts/src/std/vec.rs" 68 20 68 41
-  let%span sslice19 = "../../../../creusot-contracts/src/std/slice.rs" 18 20 18 30
-  let%span sinvariant20 = "../../../../creusot-contracts/src/invariant.rs" 34 20 34 44
-  let%span s02_iter_mut21 = "02_iter_mut.rs" 22 20 22 64
-  let%span sseq22 = "../../../../creusot-contracts/src/logic/seq.rs" 402 8 402 97
-  let%span sboxed23 = "../../../../creusot-contracts/src/std/boxed.rs" 28 8 28 18
-  
-  predicate inv'8 (_1 : t)
-  
-  predicate invariant'6 (self : t) =
-    [%#sboxed23] inv'8 self
-  
-  predicate inv'7 (_1 : t)
-  
-  axiom inv_axiom'7 [@rewrite] : forall x : t [inv'7 x] . inv'7 x = invariant'6 x
-  
-  use seq.Seq
->>>>>>> dfce2a3a
   
   use seq.Seq
   
@@ -1286,7 +1178,6 @@
 end
 module M_02_iter_mut__qyi4305820612590367313__produces_trans__refines [#"02_iter_mut.rs" 61 4 61 90] (* <IterMut<'a, T> as common::Iterator> *)
   let%span s02_iter_mut0 = "02_iter_mut.rs" 61 4 61 90
-<<<<<<< HEAD
   let%span s02_iter_mut1 = "02_iter_mut.rs" 39 12 43 13
   let%span smodel2 = "../../../../creusot-contracts/src/model.rs" 106 8 106 22
   let%span sslice3 = "../../../../creusot-contracts/src/std/slice.rs" 87 14 87 41
@@ -1297,28 +1188,10 @@
   let%span s02_iter_mut8 = "02_iter_mut.rs" 22 20 22 64
   let%span sinvariant9 = "../../../../creusot-contracts/src/invariant.rs" 34 20 34 44
   let%span sslice10 = "../../../../creusot-contracts/src/std/slice.rs" 18 20 18 30
-  let%span sseq11 = "../../../../creusot-contracts/src/logic/seq.rs" 184 8 184 97
+  let%span sseq11 = "../../../../creusot-contracts/src/logic/seq.rs" 388 8 388 97
   let%span sboxed12 = "../../../../creusot-contracts/src/std/boxed.rs" 28 8 28 18
   
   use prelude.prelude.Borrow
-=======
-  let%span s02_iter_mut1 = "02_iter_mut.rs" 67 4 67 44
-  let%span s02_iter_mut2 = "02_iter_mut.rs" 51 4 51 26
-  let%span s02_iter_mut3 = "02_iter_mut.rs" 39 12 43 13
-  let%span s02_iter_mut4 = "02_iter_mut.rs" 32 8 32 76
-  let%span smodel5 = "../../../../creusot-contracts/src/model.rs" 109 8 109 22
-  let%span sslice6 = "../../../../creusot-contracts/src/std/slice.rs" 90 14 90 41
-  let%span sslice7 = "../../../../creusot-contracts/src/std/slice.rs" 91 4 91 86
-  let%span sresolve8 = "../../../../creusot-contracts/src/resolve.rs" 41 20 41 34
-  let%span sslice9 = "../../../../creusot-contracts/src/std/slice.rs" 29 14 29 41
-  let%span sslice10 = "../../../../creusot-contracts/src/std/slice.rs" 30 14 30 42
-  let%span sops11 = "../../../../creusot-contracts/src/logic/ops.rs" 42 8 42 31
-  let%span s02_iter_mut12 = "02_iter_mut.rs" 22 20 22 64
-  let%span sinvariant13 = "../../../../creusot-contracts/src/invariant.rs" 34 20 34 44
-  let%span sslice14 = "../../../../creusot-contracts/src/std/slice.rs" 18 20 18 30
-  let%span sseq15 = "../../../../creusot-contracts/src/logic/seq.rs" 402 8 402 97
-  let%span sboxed16 = "../../../../creusot-contracts/src/std/boxed.rs" 28 8 28 18
->>>>>>> dfce2a3a
   
   use prelude.prelude.Slice
   
@@ -1431,137 +1304,6 @@
   /\ produces'0 a ab b
   /\ inv'0 c
   /\ inv'0 b /\ inv'0 a /\ (forall result : () . produces'0 a (Seq.(++) ab bc) c  -> produces'0 a (Seq.(++) ab bc) c)
-end
-module M_02_iter_mut__qyi4305820612590367313__produces_refl__refines [#"02_iter_mut.rs" 51 4 51 26] (* <IterMut<'a, T> as common::Iterator> *)
-  let%span s02_iter_mut0 = "02_iter_mut.rs" 51 4 51 26
-  let%span s02_iter_mut1 = "02_iter_mut.rs" 39 12 43 13
-  let%span smodel2 = "../../../../creusot-contracts/src/model.rs" 106 8 106 22
-  let%span sslice3 = "../../../../creusot-contracts/src/std/slice.rs" 87 14 87 41
-  let%span sslice4 = "../../../../creusot-contracts/src/std/slice.rs" 88 4 88 86
-  let%span s02_iter_mut5 = "02_iter_mut.rs" 22 20 22 64
-  let%span sslice6 = "../../../../creusot-contracts/src/std/slice.rs" 28 14 28 41
-  let%span sslice7 = "../../../../creusot-contracts/src/std/slice.rs" 29 14 29 42
-  let%span sops8 = "../../../../creusot-contracts/src/logic/ops.rs" 42 8 42 31
-  let%span sinvariant9 = "../../../../creusot-contracts/src/invariant.rs" 34 20 34 44
-  let%span sslice10 = "../../../../creusot-contracts/src/std/slice.rs" 18 20 18 30
-  let%span sseq11 = "../../../../creusot-contracts/src/logic/seq.rs" 184 8 184 97
-  let%span sboxed12 = "../../../../creusot-contracts/src/std/boxed.rs" 28 8 28 18
-  
-  use prelude.prelude.Borrow
-  
-  use prelude.prelude.Slice
-  
-  type t_T'0
-  
-  type t_IterMut'0  =
-    { t_IterMut__inner'0: borrowed (slice t_T'0) }
-  
-  predicate inv'0 (_1 : t_IterMut'0)
-  
-  use seq.Seq
-  
-  use seq.Seq
-  
-  use seq.Seq
-  
-  use seq.Seq
-  
-  use prelude.prelude.UIntSize
-  
-  constant v_MAX'0 : usize = (18446744073709551615 : usize)
-  
-  use prelude.prelude.UIntSize
-  
-  use prelude.prelude.Int
-  
-  use prelude.prelude.Slice
-  
-  function view'1 (self : slice t_T'0) : Seq.seq t_T'0
-  
-  axiom view'1_spec : forall self : slice t_T'0 . ([%#sslice7] view'1 self = Slice.id self)
-  && ([%#sslice6] Seq.length (view'1 self) <= UIntSize.to_int (v_MAX'0 : usize))
-  
-  function view'0 (self : borrowed (slice t_T'0)) : Seq.seq t_T'0 =
-    [%#smodel2] view'1 self.current
-  
-  use seq.Seq
-  
-  use seq.Seq
-  
-  use seq.Seq
-  
-  function index_logic'0 [@inline:trivial] (self : slice t_T'0) (ix : int) : t_T'0 =
-    [%#sops8] Seq.get (view'1 self) ix
-  
-  function to_mut_seq'0 (self : borrowed (slice t_T'0)) : Seq.seq (borrowed t_T'0)
-  
-  axiom to_mut_seq'0_spec : forall self : borrowed (slice t_T'0) . ([%#sslice4] forall i : int . 0 <= i
-  /\ i < Seq.length (to_mut_seq'0 self)
-   -> Seq.get (to_mut_seq'0 self) i
-  = Borrow.borrow_logic (index_logic'0 self.current i) (index_logic'0 self.final i) (Borrow.inherit_id (Borrow.get_id self) i))
-  && ([%#sslice3] Seq.length (to_mut_seq'0 self) = Seq.length (view'0 self))
-  
-  use seq.Seq
-  
-  predicate produces'0 [#"02_iter_mut.rs" 37 4 37 65] (self : t_IterMut'0) (visited : Seq.seq (borrowed t_T'0)) (tl : t_IterMut'0)
-    
-   =
-    [%#s02_iter_mut1] Seq.length (view'0 self.t_IterMut__inner'0)
-    = Seq.length visited + Seq.length (view'0 tl.t_IterMut__inner'0)
-    /\ (forall i : int . 0 <= i /\ i < Seq.length (view'0 self.t_IterMut__inner'0)
-     -> (Seq.get (to_mut_seq'0 self.t_IterMut__inner'0) i).current
-    = (Seq.get (Seq.(++) visited (to_mut_seq'0 tl.t_IterMut__inner'0)) i).current
-    /\ (Seq.get (to_mut_seq'0 self.t_IterMut__inner'0) i).final
-    = (Seq.get (Seq.(++) visited (to_mut_seq'0 tl.t_IterMut__inner'0)) i).final)
-  
-  use seq.Seq
-  
-  predicate invariant'0 [#"02_iter_mut.rs" 20 4 20 30] (self : t_IterMut'0) =
-    [%#s02_iter_mut5] Seq.length (view'1 (self.t_IterMut__inner'0).final)
-    = Seq.length (view'1 (self.t_IterMut__inner'0).current)
-  
-  predicate inv'1 (_1 : borrowed (slice t_T'0))
-  
-  axiom inv_axiom'0 [@rewrite] : forall x : t_IterMut'0 [inv'0 x] . inv'0 x
-  = (invariant'0 x
-  /\ match x with
-    | {t_IterMut__inner'0 = inner} -> inv'1 inner
-    end)
-  
-  predicate inv'2 (_1 : slice t_T'0)
-  
-  predicate invariant'1 (self : borrowed (slice t_T'0)) =
-    [%#sinvariant9] inv'2 self.current /\ inv'2 self.final
-  
-  axiom inv_axiom'1 [@rewrite] : forall x : borrowed (slice t_T'0) [inv'1 x] . inv'1 x = invariant'1 x
-  
-  predicate inv'3 (_1 : Seq.seq t_T'0)
-  
-  predicate invariant'2 (self : slice t_T'0) =
-    [%#sslice10] inv'3 (view'1 self)
-  
-  axiom inv_axiom'2 [@rewrite] : forall x : slice t_T'0 [inv'2 x] . inv'2 x = invariant'2 x
-  
-  use seq.Seq
-  
-  predicate inv'4 (_1 : t_T'0)
-  
-  predicate invariant'3 (self : Seq.seq t_T'0) =
-    [%#sseq11] forall i : int . 0 <= i /\ i < Seq.length self  -> inv'4 (Seq.get self i)
-  
-  axiom inv_axiom'3 [@rewrite] : forall x : Seq.seq t_T'0 [inv'3 x] . inv'3 x = invariant'3 x
-  
-  predicate inv'5 (_1 : t_T'0)
-  
-  predicate invariant'4 (self : t_T'0) =
-    [%#sboxed12] inv'5 self
-  
-  axiom inv_axiom'4 [@rewrite] : forall x : t_T'0 [inv'4 x] . inv'4 x = invariant'4 x
-  
-  goal refines : [%#s02_iter_mut0] forall self : t_IterMut'0 . inv'0 self
-   -> inv'0 self
-  /\ (forall result : () . produces'0 self (Seq.empty  : Seq.seq (borrowed t_T'0)) self
-   -> produces'0 self (Seq.empty  : Seq.seq (borrowed t_T'0)) self)
 end
 module M_02_iter_mut__qyi4305820612590367313__next__refines [#"02_iter_mut.rs" 67 4 67 44] (* <IterMut<'a, T> as common::Iterator> *)
   let%span s02_iter_mut0 = "02_iter_mut.rs" 67 4 67 44
@@ -1577,7 +1319,7 @@
   let%span sops10 = "../../../../creusot-contracts/src/logic/ops.rs" 42 8 42 31
   let%span s02_iter_mut11 = "02_iter_mut.rs" 22 20 22 64
   let%span sslice12 = "../../../../creusot-contracts/src/std/slice.rs" 18 20 18 30
-  let%span sseq13 = "../../../../creusot-contracts/src/logic/seq.rs" 184 8 184 97
+  let%span sseq13 = "../../../../creusot-contracts/src/logic/seq.rs" 388 8 388 97
   let%span sboxed14 = "../../../../creusot-contracts/src/std/boxed.rs" 28 8 28 18
   
   use prelude.prelude.Borrow
@@ -1604,14 +1346,7 @@
   
   use seq.Seq
   
-<<<<<<< HEAD
-  use prelude.prelude.UIntSize
-=======
-  use seq.Seq
-  
-  function view'0 (self : borrowed (slice t)) : Seq.seq t =
-    [%#smodel5] view'1 self.current
->>>>>>> dfce2a3a
+  use prelude.prelude.UIntSize
   
   constant v_MAX'0 : usize = (18446744073709551615 : usize)
   
@@ -1641,14 +1376,9 @@
   
   use seq.Seq
   
-<<<<<<< HEAD
-  use seq.Seq
-  
-  use seq.Seq
-=======
-  function index_logic'0 [@inline:trivial] (self : slice t) (ix : int) : t =
-    [%#sops11] Seq.get (view'1 self) ix
->>>>>>> dfce2a3a
+  use seq.Seq
+  
+  use seq.Seq
   
   use seq.Seq
   
@@ -1676,7 +1406,6 @@
     /\ (Seq.get (to_mut_seq'0 self.t_IterMut__inner'0) i).final
     = (Seq.get (Seq.(++) visited (to_mut_seq'0 tl.t_IterMut__inner'0)) i).final)
   
-<<<<<<< HEAD
   predicate inv'3 (_1 : t_IterMut'0)
   
   predicate invariant'0 (self : borrowed (t_IterMut'0)) =
@@ -1742,11 +1471,6 @@
   goal refines : [%#s02_iter_mut0] forall self : borrowed (t_IterMut'0) . inv'0 self
    -> inv'0 self
   /\ (forall result : t_Option'0 . inv'1 result
-=======
-  goal next_refn : [%#s02_iter_mut1] forall self : borrowed (IterMut'0.t_IterMut t) . inv'1 self
-   -> inv'1 self
-  /\ (forall result : Option'0.t_Option (borrowed t) . inv'2 result
->>>>>>> dfce2a3a
   /\ match result with
     | C_None'0 -> completed'0 self
     | C_Some'0 v -> produces'0 self.current (Seq.singleton v) self.final
@@ -1756,9 +1480,135 @@
     | C_None'0 -> completed'0 self
     | C_Some'0 v -> produces'0 self.current (Seq.singleton v) self.final
     end)
-  
-  goal produces_refl_refn : [%#s02_iter_mut2] forall self : IterMut'0.t_IterMut t . inv'0 self
+end
+module M_02_iter_mut__qyi4305820612590367313__produces_refl__refines [#"02_iter_mut.rs" 51 4 51 26] (* <IterMut<'a, T> as common::Iterator> *)
+  let%span s02_iter_mut0 = "02_iter_mut.rs" 51 4 51 26
+  let%span s02_iter_mut1 = "02_iter_mut.rs" 39 12 43 13
+  let%span smodel2 = "../../../../creusot-contracts/src/model.rs" 106 8 106 22
+  let%span sslice3 = "../../../../creusot-contracts/src/std/slice.rs" 87 14 87 41
+  let%span sslice4 = "../../../../creusot-contracts/src/std/slice.rs" 88 4 88 86
+  let%span s02_iter_mut5 = "02_iter_mut.rs" 22 20 22 64
+  let%span sslice6 = "../../../../creusot-contracts/src/std/slice.rs" 28 14 28 41
+  let%span sslice7 = "../../../../creusot-contracts/src/std/slice.rs" 29 14 29 42
+  let%span sops8 = "../../../../creusot-contracts/src/logic/ops.rs" 42 8 42 31
+  let%span sinvariant9 = "../../../../creusot-contracts/src/invariant.rs" 34 20 34 44
+  let%span sslice10 = "../../../../creusot-contracts/src/std/slice.rs" 18 20 18 30
+  let%span sseq11 = "../../../../creusot-contracts/src/logic/seq.rs" 388 8 388 97
+  let%span sboxed12 = "../../../../creusot-contracts/src/std/boxed.rs" 28 8 28 18
+  
+  use prelude.prelude.Borrow
+  
+  use prelude.prelude.Slice
+  
+  type t_T'0
+  
+  type t_IterMut'0  =
+    { t_IterMut__inner'0: borrowed (slice t_T'0) }
+  
+  predicate inv'0 (_1 : t_IterMut'0)
+  
+  use seq.Seq
+  
+  use seq.Seq
+  
+  use seq.Seq
+  
+  use seq.Seq
+  
+  use prelude.prelude.UIntSize
+  
+  constant v_MAX'0 : usize = (18446744073709551615 : usize)
+  
+  use prelude.prelude.UIntSize
+  
+  use prelude.prelude.Int
+  
+  use prelude.prelude.Slice
+  
+  function view'1 (self : slice t_T'0) : Seq.seq t_T'0
+  
+  axiom view'1_spec : forall self : slice t_T'0 . ([%#sslice7] view'1 self = Slice.id self)
+  && ([%#sslice6] Seq.length (view'1 self) <= UIntSize.to_int (v_MAX'0 : usize))
+  
+  function view'0 (self : borrowed (slice t_T'0)) : Seq.seq t_T'0 =
+    [%#smodel2] view'1 self.current
+  
+  use seq.Seq
+  
+  use seq.Seq
+  
+  use seq.Seq
+  
+  function index_logic'0 [@inline:trivial] (self : slice t_T'0) (ix : int) : t_T'0 =
+    [%#sops8] Seq.get (view'1 self) ix
+  
+  function to_mut_seq'0 (self : borrowed (slice t_T'0)) : Seq.seq (borrowed t_T'0)
+  
+  axiom to_mut_seq'0_spec : forall self : borrowed (slice t_T'0) . ([%#sslice4] forall i : int . 0 <= i
+  /\ i < Seq.length (to_mut_seq'0 self)
+   -> Seq.get (to_mut_seq'0 self) i
+  = Borrow.borrow_logic (index_logic'0 self.current i) (index_logic'0 self.final i) (Borrow.inherit_id (Borrow.get_id self) i))
+  && ([%#sslice3] Seq.length (to_mut_seq'0 self) = Seq.length (view'0 self))
+  
+  use seq.Seq
+  
+  predicate produces'0 [#"02_iter_mut.rs" 37 4 37 65] (self : t_IterMut'0) (visited : Seq.seq (borrowed t_T'0)) (tl : t_IterMut'0)
+    
+   =
+    [%#s02_iter_mut1] Seq.length (view'0 self.t_IterMut__inner'0)
+    = Seq.length visited + Seq.length (view'0 tl.t_IterMut__inner'0)
+    /\ (forall i : int . 0 <= i /\ i < Seq.length (view'0 self.t_IterMut__inner'0)
+     -> (Seq.get (to_mut_seq'0 self.t_IterMut__inner'0) i).current
+    = (Seq.get (Seq.(++) visited (to_mut_seq'0 tl.t_IterMut__inner'0)) i).current
+    /\ (Seq.get (to_mut_seq'0 self.t_IterMut__inner'0) i).final
+    = (Seq.get (Seq.(++) visited (to_mut_seq'0 tl.t_IterMut__inner'0)) i).final)
+  
+  use seq.Seq
+  
+  predicate invariant'0 [#"02_iter_mut.rs" 20 4 20 30] (self : t_IterMut'0) =
+    [%#s02_iter_mut5] Seq.length (view'1 (self.t_IterMut__inner'0).final)
+    = Seq.length (view'1 (self.t_IterMut__inner'0).current)
+  
+  predicate inv'1 (_1 : borrowed (slice t_T'0))
+  
+  axiom inv_axiom'0 [@rewrite] : forall x : t_IterMut'0 [inv'0 x] . inv'0 x
+  = (invariant'0 x
+  /\ match x with
+    | {t_IterMut__inner'0 = inner} -> inv'1 inner
+    end)
+  
+  predicate inv'2 (_1 : slice t_T'0)
+  
+  predicate invariant'1 (self : borrowed (slice t_T'0)) =
+    [%#sinvariant9] inv'2 self.current /\ inv'2 self.final
+  
+  axiom inv_axiom'1 [@rewrite] : forall x : borrowed (slice t_T'0) [inv'1 x] . inv'1 x = invariant'1 x
+  
+  predicate inv'3 (_1 : Seq.seq t_T'0)
+  
+  predicate invariant'2 (self : slice t_T'0) =
+    [%#sslice10] inv'3 (view'1 self)
+  
+  axiom inv_axiom'2 [@rewrite] : forall x : slice t_T'0 [inv'2 x] . inv'2 x = invariant'2 x
+  
+  use seq.Seq
+  
+  predicate inv'4 (_1 : t_T'0)
+  
+  predicate invariant'3 (self : Seq.seq t_T'0) =
+    [%#sseq11] forall i : int . 0 <= i /\ i < Seq.length self  -> inv'4 (Seq.get self i)
+  
+  axiom inv_axiom'3 [@rewrite] : forall x : Seq.seq t_T'0 [inv'3 x] . inv'3 x = invariant'3 x
+  
+  predicate inv'5 (_1 : t_T'0)
+  
+  predicate invariant'4 (self : t_T'0) =
+    [%#sboxed12] inv'5 self
+  
+  axiom inv_axiom'4 [@rewrite] : forall x : t_T'0 [inv'4 x] . inv'4 x = invariant'4 x
+  
+  goal refines : [%#s02_iter_mut0] forall self : t_IterMut'0 . inv'0 self
    -> inv'0 self
-  /\ (forall result : () . produces'0 self (Seq.empty  : Seq.seq (borrowed t)) self
-   -> produces'0 self (Seq.empty  : Seq.seq (borrowed t)) self)
+  /\ (forall result : () . produces'0 self (Seq.empty  : Seq.seq (borrowed t_T'0)) self
+   -> produces'0 self (Seq.empty  : Seq.seq (borrowed t_T'0)) self)
 end