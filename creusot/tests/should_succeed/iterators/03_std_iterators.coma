
module T_core__ptr__non_null__NonNull
  use prelude.prelude.Opaque
  
  type t_NonNull 't =
    | C_NonNull opaque_ptr
  
  function any_l (_ : 'b) : 'a
  
  let rec t_NonNull < 't > (input:t_NonNull 't) (ret  (pointer:opaque_ptr))= any
    [ good (pointer:opaque_ptr)-> {C_NonNull pointer = input} (! ret {pointer}) ]
    
end
module T_core__marker__PhantomData
  type t_PhantomData 't =
    | C_PhantomData
  
  function any_l (_ : 'b) : 'a
  
  let rec t_PhantomData < 't > (input:t_PhantomData 't) (ret  )= any [ good -> {C_PhantomData  = input} (! ret) ] 
end
module T_core__slice__iter__Iter
  use prelude.prelude.Borrow
  
  use T_core__marker__PhantomData as PhantomData'0
  
  use prelude.prelude.Opaque
  
  use T_core__ptr__non_null__NonNull as NonNull'0
  
  type t_Iter 't =
    | C_Iter (NonNull'0.t_NonNull 't) opaque_ptr (PhantomData'0.t_PhantomData 't)
  
  function any_l (_ : 'b) : 'a
  
  let rec t_Iter < 't > (input:t_Iter 't) (ret  (ptr:NonNull'0.t_NonNull 't) (end_or_len:opaque_ptr) (_marker:PhantomData'0.t_PhantomData 't))= any
    [ good (ptr:NonNull'0.t_NonNull 't) (end_or_len:opaque_ptr) (_marker:PhantomData'0.t_PhantomData 't)-> {C_Iter ptr end_or_len _marker
      = input}
      (! ret {ptr} {end_or_len} {_marker}) ]
    
end
module T_core__option__Option
  type t_Option 't =
    | C_None
    | C_Some 't
  
  function any_l (_ : 'b) : 'a
  
  let rec v_None < 't > (input:t_Option 't) (ret  )= any
    [ good -> {C_None  = input} (! ret) | bad -> {C_None  <> input} (! {false} any) ]
    
  
  let rec v_Some < 't > (input:t_Option 't) (ret  (field_0:'t))= any
    [ good (field_0:'t)-> {C_Some field_0 = input} (! ret {field_0})
    | bad -> {forall field_0 : 't [C_Some field_0 : t_Option 't] . C_Some field_0 <> input} (! {false} any) ]
    
end
module T_alloc__alloc__Global
  type t_Global  =
    | C_Global
  
  function any_l (_ : 'b) : 'a
  
  let rec t_Global (input:t_Global) (ret  )= any [ good -> {C_Global  = input} (! ret) ] 
end
module M_03_std_iterators__slice_iter [#"../03_std_iterators.rs" 6 0 6 42]
  type t
  
  let%span s03_std_iterators0 = "../03_std_iterators.rs" 7 16 7 17
  let%span s03_std_iterators1 = "../03_std_iterators.rs" 8 4 8 38
  let%span s03_std_iterators2 = "../03_std_iterators.rs" 8 4 8 38
  let%span s03_std_iterators3 = "../03_std_iterators.rs" 8 4 8 38
  let%span s03_std_iterators4 = "../03_std_iterators.rs" 8 16 8 36
  let%span s03_std_iterators5 = "../03_std_iterators.rs" 8 4 8 38
  let%span s03_std_iterators6 = "../03_std_iterators.rs" 10 13 10 14
  let%span s03_std_iterators7 = "../03_std_iterators.rs" 4 11 4 30
  let%span s03_std_iterators8 = "../03_std_iterators.rs" 6 21 6 26
  let%span s03_std_iterators9 = "../03_std_iterators.rs" 5 10 5 33
  let%span span10 = "../../../../../creusot-contracts/src/std/boxed.rs" 28 8 28 18
  let%span span11 = "../../../../../creusot-contracts/src/logic/seq.rs" 198 8 198 97
  let%span span12 = "" 0 0 0 0
  let%span span13 = "../../../../../creusot-contracts/src/std/slice.rs" 29 14 29 41
  let%span span14 = "../../../../../creusot-contracts/src/std/slice.rs" 30 14 30 42
  let%span span15 = "../../../../../creusot-contracts/src/std/slice.rs" 18 20 18 30
  let%span span16 = "../../../../../creusot-contracts/src/invariant.rs" 24 8 24 18
  let%span span17 = "../../../../../creusot-contracts/src/logic/ops.rs" 42 8 42 31
  let%span span18 = "../../../../../creusot-contracts/src/model.rs" 90 8 90 31
  let%span span19 = "../../../../../creusot-contracts/src/std/slice.rs" 100 14 100 41
  let%span span20 = "../../../../../creusot-contracts/src/std/slice.rs" 101 4 101 82
  let%span span21 = "../../../../../creusot-contracts/src/std/slice.rs" 410 12 410 66
  let%span span22 = "../../../../../creusot-contracts/src/std/slice.rs" 421 15 421 32
  let%span span23 = "../../../../../creusot-contracts/src/std/slice.rs" 422 15 422 32
  let%span span24 = "../../../../../creusot-contracts/src/std/slice.rs" 423 14 423 42
  let%span span25 = "../../../../../creusot-contracts/src/std/slice.rs" 419 4 419 10
  let%span span26 = "../../../../../creusot-contracts/src/std/slice.rs" 416 14 416 45
  let%span span27 = "../../../../../creusot-contracts/src/std/slice.rs" 414 4 414 10
  let%span span28 = "../../../../../creusot-contracts/src/resolve.rs" 41 20 41 34
  let%span span29 = "../../../../../creusot-contracts/src/model.rs" 108 8 108 31
  let%span span30 = "../../../../../creusot-contracts/src/std/slice.rs" 403 20 403 61
  let%span span31 = "../../../../../creusot-contracts/src/std/iter.rs" 105 26 108 17
  let%span span32 = "" 0 0 0 0
  let%span span33 = "../../../../../creusot-contracts/src/std/iter.rs" 90 8 90 19
  let%span span34 = "../../../../../creusot-contracts/src/std/iter.rs" 84 20 84 24
  let%span span35 = "../../../../../creusot-contracts/src/std/iter.rs" 99 0 212 1
  let%span span36 = "" 0 0 0 0
  let%span span37 = "" 0 0 0 0
  let%span span38 = "" 0 0 0 0
  let%span span39 = "../../../../../creusot-contracts/src/std/slice.rs" 249 0 358 1
  
  predicate inv'7 (_1 : t)
  
  use T_alloc__alloc__Global as Global'0
  
  predicate invariant'8 (self : t) =
    [%#span10] inv'7 self
  
  predicate inv'9 (_1 : t)
  
  axiom inv'9 [@rewrite] : forall x : t [inv'9 x] . inv'9 x = invariant'8 x
  
  use seq.Seq
  
  use seq.Seq
  
  use prelude.prelude.Int
  
  use seq.Seq
  
  predicate invariant'7 (self : Seq.seq t) =
    [%#span11] forall i : int . 0 <= i /\ i < Seq.length self  -> inv'9 (Seq.get self i)
  
  predicate inv'8 (_1 : Seq.seq t)
  
  axiom inv'8 [@rewrite] : forall x : Seq.seq t [inv'8 x] . inv'8 x = invariant'7 x
  
  predicate invariant'6 (self : t)
  
  axiom inv'7 : forall x : t [inv'7 x] . inv'7 x  -> invariant'6 x
  
  use prelude.prelude.Slice
  
  use prelude.prelude.Slice
  
  use prelude.prelude.UIntSize
  
  use prelude.prelude.UIntSize
  
  constant v_MAX'0 : usize = [%#span12] (18446744073709551615 : usize)
  
  function shallow_model'2 (self : slice t) : Seq.seq t
  
  axiom shallow_model'2_spec : forall self : slice t . ([%#span14] shallow_model'2 self = Slice.id self)
  && ([%#span13] Seq.length (shallow_model'2 self) <= UIntSize.to_int (v_MAX'0 : usize))
  
  predicate invariant'5 (self : slice t) =
    [%#span15] inv'8 (shallow_model'2 self)
  
  predicate inv'6 (_1 : slice t)
  
  axiom inv'6 [@rewrite] : forall x : slice t [inv'6 x] . inv'6 x = invariant'5 x
  
  use prelude.prelude.Borrow
  
  predicate invariant'4 (self : t) =
    [%#span16] inv'7 self
  
  predicate inv'5 (_1 : t)
  
  axiom inv'5 [@rewrite] : forall x : t [inv'5 x] . inv'5 x = invariant'4 x
  
  predicate invariant'3 (self : t) =
    [%#span10] inv'5 self
  
  predicate inv'4 (_1 : t)
  
  axiom inv'4 [@rewrite] : forall x : t [inv'4 x] . inv'4 x = invariant'3 x
  
  use T_core__option__Option as Option'0
  
  predicate inv'3 (_1 : Option'0.t_Option t)
  
  axiom inv'3 [@rewrite] : forall x : Option'0.t_Option t [inv'3 x] . inv'3 x
  = match x with
    | Option'0.C_None -> true
    | Option'0.C_Some a_0 -> inv'5 a_0
    end
  
  predicate invariant'2 (self : slice t) =
    [%#span16] inv'6 self
  
  predicate inv'2 (_1 : slice t)
  
  axiom inv'2 [@rewrite] : forall x : slice t [inv'2 x] . inv'2 x = invariant'2 x
  
  use T_core__slice__iter__Iter as Iter'0
  
  use seq.Seq
  
  use seq.Seq
  
  function index_logic'0 [@inline:trivial] (self : slice t) (ix : int) : t =
    [%#span17] Seq.get (shallow_model'2 self) ix
  
  use seq.Seq
  
  function shallow_model'0 (self : slice t) : Seq.seq t =
    [%#span18] shallow_model'2 self
  
  use seq.Seq
  
  function to_ref_seq'0 (self : slice t) : Seq.seq t
  
  axiom to_ref_seq'0_spec : forall self : slice t . ([%#span20] forall i : int . 0 <= i
  /\ i < Seq.length (to_ref_seq'0 self)  -> Seq.get (to_ref_seq'0 self) i = index_logic'0 self i)
  && ([%#span19] Seq.length (to_ref_seq'0 self) = Seq.length (shallow_model'0 self))
  
  function shallow_model'1 (self : Iter'0.t_Iter t) : slice t
  
  predicate produces'0 (self : Iter'0.t_Iter t) (visited : Seq.seq t) (tl : Iter'0.t_Iter t) =
    [%#span21] to_ref_seq'0 (shallow_model'1 self) = Seq.(++) visited (to_ref_seq'0 (shallow_model'1 tl))
  
  function produces_trans'0 (a : Iter'0.t_Iter t) (ab : Seq.seq t) (b : Iter'0.t_Iter t) (bc : Seq.seq t) (c : Iter'0.t_Iter t) : ()
    
   =
    [%#span25] ()
  
  axiom produces_trans'0_spec : forall a : Iter'0.t_Iter t, ab : Seq.seq t, b : Iter'0.t_Iter t, bc : Seq.seq t, c : Iter'0.t_Iter t . ([%#span22] produces'0 a ab b)
   -> ([%#span23] produces'0 b bc c)  -> ([%#span24] produces'0 a (Seq.(++) ab bc) c)
  
  use seq.Seq
  
  function produces_refl'0 (self : Iter'0.t_Iter t) : () =
    [%#span27] ()
  
  axiom produces_refl'0_spec : forall self : Iter'0.t_Iter t . [%#span26] produces'0 self (Seq.empty  : Seq.seq t) self
  
  predicate inv'1 (_1 : Iter'0.t_Iter t)
  
  axiom inv'1 [@rewrite] : forall x : Iter'0.t_Iter t [inv'1 x] . inv'1 x = true
  
  use seq.Seq
  
  predicate invariant'0 (self : Seq.seq t) =
    [%#span11] forall i : int . 0 <= i /\ i < Seq.length self  -> inv'4 (Seq.get self i)
  
  predicate inv'0 (_1 : Seq.seq t)
  
  axiom inv'0 [@rewrite] : forall x : Seq.seq t [inv'0 x] . inv'0 x = invariant'0 x
  
  use prelude.prelude.Snapshot
  
  use prelude.prelude.Intrinsic
  
  use seq.Seq
  
  predicate resolve'1 (self : borrowed (Iter'0.t_Iter t)) =
    [%#span28] self.final = self.current
  
  predicate resolve'0 (_1 : borrowed (Iter'0.t_Iter t)) =
    resolve'1 _1
  
  use seq.Seq
  
  function shallow_model'3 (self : borrowed (Iter'0.t_Iter t)) : slice t =
    [%#span29] shallow_model'1 self.current
  
  predicate completed'0 (self : borrowed (Iter'0.t_Iter t)) =
    [%#span30] resolve'1 self /\ shallow_model'2 (shallow_model'3 self) = (Seq.empty  : Seq.seq t)
  
  let rec next'0 (self:borrowed (Iter'0.t_Iter t)) (return'  (ret:Option'0.t_Option t))= any
    [ return' (result:Option'0.t_Option t)-> {[%#span32] inv'3 result}
      {[%#span31] match result with
        | Option'0.C_None -> completed'0 self
        | Option'0.C_Some v -> produces'0 self.current (Seq.singleton v) self.final
        end}
      (! return' {result}) ]
    
  
  use prelude.prelude.Snapshot
  
  use prelude.prelude.Snapshot
  
  use prelude.prelude.Snapshot
  
  use prelude.prelude.Snapshot
  
  use prelude.prelude.Snapshot
  
  predicate into_iter_post'0 (self : Iter'0.t_Iter t) (res : Iter'0.t_Iter t) =
    [%#span33] self = res
  
  predicate into_iter_pre'0 (self : Iter'0.t_Iter t) =
    [%#span34] true
  
  let rec into_iter'0 (self:Iter'0.t_Iter t) (return'  (ret:Iter'0.t_Iter t))= {[@expl:precondition] [%#span36] inv'1 self}
    {[@expl:precondition] [%#span35] into_iter_pre'0 self}
    any
    [ return' (result:Iter'0.t_Iter t)-> {[%#span37] inv'1 result}
      {[%#span35] into_iter_post'0 self result}
      (! return' {result}) ]
    
  
  let rec iter'0 (self:slice t) (return'  (ret:Iter'0.t_Iter t))= {[@expl:precondition] [%#span38] inv'2 self}
    any [ return' (result:Iter'0.t_Iter t)-> {[%#span39] shallow_model'1 result = self} (! return' {result}) ] 
  
  meta "compute_max_steps" 1000000
  
  let rec slice_iter (slice:slice t) (return'  (ret:usize))= {[%#s03_std_iterators8] inv'2 slice}
    {[%#s03_std_iterators7] Seq.length (shallow_model'0 slice) < 1000}
    (! bb0
    [ bb0 = s0
      [ s0 =  [ &i <- [%#s03_std_iterators0] (0 : usize) ] s1
      | s1 = iter'0 {slice} (fun (_ret':Iter'0.t_Iter t) ->  [ &_7 <- _ret' ] s2)
      | s2 = bb1 ]
      
    | bb1 = s0 [ s0 = into_iter'0 {_7} (fun (_ret':Iter'0.t_Iter t) ->  [ &iter <- _ret' ] s1) | s1 = bb2 ] 
    | bb2 = s0 [ s0 =  [ &iter_old <- [%#s03_std_iterators1] Snapshot.new iter ] s1 | s1 = bb3 ] 
    | bb3 = s0 [ s0 =  [ &produced <- [%#s03_std_iterators2] Snapshot.new (Seq.empty  : Seq.seq t) ] s1 | s1 = bb4 ] 
    | bb4 = bb5
    | bb5 = bb5
      [ bb5 = {[@expl:loop invariant] [%#s03_std_iterators4] UIntSize.to_int i = Seq.length (Snapshot.inner produced)}
        {[@expl:loop invariant] [%#s03_std_iterators3] produces'0 (Snapshot.inner iter_old) (Snapshot.inner produced) iter}
        {[@expl:loop invariant] [%#s03_std_iterators3] inv'1 iter}
        {[@expl:loop invariant] [%#s03_std_iterators3] inv'0 (Snapshot.inner produced)}
        (! s0) [ s0 = bb6 ] 
        [ bb6 = s0
          [ s0 = Borrow.borrow_mut <Iter'0.t_Iter t> {iter}
              (fun (_ret':borrowed (Iter'0.t_Iter t)) ->  [ &_20 <- _ret' ]  [ &iter <- _ret'.final ] s1)
          | s1 = Borrow.borrow_final <Iter'0.t_Iter t> {_20.current} {Borrow.get_id _20}
              (fun (_ret':borrowed (Iter'0.t_Iter t)) ->
                 [ &_19 <- _ret' ] 
                 [ &_20 <- { _20 with current = _ret'.final ; } ] 
                s2)
          | s2 = next'0 {_19} (fun (_ret':Option'0.t_Option t) ->  [ &_18 <- _ret' ] s3)
          | s3 = bb7 ]
          
        | bb7 = s0
          [ s0 = -{resolve'0 _20}- s1
          | s1 = any [ br0 -> {_18 = Option'0.C_None } (! bb10) | br1 (a:t)-> {_18 = Option'0.C_Some a} (! bb9) ]  ]
          
        | bb9 = bb11
        | bb11 = s0
          [ s0 = Option'0.v_Some <t> {_18} (fun (r0'0:t) ->  [ &__creusot_proc_iter_elem <- r0'0 ] s1)
          | s1 = 
            [ &_23 <- [%#s03_std_iterators5] Snapshot.new (Seq.(++) (Snapshot.inner produced) (Seq.singleton __creusot_proc_iter_elem)) ]
            
            s2
          | s2 = bb12 ]
          
        | bb12 = s0
          [ s0 =  [ &produced <- _23 ] s1
          | s1 = UIntSize.add {i} {[%#s03_std_iterators6] (1 : usize)} (fun (_ret':usize) ->  [ &i <- _ret' ] s2)
          | s2 = bb5 ]
           ]
         ]
      
    | bb10 = s0 [ s0 =  [ &_0 <- i ] s1 | s1 = return' {_0} ]  ]
    )
    [ & _0 : usize = any_l ()
    | & slice : slice t = slice
    | & i : usize = any_l ()
    | & iter : Iter'0.t_Iter t = any_l ()
    | & _7 : Iter'0.t_Iter t = any_l ()
    | & iter_old : Snapshot.snap_ty (Iter'0.t_Iter t) = any_l ()
    | & produced : Snapshot.snap_ty (Seq.seq t) = any_l ()
    | & _18 : Option'0.t_Option t = any_l ()
    | & _19 : borrowed (Iter'0.t_Iter t) = any_l ()
    | & _20 : borrowed (Iter'0.t_Iter t) = any_l ()
    | & __creusot_proc_iter_elem : t = any_l ()
    | & _23 : Snapshot.snap_ty (Seq.seq t) = any_l () ]
    
    [ return' (result:usize)-> {[@expl:postcondition] [%#s03_std_iterators9] UIntSize.to_int result
      = Seq.length (shallow_model'0 slice)}
      (! return' {result}) ]
    
end
module T_core__ptr__unique__Unique
  use T_core__marker__PhantomData as PhantomData'0
  
  use T_core__ptr__non_null__NonNull as NonNull'0
  
  type t_Unique 't =
    | C_Unique (NonNull'0.t_NonNull 't) (PhantomData'0.t_PhantomData 't)
  
  function any_l (_ : 'b) : 'a
  
  let rec t_Unique < 't > (input:t_Unique 't) (ret  (pointer:NonNull'0.t_NonNull 't) (_marker:PhantomData'0.t_PhantomData 't))= any
    [ good (pointer:NonNull'0.t_NonNull 't) (_marker:PhantomData'0.t_PhantomData 't)-> {C_Unique pointer _marker
      = input}
      (! ret {pointer} {_marker}) ]
    
end
module T_alloc__raw_vec__Cap
  use prelude.prelude.UIntSize
  
  use prelude.prelude.Int
  
  type t_Cap  =
    | C_Cap usize
  
  function any_l (_ : 'b) : 'a
  
  let rec t_Cap (input:t_Cap) (ret  (field_0:usize))= any
    [ good (field_0:usize)-> {C_Cap field_0 = input} (! ret {field_0}) ]
    
end
module T_alloc__raw_vec__RawVec
  use T_alloc__raw_vec__Cap as Cap'0
  
  use T_core__ptr__unique__Unique as Unique'0
  
  type t_RawVec 't 'a =
    | C_RawVec (Unique'0.t_Unique 't) (Cap'0.t_Cap) 'a
  
  function any_l (_ : 'b) : 'a
  
  let rec t_RawVec < 't > < 'a > (input:t_RawVec 't 'a) (ret  (ptr:Unique'0.t_Unique 't) (cap:Cap'0.t_Cap) (alloc:'a))= any
    [ good (ptr:Unique'0.t_Unique 't) (cap:Cap'0.t_Cap) (alloc:'a)-> {C_RawVec ptr cap alloc = input}
      (! ret {ptr} {cap} {alloc}) ]
    
end
module T_alloc__vec__Vec
  use prelude.prelude.UIntSize
  
  use prelude.prelude.Int
  
  use T_alloc__raw_vec__RawVec as RawVec'0
  
  type t_Vec 't 'a =
    | C_Vec (RawVec'0.t_RawVec 't 'a) usize
  
  function any_l (_ : 'b) : 'a
  
  let rec t_Vec < 't > < 'a > (input:t_Vec 't 'a) (ret  (buf:RawVec'0.t_RawVec 't 'a) (len:usize))= any
    [ good (buf:RawVec'0.t_RawVec 't 'a) (len:usize)-> {C_Vec buf len = input} (! ret {buf} {len}) ]
    
end
module M_03_std_iterators__vec_iter [#"../03_std_iterators.rs" 17 0 17 41]
  type t
  
  let%span s03_std_iterators0 = "../03_std_iterators.rs" 18 16 18 17
  let%span s03_std_iterators1 = "../03_std_iterators.rs" 19 4 19 38
  let%span s03_std_iterators2 = "../03_std_iterators.rs" 19 4 19 38
  let%span s03_std_iterators3 = "../03_std_iterators.rs" 19 4 19 38
  let%span s03_std_iterators4 = "../03_std_iterators.rs" 19 16 19 36
  let%span s03_std_iterators5 = "../03_std_iterators.rs" 19 4 19 38
  let%span s03_std_iterators6 = "../03_std_iterators.rs" 21 13 21 14
  let%span s03_std_iterators7 = "../03_std_iterators.rs" 15 11 15 28
  let%span s03_std_iterators8 = "../03_std_iterators.rs" 17 19 17 22
  let%span s03_std_iterators9 = "../03_std_iterators.rs" 16 10 16 31
  let%span span10 = "../../../../../creusot-contracts/src/std/boxed.rs" 28 8 28 18
  let%span span11 = "../../../../../creusot-contracts/src/logic/seq.rs" 198 8 198 97
  let%span span12 = "" 0 0 0 0
  let%span span13 = "../../../../../creusot-contracts/src/std/vec.rs" 19 14 19 41
  let%span span14 = "../../../../../creusot-contracts/src/std/vec.rs" 68 20 68 41
  let%span span15 = "../../../../../creusot-contracts/src/invariant.rs" 24 8 24 18
  let%span span16 = "../../../../../creusot-contracts/src/std/slice.rs" 29 14 29 41
  let%span span17 = "../../../../../creusot-contracts/src/std/slice.rs" 30 14 30 42
  let%span span18 = "../../../../../creusot-contracts/src/logic/ops.rs" 42 8 42 31
  let%span span19 = "../../../../../creusot-contracts/src/model.rs" 90 8 90 31
  let%span span20 = "../../../../../creusot-contracts/src/std/slice.rs" 100 14 100 41
  let%span span21 = "../../../../../creusot-contracts/src/std/slice.rs" 101 4 101 82
  let%span span22 = "../../../../../creusot-contracts/src/std/slice.rs" 410 12 410 66
  let%span span23 = "../../../../../creusot-contracts/src/std/slice.rs" 421 15 421 32
  let%span span24 = "../../../../../creusot-contracts/src/std/slice.rs" 422 15 422 32
  let%span span25 = "../../../../../creusot-contracts/src/std/slice.rs" 423 14 423 42
  let%span span26 = "../../../../../creusot-contracts/src/std/slice.rs" 419 4 419 10
  let%span span27 = "../../../../../creusot-contracts/src/std/slice.rs" 416 14 416 45
  let%span span28 = "../../../../../creusot-contracts/src/std/slice.rs" 414 4 414 10
  let%span span29 = "../../../../../creusot-contracts/src/resolve.rs" 41 20 41 34
  let%span span30 = "../../../../../creusot-contracts/src/model.rs" 108 8 108 31
  let%span span31 = "../../../../../creusot-contracts/src/std/slice.rs" 403 20 403 61
  let%span span32 = "../../../../../creusot-contracts/src/std/iter.rs" 105 26 108 17
  let%span span33 = "" 0 0 0 0
  let%span span34 = "../../../../../creusot-contracts/src/std/vec.rs" 214 20 214 34
  let%span span35 = "../../../../../creusot-contracts/src/std/vec.rs" 208 20 208 24
  let%span span36 = "../../../../../creusot-contracts/src/std/iter.rs" 99 0 212 1
  let%span span37 = "" 0 0 0 0
  
  predicate inv'7 (_1 : t)
  
  use T_alloc__alloc__Global as Global'0
  
  predicate invariant'8 (self : t) =
    [%#span10] inv'7 self
  
  predicate inv'9 (_1 : t)
  
  axiom inv'9 [@rewrite] : forall x : t [inv'9 x] . inv'9 x = invariant'8 x
  
  use seq.Seq
  
  use seq.Seq
  
  use prelude.prelude.Int
  
  use seq.Seq
  
  predicate invariant'7 (self : Seq.seq t) =
    [%#span11] forall i : int . 0 <= i /\ i < Seq.length self  -> inv'9 (Seq.get self i)
  
  predicate inv'8 (_1 : Seq.seq t)
  
  axiom inv'8 [@rewrite] : forall x : Seq.seq t [inv'8 x] . inv'8 x = invariant'7 x
  
  predicate invariant'6 (self : t)
  
  axiom inv'7 : forall x : t [inv'7 x] . inv'7 x  -> invariant'6 x
  
  use T_alloc__vec__Vec as Vec'0
  
  use prelude.prelude.UIntSize
  
  use prelude.prelude.UIntSize
  
  constant v_MAX'0 : usize = [%#span12] (18446744073709551615 : usize)
  
  function shallow_model'2 (self : Vec'0.t_Vec t (Global'0.t_Global)) : Seq.seq t
  
  axiom shallow_model'2_spec : forall self : Vec'0.t_Vec t (Global'0.t_Global) . [%#span13] Seq.length (shallow_model'2 self)
  <= UIntSize.to_int (v_MAX'0 : usize)
  
  predicate invariant'5 (self : Vec'0.t_Vec t (Global'0.t_Global)) =
    [%#span14] inv'8 (shallow_model'2 self)
  
  predicate inv'6 (_1 : Vec'0.t_Vec t (Global'0.t_Global))
  
  axiom inv'6 [@rewrite] : forall x : Vec'0.t_Vec t (Global'0.t_Global) [inv'6 x] . inv'6 x = invariant'5 x
  
  use prelude.prelude.Borrow
  
  predicate invariant'4 (self : t) =
    [%#span15] inv'7 self
  
  predicate inv'5 (_1 : t)
  
  axiom inv'5 [@rewrite] : forall x : t [inv'5 x] . inv'5 x = invariant'4 x
  
  predicate invariant'3 (self : t) =
    [%#span10] inv'5 self
  
  predicate inv'4 (_1 : t)
  
  axiom inv'4 [@rewrite] : forall x : t [inv'4 x] . inv'4 x = invariant'3 x
  
  use T_core__option__Option as Option'0
  
  predicate inv'3 (_1 : Option'0.t_Option t)
  
  axiom inv'3 [@rewrite] : forall x : Option'0.t_Option t [inv'3 x] . inv'3 x
  = match x with
    | Option'0.C_None -> true
    | Option'0.C_Some a_0 -> inv'5 a_0
    end
  
  predicate invariant'2 (self : Vec'0.t_Vec t (Global'0.t_Global)) =
    [%#span15] inv'6 self
  
  predicate inv'2 (_1 : Vec'0.t_Vec t (Global'0.t_Global))
  
  axiom inv'2 [@rewrite] : forall x : Vec'0.t_Vec t (Global'0.t_Global) [inv'2 x] . inv'2 x = invariant'2 x
  
  use T_core__slice__iter__Iter as Iter'0
  
  use seq.Seq
  
  use prelude.prelude.Slice
  
  use seq.Seq
  
  use prelude.prelude.Slice
  
  function shallow_model'5 (self : slice t) : Seq.seq t
  
  axiom shallow_model'5_spec : forall self : slice t . ([%#span17] shallow_model'5 self = Slice.id self)
  && ([%#span16] Seq.length (shallow_model'5 self) <= UIntSize.to_int (v_MAX'0 : usize))
  
  function index_logic'0 [@inline:trivial] (self : slice t) (ix : int) : t =
    [%#span18] Seq.get (shallow_model'5 self) ix
  
  use seq.Seq
  
  function shallow_model'3 (self : slice t) : Seq.seq t =
    [%#span19] shallow_model'5 self
  
  use seq.Seq
  
  function to_ref_seq'0 (self : slice t) : Seq.seq t
  
  axiom to_ref_seq'0_spec : forall self : slice t . ([%#span21] forall i : int . 0 <= i
  /\ i < Seq.length (to_ref_seq'0 self)  -> Seq.get (to_ref_seq'0 self) i = index_logic'0 self i)
  && ([%#span20] Seq.length (to_ref_seq'0 self) = Seq.length (shallow_model'3 self))
  
  function shallow_model'1 (self : Iter'0.t_Iter t) : slice t
  
  predicate produces'0 (self : Iter'0.t_Iter t) (visited : Seq.seq t) (tl : Iter'0.t_Iter t) =
    [%#span22] to_ref_seq'0 (shallow_model'1 self) = Seq.(++) visited (to_ref_seq'0 (shallow_model'1 tl))
  
  function produces_trans'0 (a : Iter'0.t_Iter t) (ab : Seq.seq t) (b : Iter'0.t_Iter t) (bc : Seq.seq t) (c : Iter'0.t_Iter t) : ()
    
   =
    [%#span26] ()
  
  axiom produces_trans'0_spec : forall a : Iter'0.t_Iter t, ab : Seq.seq t, b : Iter'0.t_Iter t, bc : Seq.seq t, c : Iter'0.t_Iter t . ([%#span23] produces'0 a ab b)
   -> ([%#span24] produces'0 b bc c)  -> ([%#span25] produces'0 a (Seq.(++) ab bc) c)
  
  use seq.Seq
  
  function produces_refl'0 (self : Iter'0.t_Iter t) : () =
    [%#span28] ()
  
  axiom produces_refl'0_spec : forall self : Iter'0.t_Iter t . [%#span27] produces'0 self (Seq.empty  : Seq.seq t) self
  
  predicate inv'1 (_1 : Iter'0.t_Iter t)
  
  axiom inv'1 [@rewrite] : forall x : Iter'0.t_Iter t [inv'1 x] . inv'1 x = true
  
  use seq.Seq
  
  predicate invariant'0 (self : Seq.seq t) =
    [%#span11] forall i : int . 0 <= i /\ i < Seq.length self  -> inv'4 (Seq.get self i)
  
  predicate inv'0 (_1 : Seq.seq t)
  
  axiom inv'0 [@rewrite] : forall x : Seq.seq t [inv'0 x] . inv'0 x = invariant'0 x
  
  function shallow_model'0 (self : Vec'0.t_Vec t (Global'0.t_Global)) : Seq.seq t =
    [%#span19] shallow_model'2 self
  
  use prelude.prelude.Snapshot
  
  use prelude.prelude.Intrinsic
  
  use seq.Seq
  
  predicate resolve'1 (self : borrowed (Iter'0.t_Iter t)) =
    [%#span29] self.final = self.current
  
  predicate resolve'0 (_1 : borrowed (Iter'0.t_Iter t)) =
    resolve'1 _1
  
  use seq.Seq
  
  function shallow_model'4 (self : borrowed (Iter'0.t_Iter t)) : slice t =
    [%#span30] shallow_model'1 self.current
  
  predicate completed'0 (self : borrowed (Iter'0.t_Iter t)) =
    [%#span31] resolve'1 self /\ shallow_model'5 (shallow_model'4 self) = (Seq.empty  : Seq.seq t)
  
  let rec next'0 (self:borrowed (Iter'0.t_Iter t)) (return'  (ret:Option'0.t_Option t))= any
    [ return' (result:Option'0.t_Option t)-> {[%#span33] inv'3 result}
      {[%#span32] match result with
        | Option'0.C_None -> completed'0 self
        | Option'0.C_Some v -> produces'0 self.current (Seq.singleton v) self.final
        end}
      (! return' {result}) ]
    
  
  use prelude.prelude.Snapshot
  
  use prelude.prelude.Snapshot
  
  use prelude.prelude.Snapshot
  
  use prelude.prelude.Snapshot
  
  use prelude.prelude.Snapshot
  
  predicate into_iter_post'0 (self : Vec'0.t_Vec t (Global'0.t_Global)) (res : Iter'0.t_Iter t) =
    [%#span34] shallow_model'0 self = shallow_model'3 (shallow_model'1 res)
  
  predicate into_iter_pre'0 (self : Vec'0.t_Vec t (Global'0.t_Global)) =
    [%#span35] true
  
  let rec into_iter'0 (self:Vec'0.t_Vec t (Global'0.t_Global)) (return'  (ret:Iter'0.t_Iter t))= {[@expl:precondition] [%#span37] inv'2 self}
    {[@expl:precondition] [%#span36] into_iter_pre'0 self}
    any [ return' (result:Iter'0.t_Iter t)-> {[%#span36] into_iter_post'0 self result} (! return' {result}) ] 
  
  meta "compute_max_steps" 1000000
  
  let rec vec_iter (vec:Vec'0.t_Vec t (Global'0.t_Global)) (return'  (ret:usize))= {[%#s03_std_iterators8] inv'2 vec}
    {[%#s03_std_iterators7] Seq.length (shallow_model'0 vec) < 1000}
    (! bb0
    [ bb0 = s0
      [ s0 =  [ &i <- [%#s03_std_iterators0] (0 : usize) ] s1
      | s1 = into_iter'0 {vec} (fun (_ret':Iter'0.t_Iter t) ->  [ &iter <- _ret' ] s2)
      | s2 = bb1 ]
      
    | bb1 = s0 [ s0 =  [ &iter_old <- [%#s03_std_iterators1] Snapshot.new iter ] s1 | s1 = bb2 ] 
    | bb2 = s0 [ s0 =  [ &produced <- [%#s03_std_iterators2] Snapshot.new (Seq.empty  : Seq.seq t) ] s1 | s1 = bb3 ] 
    | bb3 = bb4
    | bb4 = bb4
      [ bb4 = {[@expl:loop invariant] [%#s03_std_iterators4] UIntSize.to_int i = Seq.length (Snapshot.inner produced)}
        {[@expl:loop invariant] [%#s03_std_iterators3] produces'0 (Snapshot.inner iter_old) (Snapshot.inner produced) iter}
        {[@expl:loop invariant] [%#s03_std_iterators3] inv'1 iter}
        {[@expl:loop invariant] [%#s03_std_iterators3] inv'0 (Snapshot.inner produced)}
        (! s0) [ s0 = bb5 ] 
        [ bb5 = s0
          [ s0 = Borrow.borrow_mut <Iter'0.t_Iter t> {iter}
              (fun (_ret':borrowed (Iter'0.t_Iter t)) ->  [ &_19 <- _ret' ]  [ &iter <- _ret'.final ] s1)
          | s1 = Borrow.borrow_final <Iter'0.t_Iter t> {_19.current} {Borrow.get_id _19}
              (fun (_ret':borrowed (Iter'0.t_Iter t)) ->
                 [ &_18 <- _ret' ] 
                 [ &_19 <- { _19 with current = _ret'.final ; } ] 
                s2)
          | s2 = next'0 {_18} (fun (_ret':Option'0.t_Option t) ->  [ &_17 <- _ret' ] s3)
          | s3 = bb6 ]
          
        | bb6 = s0
          [ s0 = -{resolve'0 _19}- s1
          | s1 = any [ br0 -> {_17 = Option'0.C_None } (! bb9) | br1 (a:t)-> {_17 = Option'0.C_Some a} (! bb8) ]  ]
          
        | bb8 = bb10
        | bb10 = s0
          [ s0 = Option'0.v_Some <t> {_17} (fun (r0'0:t) ->  [ &__creusot_proc_iter_elem <- r0'0 ] s1)
          | s1 = 
            [ &_22 <- [%#s03_std_iterators5] Snapshot.new (Seq.(++) (Snapshot.inner produced) (Seq.singleton __creusot_proc_iter_elem)) ]
            
            s2
          | s2 = bb11 ]
          
        | bb11 = s0
          [ s0 =  [ &produced <- _22 ] s1
          | s1 = UIntSize.add {i} {[%#s03_std_iterators6] (1 : usize)} (fun (_ret':usize) ->  [ &i <- _ret' ] s2)
          | s2 = bb4 ]
           ]
         ]
      
    | bb9 = s0 [ s0 =  [ &_0 <- i ] s1 | s1 = return' {_0} ]  ]
    )
    [ & _0 : usize = any_l ()
    | & vec : Vec'0.t_Vec t (Global'0.t_Global) = vec
    | & i : usize = any_l ()
    | & iter : Iter'0.t_Iter t = any_l ()
    | & iter_old : Snapshot.snap_ty (Iter'0.t_Iter t) = any_l ()
    | & produced : Snapshot.snap_ty (Seq.seq t) = any_l ()
    | & _17 : Option'0.t_Option t = any_l ()
    | & _18 : borrowed (Iter'0.t_Iter t) = any_l ()
    | & _19 : borrowed (Iter'0.t_Iter t) = any_l ()
    | & __creusot_proc_iter_elem : t = any_l ()
    | & _22 : Snapshot.snap_ty (Seq.seq t) = any_l () ]
    
    [ return' (result:usize)-> {[@expl:postcondition] [%#s03_std_iterators9] UIntSize.to_int result
      = Seq.length (shallow_model'0 vec)}
      (! return' {result}) ]
    
end
module T_core__slice__iter__IterMut
  use prelude.prelude.Borrow
  
  use T_core__marker__PhantomData as PhantomData'0
  
  use prelude.prelude.Opaque
  
  use T_core__ptr__non_null__NonNull as NonNull'0
  
  type t_IterMut 't =
    | C_IterMut (NonNull'0.t_NonNull 't) opaque_ptr (PhantomData'0.t_PhantomData (borrowed 't))
  
  function any_l (_ : 'b) : 'a
  
  let rec t_IterMut < 't > (input:t_IterMut 't) (ret  (ptr:NonNull'0.t_NonNull 't) (end_or_len:opaque_ptr) (_marker:PhantomData'0.t_PhantomData (borrowed 't)))= any
    [ good (ptr:NonNull'0.t_NonNull 't) (end_or_len:opaque_ptr) (_marker:PhantomData'0.t_PhantomData (borrowed 't))-> {C_IterMut ptr end_or_len _marker
      = input}
      (! ret {ptr} {end_or_len} {_marker}) ]
    
end
module M_03_std_iterators__all_zero [#"../03_std_iterators.rs" 28 0 28 35]
  let%span s03_std_iterators0 = "../03_std_iterators.rs" 29 4 29 87
  let%span s03_std_iterators1 = "../03_std_iterators.rs" 29 4 29 87
  let%span s03_std_iterators2 = "../03_std_iterators.rs" 29 4 29 87
  let%span s03_std_iterators3 = "../03_std_iterators.rs" 29 4 29 87
  let%span s03_std_iterators4 = "../03_std_iterators.rs" 31 13 31 14
  let%span s03_std_iterators5 = "../03_std_iterators.rs" 26 10 26 33
  let%span s03_std_iterators6 = "../03_std_iterators.rs" 27 0 27 66
  let%span span7 = "../../../../../creusot-contracts/src/std/boxed.rs" 28 8 28 18
  let%span span8 = "../../../../../creusot-contracts/src/logic/seq.rs" 198 8 198 97
  let%span span9 = "../../../../../creusot-contracts/src/invariant.rs" 34 20 34 44
  let%span span10 = "" 0 0 0 0
  let%span span11 = "../../../../../creusot-contracts/src/std/slice.rs" 29 14 29 41
  let%span span12 = "../../../../../creusot-contracts/src/std/slice.rs" 30 14 30 42
  let%span span13 = "../../../../../creusot-contracts/src/std/slice.rs" 18 20 18 30
  let%span span14 = "../../../../../creusot-contracts/src/std/vec.rs" 19 14 19 41
  let%span span15 = "../../../../../creusot-contracts/src/std/vec.rs" 68 20 68 41
  let%span span16 = "../../../../../creusot-contracts/src/logic/ops.rs" 42 8 42 31
  let%span span17 = "../../../../../creusot-contracts/src/model.rs" 108 8 108 31
  let%span span18 = "../../../../../creusot-contracts/src/std/slice.rs" 90 14 90 41
  let%span span19 = "../../../../../creusot-contracts/src/std/slice.rs" 91 4 91 86
  let%span span20 = "../../../../../creusot-contracts/src/std/slice.rs" 433 14 433 50
  let%span span21 = "../../../../../creusot-contracts/src/std/slice.rs" 465 12 465 66
  let%span span22 = "../../../../../creusot-contracts/src/std/slice.rs" 477 15 477 21
  let%span span23 = "../../../../../creusot-contracts/src/std/slice.rs" 478 15 478 21
  let%span span24 = "../../../../../creusot-contracts/src/std/slice.rs" 479 15 479 21
  let%span span25 = "../../../../../creusot-contracts/src/std/slice.rs" 480 15 480 32
  let%span span26 = "../../../../../creusot-contracts/src/std/slice.rs" 481 15 481 32
  let%span span27 = "../../../../../creusot-contracts/src/std/slice.rs" 482 14 482 42
  let%span span28 = "../../../../../creusot-contracts/src/std/slice.rs" 475 4 475 10
  let%span span29 = "../../../../../creusot-contracts/src/std/slice.rs" 471 15 471 24
  let%span span30 = "../../../../../creusot-contracts/src/std/slice.rs" 472 14 472 45
  let%span span31 = "../../../../../creusot-contracts/src/std/slice.rs" 469 4 469 10
  let%span span32 = "../../../../../creusot-contracts/src/logic/ops.rs" 20 8 20 31
  let%span span33 = "../../../../../creusot-contracts/src/resolve.rs" 41 20 41 34
  let%span span34 = "../../../../../creusot-contracts/src/std/slice.rs" 443 20 443 36
  let%span span35 = "../../../../../creusot-contracts/src/std/slice.rs" 458 20 458 61
  let%span span36 = "../../../../../creusot-contracts/src/std/iter.rs" 105 26 108 17
  let%span span37 = "" 0 0 0 0
  let%span span38 = "../../../../../creusot-contracts/src/logic/ops.rs" 86 8 86 33
  let%span span39 = "../../../../../creusot-contracts/src/std/iter.rs" 90 8 90 19
  let%span span40 = "../../../../../creusot-contracts/src/std/iter.rs" 84 20 84 24
  let%span span41 = "../../../../../creusot-contracts/src/std/iter.rs" 99 0 212 1
  let%span span42 = "" 0 0 0 0
  let%span span43 = "" 0 0 0 0
  let%span span44 = "" 0 0 0 0
  let%span span45 = "../../../../../creusot-contracts/src/std/slice.rs" 249 0 358 1
  let%span span46 = "" 0 0 0 0
  let%span span47 = "../../../../../creusot-contracts/src/std/vec.rs" 178 26 178 42
  let%span span48 = "../../../../../creusot-contracts/src/std/vec.rs" 179 26 179 48
  let%span span49 = "" 0 0 0 0
  
  use prelude.prelude.UIntSize
  
  predicate inv'10 (_1 : usize)
  
  use T_alloc__alloc__Global as Global'0
  
  predicate invariant'11 (self : usize) =
    [%#span7] inv'10 self
  
  predicate inv'11 (_1 : usize)
  
  axiom inv'11 [@rewrite] : forall x : usize [inv'11 x] . inv'11 x = true
  
  axiom inv'10 [@rewrite] : forall x : usize [inv'10 x] . inv'10 x = true
  
  use seq.Seq
  
  use seq.Seq
  
  use prelude.prelude.Int
  
  use seq.Seq
  
  predicate invariant'9 (self : Seq.seq usize) =
    [%#span8] forall i : int . 0 <= i /\ i < Seq.length self  -> inv'11 (Seq.get self i)
  
  predicate inv'9 (_1 : Seq.seq usize)
  
  axiom inv'9 [@rewrite] : forall x : Seq.seq usize [inv'9 x] . inv'9 x = true
  
  use prelude.prelude.Borrow
  
  predicate invariant'8 (self : borrowed usize) =
    [%#span9] inv'10 self.current /\ inv'10 self.final
  
  predicate inv'8 (_1 : borrowed usize)
  
  axiom inv'8 [@rewrite] : forall x : borrowed usize [inv'8 x] . inv'8 x = true
  
  use prelude.prelude.Slice
  
  use prelude.prelude.Slice
  
  use prelude.prelude.UIntSize
  
  constant v_MAX'0 : usize = [%#span10] (18446744073709551615 : usize)
  
  function shallow_model'3 (self : slice usize) : Seq.seq usize
  
  axiom shallow_model'3_spec : forall self : slice usize . ([%#span12] shallow_model'3 self = Slice.id self)
  && ([%#span11] Seq.length (shallow_model'3 self) <= UIntSize.to_int (v_MAX'0 : usize))
  
  predicate invariant'7 (self : slice usize) =
    [%#span13] inv'9 (shallow_model'3 self)
  
  predicate inv'7 (_1 : slice usize)
  
  axiom inv'7 [@rewrite] : forall x : slice usize [inv'7 x] . inv'7 x = true
  
  use T_alloc__vec__Vec as Vec'0
  
  function shallow_model'0 (self : Vec'0.t_Vec usize (Global'0.t_Global)) : Seq.seq usize
  
  axiom shallow_model'0_spec : forall self : Vec'0.t_Vec usize (Global'0.t_Global) . [%#span14] Seq.length (shallow_model'0 self)
  <= UIntSize.to_int (v_MAX'0 : usize)
  
  predicate invariant'6 (self : Vec'0.t_Vec usize (Global'0.t_Global)) =
    [%#span15] inv'9 (shallow_model'0 self)
  
  predicate inv'6 (_1 : Vec'0.t_Vec usize (Global'0.t_Global))
  
  axiom inv'6 [@rewrite] : forall x : Vec'0.t_Vec usize (Global'0.t_Global) [inv'6 x] . inv'6 x = true
  
  predicate invariant'5 (self : borrowed usize) =
    [%#span7] inv'8 self
  
  predicate inv'5 (_1 : borrowed usize)
  
  axiom inv'5 [@rewrite] : forall x : borrowed usize [inv'5 x] . inv'5 x = true
  
  use T_core__option__Option as Option'0
  
  predicate inv'4 (_1 : Option'0.t_Option (borrowed usize))
  
  axiom inv'4 [@rewrite] : forall x : Option'0.t_Option (borrowed usize) [inv'4 x] . inv'4 x = true
  
  predicate invariant'3 (self : borrowed (slice usize)) =
    [%#span9] inv'7 self.current /\ inv'7 self.final
  
  predicate inv'3 (_1 : borrowed (slice usize))
  
  axiom inv'3 [@rewrite] : forall x : borrowed (slice usize) [inv'3 x] . inv'3 x = true
  
  predicate invariant'2 (self : borrowed (Vec'0.t_Vec usize (Global'0.t_Global))) =
    [%#span9] inv'6 self.current /\ inv'6 self.final
  
  predicate inv'2 (_1 : borrowed (Vec'0.t_Vec usize (Global'0.t_Global)))
  
  axiom inv'2 [@rewrite] : forall x : borrowed (Vec'0.t_Vec usize (Global'0.t_Global)) [inv'2 x] . inv'2 x = true
  
  use T_core__slice__iter__IterMut as IterMut'0
  
  use seq.Seq
  
  use seq.Seq
  
  function index_logic'2 [@inline:trivial] (self : slice usize) (ix : int) : usize =
    [%#span16] Seq.get (shallow_model'3 self) ix
  
  use seq.Seq
  
  function shallow_model'2 (self : borrowed (slice usize)) : Seq.seq usize =
    [%#span17] shallow_model'3 self.current
  
  use seq.Seq
  
  function to_mut_seq'0 (self : borrowed (slice usize)) : Seq.seq (borrowed usize)
  
  axiom to_mut_seq'0_spec : forall self : borrowed (slice usize) . ([%#span19] forall i : int . 0 <= i
  /\ i < Seq.length (to_mut_seq'0 self)
   -> Seq.get (to_mut_seq'0 self) i
  = Borrow.borrow_logic (index_logic'2 self.current i) (index_logic'2 self.final i) (Borrow.inherit_id (Borrow.get_id self) i))
  && ([%#span18] Seq.length (to_mut_seq'0 self) = Seq.length (shallow_model'2 self))
  
  function shallow_model'4 (self : IterMut'0.t_IterMut usize) : borrowed (slice usize)
  
  axiom shallow_model'4_spec : forall self : IterMut'0.t_IterMut usize . [%#span20] Seq.length (shallow_model'3 (shallow_model'4 self).final)
  = Seq.length (shallow_model'3 (shallow_model'4 self).current)
  
  predicate produces'0 (self : IterMut'0.t_IterMut usize) (visited : Seq.seq (borrowed usize)) (tl : IterMut'0.t_IterMut usize)
    
   =
    [%#span21] to_mut_seq'0 (shallow_model'4 self) = Seq.(++) visited (to_mut_seq'0 (shallow_model'4 tl))
  
  predicate inv'1 (_1 : IterMut'0.t_IterMut usize)
  
  function produces_trans'0 (a : IterMut'0.t_IterMut usize) (ab : Seq.seq (borrowed usize)) (b : IterMut'0.t_IterMut usize) (bc : Seq.seq (borrowed usize)) (c : IterMut'0.t_IterMut usize) : ()
    
   =
    [%#span28] ()
  
  axiom produces_trans'0_spec : forall a : IterMut'0.t_IterMut usize, ab : Seq.seq (borrowed usize), b : IterMut'0.t_IterMut usize, bc : Seq.seq (borrowed usize), c : IterMut'0.t_IterMut usize . ([%#span22] inv'1 a)
   -> ([%#span23] inv'1 b)
   -> ([%#span24] inv'1 c)
   -> ([%#span25] produces'0 a ab b)  -> ([%#span26] produces'0 b bc c)  -> ([%#span27] produces'0 a (Seq.(++) ab bc) c)
  
  use seq.Seq
  
  function produces_refl'0 (self : IterMut'0.t_IterMut usize) : () =
    [%#span31] ()
  
  axiom produces_refl'0_spec : forall self : IterMut'0.t_IterMut usize . ([%#span29] inv'1 self)
   -> ([%#span30] produces'0 self (Seq.empty  : Seq.seq (borrowed usize)) self)
  
  axiom inv'1 [@rewrite] : forall x : IterMut'0.t_IterMut usize [inv'1 x] . inv'1 x = true
  
  use seq.Seq
  
  predicate invariant'0 (self : Seq.seq (borrowed usize)) =
    [%#span8] forall i : int . 0 <= i /\ i < Seq.length self  -> inv'5 (Seq.get self i)
  
  predicate inv'0 (_1 : Seq.seq (borrowed usize))
  
  axiom inv'0 [@rewrite] : forall x : Seq.seq (borrowed usize) [inv'0 x] . inv'0 x = true
  
  function index_logic'1 [@inline:trivial] (self : Vec'0.t_Vec usize (Global'0.t_Global)) (ix : int) : usize =
    [%#span32] Seq.get (shallow_model'0 self) ix
  
  function shallow_model'1 (self : borrowed (Vec'0.t_Vec usize (Global'0.t_Global))) : Seq.seq usize =
    [%#span17] shallow_model'0 self.current
  
  use prelude.prelude.Snapshot
  
  use prelude.prelude.Intrinsic
  
  predicate resolve'9 (self : borrowed (Vec'0.t_Vec usize (Global'0.t_Global))) =
    [%#span33] self.final = self.current
  
  predicate resolve'4 (_1 : borrowed (Vec'0.t_Vec usize (Global'0.t_Global))) =
    resolve'9 _1
  
  predicate resolve'8 (self : IterMut'0.t_IterMut usize) =
    [%#span34] (shallow_model'4 self).current = (shallow_model'4 self).final
  
  predicate resolve'3 (_1 : IterMut'0.t_IterMut usize) =
    resolve'8 _1
  
  predicate resolve'7 (self : borrowed usize) =
    [%#span33] self.final = self.current
  
  predicate resolve'2 (_1 : borrowed usize) =
    resolve'7 _1
  
  use seq.Seq
  
  predicate resolve'6 (self : borrowed (IterMut'0.t_IterMut usize)) =
    [%#span33] self.final = self.current
  
  predicate resolve'1 (_1 : borrowed (IterMut'0.t_IterMut usize)) =
    resolve'6 _1
  
  use seq.Seq
  
  function shallow_model'5 (self : borrowed (IterMut'0.t_IterMut usize)) : borrowed (slice usize) =
    [%#span17] shallow_model'4 self.current
  
  predicate completed'0 (self : borrowed (IterMut'0.t_IterMut usize)) =
    [%#span35] resolve'6 self /\ shallow_model'3 (shallow_model'5 self).current = (Seq.empty  : Seq.seq usize)
  
  let rec next'0 (self:borrowed (IterMut'0.t_IterMut usize)) (return'  (ret:Option'0.t_Option (borrowed usize)))= any
    [ return' (result:Option'0.t_Option (borrowed usize))-> {[%#span37] inv'4 result}
      {[%#span36] match result with
        | Option'0.C_None -> completed'0 self
        | Option'0.C_Some v -> produces'0 self.current (Seq.singleton v) self.final
        end}
      (! return' {result}) ]
    
  
  use prelude.prelude.Snapshot
  
  function index_logic'0 [@inline:trivial] (self : Snapshot.snap_ty (Seq.seq (borrowed usize))) (ix : int) : borrowed usize
    
   =
    [%#span38] Seq.get (Snapshot.inner self) ix
  
  use prelude.prelude.Snapshot
  
  use prelude.prelude.Snapshot
  
  use prelude.prelude.Snapshot
  
  use prelude.prelude.Snapshot
  
  predicate resolve'5 (self : borrowed (slice usize)) =
    [%#span33] self.final = self.current
  
  predicate resolve'0 (_1 : borrowed (slice usize)) =
    resolve'5 _1
  
  predicate into_iter_post'0 (self : IterMut'0.t_IterMut usize) (res : IterMut'0.t_IterMut usize) =
    [%#span39] self = res
  
  predicate into_iter_pre'0 (self : IterMut'0.t_IterMut usize) =
    [%#span40] true
  
  let rec into_iter'0 (self:IterMut'0.t_IterMut usize) (return'  (ret:IterMut'0.t_IterMut usize))= {[@expl:precondition] [%#span42] inv'1 self}
    {[@expl:precondition] [%#span41] into_iter_pre'0 self}
    any
    [ return' (result:IterMut'0.t_IterMut usize)-> {[%#span43] inv'1 result}
      {[%#span41] into_iter_post'0 self result}
      (! return' {result}) ]
    
  
  let rec iter_mut'0 (self:borrowed (slice usize)) (return'  (ret:IterMut'0.t_IterMut usize))= {[@expl:precondition] [%#span44] inv'3 self}
    any
    [ return' (result:IterMut'0.t_IterMut usize)-> {[%#span45] shallow_model'4 result = self} (! return' {result}) ]
    
  
  let rec deref_mut'0 (self:borrowed (Vec'0.t_Vec usize (Global'0.t_Global))) (return'  (ret:borrowed (slice usize)))= {[@expl:precondition] [%#span46] inv'2 self}
    any
    [ return' (result:borrowed (slice usize))-> {[%#span49] inv'3 result}
      {[%#span48] shallow_model'3 result.final = shallow_model'0 self.final}
      {[%#span47] shallow_model'2 result = shallow_model'1 self}
      (! return' {result}) ]
    
  
  meta "compute_max_steps" 1000000
  
  let rec all_zero (v:borrowed (Vec'0.t_Vec usize (Global'0.t_Global))) (return'  (ret:()))= (! bb0
    [ bb0 = s0
      [ s0 = Borrow.borrow_final <Vec'0.t_Vec usize (Global'0.t_Global)> {v.current} {Borrow.get_id v}
          (fun (_ret':borrowed (Vec'0.t_Vec usize (Global'0.t_Global))) ->
             [ &_8 <- _ret' ] 
             [ &v <- { v with current = _ret'.final ; } ] 
            s1)
      | s1 = deref_mut'0 {_8} (fun (_ret':borrowed (slice usize)) ->  [ &_7 <- _ret' ] s2)
      | s2 = bb1 ]
      
    | bb1 = s0
      [ s0 = Borrow.borrow_final <slice usize> {_7.current} {Borrow.get_id _7}
          (fun (_ret':borrowed (slice usize)) ->  [ &_6 <- _ret' ]  [ &_7 <- { _7 with current = _ret'.final ; } ] s1)
      | s1 = iter_mut'0 {_6} (fun (_ret':IterMut'0.t_IterMut usize) ->  [ &_5 <- _ret' ] s2)
      | s2 = bb2 ]
      
    | bb2 = s0 [ s0 = into_iter'0 {_5} (fun (_ret':IterMut'0.t_IterMut usize) ->  [ &iter <- _ret' ] s1) | s1 = bb3 ] 
    | bb3 = s0
      [ s0 = -{resolve'0 _7}- s1 | s1 =  [ &iter_old <- [%#s03_std_iterators0] Snapshot.new iter ] s2 | s2 = bb4 ]
      
    | bb4 = s0
      [ s0 =  [ &produced <- [%#s03_std_iterators1] Snapshot.new (Seq.empty  : Seq.seq (borrowed usize)) ] s1
      | s1 = bb5 ]
      
    | bb5 = bb6
    | bb6 = bb6
      [ bb6 = {[@expl:loop invariant] [%#s03_std_iterators2] forall i : int . 0 <= i
        /\ i < Seq.length (Snapshot.inner produced)  -> UIntSize.to_int (index_logic'0 produced i).final = 0}
        {[@expl:loop invariant] [%#s03_std_iterators2] produces'0 (Snapshot.inner iter_old) (Snapshot.inner produced) iter}
        {[@expl:loop invariant] [%#s03_std_iterators2] inv'1 iter}
        {[@expl:loop invariant] [%#s03_std_iterators2] inv'0 (Snapshot.inner produced)}
        (! s0) [ s0 = bb7 ] 
        [ bb7 = s0
          [ s0 = Borrow.borrow_mut <IterMut'0.t_IterMut usize> {iter}
              (fun (_ret':borrowed (IterMut'0.t_IterMut usize)) ->  [ &_20 <- _ret' ]  [ &iter <- _ret'.final ] s1)
          | s1 = Borrow.borrow_final <IterMut'0.t_IterMut usize> {_20.current} {Borrow.get_id _20}
              (fun (_ret':borrowed (IterMut'0.t_IterMut usize)) ->
                 [ &_19 <- _ret' ] 
                 [ &_20 <- { _20 with current = _ret'.final ; } ] 
                s2)
          | s2 = next'0 {_19} (fun (_ret':Option'0.t_Option (borrowed usize)) ->  [ &_18 <- _ret' ] s3)
          | s3 = bb8 ]
          
        | bb8 = s0
          [ s0 = -{resolve'1 _20}- s1
          | s1 = any
            [ br0 -> {_18 = Option'0.C_None } (! bb11) | br1 (a:borrowed usize)-> {_18 = Option'0.C_Some a} (! bb10) ]
             ]
          
        | bb10 = bb12
        | bb12 = s0
          [ s0 = Option'0.v_Some <borrowed usize> {_18}
              (fun (r0'0:borrowed usize) ->  [ &__creusot_proc_iter_elem <- r0'0 ] s1)
          | s1 = 
            [ &_23 <- [%#s03_std_iterators3] Snapshot.new (Seq.(++) (Snapshot.inner produced) (Seq.singleton __creusot_proc_iter_elem)) ]
            
            s2
          | s2 = bb13 ]
          
        | bb13 = s0
          [ s0 =  [ &produced <- _23 ] s1
          | s1 =  [ &x <- __creusot_proc_iter_elem ] s2
          | s2 =  [ &x <- { x with current = ([%#s03_std_iterators4] (0 : usize)) ; } ] s3
          | s3 = -{resolve'2 x}- s4
          | s4 = bb6 ]
           ]
         ]
      
    | bb11 = s0 [ s0 = -{resolve'3 iter}- s1 | s1 = -{resolve'4 v}- s2 | s2 = return' {_0} ]  ]
    )
    [ & _0 : () = any_l ()
    | & v : borrowed (Vec'0.t_Vec usize (Global'0.t_Global)) = v
    | & iter : IterMut'0.t_IterMut usize = any_l ()
    | & _5 : IterMut'0.t_IterMut usize = any_l ()
    | & _6 : borrowed (slice usize) = any_l ()
    | & _7 : borrowed (slice usize) = any_l ()
    | & _8 : borrowed (Vec'0.t_Vec usize (Global'0.t_Global)) = any_l ()
    | & iter_old : Snapshot.snap_ty (IterMut'0.t_IterMut usize) = any_l ()
    | & produced : Snapshot.snap_ty (Seq.seq (borrowed usize)) = any_l ()
    | & _18 : Option'0.t_Option (borrowed usize) = any_l ()
    | & _19 : borrowed (IterMut'0.t_IterMut usize) = any_l ()
    | & _20 : borrowed (IterMut'0.t_IterMut usize) = any_l ()
    | & __creusot_proc_iter_elem : borrowed usize = any_l ()
    | & _23 : Snapshot.snap_ty (Seq.seq (borrowed usize)) = any_l ()
    | & x : borrowed usize = any_l () ]
    
    [ return' (result:())-> {[@expl:postcondition] [%#s03_std_iterators6] forall i : int . 0 <= i
      /\ i < Seq.length (shallow_model'1 v)  -> UIntSize.to_int (index_logic'1 v.final i) = 0}
      {[@expl:postcondition] [%#s03_std_iterators5] Seq.length (shallow_model'0 v.final)
      = Seq.length (shallow_model'1 v)}
      (! return' {result}) ]
    
end
module T_core__iter__adapters__take__Take
  use prelude.prelude.UIntSize
  
  use prelude.prelude.Int
  
  type t_Take 'i =
    | C_Take 'i usize
  
  function any_l (_ : 'b) : 'a
  
  let rec t_Take < 'i > (input:t_Take 'i) (ret  (iter:'i) (n:usize))= any
    [ good (iter:'i) (n:usize)-> {C_Take iter n = input} (! ret {iter} {n}) ]
    
end
module T_core__iter__adapters__skip__Skip
  use prelude.prelude.UIntSize
  
  use prelude.prelude.Int
  
  type t_Skip 'i =
    | C_Skip 'i usize
  
  function any_l (_ : 'b) : 'a
  
  let rec t_Skip < 'i > (input:t_Skip 'i) (ret  (iter:'i) (n:usize))= any
    [ good (iter:'i) (n:usize)-> {C_Skip iter n = input} (! ret {iter} {n}) ]
    
end
module M_03_std_iterators__skip_take [#"../03_std_iterators.rs" 35 0 35 48]
  type i
  
  let%span s03_std_iterators0 = "../03_std_iterators.rs" 38 20 38 31
  let%span s03_std_iterators1 = "../03_std_iterators.rs" 35 30 35 34
  let%span span2 = "../../../../../creusot-contracts/src/std/boxed.rs" 28 8 28 18
  let%span span3 = "../../../../../creusot-contracts/src/std/iter.rs" 43 15 43 21
  let%span span4 = "../../../../../creusot-contracts/src/std/iter.rs" 44 15 44 21
  let%span span5 = "../../../../../creusot-contracts/src/std/iter.rs" 45 15 45 21
  let%span span6 = "../../../../../creusot-contracts/src/std/iter.rs" 46 15 46 32
  let%span span7 = "../../../../../creusot-contracts/src/std/iter.rs" 47 15 47 32
  let%span span8 = "../../../../../creusot-contracts/src/std/iter.rs" 48 14 48 42
  let%span span9 = "../../../../../creusot-contracts/src/std/iter.rs" 38 15 38 24
  let%span span10 = "../../../../../creusot-contracts/src/std/iter.rs" 39 14 39 45
  let%span span11 = "../../../../../creusot-contracts/src/std/iter/take.rs" 18 4 18 41
  let%span span12 = "" 0 0 0 0
  let%span span13 = "../../../../../creusot-contracts/src/std/iter/take.rs" 34 14 34 50
  let%span span14 = "../../../../../creusot-contracts/src/std/iter/take.rs" 69 12 69 88
  let%span span15 = "../../../../../creusot-contracts/src/std/iter/take.rs" 81 15 81 21
  let%span span16 = "../../../../../creusot-contracts/src/std/iter/take.rs" 82 15 82 21
  let%span span17 = "../../../../../creusot-contracts/src/std/iter/take.rs" 83 15 83 21
  let%span span18 = "../../../../../creusot-contracts/src/std/iter/take.rs" 84 15 84 32
  let%span span19 = "../../../../../creusot-contracts/src/std/iter/take.rs" 85 15 85 32
  let%span span20 = "../../../../../creusot-contracts/src/std/iter/take.rs" 86 14 86 42
  let%span span21 = "../../../../../creusot-contracts/src/std/iter/take.rs" 75 15 75 24
  let%span span22 = "../../../../../creusot-contracts/src/std/iter/take.rs" 76 14 76 45
  let%span span23 = "../../../../../creusot-contracts/src/invariant.rs" 34 20 34 44
  let%span span24 = "../../../../../creusot-contracts/src/logic/seq.rs" 198 8 198 97
  let%span span25 = "../../../../../creusot-contracts/src/std/iter/skip.rs" 15 4 15 41
  let%span span26 = "../../../../../creusot-contracts/src/std/iter/skip.rs" 23 14 23 50
  let%span span27 = "../../../../../creusot-contracts/src/std/iter/skip.rs" 64 8 71 9
  let%span span28 = "../../../../../creusot-contracts/src/std/iter/skip.rs" 82 15 82 21
  let%span span29 = "../../../../../creusot-contracts/src/std/iter/skip.rs" 83 15 83 21
  let%span span30 = "../../../../../creusot-contracts/src/std/iter/skip.rs" 84 15 84 21
  let%span span31 = "../../../../../creusot-contracts/src/std/iter/skip.rs" 85 15 85 32
  let%span span32 = "../../../../../creusot-contracts/src/std/iter/skip.rs" 86 15 86 32
  let%span span33 = "../../../../../creusot-contracts/src/std/iter/skip.rs" 87 14 87 42
  let%span span34 = "../../../../../creusot-contracts/src/std/iter/skip.rs" 76 15 76 24
  let%span span35 = "../../../../../creusot-contracts/src/std/iter/skip.rs" 77 14 77 45
  let%span span36 = "../../../../../creusot-contracts/src/resolve.rs" 69 8 72 9
  let%span span37 = "../../../../../creusot-contracts/src/std/iter/take.rs" 44 8 44 29
  let%span span38 = "../../../../../creusot-contracts/src/std/iter/skip.rs" 34 12 34 33
  let%span span39 = "../../../../../creusot-contracts/src/std/iter/take.rs" 26 14 26 68
  let%span span40 = "../../../../../creusot-contracts/src/resolve.rs" 41 20 41 34
  let%span span41 = "../../../../../creusot-contracts/src/std/iter/take.rs" 60 12 61 92
  let%span span42 = "../../../../../creusot-contracts/src/std/iter/skip.rs" 50 8 58 9
  let%span span43 = "" 0 0 0 0
  let%span span44 = "../../../../../creusot-contracts/src/std/iter.rs" 105 26 108 17
  let%span span45 = "" 0 0 0 0
  let%span span46 = "" 0 0 0 0
  let%span span47 = "../../../../../creusot-contracts/src/std/iter.rs" 99 0 212 1
  let%span span48 = "" 0 0 0 0
  let%span span49 = "" 0 0 0 0
  let%span span50 = "" 0 0 0 0
  
  type t_Item'0
  
  predicate inv'7 (_1 : t_Item'0)
  
  use T_alloc__alloc__Global as Global'0
  
  predicate invariant'5 (self : t_Item'0) =
    [%#span2] inv'7 self
  
  predicate inv'8 (_1 : t_Item'0)
  
  axiom inv'8 [@rewrite] : forall x : t_Item'0 [inv'8 x] . inv'8 x = invariant'5 x
  
  use seq.Seq
  
  use seq.Seq
  
  predicate produces'2 (self : i) (visited : Seq.seq t_Item'0) (o : i)
  
  predicate inv'2 (_1 : i)
  
  function produces_trans'2 (a : i) (ab : Seq.seq t_Item'0) (b : i) (bc : Seq.seq t_Item'0) (c : i) : ()
  
  axiom produces_trans'2_spec : forall a : i, ab : Seq.seq t_Item'0, b : i, bc : Seq.seq t_Item'0, c : i . ([%#span3] inv'2 a)
   -> ([%#span4] inv'2 b)
   -> ([%#span5] inv'2 c)
   -> ([%#span6] produces'2 a ab b)  -> ([%#span7] produces'2 b bc c)  -> ([%#span8] produces'2 a (Seq.(++) ab bc) c)
  
  use seq.Seq
  
  function produces_refl'2 (self : i) : ()
  
  axiom produces_refl'2_spec : forall self : i . ([%#span9] inv'2 self)
   -> ([%#span10] produces'2 self (Seq.empty  : Seq.seq t_Item'0) self)
  
  predicate invariant'4 (self : t_Item'0)
  
  axiom inv'7 : forall x : t_Item'0 [inv'7 x] . inv'7 x  -> invariant'4 x
  
  use T_core__iter__adapters__take__Take as Take'0
  
  predicate inv'3 (_1 : Take'0.t_Take i)
  
  function iter'0 (self : Take'0.t_Take i) : i
  
  axiom iter'0_spec : forall self : Take'0.t_Take i . [%#span11] inv'3 self  -> inv'2 (iter'0 self)
  
  use prelude.prelude.Int
  
  use seq.Seq
  
  use prelude.prelude.UIntSize
  
  use prelude.prelude.UIntSize
  
  constant v_MAX'0 : usize = [%#span12] (18446744073709551615 : usize)
  
  function n'0 (self : Take'0.t_Take i) : int
  
  axiom n'0_spec : forall self : Take'0.t_Take i . [%#span13] n'0 self >= 0
  /\ n'0 self <= UIntSize.to_int (v_MAX'0 : usize)
  
  predicate produces'1 (self : Take'0.t_Take i) (visited : Seq.seq t_Item'0) (o : Take'0.t_Take i) =
    [%#span14] n'0 self = n'0 o + Seq.length visited /\ produces'2 (iter'0 self) visited (iter'0 o)
  
  function produces_trans'1 (a : Take'0.t_Take i) (ab : Seq.seq t_Item'0) (b : Take'0.t_Take i) (bc : Seq.seq t_Item'0) (c : Take'0.t_Take i) : ()
    
  
  axiom produces_trans'1_spec : forall a : Take'0.t_Take i, ab : Seq.seq t_Item'0, b : Take'0.t_Take i, bc : Seq.seq t_Item'0, c : Take'0.t_Take i . ([%#span15] inv'3 a)
   -> ([%#span16] inv'3 b)
   -> ([%#span17] inv'3 c)
   -> ([%#span18] produces'1 a ab b)  -> ([%#span19] produces'1 b bc c)  -> ([%#span20] produces'1 a (Seq.(++) ab bc) c)
  
  function produces_refl'1 (self : Take'0.t_Take i) : ()
  
  axiom produces_refl'1_spec : forall self : Take'0.t_Take i . ([%#span21] inv'3 self)
   -> ([%#span22] produces'1 self (Seq.empty  : Seq.seq t_Item'0) self)
  
  use prelude.prelude.Borrow
  
  predicate invariant'3 (self : borrowed (Take'0.t_Take i)) =
    [%#span23] inv'3 self.current /\ inv'3 self.final
  
  predicate inv'6 (_1 : borrowed (Take'0.t_Take i))
  
  axiom inv'6 [@rewrite] : forall x : borrowed (Take'0.t_Take i) [inv'6 x] . inv'6 x = invariant'3 x
  
  use seq.Seq
  
  predicate invariant'2 (self : Seq.seq t_Item'0) =
    [%#span24] forall i : int . 0 <= i /\ i < Seq.length self  -> inv'8 (Seq.get self i)
  
  predicate inv'5 (_1 : Seq.seq t_Item'0)
  
  axiom inv'5 [@rewrite] : forall x : Seq.seq t_Item'0 [inv'5 x] . inv'5 x = invariant'2 x
  
  use T_core__iter__adapters__skip__Skip as Skip'0
  
  predicate resolve'4 (_1 : t_Item'0)
  
  use seq.Seq
  
  predicate inv'0 (_1 : Skip'0.t_Skip (Take'0.t_Take i))
  
  function iter'1 (self : Skip'0.t_Skip (Take'0.t_Take i)) : Take'0.t_Take i
  
  axiom iter'1_spec : forall self : Skip'0.t_Skip (Take'0.t_Take i) . [%#span25] inv'0 self  -> inv'3 (iter'1 self)
  
  function n'1 (self : Skip'0.t_Skip (Take'0.t_Take i)) : int
  
  axiom n'1_spec : forall self : Skip'0.t_Skip (Take'0.t_Take i) . [%#span26] n'1 self >= 0
  /\ n'1 self <= UIntSize.to_int (v_MAX'0 : usize)
  
  predicate produces'0 (self : Skip'0.t_Skip (Take'0.t_Take i)) (visited : Seq.seq t_Item'0) (o : Skip'0.t_Skip (Take'0.t_Take i))
    
   =
    [%#span27] visited = (Seq.empty  : Seq.seq t_Item'0) /\ self = o
    \/ n'1 o = 0
    /\ Seq.length visited > 0
    /\ (exists s : Seq.seq t_Item'0 . inv'5 s
    /\ Seq.length s = n'1 self
    /\ produces'1 (iter'1 self) (Seq.(++) s visited) (iter'1 o)
    /\ (forall i : int . 0 <= i /\ i < Seq.length s  -> resolve'4 (Seq.get s i)))
  
  function produces_trans'0 (a : Skip'0.t_Skip (Take'0.t_Take i)) (ab : Seq.seq t_Item'0) (b : Skip'0.t_Skip (Take'0.t_Take i)) (bc : Seq.seq t_Item'0) (c : Skip'0.t_Skip (Take'0.t_Take i)) : ()
    
  
  axiom produces_trans'0_spec : forall a : Skip'0.t_Skip (Take'0.t_Take i), ab : Seq.seq t_Item'0, b : Skip'0.t_Skip (Take'0.t_Take i), bc : Seq.seq t_Item'0, c : Skip'0.t_Skip (Take'0.t_Take i) . ([%#span28] inv'0 a)
   -> ([%#span29] inv'0 b)
   -> ([%#span30] inv'0 c)
   -> ([%#span31] produces'0 a ab b)  -> ([%#span32] produces'0 b bc c)  -> ([%#span33] produces'0 a (Seq.(++) ab bc) c)
  
  function produces_refl'0 (self : Skip'0.t_Skip (Take'0.t_Take i)) : ()
  
  axiom produces_refl'0_spec : forall self : Skip'0.t_Skip (Take'0.t_Take i) . ([%#span34] inv'0 self)
   -> ([%#span35] produces'0 self (Seq.empty  : Seq.seq t_Item'0) self)
  
  predicate invariant'1 (self : borrowed (Skip'0.t_Skip (Take'0.t_Take i))) =
    [%#span23] inv'0 self.current /\ inv'0 self.final
  
  predicate inv'4 (_1 : borrowed (Skip'0.t_Skip (Take'0.t_Take i)))
  
  axiom inv'4 [@rewrite] : forall x : borrowed (Skip'0.t_Skip (Take'0.t_Take i)) [inv'4 x] . inv'4 x = invariant'1 x
  
  axiom inv'3 [@rewrite] : forall x : Take'0.t_Take i [inv'3 x] . inv'3 x
  = match x with
    | Take'0.C_Take iter n -> inv'2 iter
    end
  
  predicate invariant'0 (self : i)
  
  axiom inv'2 : forall x : i [inv'2 x] . inv'2 x  -> invariant'0 x
  
  use T_core__option__Option as Option'0
  
  predicate inv'1 (_1 : Option'0.t_Option t_Item'0)
  
  axiom inv'1 [@rewrite] : forall x : Option'0.t_Option t_Item'0 [inv'1 x] . inv'1 x
  = match x with
    | Option'0.C_None -> true
    | Option'0.C_Some a_0 -> inv'7 a_0
    end
  
  axiom inv'0 [@rewrite] : forall x : Skip'0.t_Skip (Take'0.t_Take i) [inv'0 x] . inv'0 x
  = match x with
    | Skip'0.C_Skip iter n -> inv'3 iter
    end
  
  use prelude.prelude.Intrinsic
  
  predicate resolve'3 (self : Option'0.t_Option t_Item'0) =
    [%#span36] match self with
      | Option'0.C_Some x -> resolve'4 x
      | Option'0.C_None -> true
      end
  
  predicate resolve'1 (_1 : Option'0.t_Option t_Item'0) =
    resolve'3 _1
  
  predicate resolve'10 (_1 : i)
  
  predicate resolve'8 (self : Take'0.t_Take i) =
    [%#span37] resolve'10 (iter'0 self)
  
  predicate resolve'5 (_1 : Take'0.t_Take i) =
    resolve'8 _1
  
  predicate resolve'2 (self : Skip'0.t_Skip (Take'0.t_Take i)) =
    [%#span38] resolve'5 (iter'1 self)
  
  predicate resolve'0 (_1 : Skip'0.t_Skip (Take'0.t_Take i)) =
    resolve'2 _1
  
  use seq.Seq
  
  predicate completed'2 (self : borrowed i)
  
  function iter_mut'0 (self : borrowed (Take'0.t_Take i)) : borrowed i
  
  axiom iter_mut'0_spec : forall self : borrowed (Take'0.t_Take i) . [%#span39] iter'0 self.current
  = (iter_mut'0 self).current
  /\ iter'0 self.final = (iter_mut'0 self).final
  
  predicate resolve'9 (self : borrowed (Take'0.t_Take i)) =
    [%#span40] self.final = self.current
  
  predicate resolve'7 (_1 : borrowed (Take'0.t_Take i)) =
    resolve'9 _1
  
  predicate completed'1 (self : borrowed (Take'0.t_Take i)) =
    [%#span41] n'0 self.current = 0 /\ resolve'7 self
    \/ n'0 self.current > 0 /\ n'0 self.current = n'0 self.final + 1 /\ completed'2 (iter_mut'0 self)
  
  predicate completed'0 (self : borrowed (Skip'0.t_Skip (Take'0.t_Take i))) =
    [%#span42] n'1 self.final = 0
    /\ (exists s : Seq.seq t_Item'0, i : borrowed (Take'0.t_Take i) . inv'5 s
    /\ inv'6 i
    /\ Seq.length s <= n'1 self.current
    /\ produces'1 (iter'1 self.current) s i.current
    /\ (forall i : int . 0 <= i /\ i < Seq.length s  -> resolve'4 (Seq.get s i))
    /\ completed'1 i /\ i.final = iter'1 self.final)
  
  let rec next'0 (self:borrowed (Skip'0.t_Skip (Take'0.t_Take i))) (return'  (ret:Option'0.t_Option t_Item'0))= {[@expl:precondition] [%#span43] inv'4 self}
    any
    [ return' (result:Option'0.t_Option t_Item'0)-> {[%#span45] inv'1 result}
      {[%#span44] match result with
        | Option'0.C_None -> completed'0 self
        | Option'0.C_Some v -> produces'0 self.current (Seq.singleton v) self.final
        end}
      (! return' {result}) ]
    
  
  let rec skip'0 (self:Take'0.t_Take i) (n:usize) (return'  (ret:Skip'0.t_Skip (Take'0.t_Take i)))= {[@expl:precondition] [%#span46] inv'3 self}
    any
    [ return' (result:Skip'0.t_Skip (Take'0.t_Take i))-> {[%#span48] inv'0 result}
      {[%#span47] iter'1 result = self /\ n'1 result = UIntSize.to_int n}
      (! return' {result}) ]
    
  
  let rec take'0 (self:i) (n:usize) (return'  (ret:Take'0.t_Take i))= {[@expl:precondition] [%#span49] inv'2 self}
    any
    [ return' (result:Take'0.t_Take i)-> {[%#span50] inv'3 result}
      {[%#span47] iter'0 result = self /\ n'0 result = UIntSize.to_int n}
      (! return' {result}) ]
    
  
  meta "compute_max_steps" 1000000
  
  let rec skip_take (iter:i) (n:usize) (return'  (ret:()))= {[%#s03_std_iterators1] inv'2 iter}
    (! bb0
    [ bb0 = s0 [ s0 = take'0 {iter} {n} (fun (_ret':Take'0.t_Take i) ->  [ &_6 <- _ret' ] s1) | s1 = bb1 ] 
    | bb1 = s0
      [ s0 = skip'0 {_6} {n} (fun (_ret':Skip'0.t_Skip (Take'0.t_Take i)) ->  [ &_5 <- _ret' ] s1) | s1 = bb2 ]
      
    | bb2 = s0
      [ s0 = {inv'0 _5}
        Borrow.borrow_mut <Skip'0.t_Skip (Take'0.t_Take i)> {_5}
          (fun (_ret':borrowed (Skip'0.t_Skip (Take'0.t_Take i))) ->
             [ &_4 <- _ret' ] 
            -{inv'0 _ret'.final}-
             [ &_5 <- _ret'.final ] 
            s1)
      | s1 = next'0 {_4} (fun (_ret':Option'0.t_Option t_Item'0) ->  [ &res <- _ret' ] s2)
      | s2 = bb3 ]
      
    | bb3 = s0
      [ s0 = {[@expl:type invariant] inv'0 _5} s1
      | s1 = -{resolve'0 _5}- s2
      | s2 = {[@expl:type invariant] inv'1 res} s3
      | s3 = -{resolve'1 res}- s4
      | s4 = bb4 ]
      
    | bb4 = s0 [ s0 = {[@expl:assertion] [%#s03_std_iterators0] res = Option'0.C_None} s1 | s1 = bb5 ] 
    | bb5 = bb6
    | bb6 = bb7
    | bb7 = return' {_0} ]
    )
    [ & _0 : () = any_l ()
    | & iter : i = iter
    | & n : usize = n
    | & res : Option'0.t_Option t_Item'0 = any_l ()
    | & _4 : borrowed (Skip'0.t_Skip (Take'0.t_Take i)) = any_l ()
    | & _5 : Skip'0.t_Skip (Take'0.t_Take i) = any_l ()
    | & _6 : Take'0.t_Take i = any_l () ]
     [ return' (result:())-> (! return' {result}) ] 
end
module T_creusot_contracts__stdqy35z1__iter__map_inv__MapInv [#"../../../../../creusot-contracts/src/std/iter/map_inv.rs" 3 0 3 26]
  use seq.Seq
  
  use prelude.prelude.Snapshot
  
  type t_MapInv 'i 'b 'f =
    | C_MapInv 'i 'f (Snapshot.snap_ty (Seq.seq 'b))
  
  function any_l (_ : 'b) : 'a
  
  let rec t_MapInv < 'i > < 'b > < 'f > (input:t_MapInv 'i 'b 'f) (ret  (iter:'i) (func:'f) (produced:Snapshot.snap_ty (Seq.seq 'b)))= any
    [ good (iter:'i) (func:'f) (produced:Snapshot.snap_ty (Seq.seq 'b))-> {C_MapInv iter func produced = input}
      (! ret {iter} {func} {produced}) ]
    
  
  function t_MapInv__produced (self : t_MapInv 'i 'b 'f) : Snapshot.snap_ty (Seq.seq 'b) =
    match self with
      | C_MapInv _ _ a -> a
      end
  
  function t_MapInv__iter (self : t_MapInv 'i 'b 'f) : 'i =
    match self with
      | C_MapInv a _ _ -> a
      end
  
  function t_MapInv__func (self : t_MapInv 'i 'b 'f) : 'f =
    match self with
      | C_MapInv _ a _ -> a
      end
end
module M_03_std_iterators__counter__qy123zclosureqy35z0qy125z_Type [#"../03_std_iterators.rs" 48 12 48 91]
  use prelude.prelude.UInt32
  
  use seq.Seq
  
  use prelude.prelude.Snapshot
  
  use prelude.prelude.Int16
  
  use prelude.prelude.UIntSize
  
  use prelude.prelude.Int
  
  use prelude.prelude.Borrow
  
  type m_03_std_iterators__counter__qy123zclosureqy35z0qy125z  =
    | M_03_std_iterators__counter__qy123zclosureqy35z0qy125z (borrowed usize)
  
  let rec m_03_std_iterators__counter__qy123zclosureqy35z0qy125z (input:m_03_std_iterators__counter__qy123zclosureqy35z0qy125z) (ret  (cnt:borrowed usize))= any
    [ good (cnt:borrowed usize)-> {M_03_std_iterators__counter__qy123zclosureqy35z0qy125z cnt = input} (! ret {cnt}) ]
    
end
module M_03_std_iterators__counter__qy123zclosureqy35z0qy125z [#"../03_std_iterators.rs" 48 12 48 91]
  let%span s03_std_iterators0 = "../03_std_iterators.rs" 50 23 50 24
  let%span s03_std_iterators1 = "../03_std_iterators.rs" 47 23 47 65
  let%span s03_std_iterators2 = "../03_std_iterators.rs" 48 22 48 89
  let%span span3 = "" 0 0 0 0
  let%span span4 = "../../../../../creusot-contracts/src/resolve.rs" 41 20 41 34
  
  use prelude.prelude.Int16
  
  use prelude.prelude.UInt32
  
  use seq.Seq
  
  use prelude.prelude.Snapshot
  
  use prelude.prelude.Int
  
  use prelude.prelude.UIntSize
  
  use prelude.prelude.Borrow
  
  use M_03_std_iterators__counter__qy123zclosureqy35z0qy125z_Type as Closure'0
  
  function field_0'0 [#"../03_std_iterators.rs" 48 12 48 91] (self : Closure'0.m_03_std_iterators__counter__qy123zclosureqy35z0qy125z) : borrowed usize
    
   =
    let Closure'0.M_03_std_iterators__counter__qy123zclosureqy35z0qy125z a = self in a
  
  predicate unnest'0 [#"../03_std_iterators.rs" 48 12 48 91] (self : Closure'0.m_03_std_iterators__counter__qy123zclosureqy35z0qy125z) (_2 : Closure'0.m_03_std_iterators__counter__qy123zclosureqy35z0qy125z)
    
   =
    (field_0'0 _2).final = (field_0'0 self).final
  
  constant v_MAX'0 : usize = [%#span3] (18446744073709551615 : usize)
  
  use seq.Seq
  
  use prelude.prelude.Snapshot
  
  use prelude.prelude.UIntSize
  
  use prelude.prelude.Intrinsic
  
  predicate resolve'1 (self : borrowed Closure'0.m_03_std_iterators__counter__qy123zclosureqy35z0qy125z) =
    [%#span4] self.final = self.current
  
<<<<<<< HEAD
  let rec c03stditerators_counter_closure0 [@coma:extspec] (_1:borrowed Closure'0.c03stditerators_counter_closure0) (x:uint32) (_prod:Snapshot.snap_ty (Seq.seq uint32)) (return'  (ret:uint32))= {[%#s03_std_iterators1] UIntSize.to_int (field_0'0 _1.current).current
    = Seq.length (Snapshot.inner _prod) }
    bb0
=======
  predicate resolve'0 (_1 : borrowed Closure'0.m_03_std_iterators__counter__qy123zclosureqy35z0qy125z) =
    resolve'1 _1
  
  meta "compute_max_steps" 1000000
  
  let rec m_03_std_iterators__counter__qy123zclosureqy35z0qy125z (_1:borrowed Closure'0.m_03_std_iterators__counter__qy123zclosureqy35z0qy125z) (x:uint32) (_prod:Snapshot.snap_ty (Seq.seq uint32)) (return'  (ret:uint32))= {[%#s03_std_iterators1] UIntSize.to_int (field_0'0 _1.current).current
    = Seq.length (Snapshot.inner _prod)
    /\ (field_0'0 _1.current).current < (v_MAX'0 : usize)}
    (! bb0
>>>>>>> 2eecc3e1
    [ bb0 = s0
      [ s0 = Closure'0.m_03_std_iterators__counter__qy123zclosureqy35z0qy125z {_1.current}
          (fun (r'0:borrowed usize) ->
            UIntSize.add {r'0.current} {[%#s03_std_iterators0] (1 : usize)}
              (fun (_ret':usize) ->
                Closure'0.m_03_std_iterators__counter__qy123zclosureqy35z0qy125z {_1.current}
                  (fun (r'1:borrowed usize) ->
                    
                    [ &_1 <- { _1 with current = Closure'0.M_03_std_iterators__counter__qy123zclosureqy35z0qy125z ({ r'1 with current = _ret' ; }) ; } ]
                    
                    s1)))
      | s1 = -{resolve'0 _1}- s2
      | s2 =  [ &res1 <- x ] s3
      | s3 =  [ &res <- res1 ] s4
      | s4 =  [ &_0 <- res ] s5
      | s5 = return' {_0} ]
       ]
    
    [ & _0 : uint32 = any_l ()
    | & _1 : borrowed Closure'0.m_03_std_iterators__counter__qy123zclosureqy35z0qy125z = _1
    | & x : uint32 = x
    | & res : uint32 = any_l ()
    | & res1 : uint32 = any_l () ]
    
    [ return' (result:uint32)-> return' {result} ]
    
end
module M_03_std_iterators__counter [#"../03_std_iterators.rs" 41 0 41 27]
  let%span s03_std_iterators0 = "../03_std_iterators.rs" 42 18 42 19
  let%span s03_std_iterators1 = "../03_std_iterators.rs" 56 20 56 40
  let%span s03_std_iterators2 = "../03_std_iterators.rs" 57 4 57 35
  let%span s03_std_iterators3 = "../03_std_iterators.rs" 58 20 58 36
  let%span span4 = "../../../../../creusot-contracts/src/std/boxed.rs" 28 8 28 18
  let%span span5 = "" 0 0 0 0
  let%span span6 = "../../../../../creusot-contracts/src/std/slice.rs" 29 14 29 41
  let%span span7 = "../../../../../creusot-contracts/src/std/slice.rs" 30 14 30 42
  let%span span8 = "../../../../../creusot-contracts/src/std/slice.rs" 18 20 18 30
  let%span span9 = "../../../../../creusot-contracts/src/logic/seq.rs" 198 8 198 97
  let%span span10 = "../../../../../creusot-contracts/src/invariant.rs" 34 20 34 44
  let%span span11 = "../../../../../creusot-contracts/src/std/vec.rs" 19 14 19 41
  let%span span12 = "../../../../../creusot-contracts/src/std/vec.rs" 68 20 68 41
  let%span span13 = "../03_std_iterators.rs" 47 23 47 65
  let%span span14 = "../../../../../creusot-contracts/src/logic/ops.rs" 42 8 42 31
  let%span span15 = "../../../../../creusot-contracts/src/model.rs" 90 8 90 31
  let%span span16 = "../../../../../creusot-contracts/src/std/slice.rs" 100 14 100 41
  let%span span17 = "../../../../../creusot-contracts/src/std/slice.rs" 101 4 101 82
  let%span span18 = "../../../../../creusot-contracts/src/std/slice.rs" 410 12 410 66
  let%span span19 = "../../../../../creusot-contracts/src/std/iter/map_inv.rs" 41 8 54 9
  let%span span20 = "../../../../../creusot-contracts/src/std/iter/map_inv.rs" 29 15 29 21
  let%span span21 = "../../../../../creusot-contracts/src/std/iter/map_inv.rs" 30 15 30 21
  let%span span22 = "../../../../../creusot-contracts/src/std/iter/map_inv.rs" 31 15 31 21
  let%span span23 = "../../../../../creusot-contracts/src/std/iter/map_inv.rs" 32 15 32 32
  let%span span24 = "../../../../../creusot-contracts/src/std/iter/map_inv.rs" 33 15 33 32
  let%span span25 = "../../../../../creusot-contracts/src/std/iter/map_inv.rs" 34 14 34 42
  let%span span26 = "../../../../../creusot-contracts/src/std/iter/map_inv.rs" 23 15 23 24
  let%span span27 = "../../../../../creusot-contracts/src/std/iter/map_inv.rs" 24 14 24 45
  let%span span28 = "../../../../../creusot-contracts/src/std/iter/map_inv.rs" 123 8 127 9
  let%span span29 = "../../../../../creusot-contracts/src/std/iter/map_inv.rs" 146 8 153 9
  let%span span30 = "../../../../../creusot-contracts/src/std/iter/map_inv.rs" 131 4 131 83
  let%span span31 = "../../../../../creusot-contracts/src/model.rs" 108 8 108 31
  let%span span32 = "../../../../../creusot-contracts/src/resolve.rs" 41 20 41 34
  let%span span33 = "../../../../../creusot-contracts/src/std/slice.rs" 403 20 403 61
  let%span span34 = "../../../../../creusot-contracts/src/std/iter/map_inv.rs" 159 8 165 9
  let%span span35 = "../../../../../creusot-contracts/src/std/slice.rs" 421 15 421 32
  let%span span36 = "../../../../../creusot-contracts/src/std/slice.rs" 422 15 422 32
  let%span span37 = "../../../../../creusot-contracts/src/std/slice.rs" 423 14 423 42
  let%span span38 = "../../../../../creusot-contracts/src/std/slice.rs" 419 4 419 10
  let%span span39 = "../../../../../creusot-contracts/src/std/slice.rs" 416 14 416 45
  let%span span40 = "../../../../../creusot-contracts/src/std/slice.rs" 414 4 414 10
  let%span span41 = "../../../../../creusot-contracts/src/invariant.rs" 24 8 24 18
  let%span span42 = "../../../../../creusot-contracts/src/std/iter.rs" 43 15 43 21
  let%span span43 = "../../../../../creusot-contracts/src/std/iter.rs" 44 15 44 21
  let%span span44 = "../../../../../creusot-contracts/src/std/iter.rs" 45 15 45 21
  let%span span45 = "../../../../../creusot-contracts/src/std/iter.rs" 46 15 46 32
  let%span span46 = "../../../../../creusot-contracts/src/std/iter.rs" 47 15 47 32
  let%span span47 = "../../../../../creusot-contracts/src/std/iter.rs" 48 14 48 42
  let%span span48 = "../../../../../creusot-contracts/src/std/iter.rs" 38 15 38 24
  let%span span49 = "../../../../../creusot-contracts/src/std/iter.rs" 39 14 39 45
  let%span span50 = "../../../../../creusot-contracts/src/std/vec.rs" 290 20 290 32
  let%span span51 = "../../../../../creusot-contracts/src/std/iter/map_inv.rs" 15 8 18 9
  let%span span52 = "../../../../../creusot-contracts/src/std/iter/map_inv.rs" 62 8 62 50
  let%span span53 = "" 0 0 0 0
  let%span span54 = "../../../../../creusot-contracts/src/std/iter.rs" 171 16 173 83
  let%span span55 = "" 0 0 0 0
  let%span span56 = "../../../../../creusot-contracts/src/std/iter.rs" 51 4 53 71
  let%span span57 = "../../../../../creusot-contracts/src/std/iter.rs" 54 15 54 51
  let%span span58 = "../../../../../creusot-contracts/src/std/iter.rs" 55 15 55 70
  let%span span59 = "../../../../../creusot-contracts/src/std/iter.rs" 57 21 57 25
  let%span span60 = "../../../../../creusot-contracts/src/std/iter.rs" 57 27 57 31
  let%span span61 = "../../../../../creusot-contracts/src/std/iter.rs" 56 14 56 88
  let%span span62 = "../../../../../creusot-contracts/src/std/iter.rs" 57 4 60 61
  let%span span63 = "" 0 0 0 0
  let%span span64 = "../../../../../creusot-contracts/src/std/slice.rs" 249 0 358 1
  let%span span65 = "" 0 0 0 0
  let%span span66 = "../../../../../creusot-contracts/src/std/vec.rs" 172 26 172 42
  let%span span67 = "" 0 0 0 0
  
  use prelude.prelude.UIntSize
  
  use prelude.prelude.UInt32
  
  use seq.Seq
  
  use prelude.prelude.Snapshot
  
  use prelude.prelude.Int16
  
  use prelude.prelude.Borrow
  
  use M_03_std_iterators__counter__qy123zclosureqy35z0qy125z_Type as Closure'0
  
  predicate inv'11 (_1 : borrowed Closure'0.m_03_std_iterators__counter__qy123zclosureqy35z0qy125z)
  
  use T_alloc__alloc__Global as Global'0
  
  predicate invariant'17 (self : borrowed Closure'0.m_03_std_iterators__counter__qy123zclosureqy35z0qy125z) =
    [%#span4] inv'11 self
  
  predicate inv'17 (_1 : borrowed Closure'0.m_03_std_iterators__counter__qy123zclosureqy35z0qy125z)
  
  axiom inv'17 [@rewrite] : forall x : borrowed Closure'0.m_03_std_iterators__counter__qy123zclosureqy35z0qy125z [inv'17 x] . inv'17 x
  = true
  
  predicate inv'2 (_1 : uint32)
  
  predicate invariant'16 (self : uint32) =
    [%#span4] inv'2 self
  
  predicate inv'16 (_1 : uint32)
  
  axiom inv'16 [@rewrite] : forall x : uint32 [inv'16 x] . inv'16 x = true
  
  predicate inv'12 (_1 : uint32)
  
  predicate invariant'15 (self : uint32) =
    [%#span4] inv'12 self
  
  predicate inv'15 (_1 : uint32)
  
  axiom inv'15 [@rewrite] : forall x : uint32 [inv'15 x] . inv'15 x = true
  
  predicate inv'7 (_1 : Seq.seq uint32)
  
  use prelude.prelude.Slice
  
  use prelude.prelude.Slice
  
  use prelude.prelude.UIntSize
  
  use prelude.prelude.Int
  
  constant v_MAX'0 : usize = [%#span5] (18446744073709551615 : usize)
  
  use seq.Seq
  
  function shallow_model'4 (self : slice uint32) : Seq.seq uint32
  
  axiom shallow_model'4_spec : forall self : slice uint32 . ([%#span7] shallow_model'4 self = Slice.id self)
  && ([%#span6] Seq.length (shallow_model'4 self) <= UIntSize.to_int (v_MAX'0 : usize))
  
  predicate invariant'14 (self : slice uint32) =
    [%#span8] inv'7 (shallow_model'4 self)
  
  predicate inv'14 (_1 : slice uint32)
  
  axiom inv'14 [@rewrite] : forall x : slice uint32 [inv'14 x] . inv'14 x = true
  
  use seq.Seq
  
  use seq.Seq
  
  predicate invariant'13 (self : Seq.seq (borrowed Closure'0.m_03_std_iterators__counter__qy123zclosureqy35z0qy125z)) =
    [%#span9] forall i : int . 0 <= i /\ i < Seq.length self  -> inv'17 (Seq.get self i)
  
  predicate inv'13 (_1 : Seq.seq (borrowed Closure'0.m_03_std_iterators__counter__qy123zclosureqy35z0qy125z))
  
  axiom inv'13 [@rewrite] : forall x : Seq.seq (borrowed Closure'0.m_03_std_iterators__counter__qy123zclosureqy35z0qy125z) [inv'13 x] . inv'13 x
  = true
  
  axiom inv'12 [@rewrite] : forall x : uint32 [inv'12 x] . inv'12 x = true
  
  predicate inv'4 (_1 : Closure'0.m_03_std_iterators__counter__qy123zclosureqy35z0qy125z)
  
  predicate invariant'11 (self : borrowed Closure'0.m_03_std_iterators__counter__qy123zclosureqy35z0qy125z) =
    [%#span10] inv'4 self.current /\ inv'4 self.final
  
  axiom inv'11 [@rewrite] : forall x : borrowed Closure'0.m_03_std_iterators__counter__qy123zclosureqy35z0qy125z [inv'11 x] . inv'11 x
  = true
  
  use seq.Seq
  
  use seq.Seq
  
  predicate invariant'10 (self : Seq.seq uint32) =
    [%#span9] forall i : int . 0 <= i /\ i < Seq.length self  -> inv'16 (Seq.get self i)
  
  predicate inv'10 (_1 : Seq.seq uint32)
  
  axiom inv'10 [@rewrite] : forall x : Seq.seq uint32 [inv'10 x] . inv'10 x = true
  
  use T_core__slice__iter__Iter as Iter'0
  
  predicate inv'3 (_1 : Iter'0.t_Iter uint32)
  
  predicate invariant'9 (self : borrowed (Iter'0.t_Iter uint32)) =
    [%#span10] inv'3 self.current /\ inv'3 self.final
  
  predicate inv'9 (_1 : borrowed (Iter'0.t_Iter uint32))
  
  axiom inv'9 [@rewrite] : forall x : borrowed (Iter'0.t_Iter uint32) [inv'9 x] . inv'9 x = true
  
  use T_alloc__vec__Vec as Vec'0
  
  function shallow_model'0 (self : Vec'0.t_Vec uint32 (Global'0.t_Global)) : Seq.seq uint32
  
  axiom shallow_model'0_spec : forall self : Vec'0.t_Vec uint32 (Global'0.t_Global) . [%#span11] Seq.length (shallow_model'0 self)
  <= UIntSize.to_int (v_MAX'0 : usize)
  
  predicate invariant'8 (self : Vec'0.t_Vec uint32 (Global'0.t_Global)) =
    [%#span12] inv'7 (shallow_model'0 self)
  
  predicate inv'8 (_1 : Vec'0.t_Vec uint32 (Global'0.t_Global))
  
  axiom inv'8 [@rewrite] : forall x : Vec'0.t_Vec uint32 (Global'0.t_Global) [inv'8 x] . inv'8 x = true
  
  use T_creusot_contracts__stdqy35z1__iter__map_inv__MapInv as MapInv'0
  
  use seq.Seq
  
  function field_0'0 [#"../03_std_iterators.rs" 48 12 48 91] (self : Closure'0.m_03_std_iterators__counter__qy123zclosureqy35z0qy125z) : borrowed usize
    
   =
    let Closure'0.M_03_std_iterators__counter__qy123zclosureqy35z0qy125z a = self in a
  
  predicate unnest'0 [#"../03_std_iterators.rs" 48 12 48 91] (self : Closure'0.m_03_std_iterators__counter__qy123zclosureqy35z0qy125z) (_2 : Closure'0.m_03_std_iterators__counter__qy123zclosureqy35z0qy125z)
    
   =
    (field_0'0 _2).final = (field_0'0 self).final
  
  use prelude.prelude.Snapshot
  
<<<<<<< HEAD
  use C03StdIterators_Counter_Closure0 as Closure'1

  predicate postcondition_mut'0 [#"../03_std_iterators.rs" 48 12 48 91] (self : borrowed Closure'0.c03stditerators_counter_closure0) (args : (uint32, Snapshot.snap_ty (Seq.seq uint32))) (result : uint32)
=======
  predicate postcondition_mut'0 [#"../03_std_iterators.rs" 48 12 48 91] (self : borrowed Closure'0.m_03_std_iterators__counter__qy123zclosureqy35z0qy125z) (args : (uint32, Snapshot.snap_ty (Seq.seq uint32))) (result : uint32)
>>>>>>> 2eecc3e1
    
   =
    (let (x, _prod) = args in
     Closure'1.c03stditerators_counter_closure0'post'return' self x _prod result )
    /\ unnest'0 self.current self.final
  
  use seq.Seq
  
  predicate precondition'0 [#"../03_std_iterators.rs" 48 12 48 91] (self : Closure'0.m_03_std_iterators__counter__qy123zclosureqy35z0qy125z) (args : (uint32, Snapshot.snap_ty (Seq.seq uint32)))
    
<<<<<<< HEAD
   = let (x, _prod) = args in Closure'1.c03stditerators_counter_closure0'pre (Borrow.borrow_logic self self 0) x _prod
=======
   =
    [%#span13] let (x, _prod) = args in UIntSize.to_int (field_0'0 self).current = Seq.length (Snapshot.inner _prod)
    /\ (field_0'0 self).current < (v_MAX'0 : usize)
>>>>>>> 2eecc3e1
  
  use prelude.prelude.Snapshot
  
  use prelude.seq_ext.SeqExt
  
  use seq.Seq
  
  use seq.Seq
  
  use seq.Seq
  
  use prelude.prelude.Snapshot
  
  use T_creusot_contracts__stdqy35z1__iter__map_inv__MapInv as T_creusot_contracts__stdqy35z1__iter__map_inv__MapInv
  
  function index_logic'0 [@inline:trivial] (self : slice uint32) (ix : int) : uint32 =
    [%#span14] Seq.get (shallow_model'4 self) ix
  
  function shallow_model'1 (self : slice uint32) : Seq.seq uint32 =
    [%#span15] shallow_model'4 self
  
  function to_ref_seq'0 (self : slice uint32) : Seq.seq uint32
  
  axiom to_ref_seq'0_spec : forall self : slice uint32 . ([%#span17] forall i : int . 0 <= i
  /\ i < Seq.length (to_ref_seq'0 self)  -> Seq.get (to_ref_seq'0 self) i = index_logic'0 self i)
  && ([%#span16] Seq.length (to_ref_seq'0 self) = Seq.length (shallow_model'1 self))
  
  function shallow_model'3 (self : Iter'0.t_Iter uint32) : slice uint32
  
  predicate produces'0 (self : Iter'0.t_Iter uint32) (visited : Seq.seq uint32) (tl : Iter'0.t_Iter uint32) =
    [%#span18] to_ref_seq'0 (shallow_model'3 self) = Seq.(++) visited (to_ref_seq'0 (shallow_model'3 tl))
  
  predicate produces'1 [@inline:trivial] (self : MapInv'0.t_MapInv (Iter'0.t_Iter uint32) uint32 Closure'0.m_03_std_iterators__counter__qy123zclosureqy35z0qy125z) (visited : Seq.seq uint32) (succ : MapInv'0.t_MapInv (Iter'0.t_Iter uint32) uint32 Closure'0.m_03_std_iterators__counter__qy123zclosureqy35z0qy125z)
    
   =
    [%#span19] unnest'0 (T_creusot_contracts__stdqy35z1__iter__map_inv__MapInv.t_MapInv__func self) (T_creusot_contracts__stdqy35z1__iter__map_inv__MapInv.t_MapInv__func succ)
    /\ (exists fs : Seq.seq (borrowed Closure'0.m_03_std_iterators__counter__qy123zclosureqy35z0qy125z) . inv'13 fs
    /\ Seq.length fs = Seq.length visited
    /\ (exists s : Seq.seq uint32 . inv'10 s
    /\ Seq.length s = Seq.length visited
    /\ produces'0 (T_creusot_contracts__stdqy35z1__iter__map_inv__MapInv.t_MapInv__iter self) s (T_creusot_contracts__stdqy35z1__iter__map_inv__MapInv.t_MapInv__iter succ)
    /\ Snapshot.inner (T_creusot_contracts__stdqy35z1__iter__map_inv__MapInv.t_MapInv__produced succ)
    = Seq.(++) (Snapshot.inner (T_creusot_contracts__stdqy35z1__iter__map_inv__MapInv.t_MapInv__produced self)) s
    /\ (forall i : int . 1 <= i /\ i < Seq.length fs  -> (Seq.get fs (i - 1)).final = (Seq.get fs i).current)
    /\ (if Seq.length visited = 0 then
      T_creusot_contracts__stdqy35z1__iter__map_inv__MapInv.t_MapInv__func self
      = T_creusot_contracts__stdqy35z1__iter__map_inv__MapInv.t_MapInv__func succ
    else
      (Seq.get fs 0).current = T_creusot_contracts__stdqy35z1__iter__map_inv__MapInv.t_MapInv__func self
      /\ (Seq.get fs (Seq.length visited - 1)).final
      = T_creusot_contracts__stdqy35z1__iter__map_inv__MapInv.t_MapInv__func succ
    )
    /\ (forall i : int . 0 <= i /\ i < Seq.length visited
     -> unnest'0 (T_creusot_contracts__stdqy35z1__iter__map_inv__MapInv.t_MapInv__func self) (Seq.get fs i).current
    /\ precondition'0 (Seq.get fs i).current (Seq.get s i, Snapshot.new (Seq.(++) (Snapshot.inner (T_creusot_contracts__stdqy35z1__iter__map_inv__MapInv.t_MapInv__produced self)) (SeqExt.subsequence s 0 i)))
    /\ postcondition_mut'0 (Seq.get fs i) (Seq.get s i, Snapshot.new (Seq.(++) (Snapshot.inner (T_creusot_contracts__stdqy35z1__iter__map_inv__MapInv.t_MapInv__produced self)) (SeqExt.subsequence s 0 i))) (Seq.get visited i))))
  
  predicate inv'5 (_1 : MapInv'0.t_MapInv (Iter'0.t_Iter uint32) uint32 Closure'0.m_03_std_iterators__counter__qy123zclosureqy35z0qy125z)
    
  
  function produces_trans'2 (a : MapInv'0.t_MapInv (Iter'0.t_Iter uint32) uint32 Closure'0.m_03_std_iterators__counter__qy123zclosureqy35z0qy125z) (ab : Seq.seq uint32) (b : MapInv'0.t_MapInv (Iter'0.t_Iter uint32) uint32 Closure'0.m_03_std_iterators__counter__qy123zclosureqy35z0qy125z) (bc : Seq.seq uint32) (c : MapInv'0.t_MapInv (Iter'0.t_Iter uint32) uint32 Closure'0.m_03_std_iterators__counter__qy123zclosureqy35z0qy125z) : ()
    
  
  axiom produces_trans'2_spec : forall a : MapInv'0.t_MapInv (Iter'0.t_Iter uint32) uint32 Closure'0.m_03_std_iterators__counter__qy123zclosureqy35z0qy125z, ab : Seq.seq uint32, b : MapInv'0.t_MapInv (Iter'0.t_Iter uint32) uint32 Closure'0.m_03_std_iterators__counter__qy123zclosureqy35z0qy125z, bc : Seq.seq uint32, c : MapInv'0.t_MapInv (Iter'0.t_Iter uint32) uint32 Closure'0.m_03_std_iterators__counter__qy123zclosureqy35z0qy125z . ([%#span20] inv'5 a)
   -> ([%#span21] inv'5 b)
   -> ([%#span22] inv'5 c)
   -> ([%#span23] produces'1 a ab b)  -> ([%#span24] produces'1 b bc c)  -> ([%#span25] produces'1 a (Seq.(++) ab bc) c)
  
  use seq.Seq
  
  function produces_refl'2 (self : MapInv'0.t_MapInv (Iter'0.t_Iter uint32) uint32 Closure'0.m_03_std_iterators__counter__qy123zclosureqy35z0qy125z) : ()
    
  
  axiom produces_refl'2_spec : forall self : MapInv'0.t_MapInv (Iter'0.t_Iter uint32) uint32 Closure'0.m_03_std_iterators__counter__qy123zclosureqy35z0qy125z . ([%#span26] inv'5 self)
   -> ([%#span27] produces'1 self (Seq.empty  : Seq.seq uint32) self)
  
  use seq.Seq
  
  predicate invariant'7 (self : Seq.seq uint32) =
    [%#span9] forall i : int . 0 <= i /\ i < Seq.length self  -> inv'15 (Seq.get self i)
  
  axiom inv'7 [@rewrite] : forall x : Seq.seq uint32 [inv'7 x] . inv'7 x = true
  
  predicate invariant'6 (self : borrowed (MapInv'0.t_MapInv (Iter'0.t_Iter uint32) uint32 Closure'0.m_03_std_iterators__counter__qy123zclosureqy35z0qy125z))
    
   =
    [%#span10] inv'5 self.current /\ inv'5 self.final
  
  predicate inv'6 (_1 : borrowed (MapInv'0.t_MapInv (Iter'0.t_Iter uint32) uint32 Closure'0.m_03_std_iterators__counter__qy123zclosureqy35z0qy125z))
    
  
  axiom inv'6 [@rewrite] : forall x : borrowed (MapInv'0.t_MapInv (Iter'0.t_Iter uint32) uint32 Closure'0.m_03_std_iterators__counter__qy123zclosureqy35z0qy125z) [inv'6 x] . inv'6 x
  = invariant'6 x
  
  use seq.Seq
  
  predicate next_precondition'0 (iter : Iter'0.t_Iter uint32) (func : Closure'0.m_03_std_iterators__counter__qy123zclosureqy35z0qy125z) (produced : Seq.seq uint32)
    
   =
    [%#span28] forall e : uint32, i : Iter'0.t_Iter uint32 . inv'2 e /\ inv'3 i /\ produces'0 iter (Seq.singleton e) i
     -> precondition'0 func (e, Snapshot.new produced)
  
  use seq.Seq
  
  predicate preservation'0 (iter : Iter'0.t_Iter uint32) (func : Closure'0.m_03_std_iterators__counter__qy123zclosureqy35z0qy125z)
    
   =
    [%#span29] forall s : Seq.seq uint32, e1 : uint32, e2 : uint32, f : borrowed Closure'0.m_03_std_iterators__counter__qy123zclosureqy35z0qy125z, b : uint32, i : Iter'0.t_Iter uint32 . inv'10 s
    /\ inv'2 e1 /\ inv'2 e2 /\ inv'11 f /\ inv'12 b /\ inv'3 i /\ unnest'0 func f.current
     -> produces'0 iter (Seq.snoc (Seq.snoc s e1) e2) i
     -> precondition'0 f.current (e1, Snapshot.new s)
     -> postcondition_mut'0 f (e1, Snapshot.new s) b  -> precondition'0 f.final (e2, Snapshot.new (Seq.snoc s e1))
  
  use seq.Seq
  
  predicate preservation_inv'0 (iter : Iter'0.t_Iter uint32) (func : Closure'0.m_03_std_iterators__counter__qy123zclosureqy35z0qy125z) (produced : Seq.seq uint32)
    
  
  axiom preservation_inv'0_spec : forall iter : Iter'0.t_Iter uint32, func : Closure'0.m_03_std_iterators__counter__qy123zclosureqy35z0qy125z, produced : Seq.seq uint32 . [%#span30] produced
  = (Seq.empty  : Seq.seq uint32)  -> preservation_inv'0 iter func produced = preservation'0 iter func
  
  function shallow_model'5 (self : borrowed (Iter'0.t_Iter uint32)) : slice uint32 =
    [%#span31] shallow_model'3 self.current
  
  predicate resolve'2 (self : borrowed (Iter'0.t_Iter uint32)) =
    [%#span32] self.final = self.current
  
  predicate completed'1 (self : borrowed (Iter'0.t_Iter uint32)) =
    [%#span33] resolve'2 self /\ shallow_model'4 (shallow_model'5 self) = (Seq.empty  : Seq.seq uint32)
  
  predicate reinitialize'0 (_1 : ()) =
    [%#span34] forall iter : borrowed (Iter'0.t_Iter uint32), func : Closure'0.m_03_std_iterators__counter__qy123zclosureqy35z0qy125z . inv'9 iter
    /\ inv'4 func
     -> completed'1 iter
     -> next_precondition'0 iter.final func (Seq.empty  : Seq.seq uint32) /\ preservation'0 iter.final func
  
  predicate invariant'5 (self : MapInv'0.t_MapInv (Iter'0.t_Iter uint32) uint32 Closure'0.m_03_std_iterators__counter__qy123zclosureqy35z0qy125z)
    
  
  axiom inv'5 [@rewrite] : forall x : MapInv'0.t_MapInv (Iter'0.t_Iter uint32) uint32 Closure'0.m_03_std_iterators__counter__qy123zclosureqy35z0qy125z [inv'5 x] . inv'5 x
  = (invariant'5 x
  /\ match x with
    | MapInv'0.C_MapInv iter func produced -> true
    end)
  
  axiom inv'4 [@rewrite] : forall x : Closure'0.m_03_std_iterators__counter__qy123zclosureqy35z0qy125z [inv'4 x] . inv'4 x
  = true
  
  function produces_trans'1 (a : Iter'0.t_Iter uint32) (ab : Seq.seq uint32) (b : Iter'0.t_Iter uint32) (bc : Seq.seq uint32) (c : Iter'0.t_Iter uint32) : ()
    
   =
    [%#span38] ()
  
  axiom produces_trans'1_spec : forall a : Iter'0.t_Iter uint32, ab : Seq.seq uint32, b : Iter'0.t_Iter uint32, bc : Seq.seq uint32, c : Iter'0.t_Iter uint32 . ([%#span35] produces'0 a ab b)
   -> ([%#span36] produces'0 b bc c)  -> ([%#span37] produces'0 a (Seq.(++) ab bc) c)
  
  function produces_refl'1 (self : Iter'0.t_Iter uint32) : () =
    [%#span40] ()
  
  axiom produces_refl'1_spec : forall self : Iter'0.t_Iter uint32 . [%#span39] produces'0 self (Seq.empty  : Seq.seq uint32) self
  
  axiom inv'3 [@rewrite] : forall x : Iter'0.t_Iter uint32 [inv'3 x] . inv'3 x = true
  
  predicate invariant'2 (self : uint32) =
    [%#span41] inv'12 self
  
  axiom inv'2 [@rewrite] : forall x : uint32 [inv'2 x] . inv'2 x = true
  
  predicate invariant'1 (self : slice uint32) =
    [%#span41] inv'14 self
  
  predicate inv'1 (_1 : slice uint32)
  
  axiom inv'1 [@rewrite] : forall x : slice uint32 [inv'1 x] . inv'1 x = true
  
  predicate invariant'0 (self : Vec'0.t_Vec uint32 (Global'0.t_Global)) =
    [%#span41] inv'8 self
  
  predicate inv'0 (_1 : Vec'0.t_Vec uint32 (Global'0.t_Global))
  
  axiom inv'0 [@rewrite] : forall x : Vec'0.t_Vec uint32 (Global'0.t_Global) [inv'0 x] . inv'0 x = true
  
  function produces_trans'0 (a : Iter'0.t_Iter uint32) (ab : Seq.seq uint32) (b : Iter'0.t_Iter uint32) (bc : Seq.seq uint32) (c : Iter'0.t_Iter uint32) : ()
    
  
  axiom produces_trans'0_spec : forall a : Iter'0.t_Iter uint32, ab : Seq.seq uint32, b : Iter'0.t_Iter uint32, bc : Seq.seq uint32, c : Iter'0.t_Iter uint32 . ([%#span42] inv'3 a)
   -> ([%#span43] inv'3 b)
   -> ([%#span44] inv'3 c)
   -> ([%#span45] produces'0 a ab b)  -> ([%#span46] produces'0 b bc c)  -> ([%#span47] produces'0 a (Seq.(++) ab bc) c)
  
  function produces_refl'0 (self : Iter'0.t_Iter uint32) : ()
  
  axiom produces_refl'0_spec : forall self : Iter'0.t_Iter uint32 . ([%#span48] inv'3 self)
   -> ([%#span49] produces'0 self (Seq.empty  : Seq.seq uint32) self)
  
  use prelude.prelude.Intrinsic
  
  use seq.Seq
  
  predicate from_iter_post'0 (prod : Seq.seq uint32) (res : Vec'0.t_Vec uint32 (Global'0.t_Global)) =
    [%#span50] prod = shallow_model'0 res
  
  predicate completed'0 (self : borrowed (MapInv'0.t_MapInv (Iter'0.t_Iter uint32) uint32 Closure'0.m_03_std_iterators__counter__qy123zclosureqy35z0qy125z))
    
   =
    [%#span51] Snapshot.inner (T_creusot_contracts__stdqy35z1__iter__map_inv__MapInv.t_MapInv__produced self.final)
    = (Seq.empty  : Seq.seq uint32)
    /\ completed'1 (Borrow.borrow_logic (T_creusot_contracts__stdqy35z1__iter__map_inv__MapInv.t_MapInv__iter self.current) (T_creusot_contracts__stdqy35z1__iter__map_inv__MapInv.t_MapInv__iter self.final) (Borrow.inherit_id (Borrow.get_id self) 1))
    /\ T_creusot_contracts__stdqy35z1__iter__map_inv__MapInv.t_MapInv__func self.current
    = T_creusot_contracts__stdqy35z1__iter__map_inv__MapInv.t_MapInv__func self.final
  
  predicate resolve'8 (self : borrowed usize) =
    [%#span32] self.final = self.current
  
  predicate resolve'7 (_1 : borrowed usize) =
    resolve'8 _1
  
  predicate resolve'6 [#"../03_std_iterators.rs" 48 12 48 91] (_1 : Closure'0.m_03_std_iterators__counter__qy123zclosureqy35z0qy125z)
    
   =
    resolve'7 (field_0'0 _1)
  
  predicate resolve'4 (_1 : Closure'0.m_03_std_iterators__counter__qy123zclosureqy35z0qy125z) =
    resolve'6 _1
  
  predicate resolve'3 (_1 : Iter'0.t_Iter uint32) =
    true
  
  predicate resolve'1 (self : MapInv'0.t_MapInv (Iter'0.t_Iter uint32) uint32 Closure'0.m_03_std_iterators__counter__qy123zclosureqy35z0qy125z)
    
   =
    [%#span52] resolve'3 (T_creusot_contracts__stdqy35z1__iter__map_inv__MapInv.t_MapInv__iter self)
    /\ resolve'4 (T_creusot_contracts__stdqy35z1__iter__map_inv__MapInv.t_MapInv__func self)
  
  predicate resolve'0 (_1 : MapInv'0.t_MapInv (Iter'0.t_Iter uint32) uint32 Closure'0.m_03_std_iterators__counter__qy123zclosureqy35z0qy125z)
    
   =
    resolve'1 _1
  
  let rec collect'0 (self:MapInv'0.t_MapInv (Iter'0.t_Iter uint32) uint32 Closure'0.m_03_std_iterators__counter__qy123zclosureqy35z0qy125z) (return'  (ret:Vec'0.t_Vec uint32 (Global'0.t_Global)))= {[@expl:precondition] [%#span53] inv'5 self}
    any
    [ return' (result:Vec'0.t_Vec uint32 (Global'0.t_Global))-> {[%#span55] inv'8 result}
      {[%#span54] exists done' : borrowed (MapInv'0.t_MapInv (Iter'0.t_Iter uint32) uint32 Closure'0.m_03_std_iterators__counter__qy123zclosureqy35z0qy125z), prod : Seq.seq uint32 . inv'6 done'
      /\ inv'7 prod
      /\ resolve'0 done'.final
      /\ completed'0 done' /\ produces'1 self prod done'.current /\ from_iter_post'0 prod result}
      (! return' {result}) ]
    
  
  let rec map_inv'0 (self:Iter'0.t_Iter uint32) (func:Closure'0.m_03_std_iterators__counter__qy123zclosureqy35z0qy125z) (return'  (ret:MapInv'0.t_MapInv (Iter'0.t_Iter uint32) uint32 Closure'0.m_03_std_iterators__counter__qy123zclosureqy35z0qy125z))= {[@expl:precondition] [%#span60] inv'4 func}
    {[@expl:precondition] [%#span59] inv'3 self}
    {[@expl:precondition] [%#span58] preservation'0 self func}
    {[@expl:precondition] [%#span57] reinitialize'0 ()}
    {[@expl:precondition] [%#span56] forall e : uint32, i2 : Iter'0.t_Iter uint32 . inv'2 e /\ inv'3 i2
     -> produces'0 self (Seq.singleton e) i2  -> precondition'0 func (e, Snapshot.new (Seq.empty  : Seq.seq uint32))}
    any
    [ return' (result:MapInv'0.t_MapInv (Iter'0.t_Iter uint32) uint32 Closure'0.m_03_std_iterators__counter__qy123zclosureqy35z0qy125z)-> {[%#span62] inv'5 result}
      {[%#span61] result = MapInv'0.C_MapInv self func (Snapshot.new (Seq.empty  : Seq.seq uint32))}
      (! return' {result}) ]
    
  
  let rec iter'0 (self:slice uint32) (return'  (ret:Iter'0.t_Iter uint32))= {[@expl:precondition] [%#span63] inv'1 self}
    any [ return' (result:Iter'0.t_Iter uint32)-> {[%#span64] shallow_model'3 result = self} (! return' {result}) ] 
  
  function shallow_model'2 (self : Vec'0.t_Vec uint32 (Global'0.t_Global)) : Seq.seq uint32 =
    [%#span15] shallow_model'0 self
  
  let rec deref'0 (self:Vec'0.t_Vec uint32 (Global'0.t_Global)) (return'  (ret:slice uint32))= {[@expl:precondition] [%#span65] inv'0 self}
    any
    [ return' (result:slice uint32)-> {[%#span67] inv'1 result}
      {[%#span66] shallow_model'1 result = shallow_model'2 self}
      (! return' {result}) ]
    
  
  meta "compute_max_steps" 1000000
  
  let rec counter (v:Vec'0.t_Vec uint32 (Global'0.t_Global)) (return'  (ret:()))= (! bb0
    [ bb0 = s0
      [ s0 =  [ &cnt <- [%#s03_std_iterators0] (0 : usize) ] s1
      | s1 = deref'0 {v} (fun (_ret':slice uint32) ->  [ &_7 <- _ret' ] s2)
      | s2 = bb1 ]
      
    | bb1 = s0 [ s0 = iter'0 {_7} (fun (_ret':Iter'0.t_Iter uint32) ->  [ &_5 <- _ret' ] s1) | s1 = bb2 ] 
    | bb2 = s0
      [ s0 = Borrow.borrow_mut <usize> {cnt}
          (fun (_ret':borrowed usize) ->  [ &_10 <- _ret' ]  [ &cnt <- _ret'.final ] s1)
      | s1 =  [ &_9 <- Closure'0.M_03_std_iterators__counter__qy123zclosureqy35z0qy125z _10 ] s2
      | s2 = map_inv'0 {_5} {_9}
          (fun (_ret':MapInv'0.t_MapInv (Iter'0.t_Iter uint32) uint32 Closure'0.m_03_std_iterators__counter__qy123zclosureqy35z0qy125z) ->
             [ &_4 <- _ret' ] 
            s3)
      | s3 = bb3 ]
      
    | bb3 = s0
      [ s0 = collect'0 {_4} (fun (_ret':Vec'0.t_Vec uint32 (Global'0.t_Global)) ->  [ &x <- _ret' ] s1) | s1 = bb4 ]
      
    | bb4 = s0
      [ s0 = {[@expl:assertion] [%#s03_std_iterators1] Seq.length (shallow_model'0 x) = Seq.length (shallow_model'0 v)}
        s1
      | s1 = bb5 ]
      
    | bb5 = s0
      [ s0 = {[@expl:assertion] [%#s03_std_iterators2] Seq.(==) (shallow_model'0 x) (shallow_model'0 v)} s1 | s1 = bb6 ]
      
    | bb6 = s0
      [ s0 = {[@expl:assertion] [%#s03_std_iterators3] UIntSize.to_int cnt = Seq.length (shallow_model'0 x)} s1
      | s1 = bb7 ]
      
    | bb7 = bb8
    | bb8 = bb9
    | bb9 = return' {_0} ]
    )
    [ & _0 : () = any_l ()
    | & v : Vec'0.t_Vec uint32 (Global'0.t_Global) = v
    | & cnt : usize = any_l ()
    | & x : Vec'0.t_Vec uint32 (Global'0.t_Global) = any_l ()
    | & _4 : MapInv'0.t_MapInv (Iter'0.t_Iter uint32) uint32 Closure'0.m_03_std_iterators__counter__qy123zclosureqy35z0qy125z = any_l ()
    | & _5 : Iter'0.t_Iter uint32 = any_l ()
    | & _7 : slice uint32 = any_l ()
    | & _9 : Closure'0.m_03_std_iterators__counter__qy123zclosureqy35z0qy125z = any_l ()
    | & _10 : borrowed usize = any_l () ]
     [ return' (result:())-> (! return' {result}) ] 
end
module T_core__ops__range__Range
  type t_Range 'idx =
    | C_Range 'idx 'idx
  
  function any_l (_ : 'b) : 'a
  
  let rec t_Range < 'idx > (input:t_Range 'idx) (ret  (start:'idx) (end':'idx))= any
    [ good (start:'idx) (end':'idx)-> {C_Range start end' = input} (! ret {start} {end'}) ]
    
  
  function t_Range__end (self : t_Range 'idx) : 'idx =
    match self with
      | C_Range _ a -> a
      end
  
  function t_Range__start (self : t_Range 'idx) : 'idx =
    match self with
      | C_Range a _ -> a
      end
end
module M_03_std_iterators__sum_range [#"../03_std_iterators.rs" 63 0 63 35]
  let%span s03_std_iterators0 = "../03_std_iterators.rs" 64 16 64 17
  let%span s03_std_iterators1 = "../03_std_iterators.rs" 66 13 66 14
  let%span s03_std_iterators2 = "../03_std_iterators.rs" 65 4 65 48
  let%span s03_std_iterators3 = "../03_std_iterators.rs" 65 4 65 48
  let%span s03_std_iterators4 = "../03_std_iterators.rs" 65 4 65 48
  let%span s03_std_iterators5 = "../03_std_iterators.rs" 65 16 65 46
  let%span s03_std_iterators6 = "../03_std_iterators.rs" 65 4 65 48
  let%span s03_std_iterators7 = "../03_std_iterators.rs" 67 13 67 14
  let%span s03_std_iterators8 = "../03_std_iterators.rs" 61 11 61 18
  let%span s03_std_iterators9 = "../03_std_iterators.rs" 62 10 62 21
  let%span span10 = "../../../../../creusot-contracts/src/std/boxed.rs" 28 8 28 18
  let%span span11 = "../../../../../creusot-contracts/src/invariant.rs" 34 20 34 44
  let%span span12 = "../../../../../creusot-contracts/src/std/num.rs" 22 16 22 35
  let%span span13 = "../../../../../creusot-contracts/src/std/iter/range.rs" 22 8 28 9
  let%span span14 = "../../../../../creusot-contracts/src/std/iter/range.rs" 39 15 39 21
  let%span span15 = "../../../../../creusot-contracts/src/std/iter/range.rs" 40 15 40 21
  let%span span16 = "../../../../../creusot-contracts/src/std/iter/range.rs" 41 15 41 21
  let%span span17 = "../../../../../creusot-contracts/src/std/iter/range.rs" 42 15 42 32
  let%span span18 = "../../../../../creusot-contracts/src/std/iter/range.rs" 43 15 43 32
  let%span span19 = "../../../../../creusot-contracts/src/std/iter/range.rs" 44 14 44 42
  let%span span20 = "../../../../../creusot-contracts/src/std/iter/range.rs" 33 15 33 24
  let%span span21 = "../../../../../creusot-contracts/src/std/iter/range.rs" 34 14 34 45
  let%span span22 = "../../../../../creusot-contracts/src/logic/seq.rs" 198 8 198 97
  let%span span23 = "../../../../../creusot-contracts/src/resolve.rs" 41 20 41 34
  let%span span24 = "../../../../../creusot-contracts/src/std/iter/range.rs" 15 12 15 78
  let%span span25 = "" 0 0 0 0
  let%span span26 = "../../../../../creusot-contracts/src/std/iter.rs" 105 26 108 17
  let%span span27 = "" 0 0 0 0
  let%span span28 = "../../../../../creusot-contracts/src/std/iter.rs" 90 8 90 19
  let%span span29 = "../../../../../creusot-contracts/src/std/iter.rs" 84 20 84 24
  let%span span30 = "../../../../../creusot-contracts/src/std/iter.rs" 99 0 212 1
  let%span span31 = "" 0 0 0 0
  let%span span32 = "" 0 0 0 0
  
  use prelude.prelude.IntSize
  
  predicate inv'5 (_1 : isize)
  
  axiom inv'5 [@rewrite] : forall x : isize [inv'5 x] . inv'5 x = true
  
  use T_alloc__alloc__Global as Global'0
  
  predicate invariant'4 (self : isize) =
    [%#span10] inv'5 self
  
  predicate inv'4 (_1 : isize)
  
  axiom inv'4 [@rewrite] : forall x : isize [inv'4 x] . inv'4 x = true
  
  use T_core__option__Option as Option'0
  
  predicate inv'3 (_1 : Option'0.t_Option isize)
  
  axiom inv'3 [@rewrite] : forall x : Option'0.t_Option isize [inv'3 x] . inv'3 x = true
  
  use T_core__ops__range__Range as Range'0
  
  predicate inv'1 (_1 : Range'0.t_Range isize)
  
  use prelude.prelude.Borrow
  
  predicate invariant'2 (self : borrowed (Range'0.t_Range isize)) =
    [%#span11] inv'1 self.current /\ inv'1 self.final
  
  predicate inv'2 (_1 : borrowed (Range'0.t_Range isize))
  
  axiom inv'2 [@rewrite] : forall x : borrowed (Range'0.t_Range isize) [inv'2 x] . inv'2 x = true
  
  use seq.Seq
  
  use seq.Seq
  
  use prelude.prelude.Int
  
  use seq.Seq
  
  use seq.Seq
  
  use prelude.prelude.Int
  
  use prelude.prelude.IntSize
  
  function deep_model'0 (self : isize) : int =
    [%#span12] IntSize.to_int self
  
  use T_core__ops__range__Range as T_core__ops__range__Range
  
  predicate produces'0 (self : Range'0.t_Range isize) (visited : Seq.seq isize) (o : Range'0.t_Range isize) =
    [%#span13] T_core__ops__range__Range.t_Range__end self = T_core__ops__range__Range.t_Range__end o
    /\ deep_model'0 (T_core__ops__range__Range.t_Range__start self)
    <= deep_model'0 (T_core__ops__range__Range.t_Range__start o)
    /\ (Seq.length visited > 0
     -> deep_model'0 (T_core__ops__range__Range.t_Range__start o)
    <= deep_model'0 (T_core__ops__range__Range.t_Range__end o))
    /\ Seq.length visited
    = deep_model'0 (T_core__ops__range__Range.t_Range__start o)
    - deep_model'0 (T_core__ops__range__Range.t_Range__start self)
    /\ (forall i : int . 0 <= i /\ i < Seq.length visited
     -> deep_model'0 (Seq.get visited i) = deep_model'0 (T_core__ops__range__Range.t_Range__start self) + i)
  
  function produces_trans'0 (a : Range'0.t_Range isize) (ab : Seq.seq isize) (b : Range'0.t_Range isize) (bc : Seq.seq isize) (c : Range'0.t_Range isize) : ()
    
  
  axiom produces_trans'0_spec : forall a : Range'0.t_Range isize, ab : Seq.seq isize, b : Range'0.t_Range isize, bc : Seq.seq isize, c : Range'0.t_Range isize . ([%#span14] inv'1 a)
   -> ([%#span15] inv'1 b)
   -> ([%#span16] inv'1 c)
   -> ([%#span17] produces'0 a ab b)  -> ([%#span18] produces'0 b bc c)  -> ([%#span19] produces'0 a (Seq.(++) ab bc) c)
  
  use seq.Seq
  
  function produces_refl'0 (self : Range'0.t_Range isize) : ()
  
  axiom produces_refl'0_spec : forall self : Range'0.t_Range isize . ([%#span20] inv'1 self)
   -> ([%#span21] produces'0 self (Seq.empty  : Seq.seq isize) self)
  
  axiom inv'1 [@rewrite] : forall x : Range'0.t_Range isize [inv'1 x] . inv'1 x = true
  
  use seq.Seq
  
  predicate invariant'0 (self : Seq.seq isize) =
    [%#span22] forall i : int . 0 <= i /\ i < Seq.length self  -> inv'4 (Seq.get self i)
  
  predicate inv'0 (_1 : Seq.seq isize)
  
  axiom inv'0 [@rewrite] : forall x : Seq.seq isize [inv'0 x] . inv'0 x = true
  
  use prelude.prelude.Snapshot
  
  use prelude.prelude.Intrinsic
  
  use seq.Seq
  
  predicate resolve'1 (self : borrowed (Range'0.t_Range isize)) =
    [%#span23] self.final = self.current
  
  predicate resolve'0 (_1 : borrowed (Range'0.t_Range isize)) =
    resolve'1 _1
  
  predicate completed'0 (self : borrowed (Range'0.t_Range isize)) =
    [%#span24] resolve'1 self
    /\ deep_model'0 (T_core__ops__range__Range.t_Range__start self.current)
    >= deep_model'0 (T_core__ops__range__Range.t_Range__end self.current)
  
  let rec next'0 (self:borrowed (Range'0.t_Range isize)) (return'  (ret:Option'0.t_Option isize))= {[@expl:precondition] [%#span25] inv'2 self}
    any
    [ return' (result:Option'0.t_Option isize)-> {[%#span27] inv'3 result}
      {[%#span26] match result with
        | Option'0.C_None -> completed'0 self
        | Option'0.C_Some v -> produces'0 self.current (Seq.singleton v) self.final
        end}
      (! return' {result}) ]
    
  
  use prelude.prelude.Snapshot
  
  use prelude.prelude.Snapshot
  
  use prelude.prelude.Snapshot
  
  use prelude.prelude.Snapshot
  
  use prelude.prelude.Snapshot
  
  predicate into_iter_post'0 (self : Range'0.t_Range isize) (res : Range'0.t_Range isize) =
    [%#span28] self = res
  
  predicate into_iter_pre'0 (self : Range'0.t_Range isize) =
    [%#span29] true
  
  let rec into_iter'0 (self:Range'0.t_Range isize) (return'  (ret:Range'0.t_Range isize))= {[@expl:precondition] [%#span31] inv'1 self}
    {[@expl:precondition] [%#span30] into_iter_pre'0 self}
    any
    [ return' (result:Range'0.t_Range isize)-> {[%#span32] inv'1 result}
      {[%#span30] into_iter_post'0 self result}
      (! return' {result}) ]
    
  
  meta "compute_max_steps" 1000000
  
  let rec sum_range (n:isize) (return'  (ret:isize))= {[%#s03_std_iterators8] IntSize.to_int n >= 0}
    (! bb0
    [ bb0 = s0
      [ s0 =  [ &i <- [%#s03_std_iterators0] (0 : isize) ] s1
      | s1 =  [ &_7 <- Range'0.C_Range ([%#s03_std_iterators1] (0 : isize)) n ] s2
      | s2 = into_iter'0 {_7} (fun (_ret':Range'0.t_Range isize) ->  [ &iter <- _ret' ] s3)
      | s3 = bb1 ]
      
    | bb1 = s0 [ s0 =  [ &iter_old <- [%#s03_std_iterators2] Snapshot.new iter ] s1 | s1 = bb2 ] 
    | bb2 = s0
      [ s0 =  [ &produced <- [%#s03_std_iterators3] Snapshot.new (Seq.empty  : Seq.seq isize) ] s1 | s1 = bb3 ]
      
    | bb3 = bb4
    | bb4 = bb4
      [ bb4 = {[@expl:loop invariant] [%#s03_std_iterators5] IntSize.to_int i = Seq.length (Snapshot.inner produced)
        /\ i <= n}
        {[@expl:loop invariant] [%#s03_std_iterators4] produces'0 (Snapshot.inner iter_old) (Snapshot.inner produced) iter}
        {[@expl:loop invariant] [%#s03_std_iterators4] inv'1 iter}
        {[@expl:loop invariant] [%#s03_std_iterators4] inv'0 (Snapshot.inner produced)}
        (! s0) [ s0 = bb5 ] 
        [ bb5 = s0
          [ s0 = Borrow.borrow_mut <Range'0.t_Range isize> {iter}
              (fun (_ret':borrowed (Range'0.t_Range isize)) ->  [ &_20 <- _ret' ]  [ &iter <- _ret'.final ] s1)
          | s1 = Borrow.borrow_final <Range'0.t_Range isize> {_20.current} {Borrow.get_id _20}
              (fun (_ret':borrowed (Range'0.t_Range isize)) ->
                 [ &_19 <- _ret' ] 
                 [ &_20 <- { _20 with current = _ret'.final ; } ] 
                s2)
          | s2 = next'0 {_19} (fun (_ret':Option'0.t_Option isize) ->  [ &_18 <- _ret' ] s3)
          | s3 = bb6 ]
          
        | bb6 = s0
          [ s0 = -{resolve'0 _20}- s1
          | s1 = any [ br0 -> {_18 = Option'0.C_None } (! bb9) | br1 (a:isize)-> {_18 = Option'0.C_Some a} (! bb8) ]  ]
          
        | bb8 = bb10
        | bb10 = s0
          [ s0 = Option'0.v_Some <isize> {_18} (fun (r0'0:isize) ->  [ &__creusot_proc_iter_elem <- r0'0 ] s1)
          | s1 = 
            [ &_23 <- [%#s03_std_iterators6] Snapshot.new (Seq.(++) (Snapshot.inner produced) (Seq.singleton __creusot_proc_iter_elem)) ]
            
            s2
          | s2 = bb11 ]
          
        | bb11 = s0
          [ s0 =  [ &produced <- _23 ] s1
          | s1 = IntSize.add {i} {[%#s03_std_iterators7] (1 : isize)} (fun (_ret':isize) ->  [ &i <- _ret' ] s2)
          | s2 = bb4 ]
           ]
         ]
      
    | bb9 = s0 [ s0 =  [ &_0 <- i ] s1 | s1 = return' {_0} ]  ]
    )
    [ & _0 : isize = any_l ()
    | & n : isize = n
    | & i : isize = any_l ()
    | & iter : Range'0.t_Range isize = any_l ()
    | & _7 : Range'0.t_Range isize = any_l ()
    | & iter_old : Snapshot.snap_ty (Range'0.t_Range isize) = any_l ()
    | & produced : Snapshot.snap_ty (Seq.seq isize) = any_l ()
    | & _18 : Option'0.t_Option isize = any_l ()
    | & _19 : borrowed (Range'0.t_Range isize) = any_l ()
    | & _20 : borrowed (Range'0.t_Range isize) = any_l ()
    | & __creusot_proc_iter_elem : isize = any_l ()
    | & _23 : Snapshot.snap_ty (Seq.seq isize) = any_l () ]
     [ return' (result:isize)-> {[@expl:postcondition] [%#s03_std_iterators9] result = n} (! return' {result}) ] 
end
module T_core__iter__adapters__enumerate__Enumerate
  use prelude.prelude.UIntSize
  
  use prelude.prelude.Int
  
  type t_Enumerate 'i =
    | C_Enumerate 'i usize
  
  function any_l (_ : 'b) : 'a
  
  let rec t_Enumerate < 'i > (input:t_Enumerate 'i) (ret  (iter:'i) (count:usize))= any
    [ good (iter:'i) (count:usize)-> {C_Enumerate iter count = input} (! ret {iter} {count}) ]
    
end
module M_03_std_iterators__enumerate_range [#"../03_std_iterators.rs" 72 0 72 24]
  let%span s03_std_iterators0 = "../03_std_iterators.rs" 74 20 74 21
  let%span s03_std_iterators1 = "../03_std_iterators.rs" 74 23 74 25
  let%span s03_std_iterators2 = "../03_std_iterators.rs" 73 4 73 96
  let%span s03_std_iterators3 = "../03_std_iterators.rs" 73 4 73 96
  let%span s03_std_iterators4 = "../03_std_iterators.rs" 73 4 73 96
  let%span s03_std_iterators5 = "../03_std_iterators.rs" 73 4 73 96
  let%span span6 = "../../../../../creusot-contracts/src/std/boxed.rs" 28 8 28 18
  let%span span7 = "../../../../../creusot-contracts/src/logic/seq.rs" 198 8 198 97
  let%span span8 = "../../../../../creusot-contracts/src/std/num.rs" 22 16 22 35
  let%span span9 = "../../../../../creusot-contracts/src/std/iter/range.rs" 22 8 28 9
  let%span span10 = "../../../../../creusot-contracts/src/std/iter/range.rs" 39 15 39 21
  let%span span11 = "../../../../../creusot-contracts/src/std/iter/range.rs" 40 15 40 21
  let%span span12 = "../../../../../creusot-contracts/src/std/iter/range.rs" 41 15 41 21
  let%span span13 = "../../../../../creusot-contracts/src/std/iter/range.rs" 42 15 42 32
  let%span span14 = "../../../../../creusot-contracts/src/std/iter/range.rs" 43 15 43 32
  let%span span15 = "../../../../../creusot-contracts/src/std/iter/range.rs" 44 14 44 42
  let%span span16 = "../../../../../creusot-contracts/src/std/iter/range.rs" 33 15 33 24
  let%span span17 = "../../../../../creusot-contracts/src/std/iter/range.rs" 34 14 34 45
  let%span span18 = "../../../../../creusot-contracts/src/invariant.rs" 34 20 34 44
  let%span span19 = "../../../../../creusot-contracts/src/std/iter/enumerate.rs" 15 4 15 41
  let%span span20 = "../../../../../creusot-contracts/src/std/iter/enumerate.rs" 76 8 82 9
  let%span span21 = "../../../../../creusot-contracts/src/std/iter/enumerate.rs" 93 15 93 21
  let%span span22 = "../../../../../creusot-contracts/src/std/iter/enumerate.rs" 94 15 94 21
  let%span span23 = "../../../../../creusot-contracts/src/std/iter/enumerate.rs" 95 15 95 21
  let%span span24 = "../../../../../creusot-contracts/src/std/iter/enumerate.rs" 96 15 96 32
  let%span span25 = "../../../../../creusot-contracts/src/std/iter/enumerate.rs" 97 15 97 32
  let%span span26 = "../../../../../creusot-contracts/src/std/iter/enumerate.rs" 98 14 98 42
  let%span span27 = "../../../../../creusot-contracts/src/std/iter/enumerate.rs" 87 15 87 24
  let%span span28 = "../../../../../creusot-contracts/src/std/iter/enumerate.rs" 88 14 88 45
  let%span span29 = "../../../../../creusot-contracts/src/resolve.rs" 41 20 41 34
  let%span span30 = "../../../../../creusot-contracts/src/std/iter/range.rs" 15 12 15 78
  let%span span31 = "" 0 0 0 0
  let%span span32 = "../../../../../creusot-contracts/src/std/iter/enumerate.rs" 64 8 70 9
  let%span span33 = "" 0 0 0 0
  let%span span34 = "../../../../../creusot-contracts/src/std/iter.rs" 105 26 108 17
  let%span span35 = "" 0 0 0 0
  let%span span36 = "../../../../../creusot-contracts/src/logic/ops.rs" 86 8 86 33
  let%span span37 = "../../../../../creusot-contracts/src/std/iter.rs" 90 8 90 19
  let%span span38 = "../../../../../creusot-contracts/src/std/iter.rs" 84 20 84 24
  let%span span39 = "../../../../../creusot-contracts/src/std/iter.rs" 99 0 212 1
  let%span span40 = "" 0 0 0 0
  let%span span41 = "" 0 0 0 0
  let%span span42 = "../../../../../creusot-contracts/src/std/iter.rs" 153 16 153 105
  let%span span43 = "../../../../../creusot-contracts/src/std/iter.rs" 154 16 156 56
  let%span span44 = "" 0 0 0 0
  let%span span45 = "" 0 0 0 0
  
  use prelude.prelude.UIntSize
  
  predicate inv'10 (_1 : usize)
  
  axiom inv'10 [@rewrite] : forall x : usize [inv'10 x] . inv'10 x = true
  
  predicate inv'9 (_1 : (usize, usize))
  
  axiom inv'9 [@rewrite] : forall x : (usize, usize) [inv'9 x] . inv'9 x = true
  
  use T_alloc__alloc__Global as Global'0
  
  predicate invariant'8 (self : usize) =
    [%#span6] inv'10 self
  
  predicate inv'8 (_1 : usize)
  
  axiom inv'8 [@rewrite] : forall x : usize [inv'8 x] . inv'8 x = true
  
  predicate invariant'7 (self : (usize, usize)) =
    [%#span6] inv'9 self
  
  predicate inv'7 (_1 : (usize, usize))
  
  axiom inv'7 [@rewrite] : forall x : (usize, usize) [inv'7 x] . inv'7 x = true
  
  use T_core__option__Option as Option'0
  
  predicate inv'6 (_1 : Option'0.t_Option (usize, usize))
  
  axiom inv'6 [@rewrite] : forall x : Option'0.t_Option (usize, usize) [inv'6 x] . inv'6 x = true
  
  use T_core__ops__range__Range as Range'0
  
  predicate inv'5 (_1 : Range'0.t_Range usize)
  
  axiom inv'5 [@rewrite] : forall x : Range'0.t_Range usize [inv'5 x] . inv'5 x = true
  
  use seq.Seq
  
  use seq.Seq
  
  use prelude.prelude.Int
  
  use seq.Seq
  
  predicate invariant'4 (self : Seq.seq usize) =
    [%#span7] forall i : int . 0 <= i /\ i < Seq.length self  -> inv'8 (Seq.get self i)
  
  predicate inv'4 (_1 : Seq.seq usize)
  
  axiom inv'4 [@rewrite] : forall x : Seq.seq usize [inv'4 x] . inv'4 x = true
  
  use seq.Seq
  
  use prelude.prelude.Int
  
  use seq.Seq
  
  use prelude.prelude.UIntSize
  
  function deep_model'0 (self : usize) : int =
    [%#span8] UIntSize.to_int self
  
  use T_core__ops__range__Range as T_core__ops__range__Range
  
  predicate produces'1 (self : Range'0.t_Range usize) (visited : Seq.seq usize) (o : Range'0.t_Range usize) =
    [%#span9] T_core__ops__range__Range.t_Range__end self = T_core__ops__range__Range.t_Range__end o
    /\ deep_model'0 (T_core__ops__range__Range.t_Range__start self)
    <= deep_model'0 (T_core__ops__range__Range.t_Range__start o)
    /\ (Seq.length visited > 0
     -> deep_model'0 (T_core__ops__range__Range.t_Range__start o)
    <= deep_model'0 (T_core__ops__range__Range.t_Range__end o))
    /\ Seq.length visited
    = deep_model'0 (T_core__ops__range__Range.t_Range__start o)
    - deep_model'0 (T_core__ops__range__Range.t_Range__start self)
    /\ (forall i : int . 0 <= i /\ i < Seq.length visited
     -> deep_model'0 (Seq.get visited i) = deep_model'0 (T_core__ops__range__Range.t_Range__start self) + i)
  
  function produces_trans'1 (a : Range'0.t_Range usize) (ab : Seq.seq usize) (b : Range'0.t_Range usize) (bc : Seq.seq usize) (c : Range'0.t_Range usize) : ()
    
  
  axiom produces_trans'1_spec : forall a : Range'0.t_Range usize, ab : Seq.seq usize, b : Range'0.t_Range usize, bc : Seq.seq usize, c : Range'0.t_Range usize . ([%#span10] inv'5 a)
   -> ([%#span11] inv'5 b)
   -> ([%#span12] inv'5 c)
   -> ([%#span13] produces'1 a ab b)  -> ([%#span14] produces'1 b bc c)  -> ([%#span15] produces'1 a (Seq.(++) ab bc) c)
  
  use seq.Seq
  
  function produces_refl'1 (self : Range'0.t_Range usize) : ()
  
  axiom produces_refl'1_spec : forall self : Range'0.t_Range usize . ([%#span16] inv'5 self)
   -> ([%#span17] produces'1 self (Seq.empty  : Seq.seq usize) self)
  
  use prelude.prelude.Borrow
  
  predicate invariant'3 (self : borrowed (Range'0.t_Range usize)) =
    [%#span18] inv'5 self.current /\ inv'5 self.final
  
  predicate inv'3 (_1 : borrowed (Range'0.t_Range usize))
  
  axiom inv'3 [@rewrite] : forall x : borrowed (Range'0.t_Range usize) [inv'3 x] . inv'3 x = true
  
  use T_core__iter__adapters__enumerate__Enumerate as Enumerate'0
  
  predicate inv'1 (_1 : Enumerate'0.t_Enumerate (Range'0.t_Range usize))
  
  predicate invariant'2 (self : borrowed (Enumerate'0.t_Enumerate (Range'0.t_Range usize))) =
    [%#span18] inv'1 self.current /\ inv'1 self.final
  
  predicate inv'2 (_1 : borrowed (Enumerate'0.t_Enumerate (Range'0.t_Range usize)))
  
  axiom inv'2 [@rewrite] : forall x : borrowed (Enumerate'0.t_Enumerate (Range'0.t_Range usize)) [inv'2 x] . inv'2 x
  = invariant'2 x
  
  use seq.Seq
  
  use seq.Seq
  
  function iter'0 (self : Enumerate'0.t_Enumerate (Range'0.t_Range usize)) : Range'0.t_Range usize
  
  axiom iter'0_spec : forall self : Enumerate'0.t_Enumerate (Range'0.t_Range usize) . [%#span19] inv'1 self
   -> inv'5 (iter'0 self)
  
  function n'0 (self : Enumerate'0.t_Enumerate (Range'0.t_Range usize)) : int
  
  use seq.Seq
  
  predicate produces'0 (self : Enumerate'0.t_Enumerate (Range'0.t_Range usize)) (visited : Seq.seq (usize, usize)) (o : Enumerate'0.t_Enumerate (Range'0.t_Range usize))
    
   =
    [%#span20] Seq.length visited = n'0 o - n'0 self
    /\ (exists s : Seq.seq usize . inv'4 s
    /\ produces'1 (iter'0 self) s (iter'0 o)
    /\ Seq.length visited = Seq.length s
    /\ (forall i : int . 0 <= i /\ i < Seq.length s
     -> UIntSize.to_int (let (a, _) = Seq.get visited i in a) = n'0 self + i
    /\ (let (_, a) = Seq.get visited i in a) = Seq.get s i))
  
  function produces_trans'0 (a : Enumerate'0.t_Enumerate (Range'0.t_Range usize)) (ab : Seq.seq (usize, usize)) (b : Enumerate'0.t_Enumerate (Range'0.t_Range usize)) (bc : Seq.seq (usize, usize)) (c : Enumerate'0.t_Enumerate (Range'0.t_Range usize)) : ()
    
  
  axiom produces_trans'0_spec : forall a : Enumerate'0.t_Enumerate (Range'0.t_Range usize), ab : Seq.seq (usize, usize), b : Enumerate'0.t_Enumerate (Range'0.t_Range usize), bc : Seq.seq (usize, usize), c : Enumerate'0.t_Enumerate (Range'0.t_Range usize) . ([%#span21] inv'1 a)
   -> ([%#span22] inv'1 b)
   -> ([%#span23] inv'1 c)
   -> ([%#span24] produces'0 a ab b)  -> ([%#span25] produces'0 b bc c)  -> ([%#span26] produces'0 a (Seq.(++) ab bc) c)
  
  use seq.Seq
  
  function produces_refl'0 (self : Enumerate'0.t_Enumerate (Range'0.t_Range usize)) : ()
  
  axiom produces_refl'0_spec : forall self : Enumerate'0.t_Enumerate (Range'0.t_Range usize) . ([%#span27] inv'1 self)
   -> ([%#span28] produces'0 self (Seq.empty  : Seq.seq (usize, usize)) self)
  
  predicate resolve'2 (self : borrowed (Range'0.t_Range usize)) =
    [%#span29] self.final = self.current
  
  predicate completed'0 (self : borrowed (Range'0.t_Range usize)) =
    [%#span30] resolve'2 self
    /\ deep_model'0 (T_core__ops__range__Range.t_Range__start self.current)
    >= deep_model'0 (T_core__ops__range__Range.t_Range__end self.current)
  
  constant v_MAX'0 : usize = [%#span31] (18446744073709551615 : usize)
  
  predicate invariant'1 (self : Enumerate'0.t_Enumerate (Range'0.t_Range usize))
  
  axiom inv'1 [@rewrite] : forall x : Enumerate'0.t_Enumerate (Range'0.t_Range usize) [inv'1 x] . inv'1 x
  = (invariant'1 x
  /\ match x with
    | Enumerate'0.C_Enumerate iter count -> true
    end)
  
  use seq.Seq
  
  predicate invariant'0 (self : Seq.seq (usize, usize)) =
    [%#span7] forall i : int . 0 <= i /\ i < Seq.length self  -> inv'7 (Seq.get self i)
  
  predicate inv'0 (_1 : Seq.seq (usize, usize))
  
  axiom inv'0 [@rewrite] : forall x : Seq.seq (usize, usize) [inv'0 x] . inv'0 x = true
  
  use prelude.prelude.Snapshot
  
  use prelude.prelude.Intrinsic
  
  use seq.Seq
  
  predicate resolve'1 (self : borrowed (Enumerate'0.t_Enumerate (Range'0.t_Range usize))) =
    [%#span29] self.final = self.current
  
  predicate resolve'0 (_1 : borrowed (Enumerate'0.t_Enumerate (Range'0.t_Range usize))) =
    resolve'1 _1
  
  predicate completed'1 (self : borrowed (Enumerate'0.t_Enumerate (Range'0.t_Range usize))) =
    [%#span32] exists inner : borrowed (Range'0.t_Range usize) . inv'3 inner
    /\ inner.current = iter'0 self.current
    /\ inner.final = iter'0 self.final /\ completed'0 inner /\ n'0 self.current = n'0 self.final
  
  let rec next'0 (self:borrowed (Enumerate'0.t_Enumerate (Range'0.t_Range usize))) (return'  (ret:Option'0.t_Option (usize, usize)))= {[@expl:precondition] [%#span33] inv'2 self}
    any
    [ return' (result:Option'0.t_Option (usize, usize))-> {[%#span35] inv'6 result}
      {[%#span34] match result with
        | Option'0.C_None -> completed'1 self
        | Option'0.C_Some v -> produces'0 self.current (Seq.singleton v) self.final
        end}
      (! return' {result}) ]
    
  
  use prelude.prelude.Snapshot
  
  function index_logic'0 [@inline:trivial] (self : Snapshot.snap_ty (Seq.seq (usize, usize))) (ix : int) : (usize, usize)
    
   =
    [%#span36] Seq.get (Snapshot.inner self) ix
  
  use prelude.prelude.Snapshot
  
  use prelude.prelude.Snapshot
  
  use prelude.prelude.Snapshot
  
  use prelude.prelude.Snapshot
  
  predicate into_iter_post'0 (self : Enumerate'0.t_Enumerate (Range'0.t_Range usize)) (res : Enumerate'0.t_Enumerate (Range'0.t_Range usize))
    
   =
    [%#span37] self = res
  
  predicate into_iter_pre'0 (self : Enumerate'0.t_Enumerate (Range'0.t_Range usize)) =
    [%#span38] true
  
  let rec into_iter'0 (self:Enumerate'0.t_Enumerate (Range'0.t_Range usize)) (return'  (ret:Enumerate'0.t_Enumerate (Range'0.t_Range usize)))= {[@expl:precondition] [%#span40] inv'1 self}
    {[@expl:precondition] [%#span39] into_iter_pre'0 self}
    any
    [ return' (result:Enumerate'0.t_Enumerate (Range'0.t_Range usize))-> {[%#span41] inv'1 result}
      {[%#span39] into_iter_post'0 self result}
      (! return' {result}) ]
    
  
  let rec enumerate'0 (self:Range'0.t_Range usize) (return'  (ret:Enumerate'0.t_Enumerate (Range'0.t_Range usize)))= {[@expl:precondition] [%#span44] inv'5 self}
    {[@expl:precondition] [%#span43] forall s : Seq.seq usize, i : Range'0.t_Range usize . inv'4 s
    /\ inv'5 i /\ produces'1 self s i  -> Seq.length s < UIntSize.to_int v_MAX'0}
    {[@expl:precondition] [%#span42] forall i : borrowed (Range'0.t_Range usize) . inv'3 i /\ completed'0 i
     -> produces'1 i.current (Seq.empty  : Seq.seq usize) i.final}
    any
    [ return' (result:Enumerate'0.t_Enumerate (Range'0.t_Range usize))-> {[%#span45] inv'1 result}
      {[%#span39] iter'0 result = self /\ n'0 result = 0}
      (! return' {result}) ]
    
  
  meta "compute_max_steps" 1000000
  
  let rec enumerate_range (_1:()) (return'  (ret:()))= (! bb0
    [ bb0 = s0
      [ s0 =  [ &_3 <- Range'0.C_Range ([%#s03_std_iterators0] (0 : usize)) ([%#s03_std_iterators1] (10 : usize)) ] s1
      | s1 = enumerate'0 {_3} (fun (_ret':Enumerate'0.t_Enumerate (Range'0.t_Range usize)) ->  [ &_2 <- _ret' ] s2)
      | s2 = bb1 ]
      
    | bb1 = s0
      [ s0 = into_iter'0 {_2} (fun (_ret':Enumerate'0.t_Enumerate (Range'0.t_Range usize)) ->  [ &iter <- _ret' ] s1)
      | s1 = bb2 ]
      
    | bb2 = s0 [ s0 =  [ &iter_old <- [%#s03_std_iterators2] Snapshot.new iter ] s1 | s1 = bb3 ] 
    | bb3 = s0
      [ s0 =  [ &produced <- [%#s03_std_iterators3] Snapshot.new (Seq.empty  : Seq.seq (usize, usize)) ] s1 | s1 = bb4 ]
      
    | bb4 = bb5
    | bb5 = bb5
      [ bb5 = {[@expl:loop invariant] [%#s03_std_iterators4] forall i : int . 0 <= i
        /\ i < Seq.length (Snapshot.inner produced)
         -> (let (a, _) = index_logic'0 produced i in a) = (let (_, a) = index_logic'0 produced i in a)}
        {[@expl:loop invariant] [%#s03_std_iterators4] produces'0 (Snapshot.inner iter_old) (Snapshot.inner produced) iter}
        {[@expl:loop invariant] [%#s03_std_iterators4] inv'1 iter}
        {[@expl:loop invariant] [%#s03_std_iterators4] inv'0 (Snapshot.inner produced)}
        (! s0) [ s0 = bb6 ] 
        [ bb6 = s0
          [ s0 = {inv'1 iter}
            Borrow.borrow_mut <Enumerate'0.t_Enumerate (Range'0.t_Range usize)> {iter}
              (fun (_ret':borrowed (Enumerate'0.t_Enumerate (Range'0.t_Range usize))) ->
                 [ &_15 <- _ret' ] 
                -{inv'1 _ret'.final}-
                 [ &iter <- _ret'.final ] 
                s1)
          | s1 = {inv'1 _15.current}
            Borrow.borrow_final <Enumerate'0.t_Enumerate (Range'0.t_Range usize)> {_15.current} {Borrow.get_id _15}
              (fun (_ret':borrowed (Enumerate'0.t_Enumerate (Range'0.t_Range usize))) ->
                 [ &_14 <- _ret' ] 
                -{inv'1 _ret'.final}-
                 [ &_15 <- { _15 with current = _ret'.final ; } ] 
                s2)
          | s2 = next'0 {_14} (fun (_ret':Option'0.t_Option (usize, usize)) ->  [ &_13 <- _ret' ] s3)
          | s3 = bb7 ]
          
        | bb7 = s0
          [ s0 = {[@expl:type invariant] inv'2 _15} s1
          | s1 = -{resolve'0 _15}- s2
          | s2 = any
            [ br0 -> {_13 = Option'0.C_None } (! bb10) | br1 (a:(usize, usize))-> {_13 = Option'0.C_Some a} (! bb9) ]
             ]
          
        | bb9 = bb11
        | bb11 = s0
          [ s0 = Option'0.v_Some <(usize, usize)> {_13}
              (fun (r0'0:(usize, usize)) ->  [ &__creusot_proc_iter_elem <- r0'0 ] s1)
          | s1 = 
            [ &_18 <- [%#s03_std_iterators5] Snapshot.new (Seq.(++) (Snapshot.inner produced) (Seq.singleton __creusot_proc_iter_elem)) ]
            
            s2
          | s2 = bb12 ]
          
        | bb12 = s0
          [ s0 =  [ &produced <- _18 ] s1
          | s1 =  [ &ix <- let (r'0, _) = __creusot_proc_iter_elem in r'0 ] s2
          | s2 =  [ &x <- let (_, r'1) = __creusot_proc_iter_elem in r'1 ] s3
          | s3 = bb5 ]
           ]
         ]
      
    | bb10 = return' {_0} ]
    )
    [ & _0 : () = any_l ()
    | & iter : Enumerate'0.t_Enumerate (Range'0.t_Range usize) = any_l ()
    | & _2 : Enumerate'0.t_Enumerate (Range'0.t_Range usize) = any_l ()
    | & _3 : Range'0.t_Range usize = any_l ()
    | & iter_old : Snapshot.snap_ty (Enumerate'0.t_Enumerate (Range'0.t_Range usize)) = any_l ()
    | & produced : Snapshot.snap_ty (Seq.seq (usize, usize)) = any_l ()
    | & _13 : Option'0.t_Option (usize, usize) = any_l ()
    | & _14 : borrowed (Enumerate'0.t_Enumerate (Range'0.t_Range usize)) = any_l ()
    | & _15 : borrowed (Enumerate'0.t_Enumerate (Range'0.t_Range usize)) = any_l ()
    | & __creusot_proc_iter_elem : (usize, usize) = any_l ()
    | & _18 : Snapshot.snap_ty (Seq.seq (usize, usize)) = any_l ()
    | & ix : usize = any_l ()
    | & x : usize = any_l () ]
     [ return' (result:())-> (! return' {result}) ] 
end
module T_core__iter__adapters__zip__Zip
  use prelude.prelude.UIntSize
  
  use prelude.prelude.Int
  
  type t_Zip 'a 'b =
    | C_Zip 'a 'b usize usize usize
  
  function any_l (_ : 'b) : 'a
  
  let rec t_Zip < 'a > < 'b > (input:t_Zip 'a 'b) (ret  (a:'a) (b:'b) (index:usize) (len:usize) (a_len:usize))= any
    [ good (a:'a) (b:'b) (index:usize) (len:usize) (a_len:usize)-> {C_Zip a b index len a_len = input}
      (! ret {a} {b} {index} {len} {a_len}) ]
    
end
module M_03_std_iterators__my_reverse [#"../03_std_iterators.rs" 94 0 94 37]
  type t
  
  let%span s03_std_iterators0 = "../03_std_iterators.rs" 96 36 96 55
  let%span s03_std_iterators1 = "../03_std_iterators.rs" 101 26 101 27
  let%span s03_std_iterators2 = "../03_std_iterators.rs" 101 22 101 27
  let%span s03_std_iterators3 = "../03_std_iterators.rs" 101 19 101 20
  let%span s03_std_iterators4 = "../03_std_iterators.rs" 101 40 101 41
  let%span s03_std_iterators5 = "../03_std_iterators.rs" 101 36 101 41
  let%span s03_std_iterators6 = "../03_std_iterators.rs" 101 33 101 34
  let%span s03_std_iterators7 = "../03_std_iterators.rs" 97 4 97 36
  let%span s03_std_iterators8 = "../03_std_iterators.rs" 97 4 97 36
  let%span s03_std_iterators9 = "../03_std_iterators.rs" 97 4 97 36
  let%span s03_std_iterators10 = "../03_std_iterators.rs" 97 16 97 34
  let%span s03_std_iterators11 = "../03_std_iterators.rs" 98 16 98 78
  let%span s03_std_iterators12 = "../03_std_iterators.rs" 99 16 99 76
  let%span s03_std_iterators13 = "../03_std_iterators.rs" 100 16 100 80
  let%span s03_std_iterators14 = "../03_std_iterators.rs" 97 4 97 36
  let%span s03_std_iterators15 = "../03_std_iterators.rs" 102 30 102 31
  let%span s03_std_iterators16 = "../03_std_iterators.rs" 103 22 103 52
  let%span s03_std_iterators17 = "../03_std_iterators.rs" 94 21 94 26
  let%span s03_std_iterators18 = "../03_std_iterators.rs" 93 0 93 46
  let%span span19 = "../../../../../creusot-contracts/src/std/boxed.rs" 28 8 28 18
  let%span span20 = "../../../../../creusot-contracts/src/logic/seq.rs" 198 8 198 97
  let%span span21 = "../../../../../creusot-contracts/src/invariant.rs" 34 20 34 44
  let%span span22 = "../../../../../creusot-contracts/src/std/num.rs" 22 16 22 35
  let%span span23 = "../../../../../creusot-contracts/src/std/iter/range.rs" 22 8 28 9
  let%span span24 = "../../../../../creusot-contracts/src/std/iter/range.rs" 39 15 39 21
  let%span span25 = "../../../../../creusot-contracts/src/std/iter/range.rs" 40 15 40 21
  let%span span26 = "../../../../../creusot-contracts/src/std/iter/range.rs" 41 15 41 21
  let%span span27 = "../../../../../creusot-contracts/src/std/iter/range.rs" 42 15 42 32
  let%span span28 = "../../../../../creusot-contracts/src/std/iter/range.rs" 43 15 43 32
  let%span span29 = "../../../../../creusot-contracts/src/std/iter/range.rs" 44 14 44 42
  let%span span30 = "../../../../../creusot-contracts/src/std/iter/range.rs" 33 15 33 24
  let%span span31 = "../../../../../creusot-contracts/src/std/iter/range.rs" 34 14 34 45
  let%span span32 = "../../../../../creusot-contracts/src/invariant.rs" 24 8 24 18
  let%span span33 = "" 0 0 0 0
  let%span span34 = "../../../../../creusot-contracts/src/std/slice.rs" 29 14 29 41
  let%span span35 = "../../../../../creusot-contracts/src/std/slice.rs" 30 14 30 42
  let%span span36 = "../../../../../creusot-contracts/src/std/slice.rs" 18 20 18 30
  let%span span37 = "../../../../../creusot-contracts/src/std/iter/zip.rs" 23 4 23 41
  let%span span38 = "../../../../../creusot-contracts/src/std/iter/zip.rs" 15 4 15 41
  let%span span39 = "../../../../../creusot-contracts/src/std/iter/zip.rs" 46 8 52 9
  let%span span40 = "../../../../../creusot-contracts/src/std/iter/zip.rs" 63 15 63 21
  let%span span41 = "../../../../../creusot-contracts/src/std/iter/zip.rs" 64 15 64 21
  let%span span42 = "../../../../../creusot-contracts/src/std/iter/zip.rs" 65 15 65 21
  let%span span43 = "../../../../../creusot-contracts/src/std/iter/zip.rs" 66 15 66 32
  let%span span44 = "../../../../../creusot-contracts/src/std/iter/zip.rs" 67 15 67 32
  let%span span45 = "../../../../../creusot-contracts/src/std/iter/zip.rs" 68 14 68 42
  let%span span46 = "../../../../../creusot-contracts/src/std/iter/zip.rs" 57 15 57 24
  let%span span47 = "../../../../../creusot-contracts/src/std/iter/zip.rs" 58 14 58 45
  let%span span48 = "../../../../../creusot-contracts/src/resolve.rs" 41 20 41 34
  let%span span49 = "../../../../../creusot-contracts/src/logic/ops.rs" 53 8 53 32
  let%span span50 = "../../../../../creusot-contracts/src/logic/ops.rs" 42 8 42 31
  let%span span51 = "../../../../../creusot-contracts/src/model.rs" 108 8 108 31
  let%span span52 = "../../../../../creusot-contracts/src/std/slice.rs" 261 19 261 35
  let%span span53 = "../../../../../creusot-contracts/src/std/slice.rs" 262 19 262 35
  let%span span54 = "" 0 0 0 0
  let%span span55 = "../../../../../creusot-contracts/src/std/slice.rs" 263 8 263 52
  let%span span56 = "../../../../../creusot-contracts/src/std/iter/range.rs" 15 12 15 78
  let%span span57 = "../../../../../creusot-contracts/src/std/iter/zip.rs" 33 8 40 9
  let%span span58 = "" 0 0 0 0
  let%span span59 = "../../../../../creusot-contracts/src/std/iter.rs" 105 26 108 17
  let%span span60 = "" 0 0 0 0
  let%span span61 = "../03_std_iterators.rs" 88 4 90 5
  let%span span62 = "../03_std_iterators.rs" 81 4 83 5
  let%span span63 = "../../../../../creusot-contracts/src/model.rs" 90 8 90 31
  let%span span64 = "../../../../../creusot-contracts/src/snapshot.rs" 27 20 27 48
  let%span span65 = "../../../../../creusot-contracts/src/std/iter.rs" 90 8 90 19
  let%span span66 = "../../../../../creusot-contracts/src/std/iter.rs" 84 20 84 24
  let%span span67 = "../../../../../creusot-contracts/src/std/iter.rs" 99 0 212 1
  let%span span68 = "" 0 0 0 0
  let%span span69 = "" 0 0 0 0
  let%span span70 = "../../../../../creusot-contracts/src/std/iter.rs" 164 27 164 48
  let%span span71 = "" 0 0 0 0
  let%span span72 = "" 0 0 0 0
  let%span span73 = "../../../../../creusot-contracts/src/std/iter.rs" 166 26 166 62
  let%span span74 = "" 0 0 0 0
  let%span span75 = "" 0 0 0 0
  let%span span76 = "../../../../../creusot-contracts/src/std/slice.rs" 249 0 358 1
  
  predicate invariant'16 (self : t)
  
  predicate inv'16 (_1 : t)
  
  axiom inv'16 : forall x : t [inv'16 x] . inv'16 x  -> invariant'16 x
  
  use T_alloc__alloc__Global as Global'0
  
  predicate invariant'15 (self : t) =
    [%#span19] inv'16 self
  
  predicate inv'15 (_1 : t)
  
  axiom inv'15 [@rewrite] : forall x : t [inv'15 x] . inv'15 x = invariant'15 x
  
  use prelude.prelude.UIntSize
  
  predicate inv'14 (_1 : (usize, usize))
  
  axiom inv'14 [@rewrite] : forall x : (usize, usize) [inv'14 x] . inv'14 x = true
  
  predicate inv'10 (_1 : usize)
  
  predicate invariant'13 (self : usize) =
    [%#span19] inv'10 self
  
  predicate inv'13 (_1 : usize)
  
  axiom inv'13 [@rewrite] : forall x : usize [inv'13 x] . inv'13 x = true
  
  use seq.Seq
  
  use seq.Seq
  
  use prelude.prelude.Int
  
  use seq.Seq
  
  predicate invariant'12 (self : Seq.seq t) =
    [%#span20] forall i : int . 0 <= i /\ i < Seq.length self  -> inv'15 (Seq.get self i)
  
  predicate inv'12 (_1 : Seq.seq t)
  
  axiom inv'12 [@rewrite] : forall x : Seq.seq t [inv'12 x] . inv'12 x = invariant'12 x
  
  predicate invariant'11 (self : (usize, usize)) =
    [%#span19] inv'14 self
  
  predicate inv'11 (_1 : (usize, usize))
  
  axiom inv'11 [@rewrite] : forall x : (usize, usize) [inv'11 x] . inv'11 x = true
  
  axiom inv'10 [@rewrite] : forall x : usize [inv'10 x] . inv'10 x = true
  
  use T_core__ops__range__Range as Range'0
  
  predicate inv'5 (_1 : Range'0.t_Range usize)
  
  use prelude.prelude.Borrow
  
  predicate invariant'9 (self : borrowed (Range'0.t_Range usize)) =
    [%#span21] inv'5 self.current /\ inv'5 self.final
  
  predicate inv'9 (_1 : borrowed (Range'0.t_Range usize))
  
  axiom inv'9 [@rewrite] : forall x : borrowed (Range'0.t_Range usize) [inv'9 x] . inv'9 x = true
  
  use T_core__option__Option as Option'0
  
  predicate inv'8 (_1 : Option'0.t_Option (usize, usize))
  
  axiom inv'8 [@rewrite] : forall x : Option'0.t_Option (usize, usize) [inv'8 x] . inv'8 x = true
  
  use T_core__iter__adapters__zip__Zip as Zip'0
  
  predicate inv'1 (_1 : Zip'0.t_Zip (Range'0.t_Range usize) (Range'0.t_Range usize))
  
  predicate invariant'7 (self : borrowed (Zip'0.t_Zip (Range'0.t_Range usize) (Range'0.t_Range usize))) =
    [%#span21] inv'1 self.current /\ inv'1 self.final
  
  predicate inv'7 (_1 : borrowed (Zip'0.t_Zip (Range'0.t_Range usize) (Range'0.t_Range usize)))
  
  axiom inv'7 [@rewrite] : forall x : borrowed (Zip'0.t_Zip (Range'0.t_Range usize) (Range'0.t_Range usize)) [inv'7 x] . inv'7 x
  = true
  
  use seq.Seq
  
  use prelude.prelude.Int
  
  use seq.Seq
  
  use seq.Seq
  
  use prelude.prelude.UIntSize
  
  function deep_model'0 (self : usize) : int =
    [%#span22] UIntSize.to_int self
  
  use T_core__ops__range__Range as T_core__ops__range__Range
  
  predicate produces'1 (self : Range'0.t_Range usize) (visited : Seq.seq usize) (o : Range'0.t_Range usize) =
    [%#span23] T_core__ops__range__Range.t_Range__end self = T_core__ops__range__Range.t_Range__end o
    /\ deep_model'0 (T_core__ops__range__Range.t_Range__start self)
    <= deep_model'0 (T_core__ops__range__Range.t_Range__start o)
    /\ (Seq.length visited > 0
     -> deep_model'0 (T_core__ops__range__Range.t_Range__start o)
    <= deep_model'0 (T_core__ops__range__Range.t_Range__end o))
    /\ Seq.length visited
    = deep_model'0 (T_core__ops__range__Range.t_Range__start o)
    - deep_model'0 (T_core__ops__range__Range.t_Range__start self)
    /\ (forall i : int . 0 <= i /\ i < Seq.length visited
     -> deep_model'0 (Seq.get visited i) = deep_model'0 (T_core__ops__range__Range.t_Range__start self) + i)
  
  function produces_trans'1 (a : Range'0.t_Range usize) (ab : Seq.seq usize) (b : Range'0.t_Range usize) (bc : Seq.seq usize) (c : Range'0.t_Range usize) : ()
    
  
  axiom produces_trans'1_spec : forall a : Range'0.t_Range usize, ab : Seq.seq usize, b : Range'0.t_Range usize, bc : Seq.seq usize, c : Range'0.t_Range usize . ([%#span24] inv'5 a)
   -> ([%#span25] inv'5 b)
   -> ([%#span26] inv'5 c)
   -> ([%#span27] produces'1 a ab b)  -> ([%#span28] produces'1 b bc c)  -> ([%#span29] produces'1 a (Seq.(++) ab bc) c)
  
  use seq.Seq
  
  function produces_refl'1 (self : Range'0.t_Range usize) : ()
  
  axiom produces_refl'1_spec : forall self : Range'0.t_Range usize . ([%#span30] inv'5 self)
   -> ([%#span31] produces'1 self (Seq.empty  : Seq.seq usize) self)
  
  use seq.Seq
  
  predicate invariant'6 (self : Seq.seq usize) =
    [%#span20] forall i : int . 0 <= i /\ i < Seq.length self  -> inv'13 (Seq.get self i)
  
  predicate inv'6 (_1 : Seq.seq usize)
  
  axiom inv'6 [@rewrite] : forall x : Seq.seq usize [inv'6 x] . inv'6 x = true
  
  axiom inv'5 [@rewrite] : forall x : Range'0.t_Range usize [inv'5 x] . inv'5 x = true
  
  use prelude.prelude.Slice
  
  predicate inv'2 (_1 : slice t)
  
  predicate invariant'4 (self : slice t) =
    [%#span32] inv'2 self
  
  predicate inv'4 (_1 : slice t)
  
  axiom inv'4 [@rewrite] : forall x : slice t [inv'4 x] . inv'4 x = invariant'4 x
  
  predicate invariant'3 (self : borrowed (slice t)) =
    [%#span21] inv'2 self.current /\ inv'2 self.final
  
  predicate inv'3 (_1 : borrowed (slice t))
  
  axiom inv'3 [@rewrite] : forall x : borrowed (slice t) [inv'3 x] . inv'3 x = invariant'3 x
  
  use prelude.prelude.Slice
  
  constant v_MAX'0 : usize = [%#span33] (18446744073709551615 : usize)
  
  function shallow_model'2 (self : slice t) : Seq.seq t
  
  axiom shallow_model'2_spec : forall self : slice t . ([%#span35] shallow_model'2 self = Slice.id self)
  && ([%#span34] Seq.length (shallow_model'2 self) <= UIntSize.to_int (v_MAX'0 : usize))
  
  predicate invariant'2 (self : slice t) =
    [%#span36] inv'12 (shallow_model'2 self)
  
  axiom inv'2 [@rewrite] : forall x : slice t [inv'2 x] . inv'2 x = invariant'2 x
  
  use seq.Seq
  
  function iterb'0 (self : Zip'0.t_Zip (Range'0.t_Range usize) (Range'0.t_Range usize)) : Range'0.t_Range usize
  
  axiom iterb'0_spec : forall self : Zip'0.t_Zip (Range'0.t_Range usize) (Range'0.t_Range usize) . [%#span37] inv'1 self
   -> inv'5 (iterb'0 self)
  
  function itera'0 (self : Zip'0.t_Zip (Range'0.t_Range usize) (Range'0.t_Range usize)) : Range'0.t_Range usize
  
  axiom itera'0_spec : forall self : Zip'0.t_Zip (Range'0.t_Range usize) (Range'0.t_Range usize) . [%#span38] inv'1 self
   -> inv'5 (itera'0 self)
  
  use seq.Seq
  
  use seq.Seq
  
  predicate produces'0 (self : Zip'0.t_Zip (Range'0.t_Range usize) (Range'0.t_Range usize)) (visited : Seq.seq (usize, usize)) (o : Zip'0.t_Zip (Range'0.t_Range usize) (Range'0.t_Range usize))
    
   =
    [%#span39] exists p1 : Seq.seq usize, p2 : Seq.seq usize . inv'6 p1
    /\ inv'6 p2
    /\ Seq.length p1 = Seq.length p2
    /\ Seq.length p2 = Seq.length visited
    /\ (forall i : int . 0 <= i /\ i < Seq.length visited  -> Seq.get visited i = (Seq.get p1 i, Seq.get p2 i))
    /\ produces'1 (itera'0 self) p1 (itera'0 o) /\ produces'1 (iterb'0 self) p2 (iterb'0 o)
  
  function produces_trans'0 (a : Zip'0.t_Zip (Range'0.t_Range usize) (Range'0.t_Range usize)) (ab : Seq.seq (usize, usize)) (b : Zip'0.t_Zip (Range'0.t_Range usize) (Range'0.t_Range usize)) (bc : Seq.seq (usize, usize)) (c : Zip'0.t_Zip (Range'0.t_Range usize) (Range'0.t_Range usize)) : ()
    
  
  axiom produces_trans'0_spec : forall a : Zip'0.t_Zip (Range'0.t_Range usize) (Range'0.t_Range usize), ab : Seq.seq (usize, usize), b : Zip'0.t_Zip (Range'0.t_Range usize) (Range'0.t_Range usize), bc : Seq.seq (usize, usize), c : Zip'0.t_Zip (Range'0.t_Range usize) (Range'0.t_Range usize) . ([%#span40] inv'1 a)
   -> ([%#span41] inv'1 b)
   -> ([%#span42] inv'1 c)
   -> ([%#span43] produces'0 a ab b)  -> ([%#span44] produces'0 b bc c)  -> ([%#span45] produces'0 a (Seq.(++) ab bc) c)
  
  use seq.Seq
  
  function produces_refl'0 (self : Zip'0.t_Zip (Range'0.t_Range usize) (Range'0.t_Range usize)) : ()
  
  axiom produces_refl'0_spec : forall self : Zip'0.t_Zip (Range'0.t_Range usize) (Range'0.t_Range usize) . ([%#span46] inv'1 self)
   -> ([%#span47] produces'0 self (Seq.empty  : Seq.seq (usize, usize)) self)
  
  axiom inv'1 [@rewrite] : forall x : Zip'0.t_Zip (Range'0.t_Range usize) (Range'0.t_Range usize) [inv'1 x] . inv'1 x
  = true
  
  use seq.Seq
  
  predicate invariant'0 (self : Seq.seq (usize, usize)) =
    [%#span20] forall i : int . 0 <= i /\ i < Seq.length self  -> inv'11 (Seq.get self i)
  
  predicate inv'0 (_1 : Seq.seq (usize, usize))
  
  axiom inv'0 [@rewrite] : forall x : Seq.seq (usize, usize) [inv'0 x] . inv'0 x = true
  
  use seq.Seq
  
  use seq.Reverse
  
  use prelude.prelude.Snapshot
  
  use prelude.prelude.Intrinsic
  
  predicate resolve'3 (self : borrowed (slice t)) =
    [%#span48] self.final = self.current
  
  predicate resolve'1 (_1 : borrowed (slice t)) =
    resolve'3 _1
  
  use seq.Seq
  
  function index_logic'1 [@inline:trivial] (self : slice t) (ix : usize) : t =
    [%#span49] Seq.get (shallow_model'2 self) (UIntSize.to_int ix)
  
  function index_logic'0 [@inline:trivial] (self : slice t) (ix : int) : t =
    [%#span50] Seq.get (shallow_model'2 self) ix
  
  use seq.Permut
  
  function shallow_model'0 (self : borrowed (slice t)) : Seq.seq t =
    [%#span51] shallow_model'2 self.current
  
  let rec swap'0 (self:borrowed (slice t)) (a:usize) (b:usize) (return'  (ret:()))= {[@expl:precondition] [%#span54] inv'3 self}
    {[@expl:precondition] [%#span53] UIntSize.to_int b < Seq.length (shallow_model'0 self)}
    {[@expl:precondition] [%#span52] UIntSize.to_int a < Seq.length (shallow_model'0 self)}
    any
    [ return' (result:())-> {[%#span55] Permut.exchange (shallow_model'2 self.final) (shallow_model'0 self) (UIntSize.to_int a) (UIntSize.to_int b)}
      (! return' {result}) ]
    
  
  use seq.Seq
  
  predicate resolve'2 (self : borrowed (Zip'0.t_Zip (Range'0.t_Range usize) (Range'0.t_Range usize))) =
    [%#span48] self.final = self.current
  
  predicate resolve'0 (_1 : borrowed (Zip'0.t_Zip (Range'0.t_Range usize) (Range'0.t_Range usize))) =
    resolve'2 _1
  
  predicate resolve'5 (_1 : usize) =
    true
  
  use seq.Seq
  
  predicate resolve'6 (self : borrowed (Range'0.t_Range usize)) =
    [%#span48] self.final = self.current
  
  predicate resolve'4 (_1 : borrowed (Range'0.t_Range usize)) =
    resolve'6 _1
  
  predicate completed'1 (self : borrowed (Range'0.t_Range usize)) =
    [%#span56] resolve'6 self
    /\ deep_model'0 (T_core__ops__range__Range.t_Range__start self.current)
    >= deep_model'0 (T_core__ops__range__Range.t_Range__end self.current)
  
  predicate completed'0 (self : borrowed (Zip'0.t_Zip (Range'0.t_Range usize) (Range'0.t_Range usize))) =
    [%#span57] exists a : borrowed (Range'0.t_Range usize), b : borrowed (Range'0.t_Range usize) . inv'9 a
    /\ inv'9 b
    /\ a.current = itera'0 self.current
    /\ b.current = iterb'0 self.current
    /\ a.final = itera'0 self.final
    /\ b.final = iterb'0 self.final
    /\ (completed'1 a /\ resolve'4 b
    \/ (exists x : usize . inv'10 x /\ produces'1 a.current (Seq.singleton x) a.final /\ resolve'5 x /\ completed'1 b))
  
  let rec next'0 (self:borrowed (Zip'0.t_Zip (Range'0.t_Range usize) (Range'0.t_Range usize))) (return'  (ret:Option'0.t_Option (usize, usize)))= {[@expl:precondition] [%#span58] inv'7 self}
    any
    [ return' (result:Option'0.t_Option (usize, usize))-> {[%#span60] inv'8 result}
      {[%#span59] match result with
        | Option'0.C_None -> completed'0 self
        | Option'0.C_Some v -> produces'0 self.current (Seq.singleton v) self.final
        end}
      (! return' {result}) ]
    
  
  use prelude.prelude.Snapshot
  
  predicate equiv_reverse_range'0 [#"../03_std_iterators.rs" 87 0 87 81] (s1 : Seq.seq t) (s2 : Seq.seq t) (l : int) (u : int) (n : int)
    
   =
    [%#span61] forall i : int . l <= i /\ i < u  -> Seq.get s1 i = Seq.get s2 (n - i)
  
  predicate equiv_range'0 [#"../03_std_iterators.rs" 80 0 80 65] (s1 : Seq.seq t) (s2 : Seq.seq t) (l : int) (u : int) =
    [%#span62] forall i : int . l <= i /\ i < u  -> Seq.get s1 i = Seq.get s2 i
  
  function shallow_model'4 (self : borrowed (slice t)) : Seq.seq t =
    [%#span63] shallow_model'0 self
  
  function shallow_model'1 (self : Snapshot.snap_ty (borrowed (slice t))) : Seq.seq t =
    [%#span64] shallow_model'4 (Snapshot.inner self)
  
  use prelude.prelude.Snapshot
  
  use prelude.prelude.Snapshot
  
  use prelude.prelude.Snapshot
  
  use prelude.prelude.Snapshot
  
  use prelude.prelude.Snapshot
  
  predicate into_iter_post'1 (self : Zip'0.t_Zip (Range'0.t_Range usize) (Range'0.t_Range usize)) (res : Zip'0.t_Zip (Range'0.t_Range usize) (Range'0.t_Range usize))
    
   =
    [%#span65] self = res
  
  predicate into_iter_pre'1 (self : Zip'0.t_Zip (Range'0.t_Range usize) (Range'0.t_Range usize)) =
    [%#span66] true
  
  let rec into_iter'0 (self:Zip'0.t_Zip (Range'0.t_Range usize) (Range'0.t_Range usize)) (return'  (ret:Zip'0.t_Zip (Range'0.t_Range usize) (Range'0.t_Range usize)))= {[@expl:precondition] [%#span68] inv'1 self}
    {[@expl:precondition] [%#span67] into_iter_pre'1 self}
    any
    [ return' (result:Zip'0.t_Zip (Range'0.t_Range usize) (Range'0.t_Range usize))-> {[%#span69] inv'1 result}
      {[%#span67] into_iter_post'1 self result}
      (! return' {result}) ]
    
  
  predicate into_iter_post'0 (self : Range'0.t_Range usize) (res : Range'0.t_Range usize) =
    [%#span65] self = res
  
  predicate into_iter_pre'0 (self : Range'0.t_Range usize) =
    [%#span66] true
  
  let rec zip'0 (self:Range'0.t_Range usize) (other:Range'0.t_Range usize) (return'  (ret:Zip'0.t_Zip (Range'0.t_Range usize) (Range'0.t_Range usize)))= {[@expl:precondition] [%#span72] inv'5 other}
    {[@expl:precondition] [%#span71] inv'5 self}
    {[@expl:precondition] [%#span70] into_iter_pre'0 other}
    any
    [ return' (result:Zip'0.t_Zip (Range'0.t_Range usize) (Range'0.t_Range usize))-> {[%#span74] inv'1 result}
      {[%#span73] into_iter_post'0 other (iterb'0 result)}
      {[%#span67] itera'0 result = self}
      (! return' {result}) ]
    
  
  use prelude.prelude.Snapshot
  
  function shallow_model'3 (self : slice t) : Seq.seq t =
    [%#span63] shallow_model'2 self
  
  let rec len'0 (self:slice t) (return'  (ret:usize))= {[@expl:precondition] [%#span75] inv'4 self}
    any
    [ return' (result:usize)-> {[%#span76] Seq.length (shallow_model'3 self) = UIntSize.to_int result}
      (! return' {result}) ]
    
  
  meta "compute_max_steps" 1000000
  
  let rec my_reverse (slice:borrowed (slice t)) (return'  (ret:()))= {[%#s03_std_iterators17] inv'3 slice}
    (! bb0
    [ bb0 = s0 [ s0 = len'0 {slice.current} (fun (_ret':usize) ->  [ &n <- _ret' ] s1) | s1 = bb1 ] 
    | bb1 = s0 [ s0 =  [ &old_v <- [%#s03_std_iterators0] Snapshot.new slice ] s1 | s1 = bb2 ] 
    | bb2 = s0
      [ s0 = UIntSize.eq {[%#s03_std_iterators1] (2 : usize)} {[%#s03_std_iterators2] (0 : usize)}
          (fun (_ret':bool) ->  [ &_12 <- _ret' ] s1)
      | s1 = {[@expl:division by zero] [%#s03_std_iterators2] not _12} s2
      | s2 = bb3 ]
      
    | bb3 = s0
      [ s0 = UIntSize.div {n} {[%#s03_std_iterators1] (2 : usize)} (fun (_ret':usize) ->  [ &_10 <- _ret' ] s1)
      | s1 =  [ &_9 <- Range'0.C_Range ([%#s03_std_iterators3] (0 : usize)) _10 ] s2
      | s2 = UIntSize.eq {[%#s03_std_iterators4] (2 : usize)} {[%#s03_std_iterators5] (0 : usize)}
          (fun (_ret':bool) ->  [ &_16 <- _ret' ] s3)
      | s3 = {[@expl:division by zero] [%#s03_std_iterators5] not _16} s4
      | s4 = bb4 ]
      
    | bb4 = s0
      [ s0 = UIntSize.div {n} {[%#s03_std_iterators4] (2 : usize)} (fun (_ret':usize) ->  [ &_14 <- _ret' ] s1)
      | s1 =  [ &_13 <- Range'0.C_Range ([%#s03_std_iterators6] (0 : usize)) _14 ] s2
      | s2 = zip'0 {_9} {_13}
          (fun (_ret':Zip'0.t_Zip (Range'0.t_Range usize) (Range'0.t_Range usize)) ->  [ &_8 <- _ret' ] s3)
      | s3 = bb5 ]
      
    | bb5 = s0
      [ s0 = into_iter'0 {_8}
          (fun (_ret':Zip'0.t_Zip (Range'0.t_Range usize) (Range'0.t_Range usize)) ->  [ &iter <- _ret' ] s1)
      | s1 = bb6 ]
      
    | bb6 = s0 [ s0 =  [ &iter_old <- [%#s03_std_iterators7] Snapshot.new iter ] s1 | s1 = bb7 ] 
    | bb7 = s0
      [ s0 =  [ &produced <- [%#s03_std_iterators8] Snapshot.new (Seq.empty  : Seq.seq (usize, usize)) ] s1 | s1 = bb8 ]
      
    | bb8 = s0 [ s0 =  [ &old_9_0 <- Snapshot.new slice ] s1 | s1 = bb9 ] 
    | bb9 = bb9
      [ bb9 = {[@expl:loop invariant] (Snapshot.inner old_9_0).final = slice.final}
        {[@expl:loop invariant] [%#s03_std_iterators13] equiv_reverse_range'0 (shallow_model'0 slice) (shallow_model'1 old_v) (UIntSize.to_int n
        - Seq.length (Snapshot.inner produced)) (UIntSize.to_int n) (UIntSize.to_int n - 1)}
        {[@expl:loop invariant] [%#s03_std_iterators12] equiv_reverse_range'0 (shallow_model'0 slice) (shallow_model'1 old_v) 0 (Seq.length (Snapshot.inner produced)) (UIntSize.to_int n
        - 1)}
        {[@expl:loop invariant] [%#s03_std_iterators11] equiv_range'0 (shallow_model'0 slice) (shallow_model'1 old_v) (Seq.length (Snapshot.inner produced)) (UIntSize.to_int n
        - Seq.length (Snapshot.inner produced))}
        {[@expl:loop invariant] [%#s03_std_iterators10] UIntSize.to_int n = Seq.length (shallow_model'0 slice)}
        {[@expl:loop invariant] [%#s03_std_iterators9] produces'0 (Snapshot.inner iter_old) (Snapshot.inner produced) iter}
        {[@expl:loop invariant] [%#s03_std_iterators9] inv'1 iter}
        {[@expl:loop invariant] [%#s03_std_iterators9] inv'0 (Snapshot.inner produced)}
        (! s0) [ s0 = bb10 ] 
        [ bb10 = s0
          [ s0 = Borrow.borrow_mut <Zip'0.t_Zip (Range'0.t_Range usize) (Range'0.t_Range usize)> {iter}
              (fun (_ret':borrowed (Zip'0.t_Zip (Range'0.t_Range usize) (Range'0.t_Range usize))) ->
                 [ &_31 <- _ret' ] 
                 [ &iter <- _ret'.final ] 
                s1)
          | s1 = Borrow.borrow_final
              <Zip'0.t_Zip (Range'0.t_Range usize) (Range'0.t_Range usize)>
              {_31.current}
              {Borrow.get_id _31}
              (fun (_ret':borrowed (Zip'0.t_Zip (Range'0.t_Range usize) (Range'0.t_Range usize))) ->
                 [ &_30 <- _ret' ] 
                 [ &_31 <- { _31 with current = _ret'.final ; } ] 
                s2)
          | s2 = next'0 {_30} (fun (_ret':Option'0.t_Option (usize, usize)) ->  [ &_29 <- _ret' ] s3)
          | s3 = bb11 ]
          
        | bb11 = s0
          [ s0 = -{resolve'0 _31}- s1
          | s1 = any
            [ br0 -> {_29 = Option'0.C_None } (! bb14) | br1 (a:(usize, usize))-> {_29 = Option'0.C_Some a} (! bb13) ]
             ]
          
        | bb13 = bb15
        | bb15 = s0
          [ s0 = Option'0.v_Some <(usize, usize)> {_29}
              (fun (r0'0:(usize, usize)) ->  [ &__creusot_proc_iter_elem <- r0'0 ] s1)
          | s1 = 
            [ &_34 <- [%#s03_std_iterators14] Snapshot.new (Seq.(++) (Snapshot.inner produced) (Seq.singleton __creusot_proc_iter_elem)) ]
            
            s2
          | s2 = bb16 ]
          
        | bb16 = s0
          [ s0 =  [ &produced <- _34 ] s1
          | s1 =  [ &i <- let (r'0, _) = __creusot_proc_iter_elem in r'0 ] s2
          | s2 =  [ &j <- let (_, r'1) = __creusot_proc_iter_elem in r'1 ] s3
          | s3 = {inv'2 slice.current}
            Borrow.borrow_mut <slice t> {slice.current}
              (fun (_ret':borrowed (slice t)) ->
                 [ &_39 <- _ret' ] 
                -{inv'2 _ret'.final}-
                 [ &slice <- { slice with current = _ret'.final ; } ] 
                s4)
          | s4 = UIntSize.sub {n} {j} (fun (_ret':usize) ->  [ &_42 <- _ret' ] s5)
          | s5 = UIntSize.sub {_42} {[%#s03_std_iterators15] (1 : usize)} (fun (_ret':usize) ->  [ &_41 <- _ret' ] s6)
          | s6 = swap'0 {_39} {i} {_41} (fun (_ret':()) ->  [ &_38 <- _ret' ] s7)
          | s7 = bb17 ]
          
        | bb17 = s0
          [ s0 = {[@expl:assertion] [%#s03_std_iterators16] index_logic'0 (Snapshot.inner old_v).current (UIntSize.to_int n
            - UIntSize.to_int j
            - 1)
            = index_logic'1 slice.current i}
            s1
          | s1 = bb9 ]
           ]
         ]
      
    | bb14 = s0 [ s0 = {[@expl:type invariant] inv'3 slice} s1 | s1 = -{resolve'1 slice}- s2 | s2 = return' {_0} ]  ]
    )
    [ & _0 : () = any_l ()
    | & slice : borrowed (slice t) = slice
    | & n : usize = any_l ()
    | & old_v : Snapshot.snap_ty (borrowed (slice t)) = any_l ()
    | & iter : Zip'0.t_Zip (Range'0.t_Range usize) (Range'0.t_Range usize) = any_l ()
    | & _8 : Zip'0.t_Zip (Range'0.t_Range usize) (Range'0.t_Range usize) = any_l ()
    | & _9 : Range'0.t_Range usize = any_l ()
    | & _10 : usize = any_l ()
    | & _12 : bool = any_l ()
    | & _13 : Range'0.t_Range usize = any_l ()
    | & _14 : usize = any_l ()
    | & _16 : bool = any_l ()
    | & iter_old : Snapshot.snap_ty (Zip'0.t_Zip (Range'0.t_Range usize) (Range'0.t_Range usize)) = any_l ()
    | & produced : Snapshot.snap_ty (Seq.seq (usize, usize)) = any_l ()
    | & _29 : Option'0.t_Option (usize, usize) = any_l ()
    | & _30 : borrowed (Zip'0.t_Zip (Range'0.t_Range usize) (Range'0.t_Range usize)) = any_l ()
    | & _31 : borrowed (Zip'0.t_Zip (Range'0.t_Range usize) (Range'0.t_Range usize)) = any_l ()
    | & __creusot_proc_iter_elem : (usize, usize) = any_l ()
    | & _34 : Snapshot.snap_ty (Seq.seq (usize, usize)) = any_l ()
    | & i : usize = any_l ()
    | & j : usize = any_l ()
    | & _38 : () = any_l ()
    | & _39 : borrowed (slice t) = any_l ()
    | & _41 : usize = any_l ()
    | & _42 : usize = any_l ()
    | & old_9_0 : Snapshot.snap_ty (borrowed (slice t)) = any_l () ]
    
    [ return' (result:())-> {[@expl:postcondition] [%#s03_std_iterators18] Seq.(==) (shallow_model'2 slice.final) (Reverse.reverse (shallow_model'0 slice))}
      (! return' {result}) ]
    
end<|MERGE_RESOLUTION|>--- conflicted
+++ resolved
@@ -305,7 +305,7 @@
   
   meta "compute_max_steps" 1000000
   
-  let rec slice_iter (slice:slice t) (return'  (ret:usize))= {[%#s03_std_iterators8] inv'2 slice}
+  let rec slice_iter[#"../03_std_iterators.rs" 6 0 6 42] (slice:slice t) (return'  (ret:usize))= {[%#s03_std_iterators8] inv'2 slice}
     {[%#s03_std_iterators7] Seq.length (shallow_model'0 slice) < 1000}
     (! bb0
     [ bb0 = s0
@@ -678,7 +678,7 @@
   
   meta "compute_max_steps" 1000000
   
-  let rec vec_iter (vec:Vec'0.t_Vec t (Global'0.t_Global)) (return'  (ret:usize))= {[%#s03_std_iterators8] inv'2 vec}
+  let rec vec_iter[#"../03_std_iterators.rs" 17 0 17 41] (vec:Vec'0.t_Vec t (Global'0.t_Global)) (return'  (ret:usize))= {[%#s03_std_iterators8] inv'2 vec}
     {[%#s03_std_iterators7] Seq.length (shallow_model'0 vec) < 1000}
     (! bb0
     [ bb0 = s0
@@ -1085,7 +1085,7 @@
   
   meta "compute_max_steps" 1000000
   
-  let rec all_zero (v:borrowed (Vec'0.t_Vec usize (Global'0.t_Global))) (return'  (ret:()))= (! bb0
+  let rec all_zero[#"../03_std_iterators.rs" 28 0 28 35] (v:borrowed (Vec'0.t_Vec usize (Global'0.t_Global))) (return'  (ret:()))= (! bb0
     [ bb0 = s0
       [ s0 = Borrow.borrow_final <Vec'0.t_Vec usize (Global'0.t_Global)> {v.current} {Borrow.get_id v}
           (fun (_ret':borrowed (Vec'0.t_Vec usize (Global'0.t_Global))) ->
@@ -1509,7 +1509,7 @@
   
   meta "compute_max_steps" 1000000
   
-  let rec skip_take (iter:i) (n:usize) (return'  (ret:()))= {[%#s03_std_iterators1] inv'2 iter}
+  let rec skip_take[#"../03_std_iterators.rs" 35 0 35 48] (iter:i) (n:usize) (return'  (ret:()))= {[%#s03_std_iterators1] inv'2 iter}
     (! bb0
     [ bb0 = s0 [ s0 = take'0 {iter} {n} (fun (_ret':Take'0.t_Take i) ->  [ &_6 <- _ret' ] s1) | s1 = bb1 ] 
     | bb1 = s0
@@ -1645,21 +1645,15 @@
   predicate resolve'1 (self : borrowed Closure'0.m_03_std_iterators__counter__qy123zclosureqy35z0qy125z) =
     [%#span4] self.final = self.current
   
-<<<<<<< HEAD
-  let rec c03stditerators_counter_closure0 [@coma:extspec] (_1:borrowed Closure'0.c03stditerators_counter_closure0) (x:uint32) (_prod:Snapshot.snap_ty (Seq.seq uint32)) (return'  (ret:uint32))= {[%#s03_std_iterators1] UIntSize.to_int (field_0'0 _1.current).current
-    = Seq.length (Snapshot.inner _prod) }
-    bb0
-=======
   predicate resolve'0 (_1 : borrowed Closure'0.m_03_std_iterators__counter__qy123zclosureqy35z0qy125z) =
     resolve'1 _1
   
   meta "compute_max_steps" 1000000
   
-  let rec m_03_std_iterators__counter__qy123zclosureqy35z0qy125z (_1:borrowed Closure'0.m_03_std_iterators__counter__qy123zclosureqy35z0qy125z) (x:uint32) (_prod:Snapshot.snap_ty (Seq.seq uint32)) (return'  (ret:uint32))= {[%#s03_std_iterators1] UIntSize.to_int (field_0'0 _1.current).current
+  let rec m_03_std_iterators__counter__qy123zclosureqy35z0qy125z[#"../03_std_iterators.rs" 48 12 48 91] (_1:borrowed Closure'0.m_03_std_iterators__counter__qy123zclosureqy35z0qy125z) (x:uint32) (_prod:Snapshot.snap_ty (Seq.seq uint32)) (return'  (ret:uint32))= {[%#s03_std_iterators1] UIntSize.to_int (field_0'0 _1.current).current
     = Seq.length (Snapshot.inner _prod)
     /\ (field_0'0 _1.current).current < (v_MAX'0 : usize)}
     (! bb0
->>>>>>> 2eecc3e1
     [ bb0 = s0
       [ s0 = Closure'0.m_03_std_iterators__counter__qy123zclosureqy35z0qy125z {_1.current}
           (fun (r'0:borrowed usize) ->
@@ -1677,14 +1671,18 @@
       | s4 =  [ &_0 <- res ] s5
       | s5 = return' {_0} ]
        ]
-    
+    )
     [ & _0 : uint32 = any_l ()
     | & _1 : borrowed Closure'0.m_03_std_iterators__counter__qy123zclosureqy35z0qy125z = _1
     | & x : uint32 = x
     | & res : uint32 = any_l ()
     | & res1 : uint32 = any_l () ]
     
-    [ return' (result:uint32)-> return' {result} ]
+    [ return' (result:uint32)-> {[@expl:postcondition] unnest'0 _1.current _1.final}
+      {[@expl:postcondition] [%#s03_std_iterators2] UIntSize.to_int (field_0'0 _1.final).current
+      = UIntSize.to_int (field_0'0 _1.current).current + 1
+      /\ UIntSize.to_int (field_0'0 _1.final).current = Seq.length (Snapshot.inner _prod) + 1 /\ result = x}
+      (! return' {result}) ]
     
 end
 module M_03_std_iterators__counter [#"../03_std_iterators.rs" 41 0 41 27]
@@ -1901,30 +1899,21 @@
   
   use prelude.prelude.Snapshot
   
-<<<<<<< HEAD
-  use C03StdIterators_Counter_Closure0 as Closure'1
-
-  predicate postcondition_mut'0 [#"../03_std_iterators.rs" 48 12 48 91] (self : borrowed Closure'0.c03stditerators_counter_closure0) (args : (uint32, Snapshot.snap_ty (Seq.seq uint32))) (result : uint32)
-=======
   predicate postcondition_mut'0 [#"../03_std_iterators.rs" 48 12 48 91] (self : borrowed Closure'0.m_03_std_iterators__counter__qy123zclosureqy35z0qy125z) (args : (uint32, Snapshot.snap_ty (Seq.seq uint32))) (result : uint32)
->>>>>>> 2eecc3e1
     
    =
-    (let (x, _prod) = args in
-     Closure'1.c03stditerators_counter_closure0'post'return' self x _prod result )
+    (let (x, _prod) = args in UIntSize.to_int (field_0'0 self.final).current
+    = UIntSize.to_int (field_0'0 self.current).current + 1
+    /\ UIntSize.to_int (field_0'0 self.final).current = Seq.length (Snapshot.inner _prod) + 1 /\ result = x)
     /\ unnest'0 self.current self.final
   
   use seq.Seq
   
   predicate precondition'0 [#"../03_std_iterators.rs" 48 12 48 91] (self : Closure'0.m_03_std_iterators__counter__qy123zclosureqy35z0qy125z) (args : (uint32, Snapshot.snap_ty (Seq.seq uint32)))
     
-<<<<<<< HEAD
-   = let (x, _prod) = args in Closure'1.c03stditerators_counter_closure0'pre (Borrow.borrow_logic self self 0) x _prod
-=======
    =
     [%#span13] let (x, _prod) = args in UIntSize.to_int (field_0'0 self).current = Seq.length (Snapshot.inner _prod)
     /\ (field_0'0 self).current < (v_MAX'0 : usize)
->>>>>>> 2eecc3e1
   
   use prelude.prelude.Snapshot
   
@@ -2201,7 +2190,7 @@
   
   meta "compute_max_steps" 1000000
   
-  let rec counter (v:Vec'0.t_Vec uint32 (Global'0.t_Global)) (return'  (ret:()))= (! bb0
+  let rec counter[#"../03_std_iterators.rs" 41 0 41 27] (v:Vec'0.t_Vec uint32 (Global'0.t_Global)) (return'  (ret:()))= (! bb0
     [ bb0 = s0
       [ s0 =  [ &cnt <- [%#s03_std_iterators0] (0 : usize) ] s1
       | s1 = deref'0 {v} (fun (_ret':slice uint32) ->  [ &_7 <- _ret' ] s2)
@@ -2448,7 +2437,8 @@
   
   meta "compute_max_steps" 1000000
   
-  let rec sum_range (n:isize) (return'  (ret:isize))= {[%#s03_std_iterators8] IntSize.to_int n >= 0}
+  let rec sum_range[#"../03_std_iterators.rs" 63 0 63 35] (n:isize) (return'  (ret:isize))= {[%#s03_std_iterators8] IntSize.to_int n
+    >= 0}
     (! bb0
     [ bb0 = s0
       [ s0 =  [ &i <- [%#s03_std_iterators0] (0 : isize) ] s1
@@ -2829,7 +2819,7 @@
   
   meta "compute_max_steps" 1000000
   
-  let rec enumerate_range (_1:()) (return'  (ret:()))= (! bb0
+  let rec enumerate_range[#"../03_std_iterators.rs" 72 0 72 24] (_1:()) (return'  (ret:()))= (! bb0
     [ bb0 = s0
       [ s0 =  [ &_3 <- Range'0.C_Range ([%#s03_std_iterators0] (0 : usize)) ([%#s03_std_iterators1] (10 : usize)) ] s1
       | s1 = enumerate'0 {_3} (fun (_ret':Enumerate'0.t_Enumerate (Range'0.t_Range usize)) ->  [ &_2 <- _ret' ] s2)
@@ -3382,7 +3372,7 @@
   
   meta "compute_max_steps" 1000000
   
-  let rec my_reverse (slice:borrowed (slice t)) (return'  (ret:()))= {[%#s03_std_iterators17] inv'3 slice}
+  let rec my_reverse[#"../03_std_iterators.rs" 94 0 94 37] (slice:borrowed (slice t)) (return'  (ret:()))= {[%#s03_std_iterators17] inv'3 slice}
     (! bb0
     [ bb0 = s0 [ s0 = len'0 {slice.current} (fun (_ret':usize) ->  [ &n <- _ret' ] s1) | s1 = bb1 ] 
     | bb1 = s0 [ s0 =  [ &old_v <- [%#s03_std_iterators0] Snapshot.new slice ] s1 | s1 = bb2 ] 
