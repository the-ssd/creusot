
module Core_Option_Option_Type
  type t_option 't =
    | C_None
    | C_Some 't
    
  let function some_0 (self : t_option 't) : 't = [@vc:do_not_keep_trace] [@vc:sp]
    match self with
      | C_None -> any 't
      | C_Some a -> a
      end
end
module C07Fuse_Fuse_Type
  use Core_Option_Option_Type as Core_Option_Option_Type
  type t_fuse 'i =
    | C_Fuse (Core_Option_Option_Type.t_option 'i)
    
  let function fuse_iter (self : t_fuse 'i) : Core_Option_Option_Type.t_option 'i = [@vc:do_not_keep_trace] [@vc:sp]
    match self with
      | C_Fuse a -> a
      end
end
module C07Fuse_Impl0_Next
  type i
  type item0
  use seq.Seq
  predicate invariant6 (self : Seq.seq item0)
  val invariant6 (self : Seq.seq item0) : bool
    ensures { result = invariant6 self }
    
  predicate inv6 (_x : Seq.seq item0)
  val inv6 (_x : Seq.seq item0) : bool
    ensures { result = inv6 _x }
    
  axiom inv6 : forall x : Seq.seq item0 . inv6 x = true
  use Core_Option_Option_Type as Core_Option_Option_Type
  predicate invariant5 (self : Core_Option_Option_Type.t_option item0)
  val invariant5 (self : Core_Option_Option_Type.t_option item0) : bool
    ensures { result = invariant5 self }
    
  predicate inv5 (_x : Core_Option_Option_Type.t_option item0)
  val inv5 (_x : Core_Option_Option_Type.t_option item0) : bool
    ensures { result = inv5 _x }
    
  axiom inv5 : forall x : Core_Option_Option_Type.t_option item0 . inv5 x = true
  use prelude.Borrow
  predicate invariant4 (self : borrowed i)
  val invariant4 (self : borrowed i) : bool
    ensures { result = invariant4 self }
    
  predicate inv4 (_x : borrowed i)
  val inv4 (_x : borrowed i) : bool
    ensures { result = inv4 _x }
    
  axiom inv4 : forall x : borrowed i . inv4 x = true
  use seq.Seq
  predicate inv3 (_x : i)
  val inv3 (_x : i) : bool
    ensures { result = inv3 _x }
    
  predicate produces1 [#"../common.rs" 8 4 8 65] (self : i) (visited : Seq.seq item0) (o : i)
  val produces1 [#"../common.rs" 8 4 8 65] (self : i) (visited : Seq.seq item0) (o : i) : bool
    ensures { result = produces1 self visited o }
    
  function produces_trans0 [#"../common.rs" 21 4 21 91] (a : i) (ab : Seq.seq item0) (b : i) (bc : Seq.seq item0) (c : i) : ()
    
  val produces_trans0 [#"../common.rs" 21 4 21 91] (a : i) (ab : Seq.seq item0) (b : i) (bc : Seq.seq item0) (c : i) : ()
    requires {[#"../common.rs" 18 15 18 32] produces1 a ab b}
    requires {[#"../common.rs" 19 15 19 32] produces1 b bc c}
    requires {[#"../common.rs" 21 22 21 23] inv3 a}
    requires {[#"../common.rs" 21 31 21 33] inv6 ab}
    requires {[#"../common.rs" 21 52 21 53] inv3 b}
    requires {[#"../common.rs" 21 61 21 63] inv6 bc}
    requires {[#"../common.rs" 21 82 21 83] inv3 c}
    ensures { result = produces_trans0 a ab b bc c }
    
  axiom produces_trans0_spec : forall a : i, ab : Seq.seq item0, b : i, bc : Seq.seq item0, c : i . ([#"../common.rs" 18 15 18 32] produces1 a ab b) -> ([#"../common.rs" 19 15 19 32] produces1 b bc c) -> ([#"../common.rs" 21 22 21 23] inv3 a) -> ([#"../common.rs" 21 31 21 33] inv6 ab) -> ([#"../common.rs" 21 52 21 53] inv3 b) -> ([#"../common.rs" 21 61 21 63] inv6 bc) -> ([#"../common.rs" 21 82 21 83] inv3 c) -> ([#"../common.rs" 20 14 20 42] produces1 a (Seq.(++) ab bc) c)
  use seq.Seq
  function produces_refl0 [#"../common.rs" 15 4 15 27] (self : i) : ()
  val produces_refl0 [#"../common.rs" 15 4 15 27] (self : i) : ()
    requires {[#"../common.rs" 15 21 15 25] inv3 self}
    ensures { result = produces_refl0 self }
    
  axiom produces_refl0_spec : forall self : i . ([#"../common.rs" 15 21 15 25] inv3 self) -> ([#"../common.rs" 14 14 14 45] produces1 self (Seq.empty ) self)
  predicate invariant3 (self : i)
  val invariant3 (self : i) : bool
    ensures { result = invariant3 self }
    
  axiom inv3 : forall x : i . inv3 x = true
  use C07Fuse_Fuse_Type as C07Fuse_Fuse_Type
  predicate invariant2 (self : borrowed (C07Fuse_Fuse_Type.t_fuse i))
  val invariant2 (self : borrowed (C07Fuse_Fuse_Type.t_fuse i)) : bool
    ensures { result = invariant2 self }
    
  predicate inv2 (_x : borrowed (C07Fuse_Fuse_Type.t_fuse i))
  val inv2 (_x : borrowed (C07Fuse_Fuse_Type.t_fuse i)) : bool
    ensures { result = inv2 _x }
    
  axiom inv2 : forall x : borrowed (C07Fuse_Fuse_Type.t_fuse i) . inv2 x = true
  predicate invariant1 (self : borrowed (Core_Option_Option_Type.t_option i))
  val invariant1 (self : borrowed (Core_Option_Option_Type.t_option i)) : bool
    ensures { result = invariant1 self }
    
  predicate inv1 (_x : borrowed (Core_Option_Option_Type.t_option i))
  val inv1 (_x : borrowed (Core_Option_Option_Type.t_option i)) : bool
    ensures { result = inv1 _x }
    
  axiom inv1 : forall x : borrowed (Core_Option_Option_Type.t_option i) . inv1 x = true
  predicate invariant0 (self : Core_Option_Option_Type.t_option i)
  val invariant0 (self : Core_Option_Option_Type.t_option i) : bool
    ensures { result = invariant0 self }
    
  predicate inv0 (_x : Core_Option_Option_Type.t_option i)
  val inv0 (_x : Core_Option_Option_Type.t_option i) : bool
    ensures { result = inv0 _x }
    
  axiom inv0 : forall x : Core_Option_Option_Type.t_option i . inv0 x = true
  predicate produces0 [#"../07_fuse.rs" 25 4 25 65] (self : C07Fuse_Fuse_Type.t_fuse i) (prod : Seq.seq item0) (other : C07Fuse_Fuse_Type.t_fuse i)
    
   =
    [#"../07_fuse.rs" 26 8 32 9] match C07Fuse_Fuse_Type.fuse_iter self with
      | Core_Option_Option_Type.C_None -> prod = Seq.empty  /\ C07Fuse_Fuse_Type.fuse_iter other = C07Fuse_Fuse_Type.fuse_iter self
      | Core_Option_Option_Type.C_Some i -> match C07Fuse_Fuse_Type.fuse_iter other with
        | Core_Option_Option_Type.C_Some i2 -> produces1 i prod i2
        | Core_Option_Option_Type.C_None -> false
        end
      end
  val produces0 [#"../07_fuse.rs" 25 4 25 65] (self : C07Fuse_Fuse_Type.t_fuse i) (prod : Seq.seq item0) (other : C07Fuse_Fuse_Type.t_fuse i) : bool
    ensures { result = produces0 self prod other }
    
  use seq.Seq
  predicate completed1 [#"../common.rs" 11 4 11 36] (self : borrowed i)
  val completed1 [#"../common.rs" 11 4 11 36] (self : borrowed i) : bool
    ensures { result = completed1 self }
    
  predicate completed0 [#"../07_fuse.rs" 16 4 16 35] (self : borrowed (C07Fuse_Fuse_Type.t_fuse i)) =
    [#"../07_fuse.rs" 18 12 19 32] (C07Fuse_Fuse_Type.fuse_iter ( * self) = Core_Option_Option_Type.C_None \/ (exists it : borrowed i . inv4 it /\ completed1 it /\ C07Fuse_Fuse_Type.fuse_iter ( * self) = Core_Option_Option_Type.C_Some ( * it))) /\ C07Fuse_Fuse_Type.fuse_iter ( ^ self) = Core_Option_Option_Type.C_None
  val completed0 [#"../07_fuse.rs" 16 4 16 35] (self : borrowed (C07Fuse_Fuse_Type.t_fuse i)) : bool
    ensures { result = completed0 self }
    
  predicate resolve4 (self : Core_Option_Option_Type.t_option i)
  val resolve4 (self : Core_Option_Option_Type.t_option i) : bool
    ensures { result = resolve4 self }
    
  predicate resolve3 (self : Core_Option_Option_Type.t_option item0)
  val resolve3 (self : Core_Option_Option_Type.t_option item0) : bool
    ensures { result = resolve3 self }
    
  predicate resolve2 (self : borrowed i) =
    [#"../../../../../creusot-contracts/src/resolve.rs" 25 20 25 34]  ^ self =  * self
  val resolve2 (self : borrowed i) : bool
    ensures { result = resolve2 self }
    
  val next0 [#"../common.rs" 27 4 27 45] (self : borrowed i) : Core_Option_Option_Type.t_option item0
    requires {[#"../common.rs" 27 17 27 21] inv4 self}
    ensures { [#"../common.rs" 23 14 26 5] match result with
      | Core_Option_Option_Type.C_None -> completed1 self
      | Core_Option_Option_Type.C_Some v -> produces1 ( * self) (Seq.singleton v) ( ^ self)
      end }
    ensures { [#"../common.rs" 27 26 27 44] inv5 result }
    
  predicate resolve1 (self : borrowed (C07Fuse_Fuse_Type.t_fuse i)) =
    [#"../../../../../creusot-contracts/src/resolve.rs" 25 20 25 34]  ^ self =  * self
  val resolve1 (self : borrowed (C07Fuse_Fuse_Type.t_fuse i)) : bool
    ensures { result = resolve1 self }
    
  predicate resolve0 (self : borrowed (Core_Option_Option_Type.t_option i)) =
    [#"../../../../../creusot-contracts/src/resolve.rs" 25 20 25 34]  ^ self =  * self
  val resolve0 (self : borrowed (Core_Option_Option_Type.t_option i)) : bool
    ensures { result = resolve0 self }
    
  let rec cfg next [#"../07_fuse.rs" 39 4 39 44] [@cfg:stackify] [@cfg:subregion_analysis] (self : borrowed (C07Fuse_Fuse_Type.t_fuse i)) : Core_Option_Option_Type.t_option item0
    requires {[#"../07_fuse.rs" 39 17 39 21] inv2 self}
    ensures { [#"../07_fuse.rs" 35 14 38 5] match result with
      | Core_Option_Option_Type.C_None -> completed0 self
      | Core_Option_Option_Type.C_Some v -> produces0 ( * self) (Seq.singleton v) ( ^ self)
      end }
    ensures { [#"../07_fuse.rs" 39 26 39 44] inv5 result }
    
   = [@vc:do_not_keep_trace] [@vc:sp]
  var _0 : Core_Option_Option_Type.t_option item0;
  var self : borrowed (C07Fuse_Fuse_Type.t_fuse i) = self;
  var _3 : borrowed (Core_Option_Option_Type.t_option i);
  var iter : borrowed i;
  var _6 : Core_Option_Option_Type.t_option item0;
  var _7 : borrowed i;
  var x : Core_Option_Option_Type.t_option item0;
  {
    goto BB0
  }
  BB0 {
    [#"../07_fuse.rs" 40 14 40 28] _3 <- Borrow.borrow_final (C07Fuse_Fuse_Type.fuse_iter ( * self)) (Borrow.inherit_id (Borrow.get_id self) 1);
    [#"../07_fuse.rs" 40 14 40 28] self <- { self with current = (let C07Fuse_Fuse_Type.C_Fuse x0 =  * self in C07Fuse_Fuse_Type.C_Fuse ( ^ _3)) ; };
    assume { inv0 ( ^ _3) };
    switch ( * _3)
      | Core_Option_Option_Type.C_None -> goto BB1
      | Core_Option_Option_Type.C_Some _ -> goto BB2
      end
  }
  BB1 {
    goto BB4
  }
  BB2 {
    [#"../07_fuse.rs" 42 17 42 21] iter <- Borrow.borrow_final (Core_Option_Option_Type.some_0 ( * _3)) (Borrow.inherit_id (Borrow.get_id _3) 1);
    [#"../07_fuse.rs" 42 17 42 21] _3 <- { _3 with current = (let Core_Option_Option_Type.C_Some x0 =  * _3 in Core_Option_Option_Type.C_Some ( ^ iter)) ; };
    assume { inv3 ( ^ iter) };
    [#"../07_fuse.rs" 42 32 42 36] _7 <- Borrow.borrow_final ( * iter) (Borrow.get_id iter);
    [#"../07_fuse.rs" 42 32 42 36] iter <- { iter with current = ( ^ _7) ; };
    assume { inv3 ( ^ _7) };
    [#"../07_fuse.rs" 42 32 42 43] _6 <- ([#"../07_fuse.rs" 42 32 42 43] next0 _7);
    _7 <- any borrowed i;
    goto BB5
  }
  BB3 {
    assert { [@expl:type invariant] inv1 _3 };
    assume { resolve0 _3 };
    assert { [@expl:type invariant] inv2 self };
    assume { resolve1 self };
    assert { [#"../07_fuse.rs" 40 14 40 28] false };
    absurd
  }
  BB4 {
    assert { [@expl:type invariant] inv1 _3 };
    assume { resolve0 _3 };
    [#"../07_fuse.rs" 41 20 41 24] _0 <- ([#"../07_fuse.rs" 41 20 41 24] Core_Option_Option_Type.C_None);
    assert { [@expl:type invariant] inv2 self };
    assume { resolve1 self };
    goto BB15
  }
  BB5 {
    assert { [@expl:type invariant] inv4 iter };
    assume { resolve2 iter };
    assert { [@expl:type invariant] inv1 _3 };
    assume { resolve0 _3 };
    switch (_6)
      | Core_Option_Option_Type.C_None -> goto BB6
      | _ -> goto BB7
      end
  }
  BB6 {
    goto BB8
  }
  BB7 {
    assert { [@expl:type invariant] inv2 self };
    assume { resolve1 self };
    [#"../07_fuse.rs" 47 16 47 17] x <- ([#"../07_fuse.rs" 47 16 47 17] _6);
    [#"../07_fuse.rs" 47 16 47 17] _6 <- any Core_Option_Option_Type.t_option item0;
    [#"../07_fuse.rs" 47 21 47 22] _0 <- ([#"../07_fuse.rs" 47 21 47 22] x);
    [#"../07_fuse.rs" 47 21 47 22] x <- any Core_Option_Option_Type.t_option item0;
    goto BB12
  }
  BB8 {
    assert { [@expl:type invariant] inv5 _6 };
    assume { resolve3 _6 };
    goto BB9
  }
  BB9 {
    [#"../07_fuse.rs" 44 20 44 29] self <- { self with current = (let C07Fuse_Fuse_Type.C_Fuse x0 =  * self in C07Fuse_Fuse_Type.C_Fuse ([#"../07_fuse.rs" 44 32 44 36] Core_Option_Option_Type.C_None)) ; };
    assert { [@expl:type invariant] inv0 (C07Fuse_Fuse_Type.fuse_iter ( * self)) };
    assume { resolve4 (C07Fuse_Fuse_Type.fuse_iter ( * self)) };
    assert { [@expl:type invariant] inv2 self };
    assume { resolve1 self };
    goto BB11
  }
  BB11 {
    [#"../07_fuse.rs" 45 20 45 24] _0 <- ([#"../07_fuse.rs" 45 20 45 24] Core_Option_Option_Type.C_None);
    goto BB13
  }
  BB12 {
    goto BB13
  }
  BB13 {
    goto BB14
  }
  BB14 {
    goto BB15
  }
  BB15 {
    return _0
  }
  
end
module C07Fuse_Impl0_ProducesRefl_Impl
  type i
  type item0
  use seq.Seq
  predicate invariant2 (self : Seq.seq item0)
  val invariant2 (self : Seq.seq item0) : bool
    ensures { result = invariant2 self }
    
  predicate inv2 (_x : Seq.seq item0)
  val inv2 (_x : Seq.seq item0) : bool
    ensures { result = inv2 _x }
    
  axiom inv2 : forall x : Seq.seq item0 . inv2 x = true
  predicate invariant1 (self : i)
  val invariant1 (self : i) : bool
    ensures { result = invariant1 self }
    
  predicate inv1 (_x : i)
  val inv1 (_x : i) : bool
    ensures { result = inv1 _x }
    
  axiom inv1 : forall x : i . inv1 x = true
  use seq.Seq
  predicate produces1 [#"../common.rs" 8 4 8 65] (self : i) (visited : Seq.seq item0) (o : i)
  val produces1 [#"../common.rs" 8 4 8 65] (self : i) (visited : Seq.seq item0) (o : i) : bool
    ensures { result = produces1 self visited o }
    
  function produces_trans0 [#"../common.rs" 21 4 21 91] (a : i) (ab : Seq.seq item0) (b : i) (bc : Seq.seq item0) (c : i) : ()
    
  val produces_trans0 [#"../common.rs" 21 4 21 91] (a : i) (ab : Seq.seq item0) (b : i) (bc : Seq.seq item0) (c : i) : ()
    requires {[#"../common.rs" 18 15 18 32] produces1 a ab b}
    requires {[#"../common.rs" 19 15 19 32] produces1 b bc c}
    requires {[#"../common.rs" 21 22 21 23] inv1 a}
    requires {[#"../common.rs" 21 31 21 33] inv2 ab}
    requires {[#"../common.rs" 21 52 21 53] inv1 b}
    requires {[#"../common.rs" 21 61 21 63] inv2 bc}
    requires {[#"../common.rs" 21 82 21 83] inv1 c}
    ensures { result = produces_trans0 a ab b bc c }
    
  axiom produces_trans0_spec : forall a : i, ab : Seq.seq item0, b : i, bc : Seq.seq item0, c : i . ([#"../common.rs" 18 15 18 32] produces1 a ab b) -> ([#"../common.rs" 19 15 19 32] produces1 b bc c) -> ([#"../common.rs" 21 22 21 23] inv1 a) -> ([#"../common.rs" 21 31 21 33] inv2 ab) -> ([#"../common.rs" 21 52 21 53] inv1 b) -> ([#"../common.rs" 21 61 21 63] inv2 bc) -> ([#"../common.rs" 21 82 21 83] inv1 c) -> ([#"../common.rs" 20 14 20 42] produces1 a (Seq.(++) ab bc) c)
  use seq.Seq
  function produces_refl0 [#"../common.rs" 15 4 15 27] (self : i) : ()
  val produces_refl0 [#"../common.rs" 15 4 15 27] (self : i) : ()
    requires {[#"../common.rs" 15 21 15 25] inv1 self}
    ensures { result = produces_refl0 self }
    
  axiom produces_refl0_spec : forall self : i . ([#"../common.rs" 15 21 15 25] inv1 self) -> ([#"../common.rs" 14 14 14 45] produces1 self (Seq.empty ) self)
  use C07Fuse_Fuse_Type as C07Fuse_Fuse_Type
  predicate invariant0 (self : C07Fuse_Fuse_Type.t_fuse i)
  val invariant0 (self : C07Fuse_Fuse_Type.t_fuse i) : bool
    ensures { result = invariant0 self }
    
  predicate inv0 (_x : C07Fuse_Fuse_Type.t_fuse i)
  val inv0 (_x : C07Fuse_Fuse_Type.t_fuse i) : bool
    ensures { result = inv0 _x }
    
  axiom inv0 : forall x : C07Fuse_Fuse_Type.t_fuse i . inv0 x = true
  use Core_Option_Option_Type as Core_Option_Option_Type
  predicate produces0 [#"../07_fuse.rs" 25 4 25 65] (self : C07Fuse_Fuse_Type.t_fuse i) (prod : Seq.seq item0) (other : C07Fuse_Fuse_Type.t_fuse i)
    
   =
    [#"../07_fuse.rs" 26 8 32 9] match C07Fuse_Fuse_Type.fuse_iter self with
      | Core_Option_Option_Type.C_None -> prod = Seq.empty  /\ C07Fuse_Fuse_Type.fuse_iter other = C07Fuse_Fuse_Type.fuse_iter self
      | Core_Option_Option_Type.C_Some i -> match C07Fuse_Fuse_Type.fuse_iter other with
        | Core_Option_Option_Type.C_Some i2 -> produces1 i prod i2
        | Core_Option_Option_Type.C_None -> false
        end
      end
  val produces0 [#"../07_fuse.rs" 25 4 25 65] (self : C07Fuse_Fuse_Type.t_fuse i) (prod : Seq.seq item0) (other : C07Fuse_Fuse_Type.t_fuse i) : bool
    ensures { result = produces0 self prod other }
    
  let rec ghost function produces_refl [#"../07_fuse.rs" 55 4 55 26] (self : C07Fuse_Fuse_Type.t_fuse i) : ()
    requires {[#"../07_fuse.rs" 55 21 55 25] inv0 self}
    ensures { [#"../07_fuse.rs" 54 14 54 45] produces0 self (Seq.empty ) self }
    
   = [@vc:do_not_keep_trace] [@vc:sp]
    [#"../07_fuse.rs" 52 4 52 10] ()
end
module C07Fuse_Impl0_ProducesTrans_Impl
  type i
  predicate invariant2 (self : i)
  val invariant2 (self : i) : bool
    ensures { result = invariant2 self }
    
  predicate inv2 (_x : i)
  val inv2 (_x : i) : bool
    ensures { result = inv2 _x }
    
  axiom inv2 : forall x : i . inv2 x = true
  type item0
  use seq.Seq
  use seq.Seq
  predicate inv1 (_x : Seq.seq item0)
  val inv1 (_x : Seq.seq item0) : bool
    ensures { result = inv1 _x }
    
  predicate produces1 [#"../common.rs" 8 4 8 65] (self : i) (visited : Seq.seq item0) (o : i)
  val produces1 [#"../common.rs" 8 4 8 65] (self : i) (visited : Seq.seq item0) (o : i) : bool
    ensures { result = produces1 self visited o }
    
  function produces_trans0 [#"../common.rs" 21 4 21 91] (a : i) (ab : Seq.seq item0) (b : i) (bc : Seq.seq item0) (c : i) : ()
    
  val produces_trans0 [#"../common.rs" 21 4 21 91] (a : i) (ab : Seq.seq item0) (b : i) (bc : Seq.seq item0) (c : i) : ()
    requires {[#"../common.rs" 18 15 18 32] produces1 a ab b}
    requires {[#"../common.rs" 19 15 19 32] produces1 b bc c}
    requires {[#"../common.rs" 21 22 21 23] inv2 a}
    requires {[#"../common.rs" 21 31 21 33] inv1 ab}
    requires {[#"../common.rs" 21 52 21 53] inv2 b}
    requires {[#"../common.rs" 21 61 21 63] inv1 bc}
    requires {[#"../common.rs" 21 82 21 83] inv2 c}
    ensures { result = produces_trans0 a ab b bc c }
    
  axiom produces_trans0_spec : forall a : i, ab : Seq.seq item0, b : i, bc : Seq.seq item0, c : i . ([#"../common.rs" 18 15 18 32] produces1 a ab b) -> ([#"../common.rs" 19 15 19 32] produces1 b bc c) -> ([#"../common.rs" 21 22 21 23] inv2 a) -> ([#"../common.rs" 21 31 21 33] inv1 ab) -> ([#"../common.rs" 21 52 21 53] inv2 b) -> ([#"../common.rs" 21 61 21 63] inv1 bc) -> ([#"../common.rs" 21 82 21 83] inv2 c) -> ([#"../common.rs" 20 14 20 42] produces1 a (Seq.(++) ab bc) c)
  use seq.Seq
  function produces_refl0 [#"../common.rs" 15 4 15 27] (self : i) : ()
  val produces_refl0 [#"../common.rs" 15 4 15 27] (self : i) : ()
    requires {[#"../common.rs" 15 21 15 25] inv2 self}
    ensures { result = produces_refl0 self }
    
  axiom produces_refl0_spec : forall self : i . ([#"../common.rs" 15 21 15 25] inv2 self) -> ([#"../common.rs" 14 14 14 45] produces1 self (Seq.empty ) self)
  predicate invariant1 (self : Seq.seq item0)
  val invariant1 (self : Seq.seq item0) : bool
    ensures { result = invariant1 self }
    
  axiom inv1 : forall x : Seq.seq item0 . inv1 x = true
  use C07Fuse_Fuse_Type as C07Fuse_Fuse_Type
  predicate invariant0 (self : C07Fuse_Fuse_Type.t_fuse i)
  val invariant0 (self : C07Fuse_Fuse_Type.t_fuse i) : bool
    ensures { result = invariant0 self }
    
  predicate inv0 (_x : C07Fuse_Fuse_Type.t_fuse i)
  val inv0 (_x : C07Fuse_Fuse_Type.t_fuse i) : bool
    ensures { result = inv0 _x }
    
  axiom inv0 : forall x : C07Fuse_Fuse_Type.t_fuse i . inv0 x = true
  use Core_Option_Option_Type as Core_Option_Option_Type
  predicate produces0 [#"../07_fuse.rs" 25 4 25 65] (self : C07Fuse_Fuse_Type.t_fuse i) (prod : Seq.seq item0) (other : C07Fuse_Fuse_Type.t_fuse i)
    
   =
    [#"../07_fuse.rs" 26 8 32 9] match C07Fuse_Fuse_Type.fuse_iter self with
      | Core_Option_Option_Type.C_None -> prod = Seq.empty  /\ C07Fuse_Fuse_Type.fuse_iter other = C07Fuse_Fuse_Type.fuse_iter self
      | Core_Option_Option_Type.C_Some i -> match C07Fuse_Fuse_Type.fuse_iter other with
        | Core_Option_Option_Type.C_Some i2 -> produces1 i prod i2
        | Core_Option_Option_Type.C_None -> false
        end
      end
  val produces0 [#"../07_fuse.rs" 25 4 25 65] (self : C07Fuse_Fuse_Type.t_fuse i) (prod : Seq.seq item0) (other : C07Fuse_Fuse_Type.t_fuse i) : bool
    ensures { result = produces0 self prod other }
    
  let rec ghost function produces_trans [#"../07_fuse.rs" 62 4 62 90] (a : C07Fuse_Fuse_Type.t_fuse i) (ab : Seq.seq item0) (b : C07Fuse_Fuse_Type.t_fuse i) (bc : Seq.seq item0) (c : C07Fuse_Fuse_Type.t_fuse i) : ()
    requires {[#"../07_fuse.rs" 59 15 59 32] produces0 a ab b}
    requires {[#"../07_fuse.rs" 60 15 60 32] produces0 b bc c}
    requires {[#"../07_fuse.rs" 62 22 62 23] inv0 a}
    requires {[#"../07_fuse.rs" 62 31 62 33] inv1 ab}
    requires {[#"../07_fuse.rs" 62 52 62 53] inv0 b}
    requires {[#"../07_fuse.rs" 62 61 62 63] inv1 bc}
    requires {[#"../07_fuse.rs" 62 82 62 83] inv0 c}
    ensures { [#"../07_fuse.rs" 61 14 61 42] produces0 a (Seq.(++) ab bc) c }
    
   = [@vc:do_not_keep_trace] [@vc:sp]
    [#"../07_fuse.rs" 57 4 57 10] ()
end
module C07Fuse_Impl1_IsFused_Impl
  type i
  predicate invariant4 (self : i)
  val invariant4 (self : i) : bool
    ensures { result = invariant4 self }
    
  predicate inv4 (_x : i)
  val inv4 (_x : i) : bool
    ensures { result = inv4 _x }
    
  axiom inv4 : forall x : i . inv4 x = true
  use prelude.Borrow
  predicate invariant3 (self : borrowed i)
  val invariant3 (self : borrowed i) : bool
    ensures { result = invariant3 self }
    
  predicate inv3 (_x : borrowed i)
  val inv3 (_x : borrowed i) : bool
    ensures { result = inv3 _x }
    
  axiom inv3 : forall x : borrowed i . inv3 x = true
  type item0
  use seq.Seq
  use seq.Seq
  predicate inv1 (_x : Seq.seq item0)
  val inv1 (_x : Seq.seq item0) : bool
    ensures { result = inv1 _x }
    
  predicate produces1 [#"../common.rs" 8 4 8 65] (self : i) (visited : Seq.seq item0) (o : i)
  val produces1 [#"../common.rs" 8 4 8 65] (self : i) (visited : Seq.seq item0) (o : i) : bool
    ensures { result = produces1 self visited o }
    
  function produces_trans1 [#"../common.rs" 21 4 21 91] (a : i) (ab : Seq.seq item0) (b : i) (bc : Seq.seq item0) (c : i) : ()
    
  val produces_trans1 [#"../common.rs" 21 4 21 91] (a : i) (ab : Seq.seq item0) (b : i) (bc : Seq.seq item0) (c : i) : ()
    requires {[#"../common.rs" 18 15 18 32] produces1 a ab b}
    requires {[#"../common.rs" 19 15 19 32] produces1 b bc c}
    requires {[#"../common.rs" 21 22 21 23] inv4 a}
    requires {[#"../common.rs" 21 31 21 33] inv1 ab}
    requires {[#"../common.rs" 21 52 21 53] inv4 b}
    requires {[#"../common.rs" 21 61 21 63] inv1 bc}
    requires {[#"../common.rs" 21 82 21 83] inv4 c}
    ensures { result = produces_trans1 a ab b bc c }
    
  axiom produces_trans1_spec : forall a : i, ab : Seq.seq item0, b : i, bc : Seq.seq item0, c : i . ([#"../common.rs" 18 15 18 32] produces1 a ab b) -> ([#"../common.rs" 19 15 19 32] produces1 b bc c) -> ([#"../common.rs" 21 22 21 23] inv4 a) -> ([#"../common.rs" 21 31 21 33] inv1 ab) -> ([#"../common.rs" 21 52 21 53] inv4 b) -> ([#"../common.rs" 21 61 21 63] inv1 bc) -> ([#"../common.rs" 21 82 21 83] inv4 c) -> ([#"../common.rs" 20 14 20 42] produces1 a (Seq.(++) ab bc) c)
  use seq.Seq
  function produces_refl1 [#"../common.rs" 15 4 15 27] (self : i) : ()
  val produces_refl1 [#"../common.rs" 15 4 15 27] (self : i) : ()
    requires {[#"../common.rs" 15 21 15 25] inv4 self}
    ensures { result = produces_refl1 self }
    
  axiom produces_refl1_spec : forall self : i . ([#"../common.rs" 15 21 15 25] inv4 self) -> ([#"../common.rs" 14 14 14 45] produces1 self (Seq.empty ) self)
  use C07Fuse_Fuse_Type as C07Fuse_Fuse_Type
  predicate invariant2 (self : C07Fuse_Fuse_Type.t_fuse i)
  val invariant2 (self : C07Fuse_Fuse_Type.t_fuse i) : bool
    ensures { result = invariant2 self }
    
  predicate inv2 (_x : C07Fuse_Fuse_Type.t_fuse i)
  val inv2 (_x : C07Fuse_Fuse_Type.t_fuse i) : bool
    ensures { result = inv2 _x }
    
  axiom inv2 : forall x : C07Fuse_Fuse_Type.t_fuse i . inv2 x = true
  predicate invariant1 (self : Seq.seq item0)
  val invariant1 (self : Seq.seq item0) : bool
    ensures { result = invariant1 self }
    
  axiom inv1 : forall x : Seq.seq item0 . inv1 x = true
  predicate invariant0 (self : borrowed (C07Fuse_Fuse_Type.t_fuse i))
  val invariant0 (self : borrowed (C07Fuse_Fuse_Type.t_fuse i)) : bool
    ensures { result = invariant0 self }
    
  predicate inv0 (_x : borrowed (C07Fuse_Fuse_Type.t_fuse i))
  val inv0 (_x : borrowed (C07Fuse_Fuse_Type.t_fuse i)) : bool
    ensures { result = inv0 _x }
    
  axiom inv0 : forall x : borrowed (C07Fuse_Fuse_Type.t_fuse i) . inv0 x = true
  use Core_Option_Option_Type as Core_Option_Option_Type
  predicate produces0 [#"../07_fuse.rs" 25 4 25 65] (self : C07Fuse_Fuse_Type.t_fuse i) (prod : Seq.seq item0) (other : C07Fuse_Fuse_Type.t_fuse i)
    
   =
    [#"../07_fuse.rs" 26 8 32 9] match C07Fuse_Fuse_Type.fuse_iter self with
      | Core_Option_Option_Type.C_None -> prod = Seq.empty  /\ C07Fuse_Fuse_Type.fuse_iter other = C07Fuse_Fuse_Type.fuse_iter self
      | Core_Option_Option_Type.C_Some i -> match C07Fuse_Fuse_Type.fuse_iter other with
        | Core_Option_Option_Type.C_Some i2 -> produces1 i prod i2
        | Core_Option_Option_Type.C_None -> false
        end
      end
  val produces0 [#"../07_fuse.rs" 25 4 25 65] (self : C07Fuse_Fuse_Type.t_fuse i) (prod : Seq.seq item0) (other : C07Fuse_Fuse_Type.t_fuse i) : bool
    ensures { result = produces0 self prod other }
    
  function produces_trans0 [#"../07_fuse.rs" 62 4 62 90] (a : C07Fuse_Fuse_Type.t_fuse i) (ab : Seq.seq item0) (b : C07Fuse_Fuse_Type.t_fuse i) (bc : Seq.seq item0) (c : C07Fuse_Fuse_Type.t_fuse i) : ()
    
   =
    [#"../07_fuse.rs" 57 4 57 10] ()
  val produces_trans0 [#"../07_fuse.rs" 62 4 62 90] (a : C07Fuse_Fuse_Type.t_fuse i) (ab : Seq.seq item0) (b : C07Fuse_Fuse_Type.t_fuse i) (bc : Seq.seq item0) (c : C07Fuse_Fuse_Type.t_fuse i) : ()
    requires {[#"../07_fuse.rs" 59 15 59 32] produces0 a ab b}
    requires {[#"../07_fuse.rs" 60 15 60 32] produces0 b bc c}
    requires {[#"../07_fuse.rs" 62 22 62 23] inv2 a}
    requires {[#"../07_fuse.rs" 62 31 62 33] inv1 ab}
    requires {[#"../07_fuse.rs" 62 52 62 53] inv2 b}
    requires {[#"../07_fuse.rs" 62 61 62 63] inv1 bc}
    requires {[#"../07_fuse.rs" 62 82 62 83] inv2 c}
    ensures { result = produces_trans0 a ab b bc c }
    
  axiom produces_trans0_spec : forall a : C07Fuse_Fuse_Type.t_fuse i, ab : Seq.seq item0, b : C07Fuse_Fuse_Type.t_fuse i, bc : Seq.seq item0, c : C07Fuse_Fuse_Type.t_fuse i . ([#"../07_fuse.rs" 59 15 59 32] produces0 a ab b) -> ([#"../07_fuse.rs" 60 15 60 32] produces0 b bc c) -> ([#"../07_fuse.rs" 62 22 62 23] inv2 a) -> ([#"../07_fuse.rs" 62 31 62 33] inv1 ab) -> ([#"../07_fuse.rs" 62 52 62 53] inv2 b) -> ([#"../07_fuse.rs" 62 61 62 63] inv1 bc) -> ([#"../07_fuse.rs" 62 82 62 83] inv2 c) -> ([#"../07_fuse.rs" 61 14 61 42] produces0 a (Seq.(++) ab bc) c)
  function produces_refl0 [#"../07_fuse.rs" 55 4 55 26] (self : C07Fuse_Fuse_Type.t_fuse i) : () =
    [#"../07_fuse.rs" 52 4 52 10] ()
  val produces_refl0 [#"../07_fuse.rs" 55 4 55 26] (self : C07Fuse_Fuse_Type.t_fuse i) : ()
    requires {[#"../07_fuse.rs" 55 21 55 25] inv2 self}
    ensures { result = produces_refl0 self }
    
  axiom produces_refl0_spec : forall self : C07Fuse_Fuse_Type.t_fuse i . ([#"../07_fuse.rs" 55 21 55 25] inv2 self) -> ([#"../07_fuse.rs" 54 14 54 45] produces0 self (Seq.empty ) self)
  predicate completed1 [#"../common.rs" 11 4 11 36] (self : borrowed i)
  val completed1 [#"../common.rs" 11 4 11 36] (self : borrowed i) : bool
    ensures { result = completed1 self }
    
  predicate completed0 [#"../07_fuse.rs" 16 4 16 35] (self : borrowed (C07Fuse_Fuse_Type.t_fuse i)) =
    [#"../07_fuse.rs" 18 12 19 32] (C07Fuse_Fuse_Type.fuse_iter ( * self) = Core_Option_Option_Type.C_None \/ (exists it : borrowed i . inv3 it /\ completed1 it /\ C07Fuse_Fuse_Type.fuse_iter ( * self) = Core_Option_Option_Type.C_Some ( * it))) /\ C07Fuse_Fuse_Type.fuse_iter ( ^ self) = Core_Option_Option_Type.C_None
  val completed0 [#"../07_fuse.rs" 16 4 16 35] (self : borrowed (C07Fuse_Fuse_Type.t_fuse i)) : bool
    ensures { result = completed0 self }
    
  let rec ghost function is_fused [#"../07_fuse.rs" 81 4 81 62] (self : borrowed (C07Fuse_Fuse_Type.t_fuse i)) (steps : Seq.seq item0) (next : C07Fuse_Fuse_Type.t_fuse i) : ()
    requires {[#"../07_fuse.rs" 78 15 78 31] completed0 self}
    requires {[#"../07_fuse.rs" 79 15 79 44] produces0 ( ^ self) steps next}
    requires {[#"../07_fuse.rs" 81 21 81 25] inv0 self}
    requires {[#"../07_fuse.rs" 81 27 81 32] inv1 steps}
    requires {[#"../07_fuse.rs" 81 51 81 55] inv2 next}
    ensures { [#"../07_fuse.rs" 80 14 80 50] steps = Seq.empty  /\  ^ self = next }
    
   = [@vc:do_not_keep_trace] [@vc:sp]
    [#"../07_fuse.rs" 76 4 76 10] ()
end
module C07Fuse_Impl0
  type i
  use prelude.Borrow
  predicate invariant4 (self : borrowed i)
  val invariant4 (self : borrowed i) : bool
    ensures { result = invariant4 self }
    
  predicate inv4 (_x : borrowed i)
  val inv4 (_x : borrowed i) : bool
    ensures { result = inv4 _x }
    
  axiom inv4 : forall x : borrowed i . inv4 x = true
  type item0
  use Core_Option_Option_Type as Core_Option_Option_Type
  predicate invariant3 (self : Core_Option_Option_Type.t_option item0)
  val invariant3 (self : Core_Option_Option_Type.t_option item0) : bool
    ensures { result = invariant3 self }
    
  predicate inv3 (_x : Core_Option_Option_Type.t_option item0)
  val inv3 (_x : Core_Option_Option_Type.t_option item0) : bool
    ensures { result = inv3 _x }
    
  axiom inv3 : forall x : Core_Option_Option_Type.t_option item0 . inv3 x = true
  use C07Fuse_Fuse_Type as C07Fuse_Fuse_Type
  predicate invariant2 (self : borrowed (C07Fuse_Fuse_Type.t_fuse i))
  val invariant2 (self : borrowed (C07Fuse_Fuse_Type.t_fuse i)) : bool
    ensures { result = invariant2 self }
    
  predicate inv2 (_x : borrowed (C07Fuse_Fuse_Type.t_fuse i))
  val inv2 (_x : borrowed (C07Fuse_Fuse_Type.t_fuse i)) : bool
    ensures { result = inv2 _x }
    
  axiom inv2 : forall x : borrowed (C07Fuse_Fuse_Type.t_fuse i) . inv2 x = true
  use seq.Seq
  predicate invariant1 (self : Seq.seq item0)
  val invariant1 (self : Seq.seq item0) : bool
    ensures { result = invariant1 self }
    
  predicate inv1 (_x : Seq.seq item0)
  val inv1 (_x : Seq.seq item0) : bool
    ensures { result = inv1 _x }
    
  axiom inv1 : forall x : Seq.seq item0 . inv1 x = true
  predicate invariant0 (self : C07Fuse_Fuse_Type.t_fuse i)
  val invariant0 (self : C07Fuse_Fuse_Type.t_fuse i) : bool
    ensures { result = invariant0 self }
    
  predicate inv0 (_x : C07Fuse_Fuse_Type.t_fuse i)
  val inv0 (_x : C07Fuse_Fuse_Type.t_fuse i) : bool
    ensures { result = inv0 _x }
    
  axiom inv0 : forall x : C07Fuse_Fuse_Type.t_fuse i . inv0 x = true
  use seq.Seq
  predicate completed1 [#"../common.rs" 11 4 11 36] (self : borrowed i)
  val completed1 [#"../common.rs" 11 4 11 36] (self : borrowed i) : bool
    ensures { result = completed1 self }
    
  predicate completed0 [#"../07_fuse.rs" 16 4 16 35] (self : borrowed (C07Fuse_Fuse_Type.t_fuse i)) =
    [#"../07_fuse.rs" 18 12 19 32] (C07Fuse_Fuse_Type.fuse_iter ( * self) = Core_Option_Option_Type.C_None \/ (exists it : borrowed i . inv4 it /\ completed1 it /\ C07Fuse_Fuse_Type.fuse_iter ( * self) = Core_Option_Option_Type.C_Some ( * it))) /\ C07Fuse_Fuse_Type.fuse_iter ( ^ self) = Core_Option_Option_Type.C_None
  val completed0 [#"../07_fuse.rs" 16 4 16 35] (self : borrowed (C07Fuse_Fuse_Type.t_fuse i)) : bool
    ensures { result = completed0 self }
    
  use seq.Seq
<<<<<<< HEAD
  use seq.Seq
  predicate produces1 [#"../common.rs" 8 4 8 66] (self : i) (visited : Seq.seq item0) (_o : i)
  val produces1 [#"../common.rs" 8 4 8 66] (self : i) (visited : Seq.seq item0) (_o : i) : bool
    ensures { result = produces1 self visited _o }
=======
  predicate produces1 [#"../common.rs" 8 4 8 65] (self : i) (visited : Seq.seq item0) (o : i)
  val produces1 [#"../common.rs" 8 4 8 65] (self : i) (visited : Seq.seq item0) (o : i) : bool
    ensures { result = produces1 self visited o }
>>>>>>> c09c4b07
    
  use seq.Seq
  predicate produces0 [#"../07_fuse.rs" 25 4 25 65] (self : C07Fuse_Fuse_Type.t_fuse i) (prod : Seq.seq item0) (other : C07Fuse_Fuse_Type.t_fuse i)
    
   =
    [#"../07_fuse.rs" 26 8 32 9] match C07Fuse_Fuse_Type.fuse_iter self with
      | Core_Option_Option_Type.C_None -> prod = Seq.empty  /\ C07Fuse_Fuse_Type.fuse_iter other = C07Fuse_Fuse_Type.fuse_iter self
      | Core_Option_Option_Type.C_Some i -> match C07Fuse_Fuse_Type.fuse_iter other with
        | Core_Option_Option_Type.C_Some i2 -> produces1 i prod i2
        | Core_Option_Option_Type.C_None -> false
        end
      end
  val produces0 [#"../07_fuse.rs" 25 4 25 65] (self : C07Fuse_Fuse_Type.t_fuse i) (prod : Seq.seq item0) (other : C07Fuse_Fuse_Type.t_fuse i) : bool
    ensures { result = produces0 self prod other }
    
<<<<<<< HEAD
  goal produces_refl_refn : [#"../07_fuse.rs" 55 4 55 29] forall a : C07Fuse_Fuse_Type.t_fuse i . inv0 a -> inv0 a /\ (forall result : () . produces0 a (Seq.empty ) a -> produces0 a (Seq.empty ) a)
  goal produces_trans_refn : [#"../07_fuse.rs" 62 4 62 90] forall a : C07Fuse_Fuse_Type.t_fuse i . forall ab : Seq.seq item0 . forall b : C07Fuse_Fuse_Type.t_fuse i . forall bc : Seq.seq item0 . forall c : C07Fuse_Fuse_Type.t_fuse i . inv0 c /\ inv1 bc /\ inv0 b /\ inv1 ab /\ inv0 a /\ produces0 b bc c /\ produces0 a ab b -> inv0 c /\ inv1 bc /\ inv0 b /\ inv1 ab /\ inv0 a /\ produces0 b bc c /\ produces0 a ab b /\ (forall result : () . produces0 a (Seq.(++) ab bc) c -> produces0 a (Seq.(++) ab bc) c)
  goal next_refn : [#"../07_fuse.rs" 39 4 39 44] forall self : borrowed (C07Fuse_Fuse_Type.t_fuse i) . inv2 self -> inv2 self /\ (forall result : Core_Option_Option_Type.t_option item0 . inv3 result /\ match result with
=======
  goal produces_refl_refn : [#"../07_fuse.rs" 55 4 55 26] forall self : C07Fuse_Fuse_Type.t_fuse i . inv0 self -> inv0 self /\ (forall result : () . produces0 self (Seq.empty ) self -> produces0 self (Seq.empty ) self)
  goal next_refn : [#"../07_fuse.rs" 39 4 39 44] forall self : borrowed (C07Fuse_Fuse_Type.t_fuse i) . inv1 self -> inv1 self /\ (forall result : Core_Option_Option_Type.t_option item0 . inv2 result /\ match result with
>>>>>>> c09c4b07
    | Core_Option_Option_Type.C_None -> completed0 self
    | Core_Option_Option_Type.C_Some v -> produces0 ( * self) (Seq.singleton v) ( ^ self)
    end -> inv3 result /\ match result with
    | Core_Option_Option_Type.C_None -> completed0 self
    | Core_Option_Option_Type.C_Some v -> produces0 ( * self) (Seq.singleton v) ( ^ self)
    end)
end
module C07Fuse_Impl1
  type i
  use prelude.Borrow
  predicate invariant3 (self : borrowed i)
  val invariant3 (self : borrowed i) : bool
    ensures { result = invariant3 self }
    
  predicate inv3 (_x : borrowed i)
  val inv3 (_x : borrowed i) : bool
    ensures { result = inv3 _x }
    
  axiom inv3 : forall x : borrowed i . inv3 x = true
  use C07Fuse_Fuse_Type as C07Fuse_Fuse_Type
  predicate invariant2 (self : borrowed (C07Fuse_Fuse_Type.t_fuse i))
  val invariant2 (self : borrowed (C07Fuse_Fuse_Type.t_fuse i)) : bool
    ensures { result = invariant2 self }
    
  predicate inv2 (_x : borrowed (C07Fuse_Fuse_Type.t_fuse i))
  val inv2 (_x : borrowed (C07Fuse_Fuse_Type.t_fuse i)) : bool
    ensures { result = inv2 _x }
    
  axiom inv2 : forall x : borrowed (C07Fuse_Fuse_Type.t_fuse i) . inv2 x = true
  type item0
  use seq.Seq
  predicate invariant1 (self : Seq.seq item0)
  val invariant1 (self : Seq.seq item0) : bool
    ensures { result = invariant1 self }
    
  predicate inv1 (_x : Seq.seq item0)
  val inv1 (_x : Seq.seq item0) : bool
    ensures { result = inv1 _x }
    
  axiom inv1 : forall x : Seq.seq item0 . inv1 x = true
  predicate invariant0 (self : C07Fuse_Fuse_Type.t_fuse i)
  val invariant0 (self : C07Fuse_Fuse_Type.t_fuse i) : bool
    ensures { result = invariant0 self }
    
  predicate inv0 (_x : C07Fuse_Fuse_Type.t_fuse i)
  val inv0 (_x : C07Fuse_Fuse_Type.t_fuse i) : bool
    ensures { result = inv0 _x }
    
  axiom inv0 : forall x : C07Fuse_Fuse_Type.t_fuse i . inv0 x = true
  use seq.Seq
  use seq.Seq
  predicate completed1 [#"../common.rs" 11 4 11 36] (self : borrowed i)
  val completed1 [#"../common.rs" 11 4 11 36] (self : borrowed i) : bool
    ensures { result = completed1 self }
    
  use Core_Option_Option_Type as Core_Option_Option_Type
  predicate completed0 [#"../07_fuse.rs" 16 4 16 35] (self : borrowed (C07Fuse_Fuse_Type.t_fuse i)) =
    [#"../07_fuse.rs" 18 12 19 32] (C07Fuse_Fuse_Type.fuse_iter ( * self) = Core_Option_Option_Type.C_None \/ (exists it : borrowed i . inv3 it /\ completed1 it /\ C07Fuse_Fuse_Type.fuse_iter ( * self) = Core_Option_Option_Type.C_Some ( * it))) /\ C07Fuse_Fuse_Type.fuse_iter ( ^ self) = Core_Option_Option_Type.C_None
  val completed0 [#"../07_fuse.rs" 16 4 16 35] (self : borrowed (C07Fuse_Fuse_Type.t_fuse i)) : bool
    ensures { result = completed0 self }
    
  predicate produces1 [#"../common.rs" 8 4 8 65] (self : i) (visited : Seq.seq item0) (o : i)
  val produces1 [#"../common.rs" 8 4 8 65] (self : i) (visited : Seq.seq item0) (o : i) : bool
    ensures { result = produces1 self visited o }
    
  predicate produces0 [#"../07_fuse.rs" 25 4 25 65] (self : C07Fuse_Fuse_Type.t_fuse i) (prod : Seq.seq item0) (other : C07Fuse_Fuse_Type.t_fuse i)
    
   =
    [#"../07_fuse.rs" 26 8 32 9] match C07Fuse_Fuse_Type.fuse_iter self with
      | Core_Option_Option_Type.C_None -> prod = Seq.empty  /\ C07Fuse_Fuse_Type.fuse_iter other = C07Fuse_Fuse_Type.fuse_iter self
      | Core_Option_Option_Type.C_Some i -> match C07Fuse_Fuse_Type.fuse_iter other with
        | Core_Option_Option_Type.C_Some i2 -> produces1 i prod i2
        | Core_Option_Option_Type.C_None -> false
        end
      end
  val produces0 [#"../07_fuse.rs" 25 4 25 65] (self : C07Fuse_Fuse_Type.t_fuse i) (prod : Seq.seq item0) (other : C07Fuse_Fuse_Type.t_fuse i) : bool
    ensures { result = produces0 self prod other }
    
  goal is_fused_refn : [#"../07_fuse.rs" 81 4 81 62] forall self : borrowed (C07Fuse_Fuse_Type.t_fuse i) . forall steps : Seq.seq item0 . forall next : C07Fuse_Fuse_Type.t_fuse i . inv0 next /\ inv1 steps /\ inv2 self /\ produces0 ( ^ self) steps next /\ completed0 self -> inv0 next /\ inv1 steps /\ inv2 self /\ produces0 ( ^ self) steps next /\ completed0 self /\ (forall result : () . steps = Seq.empty  /\  ^ self = next -> steps = Seq.empty  /\  ^ self = next)
end<|MERGE_RESOLUTION|>--- conflicted
+++ resolved
@@ -637,16 +637,10 @@
     ensures { result = completed0 self }
     
   use seq.Seq
-<<<<<<< HEAD
-  use seq.Seq
-  predicate produces1 [#"../common.rs" 8 4 8 66] (self : i) (visited : Seq.seq item0) (_o : i)
-  val produces1 [#"../common.rs" 8 4 8 66] (self : i) (visited : Seq.seq item0) (_o : i) : bool
-    ensures { result = produces1 self visited _o }
-=======
+  use seq.Seq
   predicate produces1 [#"../common.rs" 8 4 8 65] (self : i) (visited : Seq.seq item0) (o : i)
   val produces1 [#"../common.rs" 8 4 8 65] (self : i) (visited : Seq.seq item0) (o : i) : bool
     ensures { result = produces1 self visited o }
->>>>>>> c09c4b07
     
   use seq.Seq
   predicate produces0 [#"../07_fuse.rs" 25 4 25 65] (self : C07Fuse_Fuse_Type.t_fuse i) (prod : Seq.seq item0) (other : C07Fuse_Fuse_Type.t_fuse i)
@@ -662,14 +656,9 @@
   val produces0 [#"../07_fuse.rs" 25 4 25 65] (self : C07Fuse_Fuse_Type.t_fuse i) (prod : Seq.seq item0) (other : C07Fuse_Fuse_Type.t_fuse i) : bool
     ensures { result = produces0 self prod other }
     
-<<<<<<< HEAD
-  goal produces_refl_refn : [#"../07_fuse.rs" 55 4 55 29] forall a : C07Fuse_Fuse_Type.t_fuse i . inv0 a -> inv0 a /\ (forall result : () . produces0 a (Seq.empty ) a -> produces0 a (Seq.empty ) a)
+  goal produces_refl_refn : [#"../07_fuse.rs" 55 4 55 26] forall self : C07Fuse_Fuse_Type.t_fuse i . inv0 self -> inv0 self /\ (forall result : () . produces0 self (Seq.empty ) self -> produces0 self (Seq.empty ) self)
   goal produces_trans_refn : [#"../07_fuse.rs" 62 4 62 90] forall a : C07Fuse_Fuse_Type.t_fuse i . forall ab : Seq.seq item0 . forall b : C07Fuse_Fuse_Type.t_fuse i . forall bc : Seq.seq item0 . forall c : C07Fuse_Fuse_Type.t_fuse i . inv0 c /\ inv1 bc /\ inv0 b /\ inv1 ab /\ inv0 a /\ produces0 b bc c /\ produces0 a ab b -> inv0 c /\ inv1 bc /\ inv0 b /\ inv1 ab /\ inv0 a /\ produces0 b bc c /\ produces0 a ab b /\ (forall result : () . produces0 a (Seq.(++) ab bc) c -> produces0 a (Seq.(++) ab bc) c)
   goal next_refn : [#"../07_fuse.rs" 39 4 39 44] forall self : borrowed (C07Fuse_Fuse_Type.t_fuse i) . inv2 self -> inv2 self /\ (forall result : Core_Option_Option_Type.t_option item0 . inv3 result /\ match result with
-=======
-  goal produces_refl_refn : [#"../07_fuse.rs" 55 4 55 26] forall self : C07Fuse_Fuse_Type.t_fuse i . inv0 self -> inv0 self /\ (forall result : () . produces0 self (Seq.empty ) self -> produces0 self (Seq.empty ) self)
-  goal next_refn : [#"../07_fuse.rs" 39 4 39 44] forall self : borrowed (C07Fuse_Fuse_Type.t_fuse i) . inv1 self -> inv1 self /\ (forall result : Core_Option_Option_Type.t_option item0 . inv2 result /\ match result with
->>>>>>> c09c4b07
     | Core_Option_Option_Type.C_None -> completed0 self
     | Core_Option_Option_Type.C_Some v -> produces0 ( * self) (Seq.singleton v) ( ^ self)
     end -> inv3 result /\ match result with
