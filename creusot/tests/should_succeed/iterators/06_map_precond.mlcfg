
module C06MapPrecond_Map_Type
  type item0
  use seq.Seq
  use prelude.Ghost
  type t_map 'i 'b 'f 'proj0 =
    | C_Map 'i 'f (Ghost.ghost_ty (Seq.seq 'proj0))
    
  let function map_produced (self : t_map 'i 'b 'f 'proj0) : Ghost.ghost_ty (Seq.seq 'proj0)
   = [@vc:do_not_keep_trace] [@vc:sp]
    match (self) with
      | C_Map _ _ a -> a
      end
  let function map_iter (self : t_map 'i 'b 'f 'proj0) : 'i = [@vc:do_not_keep_trace] [@vc:sp]
    match (self) with
      | C_Map a _ _ -> a
      end
  let function map_func (self : t_map 'i 'b 'f 'proj0) : 'f = [@vc:do_not_keep_trace] [@vc:sp]
    match (self) with
      | C_Map _ a _ -> a
      end
end
module C06MapPrecond_Impl1_PreservationInv_Impl
  type i
  type b
  type f
  type item0
  use seq.Seq
  use prelude.Ghost
  predicate invariant6 (self : (item0, Ghost.ghost_ty (Seq.seq item0)))
  val invariant6 (self : (item0, Ghost.ghost_ty (Seq.seq item0))) : bool
    ensures { result = invariant6 self }
    
  predicate inv6 (_x : (item0, Ghost.ghost_ty (Seq.seq item0)))
  val inv6 (_x : (item0, Ghost.ghost_ty (Seq.seq item0))) : bool
    ensures { result = inv6 _x }
    
  axiom inv6 : [#"../06_map_precond.rs" 1 0 1 0] forall x : (item0, Ghost.ghost_ty (Seq.seq item0)) . inv6 x = true
  predicate resolve0 (self : f)
  val resolve0 (self : f) : bool
    ensures { result = resolve0 self }
    
  use prelude.Borrow
  predicate postcondition_mut0 (self : borrowed f) (_2 : (item0, Ghost.ghost_ty (Seq.seq item0))) (_3 : b)
  val postcondition_mut0 (self : borrowed f) (_2 : (item0, Ghost.ghost_ty (Seq.seq item0))) (_3 : b) : bool
    ensures { result = postcondition_mut0 self _2 _3 }
    
  predicate inv4 (_x : borrowed f)
  val inv4 (_x : borrowed f) : bool
    ensures { result = inv4 _x }
    
  predicate postcondition_once0 (self : f) (_2 : (item0, Ghost.ghost_ty (Seq.seq item0))) (_3 : b)
  val postcondition_once0 (self : f) (_2 : (item0, Ghost.ghost_ty (Seq.seq item0))) (_3 : b) : bool
    ensures { result = postcondition_once0 self _2 _3 }
    
  predicate inv3 (_x : b)
  val inv3 (_x : b) : bool
    ensures { result = inv3 _x }
    
  predicate inv1 (_x : f)
  val inv1 (_x : f) : bool
    ensures { result = inv1 _x }
    
  function fn_mut_once0 (self : f) (args : (item0, Ghost.ghost_ty (Seq.seq item0))) (res : b) : ()
  val fn_mut_once0 (self : f) (args : (item0, Ghost.ghost_ty (Seq.seq item0))) (res : b) : ()
    requires {[#"../../../../../creusot-contracts/src/std/ops.rs" 123 19 123 23] inv1 self}
    requires {[#"../../../../../creusot-contracts/src/std/ops.rs" 123 25 123 29] inv6 args}
    requires {[#"../../../../../creusot-contracts/src/std/ops.rs" 123 37 123 40] inv3 res}
    ensures { result = fn_mut_once0 self args res }
    
  axiom fn_mut_once0_spec : forall self : f, args : (item0, Ghost.ghost_ty (Seq.seq item0)), res : b . ([#"../../../../../creusot-contracts/src/std/ops.rs" 123 19 123 23] inv1 self) -> ([#"../../../../../creusot-contracts/src/std/ops.rs" 123 25 123 29] inv6 args) -> ([#"../../../../../creusot-contracts/src/std/ops.rs" 123 37 123 40] inv3 res) -> ([#"../../../../../creusot-contracts/src/std/ops.rs" 122 14 122 135] postcondition_once0 self args res = (exists s : borrowed f . inv4 s /\  * s = self /\ postcondition_mut0 s args res /\ resolve0 ( ^ s)))
  predicate unnest0 (self : f) (_2 : f)
  val unnest0 (self : f) (_2 : f) : bool
    ensures { result = unnest0 self _2 }
    
  function unnest_trans0 (self : f) (b : f) (c : f) : ()
  val unnest_trans0 (self : f) (b : f) (c : f) : ()
    requires {[#"../../../../../creusot-contracts/src/std/ops.rs" 114 15 114 29] unnest0 self b}
    requires {[#"../../../../../creusot-contracts/src/std/ops.rs" 115 15 115 26] unnest0 b c}
    requires {[#"../../../../../creusot-contracts/src/std/ops.rs" 117 20 117 24] inv1 self}
    requires {[#"../../../../../creusot-contracts/src/std/ops.rs" 117 26 117 27] inv1 b}
    requires {[#"../../../../../creusot-contracts/src/std/ops.rs" 117 35 117 36] inv1 c}
    ensures { result = unnest_trans0 self b c }
    
  axiom unnest_trans0_spec : forall self : f, b : f, c : f . ([#"../../../../../creusot-contracts/src/std/ops.rs" 114 15 114 29] unnest0 self b) -> ([#"../../../../../creusot-contracts/src/std/ops.rs" 115 15 115 26] unnest0 b c) -> ([#"../../../../../creusot-contracts/src/std/ops.rs" 117 20 117 24] inv1 self) -> ([#"../../../../../creusot-contracts/src/std/ops.rs" 117 26 117 27] inv1 b) -> ([#"../../../../../creusot-contracts/src/std/ops.rs" 117 35 117 36] inv1 c) -> ([#"../../../../../creusot-contracts/src/std/ops.rs" 116 14 116 28] unnest0 self c)
  function unnest_refl0 (self : f) : ()
  val unnest_refl0 (self : f) : ()
    requires {[#"../../../../../creusot-contracts/src/std/ops.rs" 110 19 110 23] inv1 self}
    ensures { result = unnest_refl0 self }
    
  axiom unnest_refl0_spec : forall self : f . ([#"../../../../../creusot-contracts/src/std/ops.rs" 110 19 110 23] inv1 self) -> ([#"../../../../../creusot-contracts/src/std/ops.rs" 109 14 109 31] unnest0 self self)
  function postcondition_mut_unnest0 (self : borrowed f) (args : (item0, Ghost.ghost_ty (Seq.seq item0))) (res : b) : ()
  val postcondition_mut_unnest0 (self : borrowed f) (args : (item0, Ghost.ghost_ty (Seq.seq item0))) (res : b) : ()
    requires {[#"../../../../../creusot-contracts/src/std/ops.rs" 103 15 103 48] postcondition_mut0 self args res}
    requires {[#"../../../../../creusot-contracts/src/std/ops.rs" 105 37 105 41] inv4 self}
    requires {[#"../../../../../creusot-contracts/src/std/ops.rs" 105 43 105 47] inv6 args}
    requires {[#"../../../../../creusot-contracts/src/std/ops.rs" 105 55 105 58] inv3 res}
    ensures { result = postcondition_mut_unnest0 self args res }
    
  axiom postcondition_mut_unnest0_spec : forall self : borrowed f, args : (item0, Ghost.ghost_ty (Seq.seq item0)), res : b . ([#"../../../../../creusot-contracts/src/std/ops.rs" 103 15 103 48] postcondition_mut0 self args res) -> ([#"../../../../../creusot-contracts/src/std/ops.rs" 105 37 105 41] inv4 self) -> ([#"../../../../../creusot-contracts/src/std/ops.rs" 105 43 105 47] inv6 args) -> ([#"../../../../../creusot-contracts/src/std/ops.rs" 105 55 105 58] inv3 res) -> ([#"../../../../../creusot-contracts/src/std/ops.rs" 104 14 104 35] unnest0 ( * self) ( ^ self))
  predicate invariant5 (self : item0)
  val invariant5 (self : item0) : bool
    ensures { result = invariant5 self }
    
  predicate inv5 (_x : item0)
  val inv5 (_x : item0) : bool
    ensures { result = inv5 _x }
    
  axiom inv5 : [#"../06_map_precond.rs" 1 0 1 0] forall x : item0 . inv5 x = true
  predicate invariant4 (self : borrowed f)
  val invariant4 (self : borrowed f) : bool
    ensures { result = invariant4 self }
    
  axiom inv4 : [#"../06_map_precond.rs" 1 0 1 0] forall x : borrowed f . inv4 x = true
  predicate invariant3 (self : b)
  val invariant3 (self : b) : bool
    ensures { result = invariant3 self }
    
  axiom inv3 : [#"../06_map_precond.rs" 1 0 1 0] forall x : b . inv3 x = true
  use seq.Seq
  predicate inv2 (_x : Seq.seq item0)
  val inv2 (_x : Seq.seq item0) : bool
    ensures { result = inv2 _x }
    
  predicate inv0 (_x : i)
  val inv0 (_x : i) : bool
    ensures { result = inv0 _x }
    
  predicate produces0 [#"../common.rs" 8 4 8 66] (self : i) (visited : Seq.seq item0) (_o : i)
  val produces0 [#"../common.rs" 8 4 8 66] (self : i) (visited : Seq.seq item0) (_o : i) : bool
    ensures { result = produces0 self visited _o }
    
  function produces_trans0 [#"../common.rs" 21 4 21 91] (a : i) (ab : Seq.seq item0) (b : i) (bc : Seq.seq item0) (c : i) : ()
    
  val produces_trans0 [#"../common.rs" 21 4 21 91] (a : i) (ab : Seq.seq item0) (b : i) (bc : Seq.seq item0) (c : i) : ()
    requires {[#"../common.rs" 18 15 18 32] produces0 a ab b}
    requires {[#"../common.rs" 19 15 19 32] produces0 b bc c}
    requires {[#"../common.rs" 21 22 21 23] inv0 a}
    requires {[#"../common.rs" 21 31 21 33] inv2 ab}
    requires {[#"../common.rs" 21 52 21 53] inv0 b}
    requires {[#"../common.rs" 21 61 21 63] inv2 bc}
    requires {[#"../common.rs" 21 82 21 83] inv0 c}
    ensures { result = produces_trans0 a ab b bc c }
    
  axiom produces_trans0_spec : forall a : i, ab : Seq.seq item0, b : i, bc : Seq.seq item0, c : i . ([#"../common.rs" 18 15 18 32] produces0 a ab b) -> ([#"../common.rs" 19 15 19 32] produces0 b bc c) -> ([#"../common.rs" 21 22 21 23] inv0 a) -> ([#"../common.rs" 21 31 21 33] inv2 ab) -> ([#"../common.rs" 21 52 21 53] inv0 b) -> ([#"../common.rs" 21 61 21 63] inv2 bc) -> ([#"../common.rs" 21 82 21 83] inv0 c) -> ([#"../common.rs" 20 14 20 42] produces0 a (Seq.(++) ab bc) c)
  use seq.Seq
  function produces_refl0 [#"../common.rs" 15 4 15 30] (a : i) : ()
  val produces_refl0 [#"../common.rs" 15 4 15 30] (a : i) : ()
    requires {[#"../common.rs" 15 21 15 22] inv0 a}
    ensures { result = produces_refl0 a }
    
  axiom produces_refl0_spec : forall a : i . ([#"../common.rs" 15 21 15 22] inv0 a) -> ([#"../common.rs" 14 14 14 39] produces0 a (Seq.empty ) a)
  predicate invariant2 (self : Seq.seq item0)
  val invariant2 (self : Seq.seq item0) : bool
    ensures { result = invariant2 self }
    
  axiom inv2 : [#"../06_map_precond.rs" 1 0 1 0] forall x : Seq.seq item0 . inv2 x = true
  predicate invariant1 (self : f)
  val invariant1 (self : f) : bool
    ensures { result = invariant1 self }
    
  axiom inv1 : [#"../06_map_precond.rs" 1 0 1 0] forall x : f . inv1 x = true
  predicate invariant0 (self : i)
  val invariant0 (self : i) : bool
    ensures { result = invariant0 self }
    
  axiom inv0 : [#"../06_map_precond.rs" 1 0 1 0] forall x : i . inv0 x = true
  predicate precondition0 (self : f) (_2 : (item0, Ghost.ghost_ty (Seq.seq item0)))
  val precondition0 (self : f) (_2 : (item0, Ghost.ghost_ty (Seq.seq item0))) : bool
    ensures { result = precondition0 self _2 }
    
  use prelude.Ghost
  use seq.Seq
  predicate preservation0 [#"../06_map_precond.rs" 106 4 106 45] (iter : i) (func : f) =
    [#"../06_map_precond.rs" 107 8 114 9] forall i : i . forall b : b . forall f : borrowed f . forall e2 : item0 . forall e1 : item0 . forall s : Seq.seq item0 . inv0 i -> inv3 b -> inv4 f -> inv5 e2 -> inv5 e1 -> inv2 s -> unnest0 func ( * f) -> produces0 iter (Seq.snoc (Seq.snoc s e1) e2) i -> precondition0 ( * f) (e1, Ghost.new s) -> postcondition_mut0 f (e1, Ghost.new s) b -> precondition0 ( ^ f) (e2, Ghost.new (Seq.snoc s e1))
  val preservation0 [#"../06_map_precond.rs" 106 4 106 45] (iter : i) (func : f) : bool
    ensures { result = preservation0 iter func }
    
  let rec ghost predicate preservation_inv [#"../06_map_precond.rs" 94 4 94 73] (iter : i) (func : f) (produced : Seq.seq item0)
    requires {[#"../06_map_precond.rs" 94 24 94 28] inv0 iter}
    requires {[#"../06_map_precond.rs" 94 33 94 37] inv1 func}
    requires {[#"../06_map_precond.rs" 94 42 94 50] inv2 produced}
    ensures { [#"../06_map_precond.rs" 93 4 93 83] produced = Seq.empty  -> result = preservation0 iter func }
    
   = [@vc:do_not_keep_trace] [@vc:sp]
    [#"../06_map_precond.rs" 95 8 102 9] pure {forall i : i . forall b : b . forall f : borrowed f . forall e2 : item0 . forall e1 : item0 . forall s : Seq.seq item0 . inv0 i -> inv3 b -> inv4 f -> inv5 e2 -> inv5 e1 -> inv2 s -> unnest0 func ( * f) -> produces0 iter (Seq.snoc (Seq.snoc s e1) e2) i -> precondition0 ( * f) (e1, Ghost.new (Seq.(++) produced s)) -> postcondition_mut0 f (e1, Ghost.new (Seq.(++) produced s)) b -> precondition0 ( ^ f) (e2, Ghost.new (Seq.snoc (Seq.(++) produced s) e1))}
end
module C06MapPrecond_Impl0_ProducesRefl_Impl
  type i
  type b
  type f
  type item0
  predicate invariant10 (self : item0)
  val invariant10 (self : item0) : bool
    ensures { result = invariant10 self }
    
  predicate inv10 (_x : item0)
  val inv10 (_x : item0) : bool
    ensures { result = inv10 _x }
    
  axiom inv10 : [#"../06_map_precond.rs" 1 0 1 0] forall x : item0 . inv10 x = true
  use prelude.Borrow
  predicate invariant9 (self : borrowed i)
  val invariant9 (self : borrowed i) : bool
    ensures { result = invariant9 self }
    
  predicate inv9 (_x : borrowed i)
  val inv9 (_x : borrowed i) : bool
    ensures { result = inv9 _x }
    
  axiom inv9 : [#"../06_map_precond.rs" 1 0 1 0] forall x : borrowed i . inv9 x = true
  predicate invariant8 (self : b)
  val invariant8 (self : b) : bool
    ensures { result = invariant8 self }
    
  predicate inv8 (_x : b)
  val inv8 (_x : b) : bool
    ensures { result = inv8 _x }
    
  axiom inv8 : [#"../06_map_precond.rs" 1 0 1 0] forall x : b . inv8 x = true
  use seq.Seq
  use prelude.Ghost
  predicate invariant7 (self : (item0, Ghost.ghost_ty (Seq.seq item0)))
  val invariant7 (self : (item0, Ghost.ghost_ty (Seq.seq item0))) : bool
    ensures { result = invariant7 self }
    
  predicate inv7 (_x : (item0, Ghost.ghost_ty (Seq.seq item0)))
  val inv7 (_x : (item0, Ghost.ghost_ty (Seq.seq item0))) : bool
    ensures { result = inv7 _x }
    
  axiom inv7 : [#"../06_map_precond.rs" 1 0 1 0] forall x : (item0, Ghost.ghost_ty (Seq.seq item0)) . inv7 x = true
  predicate invariant6 (self : borrowed f)
  val invariant6 (self : borrowed f) : bool
    ensures { result = invariant6 self }
    
  predicate inv6 (_x : borrowed f)
  val inv6 (_x : borrowed f) : bool
    ensures { result = inv6 _x }
    
  axiom inv6 : [#"../06_map_precond.rs" 1 0 1 0] forall x : borrowed f . inv6 x = true
  predicate invariant5 (self : Ghost.ghost_ty (Seq.seq item0))
  val invariant5 (self : Ghost.ghost_ty (Seq.seq item0)) : bool
    ensures { result = invariant5 self }
    
  predicate inv5 (_x : Ghost.ghost_ty (Seq.seq item0))
  val inv5 (_x : Ghost.ghost_ty (Seq.seq item0)) : bool
    ensures { result = inv5 _x }
    
  axiom inv5 : [#"../06_map_precond.rs" 1 0 1 0] forall x : Ghost.ghost_ty (Seq.seq item0) . inv5 x = true
  predicate invariant4 (self : f)
  val invariant4 (self : f) : bool
    ensures { result = invariant4 self }
    
  predicate inv4 (_x : f)
  val inv4 (_x : f) : bool
    ensures { result = inv4 _x }
    
  axiom inv4 : [#"../06_map_precond.rs" 1 0 1 0] forall x : f . inv4 x = true
  predicate invariant3 (self : i)
  val invariant3 (self : i) : bool
    ensures { result = invariant3 self }
    
  predicate inv3 (_x : i)
  val inv3 (_x : i) : bool
    ensures { result = inv3 _x }
    
  axiom inv3 : [#"../06_map_precond.rs" 1 0 1 0] forall x : i . inv3 x = true
  predicate invariant2 (self : Seq.seq (borrowed f))
  val invariant2 (self : Seq.seq (borrowed f)) : bool
    ensures { result = invariant2 self }
    
  predicate inv2 (_x : Seq.seq (borrowed f))
  val inv2 (_x : Seq.seq (borrowed f)) : bool
    ensures { result = inv2 _x }
    
  axiom inv2 : [#"../06_map_precond.rs" 1 0 1 0] forall x : Seq.seq (borrowed f) . inv2 x = true
  predicate invariant1 (self : Seq.seq item0)
  val invariant1 (self : Seq.seq item0) : bool
    ensures { result = invariant1 self }
    
  predicate inv1 (_x : Seq.seq item0)
  val inv1 (_x : Seq.seq item0) : bool
    ensures { result = inv1 _x }
    
  axiom inv1 : [#"../06_map_precond.rs" 1 0 1 0] forall x : Seq.seq item0 . inv1 x = true
  predicate resolve0 (self : f)
  val resolve0 (self : f) : bool
    ensures { result = resolve0 self }
    
  predicate postcondition_mut0 (self : borrowed f) (_2 : (item0, Ghost.ghost_ty (Seq.seq item0))) (_3 : b)
  val postcondition_mut0 (self : borrowed f) (_2 : (item0, Ghost.ghost_ty (Seq.seq item0))) (_3 : b) : bool
    ensures { result = postcondition_mut0 self _2 _3 }
    
  predicate postcondition_once0 (self : f) (_2 : (item0, Ghost.ghost_ty (Seq.seq item0))) (_3 : b)
  val postcondition_once0 (self : f) (_2 : (item0, Ghost.ghost_ty (Seq.seq item0))) (_3 : b) : bool
    ensures { result = postcondition_once0 self _2 _3 }
    
  function fn_mut_once0 (self : f) (args : (item0, Ghost.ghost_ty (Seq.seq item0))) (res : b) : ()
  val fn_mut_once0 (self : f) (args : (item0, Ghost.ghost_ty (Seq.seq item0))) (res : b) : ()
    requires {[#"../../../../../creusot-contracts/src/std/ops.rs" 123 19 123 23] inv4 self}
    requires {[#"../../../../../creusot-contracts/src/std/ops.rs" 123 25 123 29] inv7 args}
    requires {[#"../../../../../creusot-contracts/src/std/ops.rs" 123 37 123 40] inv8 res}
    ensures { result = fn_mut_once0 self args res }
    
  axiom fn_mut_once0_spec : forall self : f, args : (item0, Ghost.ghost_ty (Seq.seq item0)), res : b . ([#"../../../../../creusot-contracts/src/std/ops.rs" 123 19 123 23] inv4 self) -> ([#"../../../../../creusot-contracts/src/std/ops.rs" 123 25 123 29] inv7 args) -> ([#"../../../../../creusot-contracts/src/std/ops.rs" 123 37 123 40] inv8 res) -> ([#"../../../../../creusot-contracts/src/std/ops.rs" 122 14 122 135] postcondition_once0 self args res = (exists s : borrowed f . inv6 s /\  * s = self /\ postcondition_mut0 s args res /\ resolve0 ( ^ s)))
  predicate unnest0 (self : f) (_2 : f)
  val unnest0 (self : f) (_2 : f) : bool
    ensures { result = unnest0 self _2 }
    
  function unnest_trans0 (self : f) (b : f) (c : f) : ()
  val unnest_trans0 (self : f) (b : f) (c : f) : ()
    requires {[#"../../../../../creusot-contracts/src/std/ops.rs" 114 15 114 29] unnest0 self b}
    requires {[#"../../../../../creusot-contracts/src/std/ops.rs" 115 15 115 26] unnest0 b c}
    requires {[#"../../../../../creusot-contracts/src/std/ops.rs" 117 20 117 24] inv4 self}
    requires {[#"../../../../../creusot-contracts/src/std/ops.rs" 117 26 117 27] inv4 b}
    requires {[#"../../../../../creusot-contracts/src/std/ops.rs" 117 35 117 36] inv4 c}
    ensures { result = unnest_trans0 self b c }
    
  axiom unnest_trans0_spec : forall self : f, b : f, c : f . ([#"../../../../../creusot-contracts/src/std/ops.rs" 114 15 114 29] unnest0 self b) -> ([#"../../../../../creusot-contracts/src/std/ops.rs" 115 15 115 26] unnest0 b c) -> ([#"../../../../../creusot-contracts/src/std/ops.rs" 117 20 117 24] inv4 self) -> ([#"../../../../../creusot-contracts/src/std/ops.rs" 117 26 117 27] inv4 b) -> ([#"../../../../../creusot-contracts/src/std/ops.rs" 117 35 117 36] inv4 c) -> ([#"../../../../../creusot-contracts/src/std/ops.rs" 116 14 116 28] unnest0 self c)
  function unnest_refl0 (self : f) : ()
  val unnest_refl0 (self : f) : ()
    requires {[#"../../../../../creusot-contracts/src/std/ops.rs" 110 19 110 23] inv4 self}
    ensures { result = unnest_refl0 self }
    
  axiom unnest_refl0_spec : forall self : f . ([#"../../../../../creusot-contracts/src/std/ops.rs" 110 19 110 23] inv4 self) -> ([#"../../../../../creusot-contracts/src/std/ops.rs" 109 14 109 31] unnest0 self self)
  function postcondition_mut_unnest0 (self : borrowed f) (args : (item0, Ghost.ghost_ty (Seq.seq item0))) (res : b) : ()
  val postcondition_mut_unnest0 (self : borrowed f) (args : (item0, Ghost.ghost_ty (Seq.seq item0))) (res : b) : ()
    requires {[#"../../../../../creusot-contracts/src/std/ops.rs" 103 15 103 48] postcondition_mut0 self args res}
    requires {[#"../../../../../creusot-contracts/src/std/ops.rs" 105 37 105 41] inv6 self}
    requires {[#"../../../../../creusot-contracts/src/std/ops.rs" 105 43 105 47] inv7 args}
    requires {[#"../../../../../creusot-contracts/src/std/ops.rs" 105 55 105 58] inv8 res}
    ensures { result = postcondition_mut_unnest0 self args res }
    
  axiom postcondition_mut_unnest0_spec : forall self : borrowed f, args : (item0, Ghost.ghost_ty (Seq.seq item0)), res : b . ([#"../../../../../creusot-contracts/src/std/ops.rs" 103 15 103 48] postcondition_mut0 self args res) -> ([#"../../../../../creusot-contracts/src/std/ops.rs" 105 37 105 41] inv6 self) -> ([#"../../../../../creusot-contracts/src/std/ops.rs" 105 43 105 47] inv7 args) -> ([#"../../../../../creusot-contracts/src/std/ops.rs" 105 55 105 58] inv8 res) -> ([#"../../../../../creusot-contracts/src/std/ops.rs" 104 14 104 35] unnest0 ( * self) ( ^ self))
  use seq.Seq
  predicate produces1 [#"../common.rs" 8 4 8 66] (self : i) (visited : Seq.seq item0) (_o : i)
  val produces1 [#"../common.rs" 8 4 8 66] (self : i) (visited : Seq.seq item0) (_o : i) : bool
    ensures { result = produces1 self visited _o }
    
  function produces_trans0 [#"../common.rs" 21 4 21 91] (a : i) (ab : Seq.seq item0) (b : i) (bc : Seq.seq item0) (c : i) : ()
    
  val produces_trans0 [#"../common.rs" 21 4 21 91] (a : i) (ab : Seq.seq item0) (b : i) (bc : Seq.seq item0) (c : i) : ()
    requires {[#"../common.rs" 18 15 18 32] produces1 a ab b}
    requires {[#"../common.rs" 19 15 19 32] produces1 b bc c}
    requires {[#"../common.rs" 21 22 21 23] inv3 a}
    requires {[#"../common.rs" 21 31 21 33] inv1 ab}
    requires {[#"../common.rs" 21 52 21 53] inv3 b}
    requires {[#"../common.rs" 21 61 21 63] inv1 bc}
    requires {[#"../common.rs" 21 82 21 83] inv3 c}
    ensures { result = produces_trans0 a ab b bc c }
    
  axiom produces_trans0_spec : forall a : i, ab : Seq.seq item0, b : i, bc : Seq.seq item0, c : i . ([#"../common.rs" 18 15 18 32] produces1 a ab b) -> ([#"../common.rs" 19 15 19 32] produces1 b bc c) -> ([#"../common.rs" 21 22 21 23] inv3 a) -> ([#"../common.rs" 21 31 21 33] inv1 ab) -> ([#"../common.rs" 21 52 21 53] inv3 b) -> ([#"../common.rs" 21 61 21 63] inv1 bc) -> ([#"../common.rs" 21 82 21 83] inv3 c) -> ([#"../common.rs" 20 14 20 42] produces1 a (Seq.(++) ab bc) c)
  use seq.Seq
  function produces_refl0 [#"../common.rs" 15 4 15 30] (a : i) : ()
  val produces_refl0 [#"../common.rs" 15 4 15 30] (a : i) : ()
    requires {[#"../common.rs" 15 21 15 22] inv3 a}
    ensures { result = produces_refl0 a }
    
  axiom produces_refl0_spec : forall a : i . ([#"../common.rs" 15 21 15 22] inv3 a) -> ([#"../common.rs" 14 14 14 39] produces1 a (Seq.empty ) a)
  predicate precondition0 (self : f) (_2 : (item0, Ghost.ghost_ty (Seq.seq item0)))
  val precondition0 (self : f) (_2 : (item0, Ghost.ghost_ty (Seq.seq item0))) : bool
    ensures { result = precondition0 self _2 }
    
  use prelude.Ghost
  use seq.Seq
  predicate next_precondition0 [#"../06_map_precond.rs" 84 4 84 74] (iter : i) (func : f) (produced : Seq.seq item0) =
    [#"../06_map_precond.rs" 85 8 89 9] forall i : i . forall e : item0 . inv3 i -> inv10 e -> produces1 iter (Seq.singleton e) i -> precondition0 func (e, Ghost.new produced)
  val next_precondition0 [#"../06_map_precond.rs" 84 4 84 74] (iter : i) (func : f) (produced : Seq.seq item0) : bool
    ensures { result = next_precondition0 iter func produced }
    
  use seq.Seq
  predicate preservation0 [#"../06_map_precond.rs" 106 4 106 45] (iter : i) (func : f) =
    [#"../06_map_precond.rs" 107 8 114 9] forall i : i . forall b : b . forall f : borrowed f . forall e2 : item0 . forall e1 : item0 . forall s : Seq.seq item0 . inv3 i -> inv8 b -> inv6 f -> inv10 e2 -> inv10 e1 -> inv1 s -> unnest0 func ( * f) -> produces1 iter (Seq.snoc (Seq.snoc s e1) e2) i -> precondition0 ( * f) (e1, Ghost.new s) -> postcondition_mut0 f (e1, Ghost.new s) b -> precondition0 ( ^ f) (e2, Ghost.new (Seq.snoc s e1))
  val preservation0 [#"../06_map_precond.rs" 106 4 106 45] (iter : i) (func : f) : bool
    ensures { result = preservation0 iter func }
    
  predicate preservation_inv0 [#"../06_map_precond.rs" 94 4 94 73] (iter : i) (func : f) (produced : Seq.seq item0) =
    [#"../06_map_precond.rs" 95 8 102 9] forall i : i . forall b : b . forall f : borrowed f . forall e2 : item0 . forall e1 : item0 . forall s : Seq.seq item0 . inv3 i -> inv8 b -> inv6 f -> inv10 e2 -> inv10 e1 -> inv1 s -> unnest0 func ( * f) -> produces1 iter (Seq.snoc (Seq.snoc s e1) e2) i -> precondition0 ( * f) (e1, Ghost.new (Seq.(++) produced s)) -> postcondition_mut0 f (e1, Ghost.new (Seq.(++) produced s)) b -> precondition0 ( ^ f) (e2, Ghost.new (Seq.snoc (Seq.(++) produced s) e1))
  val preservation_inv0 [#"../06_map_precond.rs" 94 4 94 73] (iter : i) (func : f) (produced : Seq.seq item0) : bool
    requires {[#"../06_map_precond.rs" 94 24 94 28] inv3 iter}
    requires {[#"../06_map_precond.rs" 94 33 94 37] inv4 func}
    requires {[#"../06_map_precond.rs" 94 42 94 50] inv1 produced}
    ensures { result = preservation_inv0 iter func produced }
    
  axiom preservation_inv0_spec : forall iter : i, func : f, produced : Seq.seq item0 . ([#"../06_map_precond.rs" 94 24 94 28] inv3 iter) -> ([#"../06_map_precond.rs" 94 33 94 37] inv4 func) -> ([#"../06_map_precond.rs" 94 42 94 50] inv1 produced) -> ([#"../06_map_precond.rs" 93 4 93 83] produced = Seq.empty  -> preservation_inv0 iter func produced = preservation0 iter func)
  use prelude.Ghost
  predicate completed0 [#"../common.rs" 11 4 11 36] (self : borrowed i)
  val completed0 [#"../common.rs" 11 4 11 36] (self : borrowed i) : bool
    ensures { result = completed0 self }
    
  predicate reinitialize0 [#"../06_map_precond.rs" 118 4 118 29] (_1 : ()) =
    [#"../06_map_precond.rs" 119 8 124 9] forall func : f . forall iter : borrowed i . inv4 func -> inv9 iter -> completed0 iter -> next_precondition0 ( ^ iter) func (Seq.empty ) /\ preservation0 ( ^ iter) func
  val reinitialize0 [#"../06_map_precond.rs" 118 4 118 29] (_1 : ()) : bool
    ensures { result = reinitialize0 _1 }
    
  use C06MapPrecond_Map_Type as C06MapPrecond_Map_Type
  predicate invariant0 [#"../06_map_precond.rs" 158 4 158 30] (self : C06MapPrecond_Map_Type.t_map i b f item0) =
    [#"../06_map_precond.rs" 160 12 162 73] reinitialize0 () /\ preservation_inv0 (C06MapPrecond_Map_Type.map_iter self) (C06MapPrecond_Map_Type.map_func self) (Ghost.inner (C06MapPrecond_Map_Type.map_produced self)) /\ next_precondition0 (C06MapPrecond_Map_Type.map_iter self) (C06MapPrecond_Map_Type.map_func self) (Ghost.inner (C06MapPrecond_Map_Type.map_produced self))
  val invariant0 [#"../06_map_precond.rs" 158 4 158 30] (self : C06MapPrecond_Map_Type.t_map i b f item0) : bool
    ensures { result = invariant0 self }
    
  predicate inv0 (_x : C06MapPrecond_Map_Type.t_map i b f item0)
  val inv0 (_x : C06MapPrecond_Map_Type.t_map i b f item0) : bool
    ensures { result = inv0 _x }
    
  axiom inv0 : [#"../06_map_precond.rs" 1 0 1 0] forall x : C06MapPrecond_Map_Type.t_map i b f item0 . inv0 x = (invariant0 x /\ match (x) with
    | C06MapPrecond_Map_Type.C_Map iter func produced -> true
    end)
  use seq.Seq
  use seq_ext.SeqExt
  use seq.Seq
  use seq.Seq
  use prelude.Int
  use seq.Seq
  use prelude.Ghost
  use seq.Seq
  use seq.Seq
  predicate produces0 [@inline:trivial] [#"../06_map_precond.rs" 43 4 43 67] (self : C06MapPrecond_Map_Type.t_map i b f item0) (visited : Seq.seq b) (succ : C06MapPrecond_Map_Type.t_map i b f item0)
    
   =
    [#"../06_map_precond.rs" 44 8 56 9] unnest0 (C06MapPrecond_Map_Type.map_func self) (C06MapPrecond_Map_Type.map_func succ) /\ (exists s : Seq.seq item0 . inv1 s /\ Seq.length s = Seq.length visited /\ produces1 (C06MapPrecond_Map_Type.map_iter self) s (C06MapPrecond_Map_Type.map_iter succ) /\ Ghost.inner (C06MapPrecond_Map_Type.map_produced succ) = Seq.(++) (Ghost.inner (C06MapPrecond_Map_Type.map_produced self)) s /\ (exists fs : Seq.seq (borrowed f) . inv2 fs /\ Seq.length fs = Seq.length visited /\ (forall i : int . 1 <= i /\ i < Seq.length fs ->  ^ Seq.get fs (i - 1) =  * Seq.get fs i) /\ (if Seq.length visited = 0 then
      C06MapPrecond_Map_Type.map_func self = C06MapPrecond_Map_Type.map_func succ
    else
       * Seq.get fs 0 = C06MapPrecond_Map_Type.map_func self /\  ^ Seq.get fs (Seq.length visited - 1) = C06MapPrecond_Map_Type.map_func succ
    ) /\ (forall i : int . 0 <= i /\ i < Seq.length visited -> unnest0 (C06MapPrecond_Map_Type.map_func self) ( * Seq.get fs i) /\ precondition0 ( * Seq.get fs i) (Seq.get s i, Ghost.new (Seq.(++) (Ghost.inner (C06MapPrecond_Map_Type.map_produced self)) (SeqExt.subsequence s 0 i))) /\ postcondition_mut0 (Seq.get fs i) (Seq.get s i, Ghost.new (Seq.(++) (Ghost.inner (C06MapPrecond_Map_Type.map_produced self)) (SeqExt.subsequence s 0 i))) (Seq.get visited i))))
  val produces0 [@inline:trivial] [#"../06_map_precond.rs" 43 4 43 67] (self : C06MapPrecond_Map_Type.t_map i b f item0) (visited : Seq.seq b) (succ : C06MapPrecond_Map_Type.t_map i b f item0) : bool
    ensures { result = produces0 self visited succ }
    
  use seq.Seq
  let rec ghost function produces_refl [#"../06_map_precond.rs" 31 4 31 29] (a : C06MapPrecond_Map_Type.t_map i b f item0) : ()
    requires {[#"../06_map_precond.rs" 31 21 31 22] inv0 a}
    ensures { [#"../06_map_precond.rs" 30 14 30 39] produces0 a (Seq.empty ) a }
    
   = [@vc:do_not_keep_trace] [@vc:sp]
    [#"../06_map_precond.rs" 28 4 28 10] ()
end
module C06MapPrecond_Impl0_ProducesTrans_Impl
  type i
  type b
  type f
  type item0
  predicate invariant11 (self : item0)
  val invariant11 (self : item0) : bool
    ensures { result = invariant11 self }
    
  predicate inv11 (_x : item0)
  val inv11 (_x : item0) : bool
    ensures { result = inv11 _x }
    
  axiom inv11 : [#"../06_map_precond.rs" 1 0 1 0] forall x : item0 . inv11 x = true
  use prelude.Borrow
  predicate invariant10 (self : borrowed i)
  val invariant10 (self : borrowed i) : bool
    ensures { result = invariant10 self }
    
  predicate inv10 (_x : borrowed i)
  val inv10 (_x : borrowed i) : bool
    ensures { result = inv10 _x }
    
  axiom inv10 : [#"../06_map_precond.rs" 1 0 1 0] forall x : borrowed i . inv10 x = true
  predicate invariant9 (self : b)
  val invariant9 (self : b) : bool
    ensures { result = invariant9 self }
    
  predicate inv9 (_x : b)
  val inv9 (_x : b) : bool
    ensures { result = inv9 _x }
    
  axiom inv9 : [#"../06_map_precond.rs" 1 0 1 0] forall x : b . inv9 x = true
  use seq.Seq
  use prelude.Ghost
  predicate invariant8 (self : (item0, Ghost.ghost_ty (Seq.seq item0)))
  val invariant8 (self : (item0, Ghost.ghost_ty (Seq.seq item0))) : bool
    ensures { result = invariant8 self }
    
  predicate inv8 (_x : (item0, Ghost.ghost_ty (Seq.seq item0)))
  val inv8 (_x : (item0, Ghost.ghost_ty (Seq.seq item0))) : bool
    ensures { result = inv8 _x }
    
  axiom inv8 : [#"../06_map_precond.rs" 1 0 1 0] forall x : (item0, Ghost.ghost_ty (Seq.seq item0)) . inv8 x = true
  predicate invariant7 (self : borrowed f)
  val invariant7 (self : borrowed f) : bool
    ensures { result = invariant7 self }
    
  predicate inv7 (_x : borrowed f)
  val inv7 (_x : borrowed f) : bool
    ensures { result = inv7 _x }
    
  axiom inv7 : [#"../06_map_precond.rs" 1 0 1 0] forall x : borrowed f . inv7 x = true
  predicate invariant6 (self : Ghost.ghost_ty (Seq.seq item0))
  val invariant6 (self : Ghost.ghost_ty (Seq.seq item0)) : bool
    ensures { result = invariant6 self }
    
  predicate inv6 (_x : Ghost.ghost_ty (Seq.seq item0))
  val inv6 (_x : Ghost.ghost_ty (Seq.seq item0)) : bool
    ensures { result = inv6 _x }
    
  axiom inv6 : [#"../06_map_precond.rs" 1 0 1 0] forall x : Ghost.ghost_ty (Seq.seq item0) . inv6 x = true
  predicate invariant5 (self : f)
  val invariant5 (self : f) : bool
    ensures { result = invariant5 self }
    
  predicate inv5 (_x : f)
  val inv5 (_x : f) : bool
    ensures { result = inv5 _x }
    
  axiom inv5 : [#"../06_map_precond.rs" 1 0 1 0] forall x : f . inv5 x = true
  predicate invariant4 (self : i)
  val invariant4 (self : i) : bool
    ensures { result = invariant4 self }
    
  predicate inv4 (_x : i)
  val inv4 (_x : i) : bool
    ensures { result = inv4 _x }
    
  axiom inv4 : [#"../06_map_precond.rs" 1 0 1 0] forall x : i . inv4 x = true
  predicate invariant3 (self : Seq.seq (borrowed f))
  val invariant3 (self : Seq.seq (borrowed f)) : bool
    ensures { result = invariant3 self }
    
  predicate inv3 (_x : Seq.seq (borrowed f))
  val inv3 (_x : Seq.seq (borrowed f)) : bool
    ensures { result = inv3 _x }
    
  axiom inv3 : [#"../06_map_precond.rs" 1 0 1 0] forall x : Seq.seq (borrowed f) . inv3 x = true
  predicate invariant2 (self : Seq.seq item0)
  val invariant2 (self : Seq.seq item0) : bool
    ensures { result = invariant2 self }
    
  predicate inv2 (_x : Seq.seq item0)
  val inv2 (_x : Seq.seq item0) : bool
    ensures { result = inv2 _x }
    
  axiom inv2 : [#"../06_map_precond.rs" 1 0 1 0] forall x : Seq.seq item0 . inv2 x = true
  predicate resolve0 (self : f)
  val resolve0 (self : f) : bool
    ensures { result = resolve0 self }
    
  predicate postcondition_mut0 (self : borrowed f) (_2 : (item0, Ghost.ghost_ty (Seq.seq item0))) (_3 : b)
  val postcondition_mut0 (self : borrowed f) (_2 : (item0, Ghost.ghost_ty (Seq.seq item0))) (_3 : b) : bool
    ensures { result = postcondition_mut0 self _2 _3 }
    
  predicate postcondition_once0 (self : f) (_2 : (item0, Ghost.ghost_ty (Seq.seq item0))) (_3 : b)
  val postcondition_once0 (self : f) (_2 : (item0, Ghost.ghost_ty (Seq.seq item0))) (_3 : b) : bool
    ensures { result = postcondition_once0 self _2 _3 }
    
  function fn_mut_once0 (self : f) (args : (item0, Ghost.ghost_ty (Seq.seq item0))) (res : b) : ()
  val fn_mut_once0 (self : f) (args : (item0, Ghost.ghost_ty (Seq.seq item0))) (res : b) : ()
    requires {[#"../../../../../creusot-contracts/src/std/ops.rs" 123 19 123 23] inv5 self}
    requires {[#"../../../../../creusot-contracts/src/std/ops.rs" 123 25 123 29] inv8 args}
    requires {[#"../../../../../creusot-contracts/src/std/ops.rs" 123 37 123 40] inv9 res}
    ensures { result = fn_mut_once0 self args res }
    
  axiom fn_mut_once0_spec : forall self : f, args : (item0, Ghost.ghost_ty (Seq.seq item0)), res : b . ([#"../../../../../creusot-contracts/src/std/ops.rs" 123 19 123 23] inv5 self) -> ([#"../../../../../creusot-contracts/src/std/ops.rs" 123 25 123 29] inv8 args) -> ([#"../../../../../creusot-contracts/src/std/ops.rs" 123 37 123 40] inv9 res) -> ([#"../../../../../creusot-contracts/src/std/ops.rs" 122 14 122 135] postcondition_once0 self args res = (exists s : borrowed f . inv7 s /\  * s = self /\ postcondition_mut0 s args res /\ resolve0 ( ^ s)))
  predicate unnest0 (self : f) (_2 : f)
  val unnest0 (self : f) (_2 : f) : bool
    ensures { result = unnest0 self _2 }
    
  function unnest_trans0 (self : f) (b : f) (c : f) : ()
  val unnest_trans0 (self : f) (b : f) (c : f) : ()
    requires {[#"../../../../../creusot-contracts/src/std/ops.rs" 114 15 114 29] unnest0 self b}
    requires {[#"../../../../../creusot-contracts/src/std/ops.rs" 115 15 115 26] unnest0 b c}
    requires {[#"../../../../../creusot-contracts/src/std/ops.rs" 117 20 117 24] inv5 self}
    requires {[#"../../../../../creusot-contracts/src/std/ops.rs" 117 26 117 27] inv5 b}
    requires {[#"../../../../../creusot-contracts/src/std/ops.rs" 117 35 117 36] inv5 c}
    ensures { result = unnest_trans0 self b c }
    
  axiom unnest_trans0_spec : forall self : f, b : f, c : f . ([#"../../../../../creusot-contracts/src/std/ops.rs" 114 15 114 29] unnest0 self b) -> ([#"../../../../../creusot-contracts/src/std/ops.rs" 115 15 115 26] unnest0 b c) -> ([#"../../../../../creusot-contracts/src/std/ops.rs" 117 20 117 24] inv5 self) -> ([#"../../../../../creusot-contracts/src/std/ops.rs" 117 26 117 27] inv5 b) -> ([#"../../../../../creusot-contracts/src/std/ops.rs" 117 35 117 36] inv5 c) -> ([#"../../../../../creusot-contracts/src/std/ops.rs" 116 14 116 28] unnest0 self c)
  function unnest_refl0 (self : f) : ()
  val unnest_refl0 (self : f) : ()
    requires {[#"../../../../../creusot-contracts/src/std/ops.rs" 110 19 110 23] inv5 self}
    ensures { result = unnest_refl0 self }
    
  axiom unnest_refl0_spec : forall self : f . ([#"../../../../../creusot-contracts/src/std/ops.rs" 110 19 110 23] inv5 self) -> ([#"../../../../../creusot-contracts/src/std/ops.rs" 109 14 109 31] unnest0 self self)
  function postcondition_mut_unnest0 (self : borrowed f) (args : (item0, Ghost.ghost_ty (Seq.seq item0))) (res : b) : ()
  val postcondition_mut_unnest0 (self : borrowed f) (args : (item0, Ghost.ghost_ty (Seq.seq item0))) (res : b) : ()
    requires {[#"../../../../../creusot-contracts/src/std/ops.rs" 103 15 103 48] postcondition_mut0 self args res}
    requires {[#"../../../../../creusot-contracts/src/std/ops.rs" 105 37 105 41] inv7 self}
    requires {[#"../../../../../creusot-contracts/src/std/ops.rs" 105 43 105 47] inv8 args}
    requires {[#"../../../../../creusot-contracts/src/std/ops.rs" 105 55 105 58] inv9 res}
    ensures { result = postcondition_mut_unnest0 self args res }
    
  axiom postcondition_mut_unnest0_spec : forall self : borrowed f, args : (item0, Ghost.ghost_ty (Seq.seq item0)), res : b . ([#"../../../../../creusot-contracts/src/std/ops.rs" 103 15 103 48] postcondition_mut0 self args res) -> ([#"../../../../../creusot-contracts/src/std/ops.rs" 105 37 105 41] inv7 self) -> ([#"../../../../../creusot-contracts/src/std/ops.rs" 105 43 105 47] inv8 args) -> ([#"../../../../../creusot-contracts/src/std/ops.rs" 105 55 105 58] inv9 res) -> ([#"../../../../../creusot-contracts/src/std/ops.rs" 104 14 104 35] unnest0 ( * self) ( ^ self))
  use seq.Seq
  predicate produces1 [#"../common.rs" 8 4 8 66] (self : i) (visited : Seq.seq item0) (_o : i)
  val produces1 [#"../common.rs" 8 4 8 66] (self : i) (visited : Seq.seq item0) (_o : i) : bool
    ensures { result = produces1 self visited _o }
    
  function produces_trans0 [#"../common.rs" 21 4 21 91] (a : i) (ab : Seq.seq item0) (b : i) (bc : Seq.seq item0) (c : i) : ()
    
  val produces_trans0 [#"../common.rs" 21 4 21 91] (a : i) (ab : Seq.seq item0) (b : i) (bc : Seq.seq item0) (c : i) : ()
    requires {[#"../common.rs" 18 15 18 32] produces1 a ab b}
    requires {[#"../common.rs" 19 15 19 32] produces1 b bc c}
    requires {[#"../common.rs" 21 22 21 23] inv4 a}
    requires {[#"../common.rs" 21 31 21 33] inv2 ab}
    requires {[#"../common.rs" 21 52 21 53] inv4 b}
    requires {[#"../common.rs" 21 61 21 63] inv2 bc}
    requires {[#"../common.rs" 21 82 21 83] inv4 c}
    ensures { result = produces_trans0 a ab b bc c }
    
  axiom produces_trans0_spec : forall a : i, ab : Seq.seq item0, b : i, bc : Seq.seq item0, c : i . ([#"../common.rs" 18 15 18 32] produces1 a ab b) -> ([#"../common.rs" 19 15 19 32] produces1 b bc c) -> ([#"../common.rs" 21 22 21 23] inv4 a) -> ([#"../common.rs" 21 31 21 33] inv2 ab) -> ([#"../common.rs" 21 52 21 53] inv4 b) -> ([#"../common.rs" 21 61 21 63] inv2 bc) -> ([#"../common.rs" 21 82 21 83] inv4 c) -> ([#"../common.rs" 20 14 20 42] produces1 a (Seq.(++) ab bc) c)
  use seq.Seq
  function produces_refl0 [#"../common.rs" 15 4 15 30] (a : i) : ()
  val produces_refl0 [#"../common.rs" 15 4 15 30] (a : i) : ()
    requires {[#"../common.rs" 15 21 15 22] inv4 a}
    ensures { result = produces_refl0 a }
    
  axiom produces_refl0_spec : forall a : i . ([#"../common.rs" 15 21 15 22] inv4 a) -> ([#"../common.rs" 14 14 14 39] produces1 a (Seq.empty ) a)
  predicate invariant1 (self : Seq.seq b)
  val invariant1 (self : Seq.seq b) : bool
    ensures { result = invariant1 self }
    
  predicate inv1 (_x : Seq.seq b)
  val inv1 (_x : Seq.seq b) : bool
    ensures { result = inv1 _x }
    
  axiom inv1 : [#"../06_map_precond.rs" 1 0 1 0] forall x : Seq.seq b . inv1 x = true
  predicate precondition0 (self : f) (_2 : (item0, Ghost.ghost_ty (Seq.seq item0)))
  val precondition0 (self : f) (_2 : (item0, Ghost.ghost_ty (Seq.seq item0))) : bool
    ensures { result = precondition0 self _2 }
    
  use prelude.Ghost
  use seq.Seq
  predicate next_precondition0 [#"../06_map_precond.rs" 84 4 84 74] (iter : i) (func : f) (produced : Seq.seq item0) =
    [#"../06_map_precond.rs" 85 8 89 9] forall i : i . forall e : item0 . inv4 i -> inv11 e -> produces1 iter (Seq.singleton e) i -> precondition0 func (e, Ghost.new produced)
  val next_precondition0 [#"../06_map_precond.rs" 84 4 84 74] (iter : i) (func : f) (produced : Seq.seq item0) : bool
    ensures { result = next_precondition0 iter func produced }
    
  use seq.Seq
  predicate preservation0 [#"../06_map_precond.rs" 106 4 106 45] (iter : i) (func : f) =
    [#"../06_map_precond.rs" 107 8 114 9] forall i : i . forall b : b . forall f : borrowed f . forall e2 : item0 . forall e1 : item0 . forall s : Seq.seq item0 . inv4 i -> inv9 b -> inv7 f -> inv11 e2 -> inv11 e1 -> inv2 s -> unnest0 func ( * f) -> produces1 iter (Seq.snoc (Seq.snoc s e1) e2) i -> precondition0 ( * f) (e1, Ghost.new s) -> postcondition_mut0 f (e1, Ghost.new s) b -> precondition0 ( ^ f) (e2, Ghost.new (Seq.snoc s e1))
  val preservation0 [#"../06_map_precond.rs" 106 4 106 45] (iter : i) (func : f) : bool
    ensures { result = preservation0 iter func }
    
  predicate preservation_inv0 [#"../06_map_precond.rs" 94 4 94 73] (iter : i) (func : f) (produced : Seq.seq item0) =
    [#"../06_map_precond.rs" 95 8 102 9] forall i : i . forall b : b . forall f : borrowed f . forall e2 : item0 . forall e1 : item0 . forall s : Seq.seq item0 . inv4 i -> inv9 b -> inv7 f -> inv11 e2 -> inv11 e1 -> inv2 s -> unnest0 func ( * f) -> produces1 iter (Seq.snoc (Seq.snoc s e1) e2) i -> precondition0 ( * f) (e1, Ghost.new (Seq.(++) produced s)) -> postcondition_mut0 f (e1, Ghost.new (Seq.(++) produced s)) b -> precondition0 ( ^ f) (e2, Ghost.new (Seq.snoc (Seq.(++) produced s) e1))
  val preservation_inv0 [#"../06_map_precond.rs" 94 4 94 73] (iter : i) (func : f) (produced : Seq.seq item0) : bool
    requires {[#"../06_map_precond.rs" 94 24 94 28] inv4 iter}
    requires {[#"../06_map_precond.rs" 94 33 94 37] inv5 func}
    requires {[#"../06_map_precond.rs" 94 42 94 50] inv2 produced}
    ensures { result = preservation_inv0 iter func produced }
    
  axiom preservation_inv0_spec : forall iter : i, func : f, produced : Seq.seq item0 . ([#"../06_map_precond.rs" 94 24 94 28] inv4 iter) -> ([#"../06_map_precond.rs" 94 33 94 37] inv5 func) -> ([#"../06_map_precond.rs" 94 42 94 50] inv2 produced) -> ([#"../06_map_precond.rs" 93 4 93 83] produced = Seq.empty  -> preservation_inv0 iter func produced = preservation0 iter func)
  use prelude.Ghost
  predicate completed0 [#"../common.rs" 11 4 11 36] (self : borrowed i)
  val completed0 [#"../common.rs" 11 4 11 36] (self : borrowed i) : bool
    ensures { result = completed0 self }
    
  predicate reinitialize0 [#"../06_map_precond.rs" 118 4 118 29] (_1 : ()) =
    [#"../06_map_precond.rs" 119 8 124 9] forall func : f . forall iter : borrowed i . inv5 func -> inv10 iter -> completed0 iter -> next_precondition0 ( ^ iter) func (Seq.empty ) /\ preservation0 ( ^ iter) func
  val reinitialize0 [#"../06_map_precond.rs" 118 4 118 29] (_1 : ()) : bool
    ensures { result = reinitialize0 _1 }
    
  use C06MapPrecond_Map_Type as C06MapPrecond_Map_Type
  predicate invariant0 [#"../06_map_precond.rs" 158 4 158 30] (self : C06MapPrecond_Map_Type.t_map i b f item0) =
    [#"../06_map_precond.rs" 160 12 162 73] reinitialize0 () /\ preservation_inv0 (C06MapPrecond_Map_Type.map_iter self) (C06MapPrecond_Map_Type.map_func self) (Ghost.inner (C06MapPrecond_Map_Type.map_produced self)) /\ next_precondition0 (C06MapPrecond_Map_Type.map_iter self) (C06MapPrecond_Map_Type.map_func self) (Ghost.inner (C06MapPrecond_Map_Type.map_produced self))
  val invariant0 [#"../06_map_precond.rs" 158 4 158 30] (self : C06MapPrecond_Map_Type.t_map i b f item0) : bool
    ensures { result = invariant0 self }
    
  predicate inv0 (_x : C06MapPrecond_Map_Type.t_map i b f item0)
  val inv0 (_x : C06MapPrecond_Map_Type.t_map i b f item0) : bool
    ensures { result = inv0 _x }
    
  axiom inv0 : [#"../06_map_precond.rs" 1 0 1 0] forall x : C06MapPrecond_Map_Type.t_map i b f item0 . inv0 x = (invariant0 x /\ match (x) with
    | C06MapPrecond_Map_Type.C_Map iter func produced -> true
    end)
  use seq.Seq
  use seq.Seq
  use seq_ext.SeqExt
  use seq.Seq
  use seq.Seq
  use prelude.Int
  use seq.Seq
  use prelude.Ghost
  use seq.Seq
  use seq.Seq
  predicate produces0 [@inline:trivial] [#"../06_map_precond.rs" 43 4 43 67] (self : C06MapPrecond_Map_Type.t_map i b f item0) (visited : Seq.seq b) (succ : C06MapPrecond_Map_Type.t_map i b f item0)
    
   =
    [#"../06_map_precond.rs" 44 8 56 9] unnest0 (C06MapPrecond_Map_Type.map_func self) (C06MapPrecond_Map_Type.map_func succ) /\ (exists s : Seq.seq item0 . inv2 s /\ Seq.length s = Seq.length visited /\ produces1 (C06MapPrecond_Map_Type.map_iter self) s (C06MapPrecond_Map_Type.map_iter succ) /\ Ghost.inner (C06MapPrecond_Map_Type.map_produced succ) = Seq.(++) (Ghost.inner (C06MapPrecond_Map_Type.map_produced self)) s /\ (exists fs : Seq.seq (borrowed f) . inv3 fs /\ Seq.length fs = Seq.length visited /\ (forall i : int . 1 <= i /\ i < Seq.length fs ->  ^ Seq.get fs (i - 1) =  * Seq.get fs i) /\ (if Seq.length visited = 0 then
      C06MapPrecond_Map_Type.map_func self = C06MapPrecond_Map_Type.map_func succ
    else
       * Seq.get fs 0 = C06MapPrecond_Map_Type.map_func self /\  ^ Seq.get fs (Seq.length visited - 1) = C06MapPrecond_Map_Type.map_func succ
    ) /\ (forall i : int . 0 <= i /\ i < Seq.length visited -> unnest0 (C06MapPrecond_Map_Type.map_func self) ( * Seq.get fs i) /\ precondition0 ( * Seq.get fs i) (Seq.get s i, Ghost.new (Seq.(++) (Ghost.inner (C06MapPrecond_Map_Type.map_produced self)) (SeqExt.subsequence s 0 i))) /\ postcondition_mut0 (Seq.get fs i) (Seq.get s i, Ghost.new (Seq.(++) (Ghost.inner (C06MapPrecond_Map_Type.map_produced self)) (SeqExt.subsequence s 0 i))) (Seq.get visited i))))
  val produces0 [@inline:trivial] [#"../06_map_precond.rs" 43 4 43 67] (self : C06MapPrecond_Map_Type.t_map i b f item0) (visited : Seq.seq b) (succ : C06MapPrecond_Map_Type.t_map i b f item0) : bool
    ensures { result = produces0 self visited succ }
    
  let rec ghost function produces_trans [#"../06_map_precond.rs" 38 4 38 90] (a : C06MapPrecond_Map_Type.t_map i b f item0) (ab : Seq.seq b) (b : C06MapPrecond_Map_Type.t_map i b f item0) (bc : Seq.seq b) (c : C06MapPrecond_Map_Type.t_map i b f item0) : ()
    requires {[#"../06_map_precond.rs" 35 15 35 32] produces0 a ab b}
    requires {[#"../06_map_precond.rs" 36 15 36 32] produces0 b bc c}
    requires {[#"../06_map_precond.rs" 38 22 38 23] inv0 a}
    requires {[#"../06_map_precond.rs" 38 31 38 33] inv1 ab}
    requires {[#"../06_map_precond.rs" 38 52 38 53] inv0 b}
    requires {[#"../06_map_precond.rs" 38 61 38 63] inv1 bc}
    requires {[#"../06_map_precond.rs" 38 82 38 83] inv0 c}
    ensures { [#"../06_map_precond.rs" 37 14 37 42] produces0 a (Seq.(++) ab bc) c }
    
   = [@vc:do_not_keep_trace] [@vc:sp]
    [#"../06_map_precond.rs" 33 4 33 10] ()
end
module Core_Option_Option_Type
  type t_option 't =
    | C_None
    | C_Some 't
    
  let function some_0 (self : t_option 't) : 't = [@vc:do_not_keep_trace] [@vc:sp]
    match (self) with
      | C_None -> any 't
      | C_Some a -> a
      end
end
module C06MapPrecond_Impl1_ProducesOne_Impl
  type i
  type b
  type f
  use prelude.Borrow
  predicate invariant11 (self : borrowed i)
  val invariant11 (self : borrowed i) : bool
    ensures { result = invariant11 self }
    
  predicate inv11 (_x : borrowed i)
  val inv11 (_x : borrowed i) : bool
    ensures { result = inv11 _x }
    
  axiom inv11 : [#"../06_map_precond.rs" 1 0 1 0] forall x : borrowed i . inv11 x = true
  type item0
  use seq.Seq
  use prelude.Ghost
  predicate invariant10 (self : (item0, Ghost.ghost_ty (Seq.seq item0)))
  val invariant10 (self : (item0, Ghost.ghost_ty (Seq.seq item0))) : bool
    ensures { result = invariant10 self }
    
  predicate inv10 (_x : (item0, Ghost.ghost_ty (Seq.seq item0)))
  val inv10 (_x : (item0, Ghost.ghost_ty (Seq.seq item0))) : bool
    ensures { result = inv10 _x }
    
  axiom inv10 : [#"../06_map_precond.rs" 1 0 1 0] forall x : (item0, Ghost.ghost_ty (Seq.seq item0)) . inv10 x = true
  predicate invariant9 (self : Seq.seq b)
  val invariant9 (self : Seq.seq b) : bool
    ensures { result = invariant9 self }
    
  predicate inv9 (_x : Seq.seq b)
  val inv9 (_x : Seq.seq b) : bool
    ensures { result = inv9 _x }
    
  axiom inv9 : [#"../06_map_precond.rs" 1 0 1 0] forall x : Seq.seq b . inv9 x = true
  predicate invariant8 (self : Ghost.ghost_ty (Seq.seq item0))
  val invariant8 (self : Ghost.ghost_ty (Seq.seq item0)) : bool
    ensures { result = invariant8 self }
    
  predicate inv8 (_x : Ghost.ghost_ty (Seq.seq item0))
  val inv8 (_x : Ghost.ghost_ty (Seq.seq item0)) : bool
    ensures { result = inv8 _x }
    
  axiom inv8 : [#"../06_map_precond.rs" 1 0 1 0] forall x : Ghost.ghost_ty (Seq.seq item0) . inv8 x = true
  predicate invariant7 (self : f)
  val invariant7 (self : f) : bool
    ensures { result = invariant7 self }
    
  predicate inv7 (_x : f)
  val inv7 (_x : f) : bool
    ensures { result = inv7 _x }
    
  axiom inv7 : [#"../06_map_precond.rs" 1 0 1 0] forall x : f . inv7 x = true
  predicate invariant6 (self : i)
  val invariant6 (self : i) : bool
    ensures { result = invariant6 self }
    
  predicate inv6 (_x : i)
  val inv6 (_x : i) : bool
    ensures { result = inv6 _x }
    
  axiom inv6 : [#"../06_map_precond.rs" 1 0 1 0] forall x : i . inv6 x = true
  predicate invariant5 (self : Seq.seq (borrowed f))
  val invariant5 (self : Seq.seq (borrowed f)) : bool
    ensures { result = invariant5 self }
    
  predicate inv5 (_x : Seq.seq (borrowed f))
  val inv5 (_x : Seq.seq (borrowed f)) : bool
    ensures { result = inv5 _x }
    
  axiom inv5 : [#"../06_map_precond.rs" 1 0 1 0] forall x : Seq.seq (borrowed f) . inv5 x = true
  predicate invariant4 (self : Seq.seq item0)
  val invariant4 (self : Seq.seq item0) : bool
    ensures { result = invariant4 self }
    
  predicate inv4 (_x : Seq.seq item0)
  val inv4 (_x : Seq.seq item0) : bool
    ensures { result = inv4 _x }
    
  axiom inv4 : [#"../06_map_precond.rs" 1 0 1 0] forall x : Seq.seq item0 . inv4 x = true
  predicate resolve0 (self : f)
  val resolve0 (self : f) : bool
    ensures { result = resolve0 self }
    
  predicate postcondition_mut0 (self : borrowed f) (_2 : (item0, Ghost.ghost_ty (Seq.seq item0))) (_3 : b)
  val postcondition_mut0 (self : borrowed f) (_2 : (item0, Ghost.ghost_ty (Seq.seq item0))) (_3 : b) : bool
    ensures { result = postcondition_mut0 self _2 _3 }
    
  predicate inv2 (_x : borrowed f)
  val inv2 (_x : borrowed f) : bool
    ensures { result = inv2 _x }
    
  predicate postcondition_once0 (self : f) (_2 : (item0, Ghost.ghost_ty (Seq.seq item0))) (_3 : b)
  val postcondition_once0 (self : f) (_2 : (item0, Ghost.ghost_ty (Seq.seq item0))) (_3 : b) : bool
    ensures { result = postcondition_once0 self _2 _3 }
    
  predicate inv1 (_x : b)
  val inv1 (_x : b) : bool
    ensures { result = inv1 _x }
    
  function fn_mut_once0 (self : f) (args : (item0, Ghost.ghost_ty (Seq.seq item0))) (res : b) : ()
  val fn_mut_once0 (self : f) (args : (item0, Ghost.ghost_ty (Seq.seq item0))) (res : b) : ()
    requires {[#"../../../../../creusot-contracts/src/std/ops.rs" 123 19 123 23] inv7 self}
    requires {[#"../../../../../creusot-contracts/src/std/ops.rs" 123 25 123 29] inv10 args}
    requires {[#"../../../../../creusot-contracts/src/std/ops.rs" 123 37 123 40] inv1 res}
    ensures { result = fn_mut_once0 self args res }
    
  axiom fn_mut_once0_spec : forall self : f, args : (item0, Ghost.ghost_ty (Seq.seq item0)), res : b . ([#"../../../../../creusot-contracts/src/std/ops.rs" 123 19 123 23] inv7 self) -> ([#"../../../../../creusot-contracts/src/std/ops.rs" 123 25 123 29] inv10 args) -> ([#"../../../../../creusot-contracts/src/std/ops.rs" 123 37 123 40] inv1 res) -> ([#"../../../../../creusot-contracts/src/std/ops.rs" 122 14 122 135] postcondition_once0 self args res = (exists s : borrowed f . inv2 s /\  * s = self /\ postcondition_mut0 s args res /\ resolve0 ( ^ s)))
  predicate unnest0 (self : f) (_2 : f)
  val unnest0 (self : f) (_2 : f) : bool
    ensures { result = unnest0 self _2 }
    
  function unnest_trans0 (self : f) (b : f) (c : f) : ()
  val unnest_trans0 (self : f) (b : f) (c : f) : ()
    requires {[#"../../../../../creusot-contracts/src/std/ops.rs" 114 15 114 29] unnest0 self b}
    requires {[#"../../../../../creusot-contracts/src/std/ops.rs" 115 15 115 26] unnest0 b c}
    requires {[#"../../../../../creusot-contracts/src/std/ops.rs" 117 20 117 24] inv7 self}
    requires {[#"../../../../../creusot-contracts/src/std/ops.rs" 117 26 117 27] inv7 b}
    requires {[#"../../../../../creusot-contracts/src/std/ops.rs" 117 35 117 36] inv7 c}
    ensures { result = unnest_trans0 self b c }
    
  axiom unnest_trans0_spec : forall self : f, b : f, c : f . ([#"../../../../../creusot-contracts/src/std/ops.rs" 114 15 114 29] unnest0 self b) -> ([#"../../../../../creusot-contracts/src/std/ops.rs" 115 15 115 26] unnest0 b c) -> ([#"../../../../../creusot-contracts/src/std/ops.rs" 117 20 117 24] inv7 self) -> ([#"../../../../../creusot-contracts/src/std/ops.rs" 117 26 117 27] inv7 b) -> ([#"../../../../../creusot-contracts/src/std/ops.rs" 117 35 117 36] inv7 c) -> ([#"../../../../../creusot-contracts/src/std/ops.rs" 116 14 116 28] unnest0 self c)
  function unnest_refl0 (self : f) : ()
  val unnest_refl0 (self : f) : ()
    requires {[#"../../../../../creusot-contracts/src/std/ops.rs" 110 19 110 23] inv7 self}
    ensures { result = unnest_refl0 self }
    
  axiom unnest_refl0_spec : forall self : f . ([#"../../../../../creusot-contracts/src/std/ops.rs" 110 19 110 23] inv7 self) -> ([#"../../../../../creusot-contracts/src/std/ops.rs" 109 14 109 31] unnest0 self self)
  function postcondition_mut_unnest0 (self : borrowed f) (args : (item0, Ghost.ghost_ty (Seq.seq item0))) (res : b) : ()
  val postcondition_mut_unnest0 (self : borrowed f) (args : (item0, Ghost.ghost_ty (Seq.seq item0))) (res : b) : ()
    requires {[#"../../../../../creusot-contracts/src/std/ops.rs" 103 15 103 48] postcondition_mut0 self args res}
    requires {[#"../../../../../creusot-contracts/src/std/ops.rs" 105 37 105 41] inv2 self}
    requires {[#"../../../../../creusot-contracts/src/std/ops.rs" 105 43 105 47] inv10 args}
    requires {[#"../../../../../creusot-contracts/src/std/ops.rs" 105 55 105 58] inv1 res}
    ensures { result = postcondition_mut_unnest0 self args res }
    
  axiom postcondition_mut_unnest0_spec : forall self : borrowed f, args : (item0, Ghost.ghost_ty (Seq.seq item0)), res : b . ([#"../../../../../creusot-contracts/src/std/ops.rs" 103 15 103 48] postcondition_mut0 self args res) -> ([#"../../../../../creusot-contracts/src/std/ops.rs" 105 37 105 41] inv2 self) -> ([#"../../../../../creusot-contracts/src/std/ops.rs" 105 43 105 47] inv10 args) -> ([#"../../../../../creusot-contracts/src/std/ops.rs" 105 55 105 58] inv1 res) -> ([#"../../../../../creusot-contracts/src/std/ops.rs" 104 14 104 35] unnest0 ( * self) ( ^ self))
  predicate invariant3 (self : item0)
  val invariant3 (self : item0) : bool
    ensures { result = invariant3 self }
    
  predicate inv3 (_x : item0)
  val inv3 (_x : item0) : bool
    ensures { result = inv3 _x }
    
  axiom inv3 : [#"../06_map_precond.rs" 1 0 1 0] forall x : item0 . inv3 x = true
  predicate invariant2 (self : borrowed f)
  val invariant2 (self : borrowed f) : bool
    ensures { result = invariant2 self }
    
  axiom inv2 : [#"../06_map_precond.rs" 1 0 1 0] forall x : borrowed f . inv2 x = true
  use seq.Seq
  predicate produces1 [#"../common.rs" 8 4 8 66] (self : i) (visited : Seq.seq item0) (_o : i)
  val produces1 [#"../common.rs" 8 4 8 66] (self : i) (visited : Seq.seq item0) (_o : i) : bool
    ensures { result = produces1 self visited _o }
    
  function produces_trans1 [#"../common.rs" 21 4 21 91] (a : i) (ab : Seq.seq item0) (b : i) (bc : Seq.seq item0) (c : i) : ()
    
  val produces_trans1 [#"../common.rs" 21 4 21 91] (a : i) (ab : Seq.seq item0) (b : i) (bc : Seq.seq item0) (c : i) : ()
    requires {[#"../common.rs" 18 15 18 32] produces1 a ab b}
    requires {[#"../common.rs" 19 15 19 32] produces1 b bc c}
    requires {[#"../common.rs" 21 22 21 23] inv6 a}
    requires {[#"../common.rs" 21 31 21 33] inv4 ab}
    requires {[#"../common.rs" 21 52 21 53] inv6 b}
    requires {[#"../common.rs" 21 61 21 63] inv4 bc}
    requires {[#"../common.rs" 21 82 21 83] inv6 c}
    ensures { result = produces_trans1 a ab b bc c }
    
  axiom produces_trans1_spec : forall a : i, ab : Seq.seq item0, b : i, bc : Seq.seq item0, c : i . ([#"../common.rs" 18 15 18 32] produces1 a ab b) -> ([#"../common.rs" 19 15 19 32] produces1 b bc c) -> ([#"../common.rs" 21 22 21 23] inv6 a) -> ([#"../common.rs" 21 31 21 33] inv4 ab) -> ([#"../common.rs" 21 52 21 53] inv6 b) -> ([#"../common.rs" 21 61 21 63] inv4 bc) -> ([#"../common.rs" 21 82 21 83] inv6 c) -> ([#"../common.rs" 20 14 20 42] produces1 a (Seq.(++) ab bc) c)
  use seq.Seq
  function produces_refl1 [#"../common.rs" 15 4 15 30] (a : i) : ()
  val produces_refl1 [#"../common.rs" 15 4 15 30] (a : i) : ()
    requires {[#"../common.rs" 15 21 15 22] inv6 a}
    ensures { result = produces_refl1 a }
    
  axiom produces_refl1_spec : forall a : i . ([#"../common.rs" 15 21 15 22] inv6 a) -> ([#"../common.rs" 14 14 14 39] produces1 a (Seq.empty ) a)
  use C06MapPrecond_Map_Type as C06MapPrecond_Map_Type
  use seq.Seq
  predicate inv0 (_x : C06MapPrecond_Map_Type.t_map i b f item0)
  val inv0 (_x : C06MapPrecond_Map_Type.t_map i b f item0) : bool
    ensures { result = inv0 _x }
    
  use seq.Seq
  predicate precondition0 (self : f) (_2 : (item0, Ghost.ghost_ty (Seq.seq item0)))
  val precondition0 (self : f) (_2 : (item0, Ghost.ghost_ty (Seq.seq item0))) : bool
    ensures { result = precondition0 self _2 }
    
  use prelude.Ghost
  use seq_ext.SeqExt
  use seq.Seq
  use seq.Seq
  use prelude.Int
  use seq.Seq
  use prelude.Ghost
  use prelude.Ghost
  use seq.Seq
  use seq.Seq
  predicate produces0 [@inline:trivial] [#"../06_map_precond.rs" 43 4 43 67] (self : C06MapPrecond_Map_Type.t_map i b f item0) (visited : Seq.seq b) (succ : C06MapPrecond_Map_Type.t_map i b f item0)
    
   =
    [#"../06_map_precond.rs" 44 8 56 9] unnest0 (C06MapPrecond_Map_Type.map_func self) (C06MapPrecond_Map_Type.map_func succ) /\ (exists s : Seq.seq item0 . inv4 s /\ Seq.length s = Seq.length visited /\ produces1 (C06MapPrecond_Map_Type.map_iter self) s (C06MapPrecond_Map_Type.map_iter succ) /\ Ghost.inner (C06MapPrecond_Map_Type.map_produced succ) = Seq.(++) (Ghost.inner (C06MapPrecond_Map_Type.map_produced self)) s /\ (exists fs : Seq.seq (borrowed f) . inv5 fs /\ Seq.length fs = Seq.length visited /\ (forall i : int . 1 <= i /\ i < Seq.length fs ->  ^ Seq.get fs (i - 1) =  * Seq.get fs i) /\ (if Seq.length visited = 0 then
      C06MapPrecond_Map_Type.map_func self = C06MapPrecond_Map_Type.map_func succ
    else
       * Seq.get fs 0 = C06MapPrecond_Map_Type.map_func self /\  ^ Seq.get fs (Seq.length visited - 1) = C06MapPrecond_Map_Type.map_func succ
    ) /\ (forall i : int . 0 <= i /\ i < Seq.length visited -> unnest0 (C06MapPrecond_Map_Type.map_func self) ( * Seq.get fs i) /\ precondition0 ( * Seq.get fs i) (Seq.get s i, Ghost.new (Seq.(++) (Ghost.inner (C06MapPrecond_Map_Type.map_produced self)) (SeqExt.subsequence s 0 i))) /\ postcondition_mut0 (Seq.get fs i) (Seq.get s i, Ghost.new (Seq.(++) (Ghost.inner (C06MapPrecond_Map_Type.map_produced self)) (SeqExt.subsequence s 0 i))) (Seq.get visited i))))
  val produces0 [@inline:trivial] [#"../06_map_precond.rs" 43 4 43 67] (self : C06MapPrecond_Map_Type.t_map i b f item0) (visited : Seq.seq b) (succ : C06MapPrecond_Map_Type.t_map i b f item0) : bool
    ensures { result = produces0 self visited succ }
    
  function produces_trans0 [#"../06_map_precond.rs" 38 4 38 90] (a : C06MapPrecond_Map_Type.t_map i b f item0) (ab : Seq.seq b) (b : C06MapPrecond_Map_Type.t_map i b f item0) (bc : Seq.seq b) (c : C06MapPrecond_Map_Type.t_map i b f item0) : ()
    
   =
    [#"../06_map_precond.rs" 33 4 33 10] ()
  val produces_trans0 [#"../06_map_precond.rs" 38 4 38 90] (a : C06MapPrecond_Map_Type.t_map i b f item0) (ab : Seq.seq b) (b : C06MapPrecond_Map_Type.t_map i b f item0) (bc : Seq.seq b) (c : C06MapPrecond_Map_Type.t_map i b f item0) : ()
    requires {[#"../06_map_precond.rs" 35 15 35 32] produces0 a ab b}
    requires {[#"../06_map_precond.rs" 36 15 36 32] produces0 b bc c}
    requires {[#"../06_map_precond.rs" 38 22 38 23] inv0 a}
    requires {[#"../06_map_precond.rs" 38 31 38 33] inv9 ab}
    requires {[#"../06_map_precond.rs" 38 52 38 53] inv0 b}
    requires {[#"../06_map_precond.rs" 38 61 38 63] inv9 bc}
    requires {[#"../06_map_precond.rs" 38 82 38 83] inv0 c}
    ensures { result = produces_trans0 a ab b bc c }
    
  axiom produces_trans0_spec : forall a : C06MapPrecond_Map_Type.t_map i b f item0, ab : Seq.seq b, b : C06MapPrecond_Map_Type.t_map i b f item0, bc : Seq.seq b, c : C06MapPrecond_Map_Type.t_map i b f item0 . ([#"../06_map_precond.rs" 35 15 35 32] produces0 a ab b) -> ([#"../06_map_precond.rs" 36 15 36 32] produces0 b bc c) -> ([#"../06_map_precond.rs" 38 22 38 23] inv0 a) -> ([#"../06_map_precond.rs" 38 31 38 33] inv9 ab) -> ([#"../06_map_precond.rs" 38 52 38 53] inv0 b) -> ([#"../06_map_precond.rs" 38 61 38 63] inv9 bc) -> ([#"../06_map_precond.rs" 38 82 38 83] inv0 c) -> ([#"../06_map_precond.rs" 37 14 37 42] produces0 a (Seq.(++) ab bc) c)
  use seq.Seq
  function produces_refl0 [#"../06_map_precond.rs" 31 4 31 29] (a : C06MapPrecond_Map_Type.t_map i b f item0) : () =
    [#"../06_map_precond.rs" 28 4 28 10] ()
  val produces_refl0 [#"../06_map_precond.rs" 31 4 31 29] (a : C06MapPrecond_Map_Type.t_map i b f item0) : ()
    requires {[#"../06_map_precond.rs" 31 21 31 22] inv0 a}
    ensures { result = produces_refl0 a }
    
  axiom produces_refl0_spec : forall a : C06MapPrecond_Map_Type.t_map i b f item0 . ([#"../06_map_precond.rs" 31 21 31 22] inv0 a) -> ([#"../06_map_precond.rs" 30 14 30 39] produces0 a (Seq.empty ) a)
  predicate invariant1 (self : b)
  val invariant1 (self : b) : bool
    ensures { result = invariant1 self }
    
  axiom inv1 : [#"../06_map_precond.rs" 1 0 1 0] forall x : b . inv1 x = true
  use seq.Seq
  predicate next_precondition0 [#"../06_map_precond.rs" 84 4 84 74] (iter : i) (func : f) (produced : Seq.seq item0) =
    [#"../06_map_precond.rs" 85 8 89 9] forall i : i . forall e : item0 . inv6 i -> inv3 e -> produces1 iter (Seq.singleton e) i -> precondition0 func (e, Ghost.new produced)
  val next_precondition0 [#"../06_map_precond.rs" 84 4 84 74] (iter : i) (func : f) (produced : Seq.seq item0) : bool
    ensures { result = next_precondition0 iter func produced }
    
  use seq.Seq
  predicate preservation0 [#"../06_map_precond.rs" 106 4 106 45] (iter : i) (func : f) =
    [#"../06_map_precond.rs" 107 8 114 9] forall i : i . forall b : b . forall f : borrowed f . forall e2 : item0 . forall e1 : item0 . forall s : Seq.seq item0 . inv6 i -> inv1 b -> inv2 f -> inv3 e2 -> inv3 e1 -> inv4 s -> unnest0 func ( * f) -> produces1 iter (Seq.snoc (Seq.snoc s e1) e2) i -> precondition0 ( * f) (e1, Ghost.new s) -> postcondition_mut0 f (e1, Ghost.new s) b -> precondition0 ( ^ f) (e2, Ghost.new (Seq.snoc s e1))
  val preservation0 [#"../06_map_precond.rs" 106 4 106 45] (iter : i) (func : f) : bool
    ensures { result = preservation0 iter func }
    
  predicate preservation_inv0 [#"../06_map_precond.rs" 94 4 94 73] (iter : i) (func : f) (produced : Seq.seq item0) =
    [#"../06_map_precond.rs" 95 8 102 9] forall i : i . forall b : b . forall f : borrowed f . forall e2 : item0 . forall e1 : item0 . forall s : Seq.seq item0 . inv6 i -> inv1 b -> inv2 f -> inv3 e2 -> inv3 e1 -> inv4 s -> unnest0 func ( * f) -> produces1 iter (Seq.snoc (Seq.snoc s e1) e2) i -> precondition0 ( * f) (e1, Ghost.new (Seq.(++) produced s)) -> postcondition_mut0 f (e1, Ghost.new (Seq.(++) produced s)) b -> precondition0 ( ^ f) (e2, Ghost.new (Seq.snoc (Seq.(++) produced s) e1))
  val preservation_inv0 [#"../06_map_precond.rs" 94 4 94 73] (iter : i) (func : f) (produced : Seq.seq item0) : bool
    requires {[#"../06_map_precond.rs" 94 24 94 28] inv6 iter}
    requires {[#"../06_map_precond.rs" 94 33 94 37] inv7 func}
    requires {[#"../06_map_precond.rs" 94 42 94 50] inv4 produced}
    ensures { result = preservation_inv0 iter func produced }
    
  axiom preservation_inv0_spec : forall iter : i, func : f, produced : Seq.seq item0 . ([#"../06_map_precond.rs" 94 24 94 28] inv6 iter) -> ([#"../06_map_precond.rs" 94 33 94 37] inv7 func) -> ([#"../06_map_precond.rs" 94 42 94 50] inv4 produced) -> ([#"../06_map_precond.rs" 93 4 93 83] produced = Seq.empty  -> preservation_inv0 iter func produced = preservation0 iter func)
  predicate completed0 [#"../common.rs" 11 4 11 36] (self : borrowed i)
  val completed0 [#"../common.rs" 11 4 11 36] (self : borrowed i) : bool
    ensures { result = completed0 self }
    
  predicate reinitialize0 [#"../06_map_precond.rs" 118 4 118 29] (_1 : ()) =
    [#"../06_map_precond.rs" 119 8 124 9] forall func : f . forall iter : borrowed i . inv7 func -> inv11 iter -> completed0 iter -> next_precondition0 ( ^ iter) func (Seq.empty ) /\ preservation0 ( ^ iter) func
  val reinitialize0 [#"../06_map_precond.rs" 118 4 118 29] (_1 : ()) : bool
    ensures { result = reinitialize0 _1 }
    
  predicate invariant0 [#"../06_map_precond.rs" 158 4 158 30] (self : C06MapPrecond_Map_Type.t_map i b f item0) =
    [#"../06_map_precond.rs" 160 12 162 73] reinitialize0 () /\ preservation_inv0 (C06MapPrecond_Map_Type.map_iter self) (C06MapPrecond_Map_Type.map_func self) (Ghost.inner (C06MapPrecond_Map_Type.map_produced self)) /\ next_precondition0 (C06MapPrecond_Map_Type.map_iter self) (C06MapPrecond_Map_Type.map_func self) (Ghost.inner (C06MapPrecond_Map_Type.map_produced self))
  val invariant0 [#"../06_map_precond.rs" 158 4 158 30] (self : C06MapPrecond_Map_Type.t_map i b f item0) : bool
    ensures { result = invariant0 self }
    
  axiom inv0 : [#"../06_map_precond.rs" 1 0 1 0] forall x : C06MapPrecond_Map_Type.t_map i b f item0 . inv0 x = (invariant0 x /\ match (x) with
    | C06MapPrecond_Map_Type.C_Map iter func produced -> true
    end)
  use seq.Seq
  let rec ghost predicate produces_one [#"../06_map_precond.rs" 143 4 143 57] (self : C06MapPrecond_Map_Type.t_map i b f item0) (visited : b) (succ : C06MapPrecond_Map_Type.t_map i b f item0)
    requires {[#"../06_map_precond.rs" 143 20 143 24] inv0 self}
    requires {[#"../06_map_precond.rs" 143 26 143 33] inv1 visited}
    requires {[#"../06_map_precond.rs" 143 38 143 42] inv0 succ}
    ensures { [#"../06_map_precond.rs" 142 14 142 68] result = produces0 self (Seq.singleton visited) succ }
    
   = [@vc:do_not_keep_trace] [@vc:sp]
    [#"../06_map_precond.rs" 144 8 150 9] pure {exists f : borrowed f . inv2 f /\  * f = C06MapPrecond_Map_Type.map_func self /\  ^ f = C06MapPrecond_Map_Type.map_func succ /\ (exists e : item0 . inv3 e /\ produces1 (C06MapPrecond_Map_Type.map_iter self) (Seq.singleton e) (C06MapPrecond_Map_Type.map_iter succ) /\ Ghost.inner (C06MapPrecond_Map_Type.map_produced succ) = Seq.snoc (Ghost.inner (C06MapPrecond_Map_Type.map_produced self)) e /\ precondition0 ( * f) (e, C06MapPrecond_Map_Type.map_produced self) /\ postcondition_mut0 f (e, C06MapPrecond_Map_Type.map_produced self) visited)}
end
module C06MapPrecond_Impl1_ProducesOneInvariant_Impl
  type i
  type b
  type f
  use prelude.Borrow
  predicate invariant9 (self : borrowed i)
  val invariant9 (self : borrowed i) : bool
    ensures { result = invariant9 self }
    
  predicate inv9 (_x : borrowed i)
  val inv9 (_x : borrowed i) : bool
    ensures { result = inv9 _x }
    
  axiom inv9 : [#"../06_map_precond.rs" 1 0 1 0] forall x : borrowed i . inv9 x = true
  type item0
  use seq.Seq
  use prelude.Ghost
  predicate invariant8 (self : Ghost.ghost_ty (Seq.seq item0))
  val invariant8 (self : Ghost.ghost_ty (Seq.seq item0)) : bool
    ensures { result = invariant8 self }
    
  predicate inv8 (_x : Ghost.ghost_ty (Seq.seq item0))
  val inv8 (_x : Ghost.ghost_ty (Seq.seq item0)) : bool
    ensures { result = inv8 _x }
    
  axiom inv8 : [#"../06_map_precond.rs" 1 0 1 0] forall x : Ghost.ghost_ty (Seq.seq item0) . inv8 x = true
  predicate invariant7 (self : (item0, Ghost.ghost_ty (Seq.seq item0)))
  val invariant7 (self : (item0, Ghost.ghost_ty (Seq.seq item0))) : bool
    ensures { result = invariant7 self }
    
  predicate inv7 (_x : (item0, Ghost.ghost_ty (Seq.seq item0)))
  val inv7 (_x : (item0, Ghost.ghost_ty (Seq.seq item0))) : bool
    ensures { result = inv7 _x }
    
  axiom inv7 : [#"../06_map_precond.rs" 1 0 1 0] forall x : (item0, Ghost.ghost_ty (Seq.seq item0)) . inv7 x = true
  predicate invariant6 (self : f)
  val invariant6 (self : f) : bool
    ensures { result = invariant6 self }
    
  predicate inv6 (_x : f)
  val inv6 (_x : f) : bool
    ensures { result = inv6 _x }
    
  axiom inv6 : [#"../06_map_precond.rs" 1 0 1 0] forall x : f . inv6 x = true
  predicate invariant5 (self : Seq.seq item0)
  val invariant5 (self : Seq.seq item0) : bool
    ensures { result = invariant5 self }
    
  predicate inv5 (_x : Seq.seq item0)
  val inv5 (_x : Seq.seq item0) : bool
    ensures { result = inv5 _x }
    
  axiom inv5 : [#"../06_map_precond.rs" 1 0 1 0] forall x : Seq.seq item0 . inv5 x = true
  predicate invariant4 (self : i)
  val invariant4 (self : i) : bool
    ensures { result = invariant4 self }
    
  predicate inv4 (_x : i)
  val inv4 (_x : i) : bool
    ensures { result = inv4 _x }
    
  axiom inv4 : [#"../06_map_precond.rs" 1 0 1 0] forall x : i . inv4 x = true
  predicate invariant3 (self : borrowed f)
  val invariant3 (self : borrowed f) : bool
    ensures { result = invariant3 self }
    
  predicate inv3 (_x : borrowed f)
  val inv3 (_x : borrowed f) : bool
    ensures { result = inv3 _x }
    
  axiom inv3 : [#"../06_map_precond.rs" 1 0 1 0] forall x : borrowed f . inv3 x = true
  predicate invariant2 (self : b)
  val invariant2 (self : b) : bool
    ensures { result = invariant2 self }
    
  predicate inv2 (_x : b)
  val inv2 (_x : b) : bool
    ensures { result = inv2 _x }
    
  axiom inv2 : [#"../06_map_precond.rs" 1 0 1 0] forall x : b . inv2 x = true
  predicate invariant1 (self : item0)
  val invariant1 (self : item0) : bool
    ensures { result = invariant1 self }
    
  predicate inv1 (_x : item0)
  val inv1 (_x : item0) : bool
    ensures { result = inv1 _x }
    
  axiom inv1 : [#"../06_map_precond.rs" 1 0 1 0] forall x : item0 . inv1 x = true
  predicate precondition0 (self : f) (_2 : (item0, Ghost.ghost_ty (Seq.seq item0)))
  val precondition0 (self : f) (_2 : (item0, Ghost.ghost_ty (Seq.seq item0))) : bool
    ensures { result = precondition0 self _2 }
    
  use prelude.Ghost
  predicate produces0 [#"../common.rs" 8 4 8 66] (self : i) (visited : Seq.seq item0) (_o : i)
  val produces0 [#"../common.rs" 8 4 8 66] (self : i) (visited : Seq.seq item0) (_o : i) : bool
    ensures { result = produces0 self visited _o }
    
  use seq.Seq
  predicate next_precondition0 [#"../06_map_precond.rs" 84 4 84 74] (iter : i) (func : f) (produced : Seq.seq item0) =
    [#"../06_map_precond.rs" 85 8 89 9] forall i : i . forall e : item0 . inv4 i -> inv1 e -> produces0 iter (Seq.singleton e) i -> precondition0 func (e, Ghost.new produced)
  val next_precondition0 [#"../06_map_precond.rs" 84 4 84 74] (iter : i) (func : f) (produced : Seq.seq item0) : bool
    ensures { result = next_precondition0 iter func produced }
    
  predicate postcondition_mut0 (self : borrowed f) (_2 : (item0, Ghost.ghost_ty (Seq.seq item0))) (_3 : b)
  val postcondition_mut0 (self : borrowed f) (_2 : (item0, Ghost.ghost_ty (Seq.seq item0))) (_3 : b) : bool
    ensures { result = postcondition_mut0 self _2 _3 }
    
  use seq.Seq
  use seq.Seq
  predicate unnest0 (self : f) (_2 : f)
  val unnest0 (self : f) (_2 : f) : bool
    ensures { result = unnest0 self _2 }
    
  predicate preservation0 [#"../06_map_precond.rs" 106 4 106 45] (iter : i) (func : f) =
    [#"../06_map_precond.rs" 107 8 114 9] forall i : i . forall b : b . forall f : borrowed f . forall e2 : item0 . forall e1 : item0 . forall s : Seq.seq item0 . inv4 i -> inv2 b -> inv3 f -> inv1 e2 -> inv1 e1 -> inv5 s -> unnest0 func ( * f) -> produces0 iter (Seq.snoc (Seq.snoc s e1) e2) i -> precondition0 ( * f) (e1, Ghost.new s) -> postcondition_mut0 f (e1, Ghost.new s) b -> precondition0 ( ^ f) (e2, Ghost.new (Seq.snoc s e1))
  val preservation0 [#"../06_map_precond.rs" 106 4 106 45] (iter : i) (func : f) : bool
    ensures { result = preservation0 iter func }
    
  use seq.Seq
  predicate preservation_inv0 [#"../06_map_precond.rs" 94 4 94 73] (iter : i) (func : f) (produced : Seq.seq item0) =
    [#"../06_map_precond.rs" 95 8 102 9] forall i : i . forall b : b . forall f : borrowed f . forall e2 : item0 . forall e1 : item0 . forall s : Seq.seq item0 . inv4 i -> inv2 b -> inv3 f -> inv1 e2 -> inv1 e1 -> inv5 s -> unnest0 func ( * f) -> produces0 iter (Seq.snoc (Seq.snoc s e1) e2) i -> precondition0 ( * f) (e1, Ghost.new (Seq.(++) produced s)) -> postcondition_mut0 f (e1, Ghost.new (Seq.(++) produced s)) b -> precondition0 ( ^ f) (e2, Ghost.new (Seq.snoc (Seq.(++) produced s) e1))
  val preservation_inv0 [#"../06_map_precond.rs" 94 4 94 73] (iter : i) (func : f) (produced : Seq.seq item0) : bool
    requires {[#"../06_map_precond.rs" 94 24 94 28] inv4 iter}
    requires {[#"../06_map_precond.rs" 94 33 94 37] inv6 func}
    requires {[#"../06_map_precond.rs" 94 42 94 50] inv5 produced}
    ensures { result = preservation_inv0 iter func produced }
    
  axiom preservation_inv0_spec : forall iter : i, func : f, produced : Seq.seq item0 . ([#"../06_map_precond.rs" 94 24 94 28] inv4 iter) -> ([#"../06_map_precond.rs" 94 33 94 37] inv6 func) -> ([#"../06_map_precond.rs" 94 42 94 50] inv5 produced) -> ([#"../06_map_precond.rs" 93 4 93 83] produced = Seq.empty  -> preservation_inv0 iter func produced = preservation0 iter func)
  use prelude.Ghost
  predicate completed0 [#"../common.rs" 11 4 11 36] (self : borrowed i)
  val completed0 [#"../common.rs" 11 4 11 36] (self : borrowed i) : bool
    ensures { result = completed0 self }
    
  predicate reinitialize0 [#"../06_map_precond.rs" 118 4 118 29] (_1 : ()) =
    [#"../06_map_precond.rs" 119 8 124 9] forall func : f . forall iter : borrowed i . inv6 func -> inv9 iter -> completed0 iter -> next_precondition0 ( ^ iter) func (Seq.empty ) /\ preservation0 ( ^ iter) func
  val reinitialize0 [#"../06_map_precond.rs" 118 4 118 29] (_1 : ()) : bool
    ensures { result = reinitialize0 _1 }
    
  use C06MapPrecond_Map_Type as C06MapPrecond_Map_Type
  predicate invariant0 [#"../06_map_precond.rs" 158 4 158 30] (self : C06MapPrecond_Map_Type.t_map i b f item0) =
    [#"../06_map_precond.rs" 160 12 162 73] reinitialize0 () /\ preservation_inv0 (C06MapPrecond_Map_Type.map_iter self) (C06MapPrecond_Map_Type.map_func self) (Ghost.inner (C06MapPrecond_Map_Type.map_produced self)) /\ next_precondition0 (C06MapPrecond_Map_Type.map_iter self) (C06MapPrecond_Map_Type.map_func self) (Ghost.inner (C06MapPrecond_Map_Type.map_produced self))
  val invariant0 [#"../06_map_precond.rs" 158 4 158 30] (self : C06MapPrecond_Map_Type.t_map i b f item0) : bool
    ensures { result = invariant0 self }
    
  predicate inv0 (_x : C06MapPrecond_Map_Type.t_map i b f item0)
  val inv0 (_x : C06MapPrecond_Map_Type.t_map i b f item0) : bool
    ensures { result = inv0 _x }
    
  axiom inv0 : [#"../06_map_precond.rs" 1 0 1 0] forall x : C06MapPrecond_Map_Type.t_map i b f item0 . inv0 x = (invariant0 x /\ match (x) with
    | C06MapPrecond_Map_Type.C_Map iter func produced -> true
    end)
  predicate resolve0 (self : f)
  val resolve0 (self : f) : bool
    ensures { result = resolve0 self }
    
  predicate postcondition_once0 (self : f) (_2 : (item0, Ghost.ghost_ty (Seq.seq item0))) (_3 : b)
  val postcondition_once0 (self : f) (_2 : (item0, Ghost.ghost_ty (Seq.seq item0))) (_3 : b) : bool
    ensures { result = postcondition_once0 self _2 _3 }
    
  function fn_mut_once0 (self : f) (args : (item0, Ghost.ghost_ty (Seq.seq item0))) (res : b) : ()
  val fn_mut_once0 (self : f) (args : (item0, Ghost.ghost_ty (Seq.seq item0))) (res : b) : ()
    requires {[#"../../../../../creusot-contracts/src/std/ops.rs" 123 19 123 23] inv6 self}
    requires {[#"../../../../../creusot-contracts/src/std/ops.rs" 123 25 123 29] inv7 args}
    requires {[#"../../../../../creusot-contracts/src/std/ops.rs" 123 37 123 40] inv2 res}
    ensures { result = fn_mut_once0 self args res }
    
  axiom fn_mut_once0_spec : forall self : f, args : (item0, Ghost.ghost_ty (Seq.seq item0)), res : b . ([#"../../../../../creusot-contracts/src/std/ops.rs" 123 19 123 23] inv6 self) -> ([#"../../../../../creusot-contracts/src/std/ops.rs" 123 25 123 29] inv7 args) -> ([#"../../../../../creusot-contracts/src/std/ops.rs" 123 37 123 40] inv2 res) -> ([#"../../../../../creusot-contracts/src/std/ops.rs" 122 14 122 135] postcondition_once0 self args res = (exists s : borrowed f . inv3 s /\  * s = self /\ postcondition_mut0 s args res /\ resolve0 ( ^ s)))
  function unnest_trans0 (self : f) (b : f) (c : f) : ()
  val unnest_trans0 (self : f) (b : f) (c : f) : ()
    requires {[#"../../../../../creusot-contracts/src/std/ops.rs" 114 15 114 29] unnest0 self b}
    requires {[#"../../../../../creusot-contracts/src/std/ops.rs" 115 15 115 26] unnest0 b c}
    requires {[#"../../../../../creusot-contracts/src/std/ops.rs" 117 20 117 24] inv6 self}
    requires {[#"../../../../../creusot-contracts/src/std/ops.rs" 117 26 117 27] inv6 b}
    requires {[#"../../../../../creusot-contracts/src/std/ops.rs" 117 35 117 36] inv6 c}
    ensures { result = unnest_trans0 self b c }
    
  axiom unnest_trans0_spec : forall self : f, b : f, c : f . ([#"../../../../../creusot-contracts/src/std/ops.rs" 114 15 114 29] unnest0 self b) -> ([#"../../../../../creusot-contracts/src/std/ops.rs" 115 15 115 26] unnest0 b c) -> ([#"../../../../../creusot-contracts/src/std/ops.rs" 117 20 117 24] inv6 self) -> ([#"../../../../../creusot-contracts/src/std/ops.rs" 117 26 117 27] inv6 b) -> ([#"../../../../../creusot-contracts/src/std/ops.rs" 117 35 117 36] inv6 c) -> ([#"../../../../../creusot-contracts/src/std/ops.rs" 116 14 116 28] unnest0 self c)
  function unnest_refl0 (self : f) : ()
  val unnest_refl0 (self : f) : ()
    requires {[#"../../../../../creusot-contracts/src/std/ops.rs" 110 19 110 23] inv6 self}
    ensures { result = unnest_refl0 self }
    
  axiom unnest_refl0_spec : forall self : f . ([#"../../../../../creusot-contracts/src/std/ops.rs" 110 19 110 23] inv6 self) -> ([#"../../../../../creusot-contracts/src/std/ops.rs" 109 14 109 31] unnest0 self self)
  function postcondition_mut_unnest0 (self : borrowed f) (args : (item0, Ghost.ghost_ty (Seq.seq item0))) (res : b) : ()
  val postcondition_mut_unnest0 (self : borrowed f) (args : (item0, Ghost.ghost_ty (Seq.seq item0))) (res : b) : ()
    requires {[#"../../../../../creusot-contracts/src/std/ops.rs" 103 15 103 48] postcondition_mut0 self args res}
    requires {[#"../../../../../creusot-contracts/src/std/ops.rs" 105 37 105 41] inv3 self}
    requires {[#"../../../../../creusot-contracts/src/std/ops.rs" 105 43 105 47] inv7 args}
    requires {[#"../../../../../creusot-contracts/src/std/ops.rs" 105 55 105 58] inv2 res}
    ensures { result = postcondition_mut_unnest0 self args res }
    
  axiom postcondition_mut_unnest0_spec : forall self : borrowed f, args : (item0, Ghost.ghost_ty (Seq.seq item0)), res : b . ([#"../../../../../creusot-contracts/src/std/ops.rs" 103 15 103 48] postcondition_mut0 self args res) -> ([#"../../../../../creusot-contracts/src/std/ops.rs" 105 37 105 41] inv3 self) -> ([#"../../../../../creusot-contracts/src/std/ops.rs" 105 43 105 47] inv7 args) -> ([#"../../../../../creusot-contracts/src/std/ops.rs" 105 55 105 58] inv2 res) -> ([#"../../../../../creusot-contracts/src/std/ops.rs" 104 14 104 35] unnest0 ( * self) ( ^ self))
  function produces_trans0 [#"../common.rs" 21 4 21 91] (a : i) (ab : Seq.seq item0) (b : i) (bc : Seq.seq item0) (c : i) : ()
    
  val produces_trans0 [#"../common.rs" 21 4 21 91] (a : i) (ab : Seq.seq item0) (b : i) (bc : Seq.seq item0) (c : i) : ()
    requires {[#"../common.rs" 18 15 18 32] produces0 a ab b}
    requires {[#"../common.rs" 19 15 19 32] produces0 b bc c}
    requires {[#"../common.rs" 21 22 21 23] inv4 a}
    requires {[#"../common.rs" 21 31 21 33] inv5 ab}
    requires {[#"../common.rs" 21 52 21 53] inv4 b}
    requires {[#"../common.rs" 21 61 21 63] inv5 bc}
    requires {[#"../common.rs" 21 82 21 83] inv4 c}
    ensures { result = produces_trans0 a ab b bc c }
    
  axiom produces_trans0_spec : forall a : i, ab : Seq.seq item0, b : i, bc : Seq.seq item0, c : i . ([#"../common.rs" 18 15 18 32] produces0 a ab b) -> ([#"../common.rs" 19 15 19 32] produces0 b bc c) -> ([#"../common.rs" 21 22 21 23] inv4 a) -> ([#"../common.rs" 21 31 21 33] inv5 ab) -> ([#"../common.rs" 21 52 21 53] inv4 b) -> ([#"../common.rs" 21 61 21 63] inv5 bc) -> ([#"../common.rs" 21 82 21 83] inv4 c) -> ([#"../common.rs" 20 14 20 42] produces0 a (Seq.(++) ab bc) c)
  function produces_refl0 [#"../common.rs" 15 4 15 30] (a : i) : ()
  val produces_refl0 [#"../common.rs" 15 4 15 30] (a : i) : ()
    requires {[#"../common.rs" 15 21 15 22] inv4 a}
    ensures { result = produces_refl0 a }
    
  axiom produces_refl0_spec : forall a : i . ([#"../common.rs" 15 21 15 22] inv4 a) -> ([#"../common.rs" 14 14 14 39] produces0 a (Seq.empty ) a)
  let rec ghost function produces_one_invariant [#"../06_map_precond.rs" 133 4 133 73] (self : C06MapPrecond_Map_Type.t_map i b f item0) (e : item0) (r : b) (f : borrowed f) (iter : i) : ()
    requires {[#"../06_map_precond.rs" 128 4 128 60] produces0 (C06MapPrecond_Map_Type.map_iter self) (Seq.singleton e) iter}
    requires {[#"../06_map_precond.rs" 129 15 129 30]  * f = C06MapPrecond_Map_Type.map_func self}
    requires {[#"../06_map_precond.rs" 130 15 130 57] postcondition_mut0 f (e, C06MapPrecond_Map_Type.map_produced self) r}
    requires {[#"../06_map_precond.rs" 133 30 133 34] inv0 self}
    requires {[#"../06_map_precond.rs" 133 36 133 37] inv1 e}
    requires {[#"../06_map_precond.rs" 133 48 133 49] inv2 r}
    requires {[#"../06_map_precond.rs" 133 54 133 55] inv3 f}
    requires {[#"../06_map_precond.rs" 133 65 133 69] inv4 iter}
    ensures { [#"../06_map_precond.rs" 131 14 131 69] preservation_inv0 iter ( ^ f) (Seq.snoc (Ghost.inner (C06MapPrecond_Map_Type.map_produced self)) e) }
    ensures { [#"../06_map_precond.rs" 132 14 132 70] next_precondition0 iter ( ^ f) (Seq.snoc (Ghost.inner (C06MapPrecond_Map_Type.map_produced self)) e) }
    
   = [@vc:do_not_keep_trace] [@vc:sp]
    [#"../06_map_precond.rs" 127 4 127 12] let _ = let a = pure {forall i : i . forall e2 : item0 . forall e1 : item0 . forall s : Seq.seq item0 . inv4 i -> inv1 e2 -> inv1 e1 -> inv5 s -> produces0 iter (Seq.snoc (Seq.snoc s e1) e2) i -> produces0 (C06MapPrecond_Map_Type.map_iter self) (Seq.snoc (Seq.snoc (Seq.(++) (Seq.singleton e) s) e1) e2) i} in assert {a} in ()
end
module C06MapPrecond_Impl0_Next
  type i
  type b
  type f
  use prelude.Borrow
  use seq.Seq
  predicate invariant13 (self : Seq.seq (borrowed f))
  val invariant13 (self : Seq.seq (borrowed f)) : bool
    ensures { result = invariant13 self }
    
  predicate inv13 (_x : Seq.seq (borrowed f))
  val inv13 (_x : Seq.seq (borrowed f)) : bool
    ensures { result = inv13 _x }
    
  axiom inv13 : [#"../06_map_precond.rs" 1 0 1 0] forall x : Seq.seq (borrowed f) . inv13 x = true
  type item0
  predicate invariant12 (self : Seq.seq item0)
  val invariant12 (self : Seq.seq item0) : bool
    ensures { result = invariant12 self }
    
  predicate inv12 (_x : Seq.seq item0)
  val inv12 (_x : Seq.seq item0) : bool
    ensures { result = inv12 _x }
    
  axiom inv12 : [#"../06_map_precond.rs" 1 0 1 0] forall x : Seq.seq item0 . inv12 x = true
  predicate invariant11 (self : item0)
  val invariant11 (self : item0) : bool
    ensures { result = invariant11 self }
    
  predicate inv11 (_x : item0)
  val inv11 (_x : item0) : bool
    ensures { result = inv11 _x }
    
  axiom inv11 : [#"../06_map_precond.rs" 1 0 1 0] forall x : item0 . inv11 x = true
  use prelude.Ghost
  predicate inv3 (_x : Ghost.ghost_ty (Seq.seq item0))
  val inv3 (_x : Ghost.ghost_ty (Seq.seq item0)) : bool
    ensures { result = inv3 _x }
    
  predicate inv2 (_x : f)
  val inv2 (_x : f) : bool
    ensures { result = inv2 _x }
    
  predicate inv0 (_x : i)
  val inv0 (_x : i) : bool
    ensures { result = inv0 _x }
    
  predicate precondition0 (self : f) (_2 : (item0, Ghost.ghost_ty (Seq.seq item0)))
  val precondition0 (self : f) (_2 : (item0, Ghost.ghost_ty (Seq.seq item0))) : bool
    ensures { result = precondition0 self _2 }
    
  use prelude.Ghost
  predicate produces0 [#"../common.rs" 8 4 8 66] (self : i) (visited : Seq.seq item0) (_o : i)
  val produces0 [#"../common.rs" 8 4 8 66] (self : i) (visited : Seq.seq item0) (_o : i) : bool
    ensures { result = produces0 self visited _o }
    
  use seq.Seq
  predicate next_precondition0 [#"../06_map_precond.rs" 84 4 84 74] (iter : i) (func : f) (produced : Seq.seq item0) =
    [#"../06_map_precond.rs" 85 8 89 9] forall i : i . forall e : item0 . inv0 i -> inv11 e -> produces0 iter (Seq.singleton e) i -> precondition0 func (e, Ghost.new produced)
  val next_precondition0 [#"../06_map_precond.rs" 84 4 84 74] (iter : i) (func : f) (produced : Seq.seq item0) : bool
    ensures { result = next_precondition0 iter func produced }
    
  predicate postcondition_mut0 (self : borrowed f) (_2 : (item0, Ghost.ghost_ty (Seq.seq item0))) (_3 : b)
  val postcondition_mut0 (self : borrowed f) (_2 : (item0, Ghost.ghost_ty (Seq.seq item0))) (_3 : b) : bool
    ensures { result = postcondition_mut0 self _2 _3 }
    
  use seq.Seq
  use seq.Seq
  predicate unnest0 (self : f) (_2 : f)
  val unnest0 (self : f) (_2 : f) : bool
    ensures { result = unnest0 self _2 }
    
  predicate inv7 (_x : borrowed f)
  val inv7 (_x : borrowed f) : bool
    ensures { result = inv7 _x }
    
  predicate inv9 (_x : b)
  val inv9 (_x : b) : bool
    ensures { result = inv9 _x }
    
  predicate preservation0 [#"../06_map_precond.rs" 106 4 106 45] (iter : i) (func : f) =
    [#"../06_map_precond.rs" 107 8 114 9] forall i : i . forall b : b . forall f : borrowed f . forall e2 : item0 . forall e1 : item0 . forall s : Seq.seq item0 . inv0 i -> inv9 b -> inv7 f -> inv11 e2 -> inv11 e1 -> inv12 s -> unnest0 func ( * f) -> produces0 iter (Seq.snoc (Seq.snoc s e1) e2) i -> precondition0 ( * f) (e1, Ghost.new s) -> postcondition_mut0 f (e1, Ghost.new s) b -> precondition0 ( ^ f) (e2, Ghost.new (Seq.snoc s e1))
  val preservation0 [#"../06_map_precond.rs" 106 4 106 45] (iter : i) (func : f) : bool
    ensures { result = preservation0 iter func }
    
  use seq.Seq
  predicate preservation_inv0 [#"../06_map_precond.rs" 94 4 94 73] (iter : i) (func : f) (produced : Seq.seq item0) =
    [#"../06_map_precond.rs" 95 8 102 9] forall i : i . forall b : b . forall f : borrowed f . forall e2 : item0 . forall e1 : item0 . forall s : Seq.seq item0 . inv0 i -> inv9 b -> inv7 f -> inv11 e2 -> inv11 e1 -> inv12 s -> unnest0 func ( * f) -> produces0 iter (Seq.snoc (Seq.snoc s e1) e2) i -> precondition0 ( * f) (e1, Ghost.new (Seq.(++) produced s)) -> postcondition_mut0 f (e1, Ghost.new (Seq.(++) produced s)) b -> precondition0 ( ^ f) (e2, Ghost.new (Seq.snoc (Seq.(++) produced s) e1))
  val preservation_inv0 [#"../06_map_precond.rs" 94 4 94 73] (iter : i) (func : f) (produced : Seq.seq item0) : bool
    requires {[#"../06_map_precond.rs" 94 24 94 28] inv0 iter}
    requires {[#"../06_map_precond.rs" 94 33 94 37] inv2 func}
    requires {[#"../06_map_precond.rs" 94 42 94 50] inv12 produced}
    ensures { result = preservation_inv0 iter func produced }
    
  axiom preservation_inv0_spec : forall iter : i, func : f, produced : Seq.seq item0 . ([#"../06_map_precond.rs" 94 24 94 28] inv0 iter) -> ([#"../06_map_precond.rs" 94 33 94 37] inv2 func) -> ([#"../06_map_precond.rs" 94 42 94 50] inv12 produced) -> ([#"../06_map_precond.rs" 93 4 93 83] produced = Seq.empty  -> preservation_inv0 iter func produced = preservation0 iter func)
  use prelude.Ghost
  predicate completed1 [#"../common.rs" 11 4 11 36] (self : borrowed i)
  val completed1 [#"../common.rs" 11 4 11 36] (self : borrowed i) : bool
    ensures { result = completed1 self }
    
  predicate inv6 (_x : borrowed i)
  val inv6 (_x : borrowed i) : bool
    ensures { result = inv6 _x }
    
  predicate reinitialize0 [#"../06_map_precond.rs" 118 4 118 29] (_1 : ()) =
    [#"../06_map_precond.rs" 119 8 124 9] forall func : f . forall iter : borrowed i . inv2 func -> inv6 iter -> completed1 iter -> next_precondition0 ( ^ iter) func (Seq.empty ) /\ preservation0 ( ^ iter) func
  val reinitialize0 [#"../06_map_precond.rs" 118 4 118 29] (_1 : ()) : bool
    ensures { result = reinitialize0 _1 }
    
  use C06MapPrecond_Map_Type as C06MapPrecond_Map_Type
  predicate invariant10 [#"../06_map_precond.rs" 158 4 158 30] (self : C06MapPrecond_Map_Type.t_map i b f item0) =
    [#"../06_map_precond.rs" 160 12 162 73] reinitialize0 () /\ preservation_inv0 (C06MapPrecond_Map_Type.map_iter self) (C06MapPrecond_Map_Type.map_func self) (Ghost.inner (C06MapPrecond_Map_Type.map_produced self)) /\ next_precondition0 (C06MapPrecond_Map_Type.map_iter self) (C06MapPrecond_Map_Type.map_func self) (Ghost.inner (C06MapPrecond_Map_Type.map_produced self))
  val invariant10 [#"../06_map_precond.rs" 158 4 158 30] (self : C06MapPrecond_Map_Type.t_map i b f item0) : bool
    ensures { result = invariant10 self }
    
  predicate inv10 (_x : C06MapPrecond_Map_Type.t_map i b f item0)
  val inv10 (_x : C06MapPrecond_Map_Type.t_map i b f item0) : bool
    ensures { result = inv10 _x }
    
  axiom inv10 : [#"../06_map_precond.rs" 1 0 1 0] forall x : C06MapPrecond_Map_Type.t_map i b f item0 . inv10 x = (invariant10 x /\ match (x) with
    | C06MapPrecond_Map_Type.C_Map iter func produced -> true
    end)
  predicate invariant9 (self : b)
  val invariant9 (self : b) : bool
    ensures { result = invariant9 self }
    
  axiom inv9 : [#"../06_map_precond.rs" 1 0 1 0] forall x : b . inv9 x = true
  predicate resolve4 (self : f)
  val resolve4 (self : f) : bool
    ensures { result = resolve4 self }
    
  predicate postcondition_once0 (self : f) (_2 : (item0, Ghost.ghost_ty (Seq.seq item0))) (_3 : b)
  val postcondition_once0 (self : f) (_2 : (item0, Ghost.ghost_ty (Seq.seq item0))) (_3 : b) : bool
    ensures { result = postcondition_once0 self _2 _3 }
    
  predicate inv8 (_x : (item0, Ghost.ghost_ty (Seq.seq item0)))
  val inv8 (_x : (item0, Ghost.ghost_ty (Seq.seq item0))) : bool
    ensures { result = inv8 _x }
    
  function fn_mut_once0 (self : f) (args : (item0, Ghost.ghost_ty (Seq.seq item0))) (res : b) : ()
  val fn_mut_once0 (self : f) (args : (item0, Ghost.ghost_ty (Seq.seq item0))) (res : b) : ()
    requires {[#"../../../../../creusot-contracts/src/std/ops.rs" 123 19 123 23] inv2 self}
    requires {[#"../../../../../creusot-contracts/src/std/ops.rs" 123 25 123 29] inv8 args}
    requires {[#"../../../../../creusot-contracts/src/std/ops.rs" 123 37 123 40] inv9 res}
    ensures { result = fn_mut_once0 self args res }
    
  axiom fn_mut_once0_spec : forall self : f, args : (item0, Ghost.ghost_ty (Seq.seq item0)), res : b . ([#"../../../../../creusot-contracts/src/std/ops.rs" 123 19 123 23] inv2 self) -> ([#"../../../../../creusot-contracts/src/std/ops.rs" 123 25 123 29] inv8 args) -> ([#"../../../../../creusot-contracts/src/std/ops.rs" 123 37 123 40] inv9 res) -> ([#"../../../../../creusot-contracts/src/std/ops.rs" 122 14 122 135] postcondition_once0 self args res = (exists s : borrowed f . inv7 s /\  * s = self /\ postcondition_mut0 s args res /\ resolve4 ( ^ s)))
  function unnest_trans0 (self : f) (b : f) (c : f) : ()
  val unnest_trans0 (self : f) (b : f) (c : f) : ()
    requires {[#"../../../../../creusot-contracts/src/std/ops.rs" 114 15 114 29] unnest0 self b}
    requires {[#"../../../../../creusot-contracts/src/std/ops.rs" 115 15 115 26] unnest0 b c}
    requires {[#"../../../../../creusot-contracts/src/std/ops.rs" 117 20 117 24] inv2 self}
    requires {[#"../../../../../creusot-contracts/src/std/ops.rs" 117 26 117 27] inv2 b}
    requires {[#"../../../../../creusot-contracts/src/std/ops.rs" 117 35 117 36] inv2 c}
    ensures { result = unnest_trans0 self b c }
    
  axiom unnest_trans0_spec : forall self : f, b : f, c : f . ([#"../../../../../creusot-contracts/src/std/ops.rs" 114 15 114 29] unnest0 self b) -> ([#"../../../../../creusot-contracts/src/std/ops.rs" 115 15 115 26] unnest0 b c) -> ([#"../../../../../creusot-contracts/src/std/ops.rs" 117 20 117 24] inv2 self) -> ([#"../../../../../creusot-contracts/src/std/ops.rs" 117 26 117 27] inv2 b) -> ([#"../../../../../creusot-contracts/src/std/ops.rs" 117 35 117 36] inv2 c) -> ([#"../../../../../creusot-contracts/src/std/ops.rs" 116 14 116 28] unnest0 self c)
  function unnest_refl0 (self : f) : ()
  val unnest_refl0 (self : f) : ()
    requires {[#"../../../../../creusot-contracts/src/std/ops.rs" 110 19 110 23] inv2 self}
    ensures { result = unnest_refl0 self }
    
  axiom unnest_refl0_spec : forall self : f . ([#"../../../../../creusot-contracts/src/std/ops.rs" 110 19 110 23] inv2 self) -> ([#"../../../../../creusot-contracts/src/std/ops.rs" 109 14 109 31] unnest0 self self)
  function postcondition_mut_unnest0 (self : borrowed f) (args : (item0, Ghost.ghost_ty (Seq.seq item0))) (res : b) : ()
  val postcondition_mut_unnest0 (self : borrowed f) (args : (item0, Ghost.ghost_ty (Seq.seq item0))) (res : b) : ()
    requires {[#"../../../../../creusot-contracts/src/std/ops.rs" 103 15 103 48] postcondition_mut0 self args res}
    requires {[#"../../../../../creusot-contracts/src/std/ops.rs" 105 37 105 41] inv7 self}
    requires {[#"../../../../../creusot-contracts/src/std/ops.rs" 105 43 105 47] inv8 args}
    requires {[#"../../../../../creusot-contracts/src/std/ops.rs" 105 55 105 58] inv9 res}
    ensures { result = postcondition_mut_unnest0 self args res }
    
  axiom postcondition_mut_unnest0_spec : forall self : borrowed f, args : (item0, Ghost.ghost_ty (Seq.seq item0)), res : b . ([#"../../../../../creusot-contracts/src/std/ops.rs" 103 15 103 48] postcondition_mut0 self args res) -> ([#"../../../../../creusot-contracts/src/std/ops.rs" 105 37 105 41] inv7 self) -> ([#"../../../../../creusot-contracts/src/std/ops.rs" 105 43 105 47] inv8 args) -> ([#"../../../../../creusot-contracts/src/std/ops.rs" 105 55 105 58] inv9 res) -> ([#"../../../../../creusot-contracts/src/std/ops.rs" 104 14 104 35] unnest0 ( * self) ( ^ self))
  predicate invariant8 (self : (item0, Ghost.ghost_ty (Seq.seq item0)))
  val invariant8 (self : (item0, Ghost.ghost_ty (Seq.seq item0))) : bool
    ensures { result = invariant8 self }
    
  axiom inv8 : [#"../06_map_precond.rs" 1 0 1 0] forall x : (item0, Ghost.ghost_ty (Seq.seq item0)) . inv8 x = true
  predicate invariant7 (self : borrowed f)
  val invariant7 (self : borrowed f) : bool
    ensures { result = invariant7 self }
    
  axiom inv7 : [#"../06_map_precond.rs" 1 0 1 0] forall x : borrowed f . inv7 x = true
  predicate invariant6 (self : borrowed i)
  val invariant6 (self : borrowed i) : bool
    ensures { result = invariant6 self }
    
  axiom inv6 : [#"../06_map_precond.rs" 1 0 1 0] forall x : borrowed i . inv6 x = true
  use Core_Option_Option_Type as Core_Option_Option_Type
  predicate invariant5 (self : Core_Option_Option_Type.t_option b)
  val invariant5 (self : Core_Option_Option_Type.t_option b) : bool
    ensures { result = invariant5 self }
    
  predicate inv5 (_x : Core_Option_Option_Type.t_option b)
  val inv5 (_x : Core_Option_Option_Type.t_option b) : bool
    ensures { result = inv5 _x }
    
  axiom inv5 : [#"../06_map_precond.rs" 1 0 1 0] forall x : Core_Option_Option_Type.t_option b . inv5 x = true
  predicate invariant4 (self : borrowed (C06MapPrecond_Map_Type.t_map i b f item0))
  val invariant4 (self : borrowed (C06MapPrecond_Map_Type.t_map i b f item0)) : bool
    ensures { result = invariant4 self }
    
  predicate inv4 (_x : borrowed (C06MapPrecond_Map_Type.t_map i b f item0))
  val inv4 (_x : borrowed (C06MapPrecond_Map_Type.t_map i b f item0)) : bool
    ensures { result = inv4 _x }
    
  axiom inv4 : [#"../06_map_precond.rs" 1 0 1 0] forall x : borrowed (C06MapPrecond_Map_Type.t_map i b f item0) . inv4 x = (inv10 ( * x) /\ inv10 ( ^ x))
  predicate invariant3 (self : Ghost.ghost_ty (Seq.seq item0))
  val invariant3 (self : Ghost.ghost_ty (Seq.seq item0)) : bool
    ensures { result = invariant3 self }
    
  axiom inv3 : [#"../06_map_precond.rs" 1 0 1 0] forall x : Ghost.ghost_ty (Seq.seq item0) . inv3 x = true
  predicate invariant2 (self : f)
  val invariant2 (self : f) : bool
    ensures { result = invariant2 self }
    
  axiom inv2 : [#"../06_map_precond.rs" 1 0 1 0] forall x : f . inv2 x = true
  predicate invariant1 (self : Core_Option_Option_Type.t_option item0)
  val invariant1 (self : Core_Option_Option_Type.t_option item0) : bool
    ensures { result = invariant1 self }
    
  predicate inv1 (_x : Core_Option_Option_Type.t_option item0)
  val inv1 (_x : Core_Option_Option_Type.t_option item0) : bool
    ensures { result = inv1 _x }
    
  axiom inv1 : [#"../06_map_precond.rs" 1 0 1 0] forall x : Core_Option_Option_Type.t_option item0 . inv1 x = true
  function produces_trans0 [#"../common.rs" 21 4 21 91] (a : i) (ab : Seq.seq item0) (b : i) (bc : Seq.seq item0) (c : i) : ()
    
  val produces_trans0 [#"../common.rs" 21 4 21 91] (a : i) (ab : Seq.seq item0) (b : i) (bc : Seq.seq item0) (c : i) : ()
    requires {[#"../common.rs" 18 15 18 32] produces0 a ab b}
    requires {[#"../common.rs" 19 15 19 32] produces0 b bc c}
    requires {[#"../common.rs" 21 22 21 23] inv0 a}
    requires {[#"../common.rs" 21 31 21 33] inv12 ab}
    requires {[#"../common.rs" 21 52 21 53] inv0 b}
    requires {[#"../common.rs" 21 61 21 63] inv12 bc}
    requires {[#"../common.rs" 21 82 21 83] inv0 c}
    ensures { result = produces_trans0 a ab b bc c }
    
  axiom produces_trans0_spec : forall a : i, ab : Seq.seq item0, b : i, bc : Seq.seq item0, c : i . ([#"../common.rs" 18 15 18 32] produces0 a ab b) -> ([#"../common.rs" 19 15 19 32] produces0 b bc c) -> ([#"../common.rs" 21 22 21 23] inv0 a) -> ([#"../common.rs" 21 31 21 33] inv12 ab) -> ([#"../common.rs" 21 52 21 53] inv0 b) -> ([#"../common.rs" 21 61 21 63] inv12 bc) -> ([#"../common.rs" 21 82 21 83] inv0 c) -> ([#"../common.rs" 20 14 20 42] produces0 a (Seq.(++) ab bc) c)
  function produces_refl0 [#"../common.rs" 15 4 15 30] (a : i) : ()
  val produces_refl0 [#"../common.rs" 15 4 15 30] (a : i) : ()
    requires {[#"../common.rs" 15 21 15 22] inv0 a}
    ensures { result = produces_refl0 a }
    
  axiom produces_refl0_spec : forall a : i . ([#"../common.rs" 15 21 15 22] inv0 a) -> ([#"../common.rs" 14 14 14 39] produces0 a (Seq.empty ) a)
  predicate invariant0 (self : i)
  val invariant0 (self : i) : bool
    ensures { result = invariant0 self }
    
  axiom inv0 : [#"../06_map_precond.rs" 1 0 1 0] forall x : i . inv0 x = true
  use prelude.Ghost
  use seq.Seq
  use seq_ext.SeqExt
  use seq.Seq
  use seq.Seq
  use prelude.Int
  use seq.Seq
  use seq.Seq
  use seq.Seq
  predicate produces1 [@inline:trivial] [#"../06_map_precond.rs" 43 4 43 67] (self : C06MapPrecond_Map_Type.t_map i b f item0) (visited : Seq.seq b) (succ : C06MapPrecond_Map_Type.t_map i b f item0)
    
   =
    [#"../06_map_precond.rs" 44 8 56 9] unnest0 (C06MapPrecond_Map_Type.map_func self) (C06MapPrecond_Map_Type.map_func succ) /\ (exists s : Seq.seq item0 . inv12 s /\ Seq.length s = Seq.length visited /\ produces0 (C06MapPrecond_Map_Type.map_iter self) s (C06MapPrecond_Map_Type.map_iter succ) /\ Ghost.inner (C06MapPrecond_Map_Type.map_produced succ) = Seq.(++) (Ghost.inner (C06MapPrecond_Map_Type.map_produced self)) s /\ (exists fs : Seq.seq (borrowed f) . inv13 fs /\ Seq.length fs = Seq.length visited /\ (forall i : int . 1 <= i /\ i < Seq.length fs ->  ^ Seq.get fs (i - 1) =  * Seq.get fs i) /\ (if Seq.length visited = 0 then
      C06MapPrecond_Map_Type.map_func self = C06MapPrecond_Map_Type.map_func succ
    else
       * Seq.get fs 0 = C06MapPrecond_Map_Type.map_func self /\  ^ Seq.get fs (Seq.length visited - 1) = C06MapPrecond_Map_Type.map_func succ
    ) /\ (forall i : int . 0 <= i /\ i < Seq.length visited -> unnest0 (C06MapPrecond_Map_Type.map_func self) ( * Seq.get fs i) /\ precondition0 ( * Seq.get fs i) (Seq.get s i, Ghost.new (Seq.(++) (Ghost.inner (C06MapPrecond_Map_Type.map_produced self)) (SeqExt.subsequence s 0 i))) /\ postcondition_mut0 (Seq.get fs i) (Seq.get s i, Ghost.new (Seq.(++) (Ghost.inner (C06MapPrecond_Map_Type.map_produced self)) (SeqExt.subsequence s 0 i))) (Seq.get visited i))))
  val produces1 [@inline:trivial] [#"../06_map_precond.rs" 43 4 43 67] (self : C06MapPrecond_Map_Type.t_map i b f item0) (visited : Seq.seq b) (succ : C06MapPrecond_Map_Type.t_map i b f item0) : bool
    ensures { result = produces1 self visited succ }
    
  use seq.Seq
  predicate produces_one0 [#"../06_map_precond.rs" 143 4 143 57] (self : C06MapPrecond_Map_Type.t_map i b f item0) (visited : b) (succ : C06MapPrecond_Map_Type.t_map i b f item0)
    
   =
    [#"../06_map_precond.rs" 144 8 150 9] exists f : borrowed f . inv7 f /\  * f = C06MapPrecond_Map_Type.map_func self /\  ^ f = C06MapPrecond_Map_Type.map_func succ /\ (exists e : item0 . inv11 e /\ produces0 (C06MapPrecond_Map_Type.map_iter self) (Seq.singleton e) (C06MapPrecond_Map_Type.map_iter succ) /\ Ghost.inner (C06MapPrecond_Map_Type.map_produced succ) = Seq.snoc (Ghost.inner (C06MapPrecond_Map_Type.map_produced self)) e /\ precondition0 ( * f) (e, C06MapPrecond_Map_Type.map_produced self) /\ postcondition_mut0 f (e, C06MapPrecond_Map_Type.map_produced self) visited)
  val produces_one0 [#"../06_map_precond.rs" 143 4 143 57] (self : C06MapPrecond_Map_Type.t_map i b f item0) (visited : b) (succ : C06MapPrecond_Map_Type.t_map i b f item0) : bool
    requires {[#"../06_map_precond.rs" 143 20 143 24] inv10 self}
    requires {[#"../06_map_precond.rs" 143 26 143 33] inv9 visited}
    requires {[#"../06_map_precond.rs" 143 38 143 42] inv10 succ}
    ensures { result = produces_one0 self visited succ }
    
  axiom produces_one0_spec : forall self : C06MapPrecond_Map_Type.t_map i b f item0, visited : b, succ : C06MapPrecond_Map_Type.t_map i b f item0 . ([#"../06_map_precond.rs" 143 20 143 24] inv10 self) -> ([#"../06_map_precond.rs" 143 26 143 33] inv9 visited) -> ([#"../06_map_precond.rs" 143 38 143 42] inv10 succ) -> ([#"../06_map_precond.rs" 142 14 142 68] produces_one0 self visited succ = produces1 self (Seq.singleton visited) succ)
  predicate completed0 [#"../06_map_precond.rs" 21 4 21 35] (self : borrowed (C06MapPrecond_Map_Type.t_map i b f item0))
   =
    [#"../06_map_precond.rs" 22 8 25 9] Ghost.inner (C06MapPrecond_Map_Type.map_produced ( ^ self)) = Seq.empty  /\ completed1 {current = C06MapPrecond_Map_Type.map_iter ( * self); final = C06MapPrecond_Map_Type.map_iter ( ^ self)} /\ C06MapPrecond_Map_Type.map_func ( * self) = C06MapPrecond_Map_Type.map_func ( ^ self)
  val completed0 [#"../06_map_precond.rs" 21 4 21 35] (self : borrowed (C06MapPrecond_Map_Type.t_map i b f item0)) : bool
    ensures { result = completed0 self }
    
  predicate resolve3 (self : borrowed (C06MapPrecond_Map_Type.t_map i b f item0)) =
    [#"../../../../../creusot-contracts/src/resolve.rs" 25 20 25 34]  ^ self =  * self
  val resolve3 (self : borrowed (C06MapPrecond_Map_Type.t_map i b f item0)) : bool
    ensures { result = resolve3 self }
    
  predicate resolve2 (self : Ghost.ghost_ty ())
  val resolve2 (self : Ghost.ghost_ty ()) : bool
    ensures { result = resolve2 self }
    
  use prelude.Ghost
  function produces_one_invariant0 [#"../06_map_precond.rs" 133 4 133 73] (self : C06MapPrecond_Map_Type.t_map i b f item0) (e : item0) (r : b) (f : borrowed f) (iter : i) : ()
    
  val produces_one_invariant0 [#"../06_map_precond.rs" 133 4 133 73] (self : C06MapPrecond_Map_Type.t_map i b f item0) (e : item0) (r : b) (f : borrowed f) (iter : i) : ()
    requires {[#"../06_map_precond.rs" 128 4 128 60] produces0 (C06MapPrecond_Map_Type.map_iter self) (Seq.singleton e) iter}
    requires {[#"../06_map_precond.rs" 129 15 129 30]  * f = C06MapPrecond_Map_Type.map_func self}
    requires {[#"../06_map_precond.rs" 130 15 130 57] postcondition_mut0 f (e, C06MapPrecond_Map_Type.map_produced self) r}
    requires {[#"../06_map_precond.rs" 133 30 133 34] inv10 self}
    requires {[#"../06_map_precond.rs" 133 36 133 37] inv11 e}
    requires {[#"../06_map_precond.rs" 133 48 133 49] inv9 r}
    requires {[#"../06_map_precond.rs" 133 54 133 55] inv7 f}
    requires {[#"../06_map_precond.rs" 133 65 133 69] inv0 iter}
    ensures { result = produces_one_invariant0 self e r f iter }
    
  axiom produces_one_invariant0_spec : forall self : C06MapPrecond_Map_Type.t_map i b f item0, e : item0, r : b, f : borrowed f, iter : i . ([#"../06_map_precond.rs" 128 4 128 60] produces0 (C06MapPrecond_Map_Type.map_iter self) (Seq.singleton e) iter) -> ([#"../06_map_precond.rs" 129 15 129 30]  * f = C06MapPrecond_Map_Type.map_func self) -> ([#"../06_map_precond.rs" 130 15 130 57] postcondition_mut0 f (e, C06MapPrecond_Map_Type.map_produced self) r) -> ([#"../06_map_precond.rs" 133 30 133 34] inv10 self) -> ([#"../06_map_precond.rs" 133 36 133 37] inv11 e) -> ([#"../06_map_precond.rs" 133 48 133 49] inv9 r) -> ([#"../06_map_precond.rs" 133 54 133 55] inv7 f) -> ([#"../06_map_precond.rs" 133 65 133 69] inv0 iter) -> ([#"../06_map_precond.rs" 132 14 132 70] next_precondition0 iter ( ^ f) (Seq.snoc (Ghost.inner (C06MapPrecond_Map_Type.map_produced self)) e)) && ([#"../06_map_precond.rs" 131 14 131 69] preservation_inv0 iter ( ^ f) (Seq.snoc (Ghost.inner (C06MapPrecond_Map_Type.map_produced self)) e))
  predicate resolve1 (self : Ghost.ghost_ty (Seq.seq item0))
  val resolve1 (self : Ghost.ghost_ty (Seq.seq item0)) : bool
    ensures { result = resolve1 self }
    
  val call_mut0 (self : borrowed f) (args : (item0, Ghost.ghost_ty (Seq.seq item0))) : b
    requires {[#"../../../../../creusot-contracts/src/std/ops.rs" 160 27 160 52] precondition0 ( * self) args}
    requires {inv7 self}
    requires {inv8 args}
    ensures { [#"../../../../../creusot-contracts/src/std/ops.rs" 148 0 172 1] postcondition_mut0 self args result }
    ensures { inv9 result }
    
  predicate resolve0 (self : Core_Option_Option_Type.t_option item0)
  val resolve0 (self : Core_Option_Option_Type.t_option item0) : bool
    ensures { result = resolve0 self }
    
  val next0 [#"../common.rs" 27 4 27 45] (self : borrowed i) : Core_Option_Option_Type.t_option item0
    requires {[#"../common.rs" 27 17 27 21] inv6 self}
    ensures { [#"../common.rs" 23 14 26 5] match (result) with
      | Core_Option_Option_Type.C_None -> completed1 self
      | Core_Option_Option_Type.C_Some v -> produces0 ( * self) (Seq.singleton v) ( ^ self)
      end }
    ensures { [#"../common.rs" 27 26 27 44] inv1 result }
    
  let rec cfg next [#"../06_map_precond.rs" 63 4 63 44] [@cfg:stackify] [@cfg:subregion_analysis] (self : borrowed (C06MapPrecond_Map_Type.t_map i b f item0)) : Core_Option_Option_Type.t_option b
    requires {[#"../06_map_precond.rs" 63 17 63 21] inv4 self}
    ensures { [#"../06_map_precond.rs" 59 14 62 5] match (result) with
      | Core_Option_Option_Type.C_None -> completed0 self
      | Core_Option_Option_Type.C_Some v -> produces_one0 ( * self) v ( ^ self)
      end }
    ensures { [#"../06_map_precond.rs" 63 26 63 44] inv5 result }
    
   = [@vc:do_not_keep_trace] [@vc:sp]
  var _0 : Core_Option_Option_Type.t_option b;
  var self : borrowed (C06MapPrecond_Map_Type.t_map i b f item0) = self;
  var _3 : Core_Option_Option_Type.t_option item0;
  var _4 : borrowed i;
  var v : item0;
  var produced : Ghost.ghost_ty (Seq.seq item0);
  var r : b;
  var _12 : borrowed f;
  var _17 : Ghost.ghost_ty ();
  var _20 : Ghost.ghost_ty (Seq.seq item0);
  {
    goto BB0
  }
  BB0 {
<<<<<<< HEAD
    [#"../06_map_precond.rs" 64 14 64 30] _4 <- Borrow.borrow_mut (C06MapPrecond_Map_Type.map_iter ( * self));
    [#"../06_map_precond.rs" 64 14 64 30] self <- { self with current = (let C06MapPrecond_Map_Type.C_Map a b c =  * self in C06MapPrecond_Map_Type.C_Map ( ^ _4) b c) };
    assume { Inv0.inv ( ^ _4) };
    [#"../06_map_precond.rs" 64 14 64 30] _3 <- ([#"../06_map_precond.rs" 64 14 64 30] Next0.next _4);
    [#"../06_map_precond.rs" 1 0 1 0] _4 <- any borrowed i;
=======
    _4 <- Borrow.borrow_mut (C06MapPrecond_Map_Type.map_iter ( * self));
    self <- { self with current = (let C06MapPrecond_Map_Type.C_Map a b c =  * self in C06MapPrecond_Map_Type.C_Map ( ^ _4) b c) };
    assume { inv0 ( ^ _4) };
    _3 <- ([#"../06_map_precond.rs" 64 14 64 30] next0 _4);
    _4 <- any borrowed i;
>>>>>>> 62b454c8
    goto BB1
  }
  BB1 {
    switch (_3)
      | Core_Option_Option_Type.C_None -> goto BB2
      | Core_Option_Option_Type.C_Some _ -> goto BB3
      end
  }
  BB2 {
<<<<<<< HEAD
    assert { [@expl:type invariant] Inv1.inv _3 };
    assume { Resolve0.resolve _3 };
    [#"../06_map_precond.rs" 75 32 75 50] _20 <- ([#"../06_map_precond.rs" 75 32 75 50] Ghost.new (Seq.empty ));
=======
    assert { [@expl:type invariant] inv1 _3 };
    assume { resolve0 _3 };
    _20 <- ([#"../06_map_precond.rs" 75 32 75 50] Ghost.new (Seq.empty ));
>>>>>>> 62b454c8
    goto BB14
  }
  BB3 {
    goto BB5
  }
  BB4 {
<<<<<<< HEAD
    assert { [@expl:type invariant] Inv1.inv _3 };
    assume { Resolve0.resolve _3 };
    assert { [@expl:type invariant] Inv4.inv self };
    assume { Resolve3.resolve self };
    assert { [#"../06_map_precond.rs" 64 14 64 30] false };
    absurd
  }
  BB5 {
    [#"../06_map_precond.rs" 65 17 65 18] v <- ([#"../06_map_precond.rs" 65 17 65 18] Core_Option_Option_Type.some_0 _3);
    [#"../06_map_precond.rs" 65 17 65 18] _3 <- (let Core_Option_Option_Type.C_Some a = _3 in Core_Option_Option_Type.C_Some (any Item0.item));
    assert { [@expl:type invariant] Inv1.inv _3 };
    assume { Resolve0.resolve _3 };
    assert { [@expl:assertion] [#"../06_map_precond.rs" 66 16 66 76] Precondition0.precondition (C06MapPrecond_Map_Type.map_func ( * self)) (v, C06MapPrecond_Map_Type.map_produced ( * self)) };
=======
    assert { [@expl:type invariant] inv1 _3 };
    assume { resolve0 _3 };
    assert { [@expl:type invariant] inv4 self };
    assume { resolve3 self };
    absurd
  }
  BB5 {
    v <- Core_Option_Option_Type.some_0 _3;
    _3 <- (let Core_Option_Option_Type.C_Some a = _3 in Core_Option_Option_Type.C_Some (any item0));
    assert { [@expl:type invariant] inv1 _3 };
    assume { resolve0 _3 };
    assert { [@expl:assertion] [#"../06_map_precond.rs" 66 16 66 76] precondition0 (C06MapPrecond_Map_Type.map_func ( * self)) (v, C06MapPrecond_Map_Type.map_produced ( * self)) };
>>>>>>> 62b454c8
    goto BB6
  }
  BB6 {
    [#"../06_map_precond.rs" 67 31 67 60] produced <- ([#"../06_map_precond.rs" 67 31 67 60] Ghost.new (Seq.snoc (Ghost.inner (C06MapPrecond_Map_Type.map_produced ( * self))) v));
    goto BB7
  }
  BB7 {
<<<<<<< HEAD
    [#"../06_map_precond.rs" 68 24 68 35] _12 <- Borrow.borrow_mut (C06MapPrecond_Map_Type.map_func ( * self));
    [#"../06_map_precond.rs" 68 24 68 35] self <- { self with current = (let C06MapPrecond_Map_Type.C_Map a b c =  * self in C06MapPrecond_Map_Type.C_Map a ( ^ _12) c) };
    assume { Inv2.inv ( ^ _12) };
    [#"../06_map_precond.rs" 68 24 68 53] r <- ([#"../06_map_precond.rs" 68 24 68 53] CallMut0.call_mut _12 ([#"../06_map_precond.rs" 68 24 68 53] ([#"../06_map_precond.rs" 68 36 68 37] v, [#"../06_map_precond.rs" 68 39 68 52] C06MapPrecond_Map_Type.map_produced ( * self))));
    [#"../06_map_precond.rs" 1 0 1 0] _12 <- any borrowed f;
    [#"../06_map_precond.rs" 68 36 68 37] v <- any Item0.item;
=======
    _12 <- Borrow.borrow_mut (C06MapPrecond_Map_Type.map_func ( * self));
    self <- { self with current = (let C06MapPrecond_Map_Type.C_Map a b c =  * self in C06MapPrecond_Map_Type.C_Map a ( ^ _12) c) };
    assume { inv2 ( ^ _12) };
    r <- ([#"../06_map_precond.rs" 68 24 68 53] call_mut0 _12 ([#"../06_map_precond.rs" 68 24 68 53] (v, C06MapPrecond_Map_Type.map_produced ( * self))));
    _12 <- any borrowed f;
    v <- any item0;
>>>>>>> 62b454c8
    goto BB8
  }
  BB8 {
    goto BB9
  }
  BB9 {
<<<<<<< HEAD
    assert { [@expl:type invariant] Inv3.inv produced };
    assume { Resolve1.resolve produced };
    [#"../06_map_precond.rs" 69 16 69 40] self <- { self with current = (let C06MapPrecond_Map_Type.C_Map a b c =  * self in C06MapPrecond_Map_Type.C_Map a b ([#"../06_map_precond.rs" 69 32 69 40] produced)) };
    [#"../06_map_precond.rs" 70 16 70 52] _17 <- ([#"../06_map_precond.rs" 70 16 70 52] Ghost.new ());
    goto BB10
  }
  BB10 {
    assume { Resolve2.resolve _17 };
    assert { [@expl:type invariant] Inv4.inv self };
    assume { Resolve3.resolve self };
    [#"../06_map_precond.rs" 72 16 72 23] _0 <- ([#"../06_map_precond.rs" 72 16 72 23] Core_Option_Option_Type.C_Some ([#"../06_map_precond.rs" 72 21 72 22] r));
    [#"../06_map_precond.rs" 72 21 72 22] r <- any b;
=======
    assert { [@expl:type invariant] inv3 produced };
    assume { resolve1 produced };
    self <- { self with current = (let C06MapPrecond_Map_Type.C_Map a b c =  * self in C06MapPrecond_Map_Type.C_Map a b produced) };
    _17 <- ([#"../06_map_precond.rs" 70 16 70 52] Ghost.new ());
    goto BB10
  }
  BB10 {
    assume { resolve2 _17 };
    assert { [@expl:type invariant] inv4 self };
    assume { resolve3 self };
    _0 <- ([#"../06_map_precond.rs" 72 16 72 23] Core_Option_Option_Type.C_Some r);
    r <- any b;
>>>>>>> 62b454c8
    goto BB11
  }
  BB11 {
    goto BB12
  }
  BB12 {
    goto BB13
  }
  BB13 {
    goto BB15
  }
  BB14 {
<<<<<<< HEAD
    [#"../06_map_precond.rs" 75 16 75 50] self <- { self with current = (let C06MapPrecond_Map_Type.C_Map a b c =  * self in C06MapPrecond_Map_Type.C_Map a b ([#"../06_map_precond.rs" 75 16 75 50] _20)) };
    [#"../06_map_precond.rs" 75 16 75 50] _20 <- any Ghost.ghost_ty (Seq.seq Item0.item);
    assert { [@expl:type invariant] Inv3.inv (C06MapPrecond_Map_Type.map_produced ( * self)) };
    assume { Resolve1.resolve (C06MapPrecond_Map_Type.map_produced ( * self)) };
    assert { [@expl:type invariant] Inv4.inv self };
    assume { Resolve3.resolve self };
    [#"../06_map_precond.rs" 76 16 76 20] _0 <- ([#"../06_map_precond.rs" 76 16 76 20] Core_Option_Option_Type.C_None);
=======
    self <- { self with current = (let C06MapPrecond_Map_Type.C_Map a b c =  * self in C06MapPrecond_Map_Type.C_Map a b _20) };
    _20 <- any Ghost.ghost_ty (Seq.seq item0);
    assert { [@expl:type invariant] inv3 (C06MapPrecond_Map_Type.map_produced ( * self)) };
    assume { resolve1 (C06MapPrecond_Map_Type.map_produced ( * self)) };
    assert { [@expl:type invariant] inv4 self };
    assume { resolve3 self };
    _0 <- ([#"../06_map_precond.rs" 76 16 76 20] Core_Option_Option_Type.C_None);
>>>>>>> 62b454c8
    goto BB15
  }
  BB15 {
    goto BB16
  }
  BB16 {
    return _0
  }
  
end
module C06MapPrecond_Map
  type i
  type b
  type f
  type item0
  use seq.Seq
  use prelude.Ghost
  predicate invariant9 (self : (item0, Ghost.ghost_ty (Seq.seq item0)))
  val invariant9 (self : (item0, Ghost.ghost_ty (Seq.seq item0))) : bool
    ensures { result = invariant9 self }
    
  predicate inv9 (_x : (item0, Ghost.ghost_ty (Seq.seq item0)))
  val inv9 (_x : (item0, Ghost.ghost_ty (Seq.seq item0))) : bool
    ensures { result = inv9 _x }
    
  axiom inv9 : [#"../06_map_precond.rs" 1 0 1 0] forall x : (item0, Ghost.ghost_ty (Seq.seq item0)) . inv9 x = true
  predicate invariant8 (self : Ghost.ghost_ty (Seq.seq item0))
  val invariant8 (self : Ghost.ghost_ty (Seq.seq item0)) : bool
    ensures { result = invariant8 self }
    
  predicate inv8 (_x : Ghost.ghost_ty (Seq.seq item0))
  val inv8 (_x : Ghost.ghost_ty (Seq.seq item0)) : bool
    ensures { result = inv8 _x }
    
  axiom inv8 : [#"../06_map_precond.rs" 1 0 1 0] forall x : Ghost.ghost_ty (Seq.seq item0) . inv8 x = true
  predicate resolve0 (self : f)
  val resolve0 (self : f) : bool
    ensures { result = resolve0 self }
    
  use prelude.Borrow
  predicate postcondition_mut0 (self : borrowed f) (_2 : (item0, Ghost.ghost_ty (Seq.seq item0))) (_3 : b)
  val postcondition_mut0 (self : borrowed f) (_2 : (item0, Ghost.ghost_ty (Seq.seq item0))) (_3 : b) : bool
    ensures { result = postcondition_mut0 self _2 _3 }
    
  predicate inv6 (_x : borrowed f)
  val inv6 (_x : borrowed f) : bool
    ensures { result = inv6 _x }
    
  predicate postcondition_once0 (self : f) (_2 : (item0, Ghost.ghost_ty (Seq.seq item0))) (_3 : b)
  val postcondition_once0 (self : f) (_2 : (item0, Ghost.ghost_ty (Seq.seq item0))) (_3 : b) : bool
    ensures { result = postcondition_once0 self _2 _3 }
    
  predicate inv5 (_x : b)
  val inv5 (_x : b) : bool
    ensures { result = inv5 _x }
    
  predicate inv2 (_x : f)
  val inv2 (_x : f) : bool
    ensures { result = inv2 _x }
    
  function fn_mut_once0 (self : f) (args : (item0, Ghost.ghost_ty (Seq.seq item0))) (res : b) : ()
  val fn_mut_once0 (self : f) (args : (item0, Ghost.ghost_ty (Seq.seq item0))) (res : b) : ()
    requires {[#"../../../../../creusot-contracts/src/std/ops.rs" 123 19 123 23] inv2 self}
    requires {[#"../../../../../creusot-contracts/src/std/ops.rs" 123 25 123 29] inv9 args}
    requires {[#"../../../../../creusot-contracts/src/std/ops.rs" 123 37 123 40] inv5 res}
    ensures { result = fn_mut_once0 self args res }
    
  axiom fn_mut_once0_spec : forall self : f, args : (item0, Ghost.ghost_ty (Seq.seq item0)), res : b . ([#"../../../../../creusot-contracts/src/std/ops.rs" 123 19 123 23] inv2 self) -> ([#"../../../../../creusot-contracts/src/std/ops.rs" 123 25 123 29] inv9 args) -> ([#"../../../../../creusot-contracts/src/std/ops.rs" 123 37 123 40] inv5 res) -> ([#"../../../../../creusot-contracts/src/std/ops.rs" 122 14 122 135] postcondition_once0 self args res = (exists s : borrowed f . inv6 s /\  * s = self /\ postcondition_mut0 s args res /\ resolve0 ( ^ s)))
  predicate unnest0 (self : f) (_2 : f)
  val unnest0 (self : f) (_2 : f) : bool
    ensures { result = unnest0 self _2 }
    
  function unnest_trans0 (self : f) (b : f) (c : f) : ()
  val unnest_trans0 (self : f) (b : f) (c : f) : ()
    requires {[#"../../../../../creusot-contracts/src/std/ops.rs" 114 15 114 29] unnest0 self b}
    requires {[#"../../../../../creusot-contracts/src/std/ops.rs" 115 15 115 26] unnest0 b c}
    requires {[#"../../../../../creusot-contracts/src/std/ops.rs" 117 20 117 24] inv2 self}
    requires {[#"../../../../../creusot-contracts/src/std/ops.rs" 117 26 117 27] inv2 b}
    requires {[#"../../../../../creusot-contracts/src/std/ops.rs" 117 35 117 36] inv2 c}
    ensures { result = unnest_trans0 self b c }
    
  axiom unnest_trans0_spec : forall self : f, b : f, c : f . ([#"../../../../../creusot-contracts/src/std/ops.rs" 114 15 114 29] unnest0 self b) -> ([#"../../../../../creusot-contracts/src/std/ops.rs" 115 15 115 26] unnest0 b c) -> ([#"../../../../../creusot-contracts/src/std/ops.rs" 117 20 117 24] inv2 self) -> ([#"../../../../../creusot-contracts/src/std/ops.rs" 117 26 117 27] inv2 b) -> ([#"../../../../../creusot-contracts/src/std/ops.rs" 117 35 117 36] inv2 c) -> ([#"../../../../../creusot-contracts/src/std/ops.rs" 116 14 116 28] unnest0 self c)
  function unnest_refl0 (self : f) : ()
  val unnest_refl0 (self : f) : ()
    requires {[#"../../../../../creusot-contracts/src/std/ops.rs" 110 19 110 23] inv2 self}
    ensures { result = unnest_refl0 self }
    
  axiom unnest_refl0_spec : forall self : f . ([#"../../../../../creusot-contracts/src/std/ops.rs" 110 19 110 23] inv2 self) -> ([#"../../../../../creusot-contracts/src/std/ops.rs" 109 14 109 31] unnest0 self self)
  function postcondition_mut_unnest0 (self : borrowed f) (args : (item0, Ghost.ghost_ty (Seq.seq item0))) (res : b) : ()
  val postcondition_mut_unnest0 (self : borrowed f) (args : (item0, Ghost.ghost_ty (Seq.seq item0))) (res : b) : ()
    requires {[#"../../../../../creusot-contracts/src/std/ops.rs" 103 15 103 48] postcondition_mut0 self args res}
    requires {[#"../../../../../creusot-contracts/src/std/ops.rs" 105 37 105 41] inv6 self}
    requires {[#"../../../../../creusot-contracts/src/std/ops.rs" 105 43 105 47] inv9 args}
    requires {[#"../../../../../creusot-contracts/src/std/ops.rs" 105 55 105 58] inv5 res}
    ensures { result = postcondition_mut_unnest0 self args res }
    
  axiom postcondition_mut_unnest0_spec : forall self : borrowed f, args : (item0, Ghost.ghost_ty (Seq.seq item0)), res : b . ([#"../../../../../creusot-contracts/src/std/ops.rs" 103 15 103 48] postcondition_mut0 self args res) -> ([#"../../../../../creusot-contracts/src/std/ops.rs" 105 37 105 41] inv6 self) -> ([#"../../../../../creusot-contracts/src/std/ops.rs" 105 43 105 47] inv9 args) -> ([#"../../../../../creusot-contracts/src/std/ops.rs" 105 55 105 58] inv5 res) -> ([#"../../../../../creusot-contracts/src/std/ops.rs" 104 14 104 35] unnest0 ( * self) ( ^ self))
  predicate invariant7 (self : Seq.seq item0)
  val invariant7 (self : Seq.seq item0) : bool
    ensures { result = invariant7 self }
    
  predicate inv7 (_x : Seq.seq item0)
  val inv7 (_x : Seq.seq item0) : bool
    ensures { result = inv7 _x }
    
  axiom inv7 : [#"../06_map_precond.rs" 1 0 1 0] forall x : Seq.seq item0 . inv7 x = true
  predicate invariant6 (self : borrowed f)
  val invariant6 (self : borrowed f) : bool
    ensures { result = invariant6 self }
    
  axiom inv6 : [#"../06_map_precond.rs" 1 0 1 0] forall x : borrowed f . inv6 x = true
  predicate invariant5 (self : b)
  val invariant5 (self : b) : bool
    ensures { result = invariant5 self }
    
  axiom inv5 : [#"../06_map_precond.rs" 1 0 1 0] forall x : b . inv5 x = true
  predicate invariant4 (self : borrowed i)
  val invariant4 (self : borrowed i) : bool
    ensures { result = invariant4 self }
    
  predicate inv4 (_x : borrowed i)
  val inv4 (_x : borrowed i) : bool
    ensures { result = inv4 _x }
    
  axiom inv4 : [#"../06_map_precond.rs" 1 0 1 0] forall x : borrowed i . inv4 x = true
  predicate inv0 (_x : i)
  val inv0 (_x : i) : bool
    ensures { result = inv0 _x }
    
  predicate precondition0 (self : f) (_2 : (item0, Ghost.ghost_ty (Seq.seq item0)))
  val precondition0 (self : f) (_2 : (item0, Ghost.ghost_ty (Seq.seq item0))) : bool
    ensures { result = precondition0 self _2 }
    
  use prelude.Ghost
  predicate produces0 [#"../common.rs" 8 4 8 66] (self : i) (visited : Seq.seq item0) (_o : i)
  val produces0 [#"../common.rs" 8 4 8 66] (self : i) (visited : Seq.seq item0) (_o : i) : bool
    ensures { result = produces0 self visited _o }
    
  use seq.Seq
  predicate inv1 (_x : item0)
  val inv1 (_x : item0) : bool
    ensures { result = inv1 _x }
    
  predicate next_precondition0 [#"../06_map_precond.rs" 84 4 84 74] (iter : i) (func : f) (produced : Seq.seq item0) =
    [#"../06_map_precond.rs" 85 8 89 9] forall i : i . forall e : item0 . inv0 i -> inv1 e -> produces0 iter (Seq.singleton e) i -> precondition0 func (e, Ghost.new produced)
  val next_precondition0 [#"../06_map_precond.rs" 84 4 84 74] (iter : i) (func : f) (produced : Seq.seq item0) : bool
    ensures { result = next_precondition0 iter func produced }
    
  use seq.Seq
  use seq.Seq
  predicate preservation0 [#"../06_map_precond.rs" 106 4 106 45] (iter : i) (func : f) =
    [#"../06_map_precond.rs" 107 8 114 9] forall i : i . forall b : b . forall f : borrowed f . forall e2 : item0 . forall e1 : item0 . forall s : Seq.seq item0 . inv0 i -> inv5 b -> inv6 f -> inv1 e2 -> inv1 e1 -> inv7 s -> unnest0 func ( * f) -> produces0 iter (Seq.snoc (Seq.snoc s e1) e2) i -> precondition0 ( * f) (e1, Ghost.new s) -> postcondition_mut0 f (e1, Ghost.new s) b -> precondition0 ( ^ f) (e2, Ghost.new (Seq.snoc s e1))
  val preservation0 [#"../06_map_precond.rs" 106 4 106 45] (iter : i) (func : f) : bool
    ensures { result = preservation0 iter func }
    
  use seq.Seq
  predicate preservation_inv0 [#"../06_map_precond.rs" 94 4 94 73] (iter : i) (func : f) (produced : Seq.seq item0) =
    [#"../06_map_precond.rs" 95 8 102 9] forall i : i . forall b : b . forall f : borrowed f . forall e2 : item0 . forall e1 : item0 . forall s : Seq.seq item0 . inv0 i -> inv5 b -> inv6 f -> inv1 e2 -> inv1 e1 -> inv7 s -> unnest0 func ( * f) -> produces0 iter (Seq.snoc (Seq.snoc s e1) e2) i -> precondition0 ( * f) (e1, Ghost.new (Seq.(++) produced s)) -> postcondition_mut0 f (e1, Ghost.new (Seq.(++) produced s)) b -> precondition0 ( ^ f) (e2, Ghost.new (Seq.snoc (Seq.(++) produced s) e1))
  val preservation_inv0 [#"../06_map_precond.rs" 94 4 94 73] (iter : i) (func : f) (produced : Seq.seq item0) : bool
    requires {[#"../06_map_precond.rs" 94 24 94 28] inv0 iter}
    requires {[#"../06_map_precond.rs" 94 33 94 37] inv2 func}
    requires {[#"../06_map_precond.rs" 94 42 94 50] inv7 produced}
    ensures { result = preservation_inv0 iter func produced }
    
  axiom preservation_inv0_spec : forall iter : i, func : f, produced : Seq.seq item0 . ([#"../06_map_precond.rs" 94 24 94 28] inv0 iter) -> ([#"../06_map_precond.rs" 94 33 94 37] inv2 func) -> ([#"../06_map_precond.rs" 94 42 94 50] inv7 produced) -> ([#"../06_map_precond.rs" 93 4 93 83] produced = Seq.empty  -> preservation_inv0 iter func produced = preservation0 iter func)
  use prelude.Ghost
  predicate completed0 [#"../common.rs" 11 4 11 36] (self : borrowed i)
  val completed0 [#"../common.rs" 11 4 11 36] (self : borrowed i) : bool
    ensures { result = completed0 self }
    
  predicate reinitialize0 [#"../06_map_precond.rs" 118 4 118 29] (_1 : ()) =
    [#"../06_map_precond.rs" 119 8 124 9] forall func : f . forall iter : borrowed i . inv2 func -> inv4 iter -> completed0 iter -> next_precondition0 ( ^ iter) func (Seq.empty ) /\ preservation0 ( ^ iter) func
  val reinitialize0 [#"../06_map_precond.rs" 118 4 118 29] (_1 : ()) : bool
    ensures { result = reinitialize0 _1 }
    
  use C06MapPrecond_Map_Type as C06MapPrecond_Map_Type
  predicate invariant3 [#"../06_map_precond.rs" 158 4 158 30] (self : C06MapPrecond_Map_Type.t_map i b f item0) =
    [#"../06_map_precond.rs" 160 12 162 73] reinitialize0 () /\ preservation_inv0 (C06MapPrecond_Map_Type.map_iter self) (C06MapPrecond_Map_Type.map_func self) (Ghost.inner (C06MapPrecond_Map_Type.map_produced self)) /\ next_precondition0 (C06MapPrecond_Map_Type.map_iter self) (C06MapPrecond_Map_Type.map_func self) (Ghost.inner (C06MapPrecond_Map_Type.map_produced self))
  val invariant3 [#"../06_map_precond.rs" 158 4 158 30] (self : C06MapPrecond_Map_Type.t_map i b f item0) : bool
    ensures { result = invariant3 self }
    
  predicate inv3 (_x : C06MapPrecond_Map_Type.t_map i b f item0)
  val inv3 (_x : C06MapPrecond_Map_Type.t_map i b f item0) : bool
    ensures { result = inv3 _x }
    
  axiom inv3 : [#"../06_map_precond.rs" 1 0 1 0] forall x : C06MapPrecond_Map_Type.t_map i b f item0 . inv3 x = (invariant3 x /\ match (x) with
    | C06MapPrecond_Map_Type.C_Map iter func produced -> true
    end)
  predicate invariant2 (self : f)
  val invariant2 (self : f) : bool
    ensures { result = invariant2 self }
    
  axiom inv2 : [#"../06_map_precond.rs" 1 0 1 0] forall x : f . inv2 x = true
  predicate invariant1 (self : item0)
  val invariant1 (self : item0) : bool
    ensures { result = invariant1 self }
    
  axiom inv1 : [#"../06_map_precond.rs" 1 0 1 0] forall x : item0 . inv1 x = true
  predicate invariant0 (self : i)
  val invariant0 (self : i) : bool
    ensures { result = invariant0 self }
    
  axiom inv0 : [#"../06_map_precond.rs" 1 0 1 0] forall x : i . inv0 x = true
  function produces_trans0 [#"../common.rs" 21 4 21 91] (a : i) (ab : Seq.seq item0) (b : i) (bc : Seq.seq item0) (c : i) : ()
    
  val produces_trans0 [#"../common.rs" 21 4 21 91] (a : i) (ab : Seq.seq item0) (b : i) (bc : Seq.seq item0) (c : i) : ()
    requires {[#"../common.rs" 18 15 18 32] produces0 a ab b}
    requires {[#"../common.rs" 19 15 19 32] produces0 b bc c}
    requires {[#"../common.rs" 21 22 21 23] inv0 a}
    requires {[#"../common.rs" 21 31 21 33] inv7 ab}
    requires {[#"../common.rs" 21 52 21 53] inv0 b}
    requires {[#"../common.rs" 21 61 21 63] inv7 bc}
    requires {[#"../common.rs" 21 82 21 83] inv0 c}
    ensures { result = produces_trans0 a ab b bc c }
    
  axiom produces_trans0_spec : forall a : i, ab : Seq.seq item0, b : i, bc : Seq.seq item0, c : i . ([#"../common.rs" 18 15 18 32] produces0 a ab b) -> ([#"../common.rs" 19 15 19 32] produces0 b bc c) -> ([#"../common.rs" 21 22 21 23] inv0 a) -> ([#"../common.rs" 21 31 21 33] inv7 ab) -> ([#"../common.rs" 21 52 21 53] inv0 b) -> ([#"../common.rs" 21 61 21 63] inv7 bc) -> ([#"../common.rs" 21 82 21 83] inv0 c) -> ([#"../common.rs" 20 14 20 42] produces0 a (Seq.(++) ab bc) c)
  function produces_refl0 [#"../common.rs" 15 4 15 30] (a : i) : ()
  val produces_refl0 [#"../common.rs" 15 4 15 30] (a : i) : ()
    requires {[#"../common.rs" 15 21 15 22] inv0 a}
    ensures { result = produces_refl0 a }
    
  axiom produces_refl0_spec : forall a : i . ([#"../common.rs" 15 21 15 22] inv0 a) -> ([#"../common.rs" 14 14 14 39] produces0 a (Seq.empty ) a)
  let rec cfg map [#"../06_map_precond.rs" 171 0 174 17] [@cfg:stackify] [@cfg:subregion_analysis] (iter : i) (func : f) : C06MapPrecond_Map_Type.t_map i b f item0
    requires {[#"../06_map_precond.rs" 167 0 167 128] forall i2 : i . forall e : item0 . inv0 i2 -> inv1 e -> produces0 iter (Seq.singleton e) i2 -> precondition0 func (e, Ghost.new (Seq.empty ))}
    requires {[#"../06_map_precond.rs" 168 11 168 41] reinitialize0 ()}
    requires {[#"../06_map_precond.rs" 169 11 169 51] preservation0 iter func}
    requires {[#"../06_map_precond.rs" 172 4 172 8] inv0 iter}
    requires {[#"../06_map_precond.rs" 173 4 173 8] inv2 func}
    ensures { [#"../06_map_precond.rs" 170 10 170 72] result = C06MapPrecond_Map_Type.C_Map iter func (Ghost.new (Seq.empty )) }
    ensures { [#"../06_map_precond.rs" 174 5 174 17] inv3 result }
    
   = [@vc:do_not_keep_trace] [@vc:sp]
  var _0 : C06MapPrecond_Map_Type.t_map i b f item0;
  var iter : i = iter;
  var func : f = func;
  var _9 : Ghost.ghost_ty (Seq.seq item0);
  {
    goto BB0
  }
  BB0 {
    goto BB1
  }
  BB1 {
    goto BB2
  }
  BB2 {
    goto BB3
  }
  BB3 {
    [#"../06_map_precond.rs" 175 32 175 48] _9 <- ([#"../06_map_precond.rs" 175 32 175 48] Ghost.new (Seq.empty ));
    goto BB4
  }
  BB4 {
<<<<<<< HEAD
    [#"../06_map_precond.rs" 175 4 175 50] _0 <- ([#"../06_map_precond.rs" 175 4 175 50] C06MapPrecond_Map_Type.C_Map ([#"../06_map_precond.rs" 175 10 175 14] iter) ([#"../06_map_precond.rs" 175 16 175 20] func) _9);
    [#"../06_map_precond.rs" 175 10 175 14] iter <- any i;
    [#"../06_map_precond.rs" 175 16 175 20] func <- any f;
    [#"../06_map_precond.rs" 1 0 1 0] _9 <- any Ghost.ghost_ty (Seq.seq Item0.item);
=======
    _0 <- ([#"../06_map_precond.rs" 175 4 175 50] C06MapPrecond_Map_Type.C_Map iter func _9);
    iter <- any i;
    func <- any f;
    _9 <- any Ghost.ghost_ty (Seq.seq item0);
>>>>>>> 62b454c8
    goto BB5
  }
  BB5 {
    goto BB6
  }
  BB6 {
    goto BB7
  }
  BB7 {
    goto BB8
  }
  BB8 {
    return _0
  }
  
end
module C06MapPrecond_Identity_Closure0_Type
  use seq.Seq
  use seq.Seq
  use seq.Seq
  use prelude.Ghost
  use prelude.Int16
  type c06mapprecond_identity_closure0 'i =
    | C06MapPrecond_Identity_Closure0
    
end
module C06MapPrecond_Identity_Closure0
  type i
  type item0
  use seq.Seq
  predicate invariant3 (self : Seq.seq item0)
  val invariant3 (self : Seq.seq item0) : bool
    ensures { result = invariant3 self }
    
  predicate inv3 (_x : Seq.seq item0)
  val inv3 (_x : Seq.seq item0) : bool
    ensures { result = inv3 _x }
    
  axiom inv3 : [#"../06_map_precond.rs" 1 0 1 0] forall x : Seq.seq item0 . inv3 x = true
  predicate invariant2 (self : i)
  val invariant2 (self : i) : bool
    ensures { result = invariant2 self }
    
  predicate inv2 (_x : i)
  val inv2 (_x : i) : bool
    ensures { result = inv2 _x }
    
  axiom inv2 : [#"../06_map_precond.rs" 1 0 1 0] forall x : i . inv2 x = true
  predicate invariant1 (self : item0)
  val invariant1 (self : item0) : bool
    ensures { result = invariant1 self }
    
  predicate inv1 (_x : item0)
  val inv1 (_x : item0) : bool
    ensures { result = inv1 _x }
    
  axiom inv1 : [#"../06_map_precond.rs" 1 0 1 0] forall x : item0 . inv1 x = true
  use prelude.Ghost
  predicate invariant0 (self : Ghost.ghost_ty (Seq.seq item0))
  val invariant0 (self : Ghost.ghost_ty (Seq.seq item0)) : bool
    ensures { result = invariant0 self }
    
  predicate inv0 (_x : Ghost.ghost_ty (Seq.seq item0))
  val inv0 (_x : Ghost.ghost_ty (Seq.seq item0)) : bool
    ensures { result = inv0 _x }
    
  axiom inv0 : [#"../06_map_precond.rs" 1 0 1 0] forall x : Ghost.ghost_ty (Seq.seq item0) . inv0 x = true
  use seq.Seq
  predicate produces0 [#"../common.rs" 8 4 8 66] (self : i) (visited : Seq.seq item0) (_o : i)
  val produces0 [#"../common.rs" 8 4 8 66] (self : i) (visited : Seq.seq item0) (_o : i) : bool
    ensures { result = produces0 self visited _o }
    
  function produces_trans0 [#"../common.rs" 21 4 21 91] (a : i) (ab : Seq.seq item0) (b : i) (bc : Seq.seq item0) (c : i) : ()
    
  val produces_trans0 [#"../common.rs" 21 4 21 91] (a : i) (ab : Seq.seq item0) (b : i) (bc : Seq.seq item0) (c : i) : ()
    requires {[#"../common.rs" 18 15 18 32] produces0 a ab b}
    requires {[#"../common.rs" 19 15 19 32] produces0 b bc c}
    requires {[#"../common.rs" 21 22 21 23] inv2 a}
    requires {[#"../common.rs" 21 31 21 33] inv3 ab}
    requires {[#"../common.rs" 21 52 21 53] inv2 b}
    requires {[#"../common.rs" 21 61 21 63] inv3 bc}
    requires {[#"../common.rs" 21 82 21 83] inv2 c}
    ensures { result = produces_trans0 a ab b bc c }
    
  axiom produces_trans0_spec : forall a : i, ab : Seq.seq item0, b : i, bc : Seq.seq item0, c : i . ([#"../common.rs" 18 15 18 32] produces0 a ab b) -> ([#"../common.rs" 19 15 19 32] produces0 b bc c) -> ([#"../common.rs" 21 22 21 23] inv2 a) -> ([#"../common.rs" 21 31 21 33] inv3 ab) -> ([#"../common.rs" 21 52 21 53] inv2 b) -> ([#"../common.rs" 21 61 21 63] inv3 bc) -> ([#"../common.rs" 21 82 21 83] inv2 c) -> ([#"../common.rs" 20 14 20 42] produces0 a (Seq.(++) ab bc) c)
  use seq.Seq
  function produces_refl0 [#"../common.rs" 15 4 15 30] (a : i) : ()
  val produces_refl0 [#"../common.rs" 15 4 15 30] (a : i) : ()
    requires {[#"../common.rs" 15 21 15 22] inv2 a}
    ensures { result = produces_refl0 a }
    
  axiom produces_refl0_spec : forall a : i . ([#"../common.rs" 15 21 15 22] inv2 a) -> ([#"../common.rs" 14 14 14 39] produces0 a (Seq.empty ) a)
  use prelude.Int16
  use C06MapPrecond_Identity_Closure0_Type as C06MapPrecond_Identity_Closure0
  predicate unnest0 [#"../06_map_precond.rs" 179 14 179 20] (self : C06MapPrecond_Identity_Closure0.c06mapprecond_identity_closure0 i) (_2 : C06MapPrecond_Identity_Closure0.c06mapprecond_identity_closure0 i)
    
   =
    [#"../06_map_precond.rs" 1 0 1 0] true
  use prelude.Borrow
  predicate resolve1 (self : borrowed (C06MapPrecond_Identity_Closure0.c06mapprecond_identity_closure0 i)) =
    [#"../../../../../creusot-contracts/src/resolve.rs" 25 20 25 34]  ^ self =  * self
  val resolve1 (self : borrowed (C06MapPrecond_Identity_Closure0.c06mapprecond_identity_closure0 i)) : bool
    ensures { result = resolve1 self }
    
  predicate resolve0 (self : Ghost.ghost_ty (Seq.seq item0))
  val resolve0 (self : Ghost.ghost_ty (Seq.seq item0)) : bool
    ensures { result = resolve0 self }
    
  let rec cfg c06MapPrecond_Identity_Closure0 [#"../06_map_precond.rs" 179 14 179 20] [@cfg:stackify] [@cfg:subregion_analysis] (_1 : borrowed (C06MapPrecond_Identity_Closure0.c06mapprecond_identity_closure0 i)) (x : item0) (_3 : Ghost.ghost_ty (Seq.seq item0)) : item0
    requires {[#"../06_map_precond.rs" 179 15 179 16] inv1 x}
    requires {[#"../06_map_precond.rs" 1 0 1 0] inv0 _3}
    ensures { [#"../06_map_precond.rs" 1 0 1 0] unnest0 ( * _1) ( ^ _1) }
    ensures { [#"../06_map_precond.rs" 179 14 179 20] inv1 result }
    
   = [@vc:do_not_keep_trace] [@vc:sp]
  var _0 : item0;
  var _1 : borrowed (C06MapPrecond_Identity_Closure0.c06mapprecond_identity_closure0 i) = _1;
  var x : item0 = x;
  var _3 : Ghost.ghost_ty (Seq.seq item0) = _3;
  {
    goto BB0
  }
  BB0 {
<<<<<<< HEAD
    [#"../06_map_precond.rs" 179 21 179 22] _0 <- ([#"../06_map_precond.rs" 179 21 179 22] x);
    [#"../06_map_precond.rs" 179 21 179 22] x <- any Item0.item;
    assert { [@expl:type invariant] Inv0.inv _3 };
    assume { Resolve0.resolve _3 };
    assume { Resolve1.resolve _1 };
=======
    _0 <- x;
    x <- any item0;
    assert { [@expl:type invariant] inv0 _3 };
    assume { resolve0 _3 };
    assume { resolve1 _1 };
>>>>>>> 62b454c8
    goto BB1
  }
  BB1 {
    return _0
  }
  
end
module C06MapPrecond_Identity
  type i
  type item0
  use seq.Seq
  use prelude.Ghost
  predicate invariant7 (self : Ghost.ghost_ty (Seq.seq item0))
  val invariant7 (self : Ghost.ghost_ty (Seq.seq item0)) : bool
    ensures { result = invariant7 self }
    
  predicate inv7 (_x : Ghost.ghost_ty (Seq.seq item0))
  val inv7 (_x : Ghost.ghost_ty (Seq.seq item0)) : bool
    ensures { result = inv7 _x }
    
  axiom inv7 : [#"../06_map_precond.rs" 1 0 1 0] forall x : Ghost.ghost_ty (Seq.seq item0) . inv7 x = true
  predicate invariant6 (self : Seq.seq item0)
  val invariant6 (self : Seq.seq item0) : bool
    ensures { result = invariant6 self }
    
  predicate inv6 (_x : Seq.seq item0)
  val inv6 (_x : Seq.seq item0) : bool
    ensures { result = inv6 _x }
    
  axiom inv6 : [#"../06_map_precond.rs" 1 0 1 0] forall x : Seq.seq item0 . inv6 x = true
  use prelude.Int16
  use C06MapPrecond_Identity_Closure0_Type as C06MapPrecond_Identity_Closure0
  use prelude.Borrow
  predicate invariant5 (self : borrowed (C06MapPrecond_Identity_Closure0.c06mapprecond_identity_closure0 i))
  val invariant5 (self : borrowed (C06MapPrecond_Identity_Closure0.c06mapprecond_identity_closure0 i)) : bool
    ensures { result = invariant5 self }
    
  predicate inv5 (_x : borrowed (C06MapPrecond_Identity_Closure0.c06mapprecond_identity_closure0 i))
  val inv5 (_x : borrowed (C06MapPrecond_Identity_Closure0.c06mapprecond_identity_closure0 i)) : bool
    ensures { result = inv5 _x }
    
  axiom inv5 : [#"../06_map_precond.rs" 1 0 1 0] forall x : borrowed (C06MapPrecond_Identity_Closure0.c06mapprecond_identity_closure0 i) . inv5 x = true
  predicate invariant4 (self : borrowed i)
  val invariant4 (self : borrowed i) : bool
    ensures { result = invariant4 self }
    
  predicate inv4 (_x : borrowed i)
  val inv4 (_x : borrowed i) : bool
    ensures { result = inv4 _x }
    
  axiom inv4 : [#"../06_map_precond.rs" 1 0 1 0] forall x : borrowed i . inv4 x = true
  predicate invariant3 (self : C06MapPrecond_Identity_Closure0.c06mapprecond_identity_closure0 i)
  val invariant3 (self : C06MapPrecond_Identity_Closure0.c06mapprecond_identity_closure0 i) : bool
    ensures { result = invariant3 self }
    
  predicate inv3 (_x : C06MapPrecond_Identity_Closure0.c06mapprecond_identity_closure0 i)
  val inv3 (_x : C06MapPrecond_Identity_Closure0.c06mapprecond_identity_closure0 i) : bool
    ensures { result = inv3 _x }
    
  axiom inv3 : [#"../06_map_precond.rs" 1 0 1 0] forall x : C06MapPrecond_Identity_Closure0.c06mapprecond_identity_closure0 i . inv3 x = true
  predicate invariant2 (self : item0)
  val invariant2 (self : item0) : bool
    ensures { result = invariant2 self }
    
  predicate inv2 (_x : item0)
  val inv2 (_x : item0) : bool
    ensures { result = inv2 _x }
    
  axiom inv2 : [#"../06_map_precond.rs" 1 0 1 0] forall x : item0 . inv2 x = true
  predicate invariant1 (self : i)
  val invariant1 (self : i) : bool
    ensures { result = invariant1 self }
    
  predicate inv1 (_x : i)
  val inv1 (_x : i) : bool
    ensures { result = inv1 _x }
    
  axiom inv1 : [#"../06_map_precond.rs" 1 0 1 0] forall x : i . inv1 x = true
  use seq.Seq
  predicate produces0 [#"../common.rs" 8 4 8 66] (self : i) (visited : Seq.seq item0) (_o : i)
  val produces0 [#"../common.rs" 8 4 8 66] (self : i) (visited : Seq.seq item0) (_o : i) : bool
    ensures { result = produces0 self visited _o }
    
  function produces_trans0 [#"../common.rs" 21 4 21 91] (a : i) (ab : Seq.seq item0) (b : i) (bc : Seq.seq item0) (c : i) : ()
    
  val produces_trans0 [#"../common.rs" 21 4 21 91] (a : i) (ab : Seq.seq item0) (b : i) (bc : Seq.seq item0) (c : i) : ()
    requires {[#"../common.rs" 18 15 18 32] produces0 a ab b}
    requires {[#"../common.rs" 19 15 19 32] produces0 b bc c}
    requires {[#"../common.rs" 21 22 21 23] inv1 a}
    requires {[#"../common.rs" 21 31 21 33] inv6 ab}
    requires {[#"../common.rs" 21 52 21 53] inv1 b}
    requires {[#"../common.rs" 21 61 21 63] inv6 bc}
    requires {[#"../common.rs" 21 82 21 83] inv1 c}
    ensures { result = produces_trans0 a ab b bc c }
    
  axiom produces_trans0_spec : forall a : i, ab : Seq.seq item0, b : i, bc : Seq.seq item0, c : i . ([#"../common.rs" 18 15 18 32] produces0 a ab b) -> ([#"../common.rs" 19 15 19 32] produces0 b bc c) -> ([#"../common.rs" 21 22 21 23] inv1 a) -> ([#"../common.rs" 21 31 21 33] inv6 ab) -> ([#"../common.rs" 21 52 21 53] inv1 b) -> ([#"../common.rs" 21 61 21 63] inv6 bc) -> ([#"../common.rs" 21 82 21 83] inv1 c) -> ([#"../common.rs" 20 14 20 42] produces0 a (Seq.(++) ab bc) c)
  use seq.Seq
  function produces_refl0 [#"../common.rs" 15 4 15 30] (a : i) : ()
  val produces_refl0 [#"../common.rs" 15 4 15 30] (a : i) : ()
    requires {[#"../common.rs" 15 21 15 22] inv1 a}
    ensures { result = produces_refl0 a }
    
  axiom produces_refl0_spec : forall a : i . ([#"../common.rs" 15 21 15 22] inv1 a) -> ([#"../common.rs" 14 14 14 39] produces0 a (Seq.empty ) a)
  predicate precondition0 [#"../06_map_precond.rs" 179 14 179 20] (self : C06MapPrecond_Identity_Closure0.c06mapprecond_identity_closure0 i) (args : (item0, Ghost.ghost_ty (Seq.seq item0)))
    
   =
    [#"../06_map_precond.rs" 1 0 1 0] let (x, _3) = args in true
  use prelude.Ghost
  use seq.Seq
  predicate next_precondition0 [#"../06_map_precond.rs" 84 4 84 74] (iter : i) (func : C06MapPrecond_Identity_Closure0.c06mapprecond_identity_closure0 i) (produced : Seq.seq item0)
    
   =
    [#"../06_map_precond.rs" 85 8 89 9] forall i : i . forall e : item0 . inv1 i -> inv2 e -> produces0 iter (Seq.singleton e) i -> precondition0 func (e, Ghost.new produced)
  val next_precondition0 [#"../06_map_precond.rs" 84 4 84 74] (iter : i) (func : C06MapPrecond_Identity_Closure0.c06mapprecond_identity_closure0 i) (produced : Seq.seq item0) : bool
    ensures { result = next_precondition0 iter func produced }
    
  predicate unnest0 [#"../06_map_precond.rs" 179 14 179 20] (self : C06MapPrecond_Identity_Closure0.c06mapprecond_identity_closure0 i) (_2 : C06MapPrecond_Identity_Closure0.c06mapprecond_identity_closure0 i)
    
   =
    [#"../06_map_precond.rs" 1 0 1 0] true
  predicate postcondition_mut0 [#"../06_map_precond.rs" 179 14 179 20] (self : borrowed (C06MapPrecond_Identity_Closure0.c06mapprecond_identity_closure0 i)) (args : (item0, Ghost.ghost_ty (Seq.seq item0))) (result : item0)
    
   =
    [#"../06_map_precond.rs" 1 0 1 0] (let (x, _3) = args in true) /\ unnest0 ( * self) ( ^ self)
  use seq.Seq
  predicate preservation0 [#"../06_map_precond.rs" 106 4 106 45] (iter : i) (func : C06MapPrecond_Identity_Closure0.c06mapprecond_identity_closure0 i)
    
   =
    [#"../06_map_precond.rs" 107 8 114 9] forall i : i . forall b : item0 . forall f : borrowed (C06MapPrecond_Identity_Closure0.c06mapprecond_identity_closure0 i) . forall e2 : item0 . forall e1 : item0 . forall s : Seq.seq item0 . inv1 i -> inv2 b -> inv5 f -> inv2 e2 -> inv2 e1 -> inv6 s -> unnest0 func ( * f) -> produces0 iter (Seq.snoc (Seq.snoc s e1) e2) i -> precondition0 ( * f) (e1, Ghost.new s) -> postcondition_mut0 f (e1, Ghost.new s) b -> precondition0 ( ^ f) (e2, Ghost.new (Seq.snoc s e1))
  val preservation0 [#"../06_map_precond.rs" 106 4 106 45] (iter : i) (func : C06MapPrecond_Identity_Closure0.c06mapprecond_identity_closure0 i) : bool
    ensures { result = preservation0 iter func }
    
  predicate preservation_inv0 [#"../06_map_precond.rs" 94 4 94 73] (iter : i) (func : C06MapPrecond_Identity_Closure0.c06mapprecond_identity_closure0 i) (produced : Seq.seq item0)
    
   =
    [#"../06_map_precond.rs" 95 8 102 9] forall i : i . forall b : item0 . forall f : borrowed (C06MapPrecond_Identity_Closure0.c06mapprecond_identity_closure0 i) . forall e2 : item0 . forall e1 : item0 . forall s : Seq.seq item0 . inv1 i -> inv2 b -> inv5 f -> inv2 e2 -> inv2 e1 -> inv6 s -> unnest0 func ( * f) -> produces0 iter (Seq.snoc (Seq.snoc s e1) e2) i -> precondition0 ( * f) (e1, Ghost.new (Seq.(++) produced s)) -> postcondition_mut0 f (e1, Ghost.new (Seq.(++) produced s)) b -> precondition0 ( ^ f) (e2, Ghost.new (Seq.snoc (Seq.(++) produced s) e1))
  val preservation_inv0 [#"../06_map_precond.rs" 94 4 94 73] (iter : i) (func : C06MapPrecond_Identity_Closure0.c06mapprecond_identity_closure0 i) (produced : Seq.seq item0) : bool
    requires {[#"../06_map_precond.rs" 94 24 94 28] inv1 iter}
    requires {[#"../06_map_precond.rs" 94 33 94 37] inv3 func}
    requires {[#"../06_map_precond.rs" 94 42 94 50] inv6 produced}
    ensures { result = preservation_inv0 iter func produced }
    
  axiom preservation_inv0_spec : forall iter : i, func : C06MapPrecond_Identity_Closure0.c06mapprecond_identity_closure0 i, produced : Seq.seq item0 . ([#"../06_map_precond.rs" 94 24 94 28] inv1 iter) -> ([#"../06_map_precond.rs" 94 33 94 37] inv3 func) -> ([#"../06_map_precond.rs" 94 42 94 50] inv6 produced) -> ([#"../06_map_precond.rs" 93 4 93 83] produced = Seq.empty  -> preservation_inv0 iter func produced = preservation0 iter func)
  use prelude.Ghost
  predicate completed0 [#"../common.rs" 11 4 11 36] (self : borrowed i)
  val completed0 [#"../common.rs" 11 4 11 36] (self : borrowed i) : bool
    ensures { result = completed0 self }
    
  predicate reinitialize0 [#"../06_map_precond.rs" 118 4 118 29] (_1 : ()) =
    [#"../06_map_precond.rs" 119 8 124 9] forall func : C06MapPrecond_Identity_Closure0.c06mapprecond_identity_closure0 i . forall iter : borrowed i . inv3 func -> inv4 iter -> completed0 iter -> next_precondition0 ( ^ iter) func (Seq.empty ) /\ preservation0 ( ^ iter) func
  val reinitialize0 [#"../06_map_precond.rs" 118 4 118 29] (_1 : ()) : bool
    ensures { result = reinitialize0 _1 }
    
  use C06MapPrecond_Map_Type as C06MapPrecond_Map_Type
  predicate invariant0 [#"../06_map_precond.rs" 158 4 158 30] (self : C06MapPrecond_Map_Type.t_map i item0 (C06MapPrecond_Identity_Closure0.c06mapprecond_identity_closure0 i) item0)
    
   =
    [#"../06_map_precond.rs" 160 12 162 73] reinitialize0 () /\ preservation_inv0 (C06MapPrecond_Map_Type.map_iter self) (C06MapPrecond_Map_Type.map_func self) (Ghost.inner (C06MapPrecond_Map_Type.map_produced self)) /\ next_precondition0 (C06MapPrecond_Map_Type.map_iter self) (C06MapPrecond_Map_Type.map_func self) (Ghost.inner (C06MapPrecond_Map_Type.map_produced self))
  val invariant0 [#"../06_map_precond.rs" 158 4 158 30] (self : C06MapPrecond_Map_Type.t_map i item0 (C06MapPrecond_Identity_Closure0.c06mapprecond_identity_closure0 i) item0) : bool
    ensures { result = invariant0 self }
    
  predicate inv0 (_x : C06MapPrecond_Map_Type.t_map i item0 (C06MapPrecond_Identity_Closure0.c06mapprecond_identity_closure0 i) item0)
    
  val inv0 (_x : C06MapPrecond_Map_Type.t_map i item0 (C06MapPrecond_Identity_Closure0.c06mapprecond_identity_closure0 i) item0) : bool
    ensures { result = inv0 _x }
    
  axiom inv0 : [#"../06_map_precond.rs" 1 0 1 0] forall x : C06MapPrecond_Map_Type.t_map i item0 (C06MapPrecond_Identity_Closure0.c06mapprecond_identity_closure0 i) item0 . inv0 x = (invariant0 x /\ match (x) with
    | C06MapPrecond_Map_Type.C_Map iter func produced -> true
    end)
  predicate resolve0 (self : C06MapPrecond_Map_Type.t_map i item0 (C06MapPrecond_Identity_Closure0.c06mapprecond_identity_closure0 i) item0)
    
  val resolve0 (self : C06MapPrecond_Map_Type.t_map i item0 (C06MapPrecond_Identity_Closure0.c06mapprecond_identity_closure0 i) item0) : bool
    ensures { result = resolve0 self }
    
  val map0 [#"../06_map_precond.rs" 171 0 174 17] (iter : i) (func : C06MapPrecond_Identity_Closure0.c06mapprecond_identity_closure0 i) : C06MapPrecond_Map_Type.t_map i item0 (C06MapPrecond_Identity_Closure0.c06mapprecond_identity_closure0 i) item0
    requires {[#"../06_map_precond.rs" 167 0 167 128] forall i2 : i . forall e : item0 . inv1 i2 -> inv2 e -> produces0 iter (Seq.singleton e) i2 -> precondition0 func (e, Ghost.new (Seq.empty ))}
    requires {[#"../06_map_precond.rs" 168 11 168 41] reinitialize0 ()}
    requires {[#"../06_map_precond.rs" 169 11 169 51] preservation0 iter func}
    requires {[#"../06_map_precond.rs" 172 4 172 8] inv1 iter}
    requires {[#"../06_map_precond.rs" 173 4 173 8] inv3 func}
    ensures { [#"../06_map_precond.rs" 170 10 170 72] result = C06MapPrecond_Map_Type.C_Map iter func (Ghost.new (Seq.empty )) }
    ensures { [#"../06_map_precond.rs" 174 5 174 17] inv0 result }
    
  let rec cfg identity [#"../06_map_precond.rs" 178 0 178 37] [@cfg:stackify] [@cfg:subregion_analysis] (iter : i) : ()
    requires {[#"../06_map_precond.rs" 178 29 178 33] inv1 iter}
    
   = [@vc:do_not_keep_trace] [@vc:sp]
  var _0 : ();
  var iter : i = iter;
  var _2 : C06MapPrecond_Map_Type.t_map i item0 (C06MapPrecond_Identity_Closure0.c06mapprecond_identity_closure0 i) item0;
  {
    goto BB0
  }
  BB0 {
<<<<<<< HEAD
    [#"../06_map_precond.rs" 179 4 179 23] _2 <- ([#"../06_map_precond.rs" 179 4 179 23] Map0.map ([#"../06_map_precond.rs" 179 8 179 12] iter) ([#"../06_map_precond.rs" 179 14 179 22] Closure00.C06MapPrecond_Identity_Closure0));
    [#"../06_map_precond.rs" 179 8 179 12] iter <- any i;
=======
    _2 <- ([#"../06_map_precond.rs" 179 4 179 23] map0 iter ([#"../06_map_precond.rs" 179 14 179 22] C06MapPrecond_Identity_Closure0.C06MapPrecond_Identity_Closure0));
    iter <- any i;
>>>>>>> 62b454c8
    goto BB1
  }
  BB1 {
    assert { [@expl:type invariant] inv0 _2 };
    assume { resolve0 _2 };
    goto BB2
  }
  BB2 {
    [#"../06_map_precond.rs" 178 38 180 1] _0 <- ([#"../06_map_precond.rs" 178 38 180 1] ());
    goto BB3
  }
  BB3 {
    return _0
  }
  
end
module C06MapPrecond_Increment_Closure2_Type
  use prelude.UInt32
  use seq.Seq
  use prelude.Ghost
  use prelude.Int16
  type c06mapprecond_increment_closure2 'u =
    | C06MapPrecond_Increment_Closure2
    
end
module C06MapPrecond_Increment_Closure2
  type u
  use prelude.Int16
  use prelude.UInt32
  use seq.Seq
  use prelude.Ghost
  use C06MapPrecond_Increment_Closure2_Type as C06MapPrecond_Increment_Closure2
  predicate unnest0 [#"../06_map_precond.rs" 190 8 190 35] (self : C06MapPrecond_Increment_Closure2.c06mapprecond_increment_closure2 u) (_2 : C06MapPrecond_Increment_Closure2.c06mapprecond_increment_closure2 u)
    
   =
    [#"../06_map_precond.rs" 1 0 1 0] true
  use prelude.UInt32
  use prelude.Borrow
  use prelude.Int
  predicate resolve0 (self : borrowed (C06MapPrecond_Increment_Closure2.c06mapprecond_increment_closure2 u)) =
    [#"../../../../../creusot-contracts/src/resolve.rs" 25 20 25 34]  ^ self =  * self
  val resolve0 (self : borrowed (C06MapPrecond_Increment_Closure2.c06mapprecond_increment_closure2 u)) : bool
    ensures { result = resolve0 self }
    
  let rec cfg c06MapPrecond_Increment_Closure2 [#"../06_map_precond.rs" 190 8 190 35] [@cfg:stackify] [@cfg:subregion_analysis] (_1 : borrowed (C06MapPrecond_Increment_Closure2.c06mapprecond_increment_closure2 u)) (x : uint32) (_3 : Ghost.ghost_ty (Seq.seq uint32)) : uint32
    requires {[#"../06_map_precond.rs" 189 19 189 27] UInt32.to_int x <= 15}
    ensures { [#"../06_map_precond.rs" 190 18 190 33] UInt32.to_int result = UInt32.to_int x + 1 }
    ensures { [#"../06_map_precond.rs" 1 0 1 0] unnest0 ( * _1) ( ^ _1) }
    
   = [@vc:do_not_keep_trace] [@vc:sp]
  var _0 : uint32;
  var _1 : borrowed (C06MapPrecond_Increment_Closure2.c06mapprecond_increment_closure2 u) = _1;
  var x : uint32 = x;
  var res : uint32;
  var res1 : uint32;
  {
    goto BB0
  }
  BB0 {
<<<<<<< HEAD
    assume { Resolve0.resolve _1 };
    [#"../06_map_precond.rs" 191 20 191 25] res1 <- ([#"../06_map_precond.rs" 191 20 191 25] ([#"../06_map_precond.rs" 191 20 191 21] x) + ([#"../06_map_precond.rs" 191 24 191 25] [#"../06_map_precond.rs" 191 24 191 25] (1 : uint32)));
    [#"../06_map_precond.rs" 189 8 189 29] res <- ([#"../06_map_precond.rs" 189 8 189 29] res1);
    [#"../06_map_precond.rs" 190 8 190 35] _0 <- ([#"../06_map_precond.rs" 190 8 190 35] res);
=======
    assume { resolve0 _1 };
    res1 <- ([#"../06_map_precond.rs" 191 20 191 25] x + ([#"../06_map_precond.rs" 191 24 191 25] [#"../06_map_precond.rs" 191 24 191 25] (1 : uint32)));
    res <- res1;
    _0 <- res;
>>>>>>> 62b454c8
    return _0
  }
  
end
module C06MapPrecond_Increment
  type u
  use prelude.UInt32
  use seq.Seq
  use prelude.Ghost
  predicate invariant8 (self : Ghost.ghost_ty (Seq.seq uint32)) =
    [#"../../../../../creusot-contracts/src/invariant.rs" 8 8 8 12] true
  val invariant8 (self : Ghost.ghost_ty (Seq.seq uint32)) : bool
    ensures { result = invariant8 self }
    
  predicate inv8 (_x : Ghost.ghost_ty (Seq.seq uint32))
  val inv8 (_x : Ghost.ghost_ty (Seq.seq uint32)) : bool
    ensures { result = inv8 _x }
    
  axiom inv8 : [#"../06_map_precond.rs" 1 0 1 0] forall x : Ghost.ghost_ty (Seq.seq uint32) . inv8 x = true
  use prelude.Int16
  use C06MapPrecond_Increment_Closure2_Type as C06MapPrecond_Increment_Closure2
  use prelude.Borrow
  predicate invariant7 (self : borrowed (C06MapPrecond_Increment_Closure2.c06mapprecond_increment_closure2 u)) =
    [#"../../../../../creusot-contracts/src/invariant.rs" 8 8 8 12] true
  val invariant7 (self : borrowed (C06MapPrecond_Increment_Closure2.c06mapprecond_increment_closure2 u)) : bool
    ensures { result = invariant7 self }
    
  predicate inv7 (_x : borrowed (C06MapPrecond_Increment_Closure2.c06mapprecond_increment_closure2 u))
  val inv7 (_x : borrowed (C06MapPrecond_Increment_Closure2.c06mapprecond_increment_closure2 u)) : bool
    ensures { result = inv7 _x }
    
  axiom inv7 : [#"../06_map_precond.rs" 1 0 1 0] forall x : borrowed (C06MapPrecond_Increment_Closure2.c06mapprecond_increment_closure2 u) . inv7 x = true
  predicate invariant6 (self : Seq.seq (borrowed (C06MapPrecond_Increment_Closure2.c06mapprecond_increment_closure2 u)))
   =
    [#"../../../../../creusot-contracts/src/invariant.rs" 8 8 8 12] true
  val invariant6 (self : Seq.seq (borrowed (C06MapPrecond_Increment_Closure2.c06mapprecond_increment_closure2 u))) : bool
    ensures { result = invariant6 self }
    
  predicate inv6 (_x : Seq.seq (borrowed (C06MapPrecond_Increment_Closure2.c06mapprecond_increment_closure2 u)))
  val inv6 (_x : Seq.seq (borrowed (C06MapPrecond_Increment_Closure2.c06mapprecond_increment_closure2 u))) : bool
    ensures { result = inv6 _x }
    
  axiom inv6 : [#"../06_map_precond.rs" 1 0 1 0] forall x : Seq.seq (borrowed (C06MapPrecond_Increment_Closure2.c06mapprecond_increment_closure2 u)) . inv6 x = true
  predicate invariant5 (self : Seq.seq uint32) =
    [#"../../../../../creusot-contracts/src/invariant.rs" 8 8 8 12] true
  val invariant5 (self : Seq.seq uint32) : bool
    ensures { result = invariant5 self }
    
  predicate inv5 (_x : Seq.seq uint32)
  val inv5 (_x : Seq.seq uint32) : bool
    ensures { result = inv5 _x }
    
  axiom inv5 : [#"../06_map_precond.rs" 1 0 1 0] forall x : Seq.seq uint32 . inv5 x = true
  predicate invariant4 (self : C06MapPrecond_Increment_Closure2.c06mapprecond_increment_closure2 u) =
    [#"../../../../../creusot-contracts/src/invariant.rs" 8 8 8 12] true
  val invariant4 (self : C06MapPrecond_Increment_Closure2.c06mapprecond_increment_closure2 u) : bool
    ensures { result = invariant4 self }
    
  predicate inv4 (_x : C06MapPrecond_Increment_Closure2.c06mapprecond_increment_closure2 u)
  val inv4 (_x : C06MapPrecond_Increment_Closure2.c06mapprecond_increment_closure2 u) : bool
    ensures { result = inv4 _x }
    
  axiom inv4 : [#"../06_map_precond.rs" 1 0 1 0] forall x : C06MapPrecond_Increment_Closure2.c06mapprecond_increment_closure2 u . inv4 x = true
  predicate invariant3 (self : uint32) =
    [#"../../../../../creusot-contracts/src/invariant.rs" 8 8 8 12] true
  val invariant3 (self : uint32) : bool
    ensures { result = invariant3 self }
    
  predicate inv3 (_x : uint32)
  val inv3 (_x : uint32) : bool
    ensures { result = inv3 _x }
    
  axiom inv3 : [#"../06_map_precond.rs" 1 0 1 0] forall x : uint32 . inv3 x = true
  predicate invariant2 (self : u)
  val invariant2 (self : u) : bool
    ensures { result = invariant2 self }
    
  predicate inv2 (_x : u)
  val inv2 (_x : u) : bool
    ensures { result = inv2 _x }
    
  axiom inv2 : [#"../06_map_precond.rs" 1 0 1 0] forall x : u . inv2 x = true
  use seq.Seq
  predicate produces1 [#"../common.rs" 8 4 8 66] (self : u) (visited : Seq.seq uint32) (_o : u)
  val produces1 [#"../common.rs" 8 4 8 66] (self : u) (visited : Seq.seq uint32) (_o : u) : bool
    ensures { result = produces1 self visited _o }
    
  function produces_trans1 [#"../common.rs" 21 4 21 91] (a : u) (ab : Seq.seq uint32) (b : u) (bc : Seq.seq uint32) (c : u) : ()
    
  val produces_trans1 [#"../common.rs" 21 4 21 91] (a : u) (ab : Seq.seq uint32) (b : u) (bc : Seq.seq uint32) (c : u) : ()
    requires {[#"../common.rs" 18 15 18 32] produces1 a ab b}
    requires {[#"../common.rs" 19 15 19 32] produces1 b bc c}
    requires {[#"../common.rs" 21 22 21 23] inv2 a}
    requires {[#"../common.rs" 21 31 21 33] inv5 ab}
    requires {[#"../common.rs" 21 52 21 53] inv2 b}
    requires {[#"../common.rs" 21 61 21 63] inv5 bc}
    requires {[#"../common.rs" 21 82 21 83] inv2 c}
    ensures { result = produces_trans1 a ab b bc c }
    
  axiom produces_trans1_spec : forall a : u, ab : Seq.seq uint32, b : u, bc : Seq.seq uint32, c : u . ([#"../common.rs" 18 15 18 32] produces1 a ab b) -> ([#"../common.rs" 19 15 19 32] produces1 b bc c) -> ([#"../common.rs" 21 22 21 23] inv2 a) -> ([#"../common.rs" 21 31 21 33] inv5 ab) -> ([#"../common.rs" 21 52 21 53] inv2 b) -> ([#"../common.rs" 21 61 21 63] inv5 bc) -> ([#"../common.rs" 21 82 21 83] inv2 c) -> ([#"../common.rs" 20 14 20 42] produces1 a (Seq.(++) ab bc) c)
  use seq.Seq
  function produces_refl1 [#"../common.rs" 15 4 15 30] (a : u) : ()
  val produces_refl1 [#"../common.rs" 15 4 15 30] (a : u) : ()
    requires {[#"../common.rs" 15 21 15 22] inv2 a}
    ensures { result = produces_refl1 a }
    
  axiom produces_refl1_spec : forall a : u . ([#"../common.rs" 15 21 15 22] inv2 a) -> ([#"../common.rs" 14 14 14 39] produces1 a (Seq.empty ) a)
  predicate invariant1 (self : borrowed u)
  val invariant1 (self : borrowed u) : bool
    ensures { result = invariant1 self }
    
  predicate inv1 (_x : borrowed u)
  val inv1 (_x : borrowed u) : bool
    ensures { result = inv1 _x }
    
  axiom inv1 : [#"../06_map_precond.rs" 1 0 1 0] forall x : borrowed u . inv1 x = true
  use C06MapPrecond_Map_Type as C06MapPrecond_Map_Type
  predicate inv0 (_x : C06MapPrecond_Map_Type.t_map u uint32 (C06MapPrecond_Increment_Closure2.c06mapprecond_increment_closure2 u) uint32)
    
  val inv0 (_x : C06MapPrecond_Map_Type.t_map u uint32 (C06MapPrecond_Increment_Closure2.c06mapprecond_increment_closure2 u) uint32) : bool
    ensures { result = inv0 _x }
    
  predicate unnest0 [#"../06_map_precond.rs" 190 8 190 35] (self : C06MapPrecond_Increment_Closure2.c06mapprecond_increment_closure2 u) (_2 : C06MapPrecond_Increment_Closure2.c06mapprecond_increment_closure2 u)
    
   =
    [#"../06_map_precond.rs" 1 0 1 0] true
  use prelude.UInt32
  use prelude.Int
  predicate postcondition_mut0 [#"../06_map_precond.rs" 190 8 190 35] (self : borrowed (C06MapPrecond_Increment_Closure2.c06mapprecond_increment_closure2 u)) (args : (uint32, Ghost.ghost_ty (Seq.seq uint32))) (result : uint32)
    
   =
    [#"../06_map_precond.rs" 1 0 1 0] (let (x, _3) = args in UInt32.to_int result = UInt32.to_int x + 1) /\ unnest0 ( * self) ( ^ self)
  predicate precondition0 [#"../06_map_precond.rs" 190 8 190 35] (self : C06MapPrecond_Increment_Closure2.c06mapprecond_increment_closure2 u) (args : (uint32, Ghost.ghost_ty (Seq.seq uint32)))
    
   =
    [#"../06_map_precond.rs" 189 19 189 27] let (x, _3) = args in UInt32.to_int x <= 15
  use prelude.Ghost
  use seq_ext.SeqExt
  use seq.Seq
  use seq.Seq
  use seq.Seq
  use prelude.Ghost
  use prelude.Ghost
  use seq.Seq
  predicate produces0 [@inline:trivial] [#"../06_map_precond.rs" 43 4 43 67] (self : C06MapPrecond_Map_Type.t_map u uint32 (C06MapPrecond_Increment_Closure2.c06mapprecond_increment_closure2 u) uint32) (visited : Seq.seq uint32) (succ : C06MapPrecond_Map_Type.t_map u uint32 (C06MapPrecond_Increment_Closure2.c06mapprecond_increment_closure2 u) uint32)
    
   =
    [#"../06_map_precond.rs" 44 8 56 9] unnest0 (C06MapPrecond_Map_Type.map_func self) (C06MapPrecond_Map_Type.map_func succ) /\ (exists s : Seq.seq uint32 . inv5 s /\ Seq.length s = Seq.length visited /\ produces1 (C06MapPrecond_Map_Type.map_iter self) s (C06MapPrecond_Map_Type.map_iter succ) /\ Ghost.inner (C06MapPrecond_Map_Type.map_produced succ) = Seq.(++) (Ghost.inner (C06MapPrecond_Map_Type.map_produced self)) s /\ (exists fs : Seq.seq (borrowed (C06MapPrecond_Increment_Closure2.c06mapprecond_increment_closure2 u)) . inv6 fs /\ Seq.length fs = Seq.length visited /\ (forall i : int . 1 <= i /\ i < Seq.length fs ->  ^ Seq.get fs (i - 1) =  * Seq.get fs i) /\ (if Seq.length visited = 0 then
      C06MapPrecond_Map_Type.map_func self = C06MapPrecond_Map_Type.map_func succ
    else
       * Seq.get fs 0 = C06MapPrecond_Map_Type.map_func self /\  ^ Seq.get fs (Seq.length visited - 1) = C06MapPrecond_Map_Type.map_func succ
    ) /\ (forall i : int . 0 <= i /\ i < Seq.length visited -> unnest0 (C06MapPrecond_Map_Type.map_func self) ( * Seq.get fs i) /\ precondition0 ( * Seq.get fs i) (Seq.get s i, Ghost.new (Seq.(++) (Ghost.inner (C06MapPrecond_Map_Type.map_produced self)) (SeqExt.subsequence s 0 i))) /\ postcondition_mut0 (Seq.get fs i) (Seq.get s i, Ghost.new (Seq.(++) (Ghost.inner (C06MapPrecond_Map_Type.map_produced self)) (SeqExt.subsequence s 0 i))) (Seq.get visited i))))
  val produces0 [@inline:trivial] [#"../06_map_precond.rs" 43 4 43 67] (self : C06MapPrecond_Map_Type.t_map u uint32 (C06MapPrecond_Increment_Closure2.c06mapprecond_increment_closure2 u) uint32) (visited : Seq.seq uint32) (succ : C06MapPrecond_Map_Type.t_map u uint32 (C06MapPrecond_Increment_Closure2.c06mapprecond_increment_closure2 u) uint32) : bool
    ensures { result = produces0 self visited succ }
    
  function produces_trans0 [#"../06_map_precond.rs" 38 4 38 90] (a : C06MapPrecond_Map_Type.t_map u uint32 (C06MapPrecond_Increment_Closure2.c06mapprecond_increment_closure2 u) uint32) (ab : Seq.seq uint32) (b : C06MapPrecond_Map_Type.t_map u uint32 (C06MapPrecond_Increment_Closure2.c06mapprecond_increment_closure2 u) uint32) (bc : Seq.seq uint32) (c : C06MapPrecond_Map_Type.t_map u uint32 (C06MapPrecond_Increment_Closure2.c06mapprecond_increment_closure2 u) uint32) : ()
    
   =
    [#"../06_map_precond.rs" 33 4 33 10] ()
  val produces_trans0 [#"../06_map_precond.rs" 38 4 38 90] (a : C06MapPrecond_Map_Type.t_map u uint32 (C06MapPrecond_Increment_Closure2.c06mapprecond_increment_closure2 u) uint32) (ab : Seq.seq uint32) (b : C06MapPrecond_Map_Type.t_map u uint32 (C06MapPrecond_Increment_Closure2.c06mapprecond_increment_closure2 u) uint32) (bc : Seq.seq uint32) (c : C06MapPrecond_Map_Type.t_map u uint32 (C06MapPrecond_Increment_Closure2.c06mapprecond_increment_closure2 u) uint32) : ()
    requires {[#"../06_map_precond.rs" 35 15 35 32] produces0 a ab b}
    requires {[#"../06_map_precond.rs" 36 15 36 32] produces0 b bc c}
    requires {[#"../06_map_precond.rs" 38 22 38 23] inv0 a}
    requires {[#"../06_map_precond.rs" 38 31 38 33] inv5 ab}
    requires {[#"../06_map_precond.rs" 38 52 38 53] inv0 b}
    requires {[#"../06_map_precond.rs" 38 61 38 63] inv5 bc}
    requires {[#"../06_map_precond.rs" 38 82 38 83] inv0 c}
    ensures { result = produces_trans0 a ab b bc c }
    
  axiom produces_trans0_spec : forall a : C06MapPrecond_Map_Type.t_map u uint32 (C06MapPrecond_Increment_Closure2.c06mapprecond_increment_closure2 u) uint32, ab : Seq.seq uint32, b : C06MapPrecond_Map_Type.t_map u uint32 (C06MapPrecond_Increment_Closure2.c06mapprecond_increment_closure2 u) uint32, bc : Seq.seq uint32, c : C06MapPrecond_Map_Type.t_map u uint32 (C06MapPrecond_Increment_Closure2.c06mapprecond_increment_closure2 u) uint32 . ([#"../06_map_precond.rs" 35 15 35 32] produces0 a ab b) -> ([#"../06_map_precond.rs" 36 15 36 32] produces0 b bc c) -> ([#"../06_map_precond.rs" 38 22 38 23] inv0 a) -> ([#"../06_map_precond.rs" 38 31 38 33] inv5 ab) -> ([#"../06_map_precond.rs" 38 52 38 53] inv0 b) -> ([#"../06_map_precond.rs" 38 61 38 63] inv5 bc) -> ([#"../06_map_precond.rs" 38 82 38 83] inv0 c) -> ([#"../06_map_precond.rs" 37 14 37 42] produces0 a (Seq.(++) ab bc) c)
  function produces_refl0 [#"../06_map_precond.rs" 31 4 31 29] (a : C06MapPrecond_Map_Type.t_map u uint32 (C06MapPrecond_Increment_Closure2.c06mapprecond_increment_closure2 u) uint32) : ()
    
   =
    [#"../06_map_precond.rs" 28 4 28 10] ()
  val produces_refl0 [#"../06_map_precond.rs" 31 4 31 29] (a : C06MapPrecond_Map_Type.t_map u uint32 (C06MapPrecond_Increment_Closure2.c06mapprecond_increment_closure2 u) uint32) : ()
    requires {[#"../06_map_precond.rs" 31 21 31 22] inv0 a}
    ensures { result = produces_refl0 a }
    
  axiom produces_refl0_spec : forall a : C06MapPrecond_Map_Type.t_map u uint32 (C06MapPrecond_Increment_Closure2.c06mapprecond_increment_closure2 u) uint32 . ([#"../06_map_precond.rs" 31 21 31 22] inv0 a) -> ([#"../06_map_precond.rs" 30 14 30 39] produces0 a (Seq.empty ) a)
  use seq.Seq
  predicate next_precondition0 [#"../06_map_precond.rs" 84 4 84 74] (iter : u) (func : C06MapPrecond_Increment_Closure2.c06mapprecond_increment_closure2 u) (produced : Seq.seq uint32)
    
   =
    [#"../06_map_precond.rs" 85 8 89 9] forall i : u . forall e : uint32 . inv2 i -> inv3 e -> produces1 iter (Seq.singleton e) i -> precondition0 func (e, Ghost.new produced)
  val next_precondition0 [#"../06_map_precond.rs" 84 4 84 74] (iter : u) (func : C06MapPrecond_Increment_Closure2.c06mapprecond_increment_closure2 u) (produced : Seq.seq uint32) : bool
    ensures { result = next_precondition0 iter func produced }
    
  use seq.Seq
  predicate preservation0 [#"../06_map_precond.rs" 106 4 106 45] (iter : u) (func : C06MapPrecond_Increment_Closure2.c06mapprecond_increment_closure2 u)
    
   =
    [#"../06_map_precond.rs" 107 8 114 9] forall i : u . forall b : uint32 . forall f : borrowed (C06MapPrecond_Increment_Closure2.c06mapprecond_increment_closure2 u) . forall e2 : uint32 . forall e1 : uint32 . forall s : Seq.seq uint32 . inv2 i -> inv3 b -> inv7 f -> inv3 e2 -> inv3 e1 -> inv5 s -> unnest0 func ( * f) -> produces1 iter (Seq.snoc (Seq.snoc s e1) e2) i -> precondition0 ( * f) (e1, Ghost.new s) -> postcondition_mut0 f (e1, Ghost.new s) b -> precondition0 ( ^ f) (e2, Ghost.new (Seq.snoc s e1))
  val preservation0 [#"../06_map_precond.rs" 106 4 106 45] (iter : u) (func : C06MapPrecond_Increment_Closure2.c06mapprecond_increment_closure2 u) : bool
    ensures { result = preservation0 iter func }
    
  predicate preservation_inv0 [#"../06_map_precond.rs" 94 4 94 73] (iter : u) (func : C06MapPrecond_Increment_Closure2.c06mapprecond_increment_closure2 u) (produced : Seq.seq uint32)
    
   =
    [#"../06_map_precond.rs" 95 8 102 9] forall i : u . forall b : uint32 . forall f : borrowed (C06MapPrecond_Increment_Closure2.c06mapprecond_increment_closure2 u) . forall e2 : uint32 . forall e1 : uint32 . forall s : Seq.seq uint32 . inv2 i -> inv3 b -> inv7 f -> inv3 e2 -> inv3 e1 -> inv5 s -> unnest0 func ( * f) -> produces1 iter (Seq.snoc (Seq.snoc s e1) e2) i -> precondition0 ( * f) (e1, Ghost.new (Seq.(++) produced s)) -> postcondition_mut0 f (e1, Ghost.new (Seq.(++) produced s)) b -> precondition0 ( ^ f) (e2, Ghost.new (Seq.snoc (Seq.(++) produced s) e1))
  val preservation_inv0 [#"../06_map_precond.rs" 94 4 94 73] (iter : u) (func : C06MapPrecond_Increment_Closure2.c06mapprecond_increment_closure2 u) (produced : Seq.seq uint32) : bool
    requires {[#"../06_map_precond.rs" 94 24 94 28] inv2 iter}
    requires {[#"../06_map_precond.rs" 94 33 94 37] inv4 func}
    requires {[#"../06_map_precond.rs" 94 42 94 50] inv5 produced}
    ensures { result = preservation_inv0 iter func produced }
    
  axiom preservation_inv0_spec : forall iter : u, func : C06MapPrecond_Increment_Closure2.c06mapprecond_increment_closure2 u, produced : Seq.seq uint32 . ([#"../06_map_precond.rs" 94 24 94 28] inv2 iter) -> ([#"../06_map_precond.rs" 94 33 94 37] inv4 func) -> ([#"../06_map_precond.rs" 94 42 94 50] inv5 produced) -> ([#"../06_map_precond.rs" 93 4 93 83] produced = Seq.empty  -> preservation_inv0 iter func produced = preservation0 iter func)
  predicate completed0 [#"../common.rs" 11 4 11 36] (self : borrowed u)
  val completed0 [#"../common.rs" 11 4 11 36] (self : borrowed u) : bool
    ensures { result = completed0 self }
    
  predicate reinitialize0 [#"../06_map_precond.rs" 118 4 118 29] (_1 : ()) =
    [#"../06_map_precond.rs" 119 8 124 9] forall func : C06MapPrecond_Increment_Closure2.c06mapprecond_increment_closure2 u . forall iter : borrowed u . inv4 func -> inv1 iter -> completed0 iter -> next_precondition0 ( ^ iter) func (Seq.empty ) /\ preservation0 ( ^ iter) func
  val reinitialize0 [#"../06_map_precond.rs" 118 4 118 29] (_1 : ()) : bool
    ensures { result = reinitialize0 _1 }
    
  predicate invariant0 [#"../06_map_precond.rs" 158 4 158 30] (self : C06MapPrecond_Map_Type.t_map u uint32 (C06MapPrecond_Increment_Closure2.c06mapprecond_increment_closure2 u) uint32)
    
   =
    [#"../06_map_precond.rs" 160 12 162 73] reinitialize0 () /\ preservation_inv0 (C06MapPrecond_Map_Type.map_iter self) (C06MapPrecond_Map_Type.map_func self) (Ghost.inner (C06MapPrecond_Map_Type.map_produced self)) /\ next_precondition0 (C06MapPrecond_Map_Type.map_iter self) (C06MapPrecond_Map_Type.map_func self) (Ghost.inner (C06MapPrecond_Map_Type.map_produced self))
  val invariant0 [#"../06_map_precond.rs" 158 4 158 30] (self : C06MapPrecond_Map_Type.t_map u uint32 (C06MapPrecond_Increment_Closure2.c06mapprecond_increment_closure2 u) uint32) : bool
    ensures { result = invariant0 self }
    
  axiom inv0 : [#"../06_map_precond.rs" 1 0 1 0] forall x : C06MapPrecond_Map_Type.t_map u uint32 (C06MapPrecond_Increment_Closure2.c06mapprecond_increment_closure2 u) uint32 . inv0 x = (invariant0 x /\ match (x) with
    | C06MapPrecond_Map_Type.C_Map iter func produced -> true
    end)
  predicate resolve0 (self : C06MapPrecond_Map_Type.t_map u uint32 (C06MapPrecond_Increment_Closure2.c06mapprecond_increment_closure2 u) uint32)
    
  val resolve0 (self : C06MapPrecond_Map_Type.t_map u uint32 (C06MapPrecond_Increment_Closure2.c06mapprecond_increment_closure2 u) uint32) : bool
    ensures { result = resolve0 self }
    
  val map0 [#"../06_map_precond.rs" 171 0 174 17] (iter : u) (func : C06MapPrecond_Increment_Closure2.c06mapprecond_increment_closure2 u) : C06MapPrecond_Map_Type.t_map u uint32 (C06MapPrecond_Increment_Closure2.c06mapprecond_increment_closure2 u) uint32
    requires {[#"../06_map_precond.rs" 167 0 167 128] forall i2 : u . forall e : uint32 . inv2 i2 -> inv3 e -> produces1 iter (Seq.singleton e) i2 -> precondition0 func (e, Ghost.new (Seq.empty ))}
    requires {[#"../06_map_precond.rs" 168 11 168 41] reinitialize0 ()}
    requires {[#"../06_map_precond.rs" 169 11 169 51] preservation0 iter func}
    requires {[#"../06_map_precond.rs" 172 4 172 8] inv2 iter}
    requires {[#"../06_map_precond.rs" 173 4 173 8] inv4 func}
    ensures { [#"../06_map_precond.rs" 170 10 170 72] result = C06MapPrecond_Map_Type.C_Map iter func (Ghost.new (Seq.empty )) }
    ensures { [#"../06_map_precond.rs" 174 5 174 17] inv0 result }
    
  let rec cfg increment [#"../06_map_precond.rs" 186 0 186 50] [@cfg:stackify] [@cfg:subregion_analysis] (iter : u) : ()
    requires {[#"../06_map_precond.rs" 182 0 182 162] forall done_ : borrowed u . inv1 done_ -> completed0 done_ -> (forall steps : Seq.seq uint32 . forall next : u . inv2 next -> produces1 ( ^ done_) steps next -> steps = Seq.empty  /\  ^ done_ = next)}
    requires {[#"../06_map_precond.rs" 183 0 185 2] forall fin : u . forall prod : Seq.seq uint32 . inv2 fin -> produces1 iter prod fin -> (forall x : int . 0 <= x /\ x < Seq.length prod -> Seq.get prod x <= (10 : uint32))}
    requires {[#"../06_map_precond.rs" 186 42 186 46] inv2 iter}
    
   = [@vc:do_not_keep_trace] [@vc:sp]
  var _0 : ();
  var iter : u = iter;
  var i : C06MapPrecond_Map_Type.t_map u uint32 (C06MapPrecond_Increment_Closure2.c06mapprecond_increment_closure2 u) uint32;
  {
    goto BB0
  }
  BB0 {
    goto BB1
  }
  BB1 {
<<<<<<< HEAD
    [#"../06_map_precond.rs" 187 12 192 5] i <- ([#"../06_map_precond.rs" 187 12 192 5] Map0.map ([#"../06_map_precond.rs" 188 8 188 12] iter) ([#"../06_map_precond.rs" 190 8 190 35] Closure20.C06MapPrecond_Increment_Closure2));
    [#"../06_map_precond.rs" 188 8 188 12] iter <- any u;
=======
    i <- ([#"../06_map_precond.rs" 187 12 192 5] map0 iter ([#"../06_map_precond.rs" 190 8 190 35] C06MapPrecond_Increment_Closure2.C06MapPrecond_Increment_Closure2));
    iter <- any u;
>>>>>>> 62b454c8
    goto BB2
  }
  BB2 {
    assert { [@expl:type invariant] inv0 i };
    assume { resolve0 i };
    assert { [@expl:assertion] [#"../06_map_precond.rs" 194 4 197 5] forall fin : C06MapPrecond_Map_Type.t_map u uint32 (C06MapPrecond_Increment_Closure2.c06mapprecond_increment_closure2 u) uint32 . forall prod : Seq.seq uint32 . inv0 fin -> produces0 i prod fin -> (forall x : int . 0 <= x /\ x < Seq.length prod -> Seq.get prod x <= (11 : uint32)) };
    goto BB3
  }
  BB3 {
    [#"../06_map_precond.rs" 186 51 198 1] _0 <- ([#"../06_map_precond.rs" 186 51 198 1] ());
    goto BB4
  }
  BB4 {
    goto BB5
  }
  BB5 {
    return _0
  }
  
end
module C06MapPrecond_Counter_Closure2_Type
  use prelude.UInt32
  use seq.Seq
  use prelude.Ghost
  use prelude.Int16
  use prelude.UIntSize
  use prelude.Int
  use prelude.Borrow
  type c06mapprecond_counter_closure2 'i =
    | C06MapPrecond_Counter_Closure2 (borrowed usize)
    
end
module C06MapPrecond_Counter_Closure2
  type i
  use prelude.Int16
  use prelude.UInt32
  use seq.Seq
  use prelude.Ghost
  use prelude.Int
  use prelude.UIntSize
  use prelude.Borrow
  use C06MapPrecond_Counter_Closure2_Type as C06MapPrecond_Counter_Closure2
  function field_00 [#"../06_map_precond.rs" 207 8 207 41] (self : C06MapPrecond_Counter_Closure2.c06mapprecond_counter_closure2 i) : borrowed usize
    
   =
    [#"../06_map_precond.rs" 1 0 1 0] let C06MapPrecond_Counter_Closure2.C06MapPrecond_Counter_Closure2 a = self in a
  val field_00 [#"../06_map_precond.rs" 207 8 207 41] (self : C06MapPrecond_Counter_Closure2.c06mapprecond_counter_closure2 i) : borrowed usize
    ensures { result = field_00 self }
    
  predicate unnest0 [#"../06_map_precond.rs" 207 8 207 41] (self : C06MapPrecond_Counter_Closure2.c06mapprecond_counter_closure2 i) (_2 : C06MapPrecond_Counter_Closure2.c06mapprecond_counter_closure2 i)
    
   =
    [#"../06_map_precond.rs" 1 0 1 0]  ^ field_00 _2 =  ^ field_00 self
  let constant max0  : usize = [@vc:do_not_keep_trace] [@vc:sp]
    (18446744073709551615 : usize)
  use seq.Seq
  use prelude.Ghost
  use prelude.UIntSize
  predicate resolve0 (self : borrowed (C06MapPrecond_Counter_Closure2.c06mapprecond_counter_closure2 i)) =
    [#"../../../../../creusot-contracts/src/resolve.rs" 25 20 25 34]  ^ self =  * self
  val resolve0 (self : borrowed (C06MapPrecond_Counter_Closure2.c06mapprecond_counter_closure2 i)) : bool
    ensures { result = resolve0 self }
    
  let rec cfg c06MapPrecond_Counter_Closure2 [#"../06_map_precond.rs" 207 8 207 41] [@cfg:stackify] [@cfg:subregion_analysis] (_1 : borrowed (C06MapPrecond_Counter_Closure2.c06mapprecond_counter_closure2 i)) (x : uint32) (_prod : Ghost.ghost_ty (Seq.seq uint32)) : uint32
    requires {[#"../06_map_precond.rs" 206 19 206 61] UIntSize.to_int ( * field_00 ( * _1)) = Seq.length (Ghost.inner _prod) /\  * field_00 ( * _1) < max0}
    ensures { [#"../06_map_precond.rs" 207 18 207 39] UIntSize.to_int ( * field_00 ( ^ _1)) = UIntSize.to_int ( * field_00 ( * _1)) + 1 }
    ensures { [#"../06_map_precond.rs" 1 0 1 0] unnest0 ( * _1) ( ^ _1) }
    
   = [@vc:do_not_keep_trace] [@vc:sp]
  var _0 : uint32;
  var _1 : borrowed (C06MapPrecond_Counter_Closure2.c06mapprecond_counter_closure2 i) = _1;
  var x : uint32 = x;
  var res : uint32;
  var res1 : uint32;
  {
    goto BB0
  }
  BB0 {
<<<<<<< HEAD
    [#"../06_map_precond.rs" 209 12 209 20] _1 <- { _1 with current = (let C06MapPrecond_Counter_Closure2 a =  * _1 in C06MapPrecond_Counter_Closure2 ({ (field_0 ( * _1)) with current = ([#"../06_map_precond.rs" 209 12 209 20]  * field_0 ( * _1) + ([#"../06_map_precond.rs" 209 19 209 20] [#"../06_map_precond.rs" 209 19 209 20] (1 : usize))) })) };
    assume { Resolve0.resolve _1 };
    [#"../06_map_precond.rs" 210 12 210 13] res1 <- ([#"../06_map_precond.rs" 210 12 210 13] x);
    [#"../06_map_precond.rs" 206 8 206 63] res <- ([#"../06_map_precond.rs" 206 8 206 63] res1);
    [#"../06_map_precond.rs" 207 8 207 41] _0 <- ([#"../06_map_precond.rs" 207 8 207 41] res);
=======
    _1 <- { _1 with current = (let C06MapPrecond_Counter_Closure2.C06MapPrecond_Counter_Closure2 a =  * _1 in C06MapPrecond_Counter_Closure2.C06MapPrecond_Counter_Closure2 ({ (field_00 ( * _1)) with current = ([#"../06_map_precond.rs" 209 12 209 20]  * field_00 ( * _1) + ([#"../06_map_precond.rs" 209 19 209 20] [#"../06_map_precond.rs" 209 19 209 20] (1 : usize))) })) };
    assume { resolve0 _1 };
    res1 <- x;
    res <- res1;
    _0 <- res;
>>>>>>> 62b454c8
    return _0
  }
  
end
module C06MapPrecond_Counter
  type i
  use prelude.UInt32
  use seq.Seq
  use prelude.Ghost
  predicate invariant7 (self : Ghost.ghost_ty (Seq.seq uint32)) =
    [#"../../../../../creusot-contracts/src/invariant.rs" 8 8 8 12] true
  val invariant7 (self : Ghost.ghost_ty (Seq.seq uint32)) : bool
    ensures { result = invariant7 self }
    
  predicate inv7 (_x : Ghost.ghost_ty (Seq.seq uint32))
  val inv7 (_x : Ghost.ghost_ty (Seq.seq uint32)) : bool
    ensures { result = inv7 _x }
    
  axiom inv7 : [#"../06_map_precond.rs" 1 0 1 0] forall x : Ghost.ghost_ty (Seq.seq uint32) . inv7 x = true
  predicate invariant6 (self : Seq.seq uint32) =
    [#"../../../../../creusot-contracts/src/invariant.rs" 8 8 8 12] true
  val invariant6 (self : Seq.seq uint32) : bool
    ensures { result = invariant6 self }
    
  predicate inv6 (_x : Seq.seq uint32)
  val inv6 (_x : Seq.seq uint32) : bool
    ensures { result = inv6 _x }
    
  axiom inv6 : [#"../06_map_precond.rs" 1 0 1 0] forall x : Seq.seq uint32 . inv6 x = true
  use prelude.UIntSize
  use prelude.Int16
  use prelude.Borrow
  use C06MapPrecond_Counter_Closure2_Type as C06MapPrecond_Counter_Closure2
  predicate invariant5 (self : borrowed (C06MapPrecond_Counter_Closure2.c06mapprecond_counter_closure2 i)) =
    [#"../../../../../creusot-contracts/src/invariant.rs" 8 8 8 12] true
  val invariant5 (self : borrowed (C06MapPrecond_Counter_Closure2.c06mapprecond_counter_closure2 i)) : bool
    ensures { result = invariant5 self }
    
  predicate inv5 (_x : borrowed (C06MapPrecond_Counter_Closure2.c06mapprecond_counter_closure2 i))
  val inv5 (_x : borrowed (C06MapPrecond_Counter_Closure2.c06mapprecond_counter_closure2 i)) : bool
    ensures { result = inv5 _x }
    
  axiom inv5 : [#"../06_map_precond.rs" 1 0 1 0] forall x : borrowed (C06MapPrecond_Counter_Closure2.c06mapprecond_counter_closure2 i) . inv5 x = true
  predicate invariant4 (self : C06MapPrecond_Counter_Closure2.c06mapprecond_counter_closure2 i) =
    [#"../../../../../creusot-contracts/src/invariant.rs" 8 8 8 12] true
  val invariant4 (self : C06MapPrecond_Counter_Closure2.c06mapprecond_counter_closure2 i) : bool
    ensures { result = invariant4 self }
    
  predicate inv4 (_x : C06MapPrecond_Counter_Closure2.c06mapprecond_counter_closure2 i)
  val inv4 (_x : C06MapPrecond_Counter_Closure2.c06mapprecond_counter_closure2 i) : bool
    ensures { result = inv4 _x }
    
  axiom inv4 : [#"../06_map_precond.rs" 1 0 1 0] forall x : C06MapPrecond_Counter_Closure2.c06mapprecond_counter_closure2 i . inv4 x = true
  predicate invariant3 (self : uint32) =
    [#"../../../../../creusot-contracts/src/invariant.rs" 8 8 8 12] true
  val invariant3 (self : uint32) : bool
    ensures { result = invariant3 self }
    
  predicate inv3 (_x : uint32)
  val inv3 (_x : uint32) : bool
    ensures { result = inv3 _x }
    
  axiom inv3 : [#"../06_map_precond.rs" 1 0 1 0] forall x : uint32 . inv3 x = true
  predicate invariant2 (self : i)
  val invariant2 (self : i) : bool
    ensures { result = invariant2 self }
    
  predicate inv2 (_x : i)
  val inv2 (_x : i) : bool
    ensures { result = inv2 _x }
    
  axiom inv2 : [#"../06_map_precond.rs" 1 0 1 0] forall x : i . inv2 x = true
  use seq.Seq
  predicate produces0 [#"../common.rs" 8 4 8 66] (self : i) (visited : Seq.seq uint32) (_o : i)
  val produces0 [#"../common.rs" 8 4 8 66] (self : i) (visited : Seq.seq uint32) (_o : i) : bool
    ensures { result = produces0 self visited _o }
    
  function produces_trans0 [#"../common.rs" 21 4 21 91] (a : i) (ab : Seq.seq uint32) (b : i) (bc : Seq.seq uint32) (c : i) : ()
    
  val produces_trans0 [#"../common.rs" 21 4 21 91] (a : i) (ab : Seq.seq uint32) (b : i) (bc : Seq.seq uint32) (c : i) : ()
    requires {[#"../common.rs" 18 15 18 32] produces0 a ab b}
    requires {[#"../common.rs" 19 15 19 32] produces0 b bc c}
    requires {[#"../common.rs" 21 22 21 23] inv2 a}
    requires {[#"../common.rs" 21 31 21 33] inv6 ab}
    requires {[#"../common.rs" 21 52 21 53] inv2 b}
    requires {[#"../common.rs" 21 61 21 63] inv6 bc}
    requires {[#"../common.rs" 21 82 21 83] inv2 c}
    ensures { result = produces_trans0 a ab b bc c }
    
  axiom produces_trans0_spec : forall a : i, ab : Seq.seq uint32, b : i, bc : Seq.seq uint32, c : i . ([#"../common.rs" 18 15 18 32] produces0 a ab b) -> ([#"../common.rs" 19 15 19 32] produces0 b bc c) -> ([#"../common.rs" 21 22 21 23] inv2 a) -> ([#"../common.rs" 21 31 21 33] inv6 ab) -> ([#"../common.rs" 21 52 21 53] inv2 b) -> ([#"../common.rs" 21 61 21 63] inv6 bc) -> ([#"../common.rs" 21 82 21 83] inv2 c) -> ([#"../common.rs" 20 14 20 42] produces0 a (Seq.(++) ab bc) c)
  use seq.Seq
  function produces_refl0 [#"../common.rs" 15 4 15 30] (a : i) : ()
  val produces_refl0 [#"../common.rs" 15 4 15 30] (a : i) : ()
    requires {[#"../common.rs" 15 21 15 22] inv2 a}
    ensures { result = produces_refl0 a }
    
  axiom produces_refl0_spec : forall a : i . ([#"../common.rs" 15 21 15 22] inv2 a) -> ([#"../common.rs" 14 14 14 39] produces0 a (Seq.empty ) a)
  predicate invariant1 (self : borrowed i)
  val invariant1 (self : borrowed i) : bool
    ensures { result = invariant1 self }
    
  predicate inv1 (_x : borrowed i)
  val inv1 (_x : borrowed i) : bool
    ensures { result = inv1 _x }
    
  axiom inv1 : [#"../06_map_precond.rs" 1 0 1 0] forall x : borrowed i . inv1 x = true
  use prelude.Int
  let constant max0  : usize = [@vc:do_not_keep_trace] [@vc:sp]
    (18446744073709551615 : usize)
  use seq.Seq
  use prelude.Ghost
  use prelude.UIntSize
  function field_00 [#"../06_map_precond.rs" 207 8 207 41] (self : C06MapPrecond_Counter_Closure2.c06mapprecond_counter_closure2 i) : borrowed usize
    
   =
    [#"../06_map_precond.rs" 1 0 1 0] let C06MapPrecond_Counter_Closure2.C06MapPrecond_Counter_Closure2 a = self in a
  val field_00 [#"../06_map_precond.rs" 207 8 207 41] (self : C06MapPrecond_Counter_Closure2.c06mapprecond_counter_closure2 i) : borrowed usize
    ensures { result = field_00 self }
    
  predicate precondition0 [#"../06_map_precond.rs" 207 8 207 41] (self : C06MapPrecond_Counter_Closure2.c06mapprecond_counter_closure2 i) (args : (uint32, Ghost.ghost_ty (Seq.seq uint32)))
    
   =
    [#"../06_map_precond.rs" 206 19 206 61] let (x, _prod) = args in UIntSize.to_int ( * field_00 self) = Seq.length (Ghost.inner _prod) /\  * field_00 self < max0
  use prelude.Ghost
  use seq.Seq
  predicate next_precondition0 [#"../06_map_precond.rs" 84 4 84 74] (iter : i) (func : C06MapPrecond_Counter_Closure2.c06mapprecond_counter_closure2 i) (produced : Seq.seq uint32)
    
   =
    [#"../06_map_precond.rs" 85 8 89 9] forall i : i . forall e : uint32 . inv2 i -> inv3 e -> produces0 iter (Seq.singleton e) i -> precondition0 func (e, Ghost.new produced)
  val next_precondition0 [#"../06_map_precond.rs" 84 4 84 74] (iter : i) (func : C06MapPrecond_Counter_Closure2.c06mapprecond_counter_closure2 i) (produced : Seq.seq uint32) : bool
    ensures { result = next_precondition0 iter func produced }
    
  predicate unnest0 [#"../06_map_precond.rs" 207 8 207 41] (self : C06MapPrecond_Counter_Closure2.c06mapprecond_counter_closure2 i) (_2 : C06MapPrecond_Counter_Closure2.c06mapprecond_counter_closure2 i)
    
   =
    [#"../06_map_precond.rs" 1 0 1 0]  ^ field_00 _2 =  ^ field_00 self
  predicate postcondition_mut0 [#"../06_map_precond.rs" 207 8 207 41] (self : borrowed (C06MapPrecond_Counter_Closure2.c06mapprecond_counter_closure2 i)) (args : (uint32, Ghost.ghost_ty (Seq.seq uint32))) (result : uint32)
    
   =
    [#"../06_map_precond.rs" 1 0 1 0] (let (x, _prod) = args in UIntSize.to_int ( * field_00 ( ^ self)) = UIntSize.to_int ( * field_00 ( * self)) + 1) /\ unnest0 ( * self) ( ^ self)
  use seq.Seq
  predicate preservation0 [#"../06_map_precond.rs" 106 4 106 45] (iter : i) (func : C06MapPrecond_Counter_Closure2.c06mapprecond_counter_closure2 i)
    
   =
    [#"../06_map_precond.rs" 107 8 114 9] forall i : i . forall b : uint32 . forall f : borrowed (C06MapPrecond_Counter_Closure2.c06mapprecond_counter_closure2 i) . forall e2 : uint32 . forall e1 : uint32 . forall s : Seq.seq uint32 . inv2 i -> inv3 b -> inv5 f -> inv3 e2 -> inv3 e1 -> inv6 s -> unnest0 func ( * f) -> produces0 iter (Seq.snoc (Seq.snoc s e1) e2) i -> precondition0 ( * f) (e1, Ghost.new s) -> postcondition_mut0 f (e1, Ghost.new s) b -> precondition0 ( ^ f) (e2, Ghost.new (Seq.snoc s e1))
  val preservation0 [#"../06_map_precond.rs" 106 4 106 45] (iter : i) (func : C06MapPrecond_Counter_Closure2.c06mapprecond_counter_closure2 i) : bool
    ensures { result = preservation0 iter func }
    
  predicate preservation_inv0 [#"../06_map_precond.rs" 94 4 94 73] (iter : i) (func : C06MapPrecond_Counter_Closure2.c06mapprecond_counter_closure2 i) (produced : Seq.seq uint32)
    
   =
    [#"../06_map_precond.rs" 95 8 102 9] forall i : i . forall b : uint32 . forall f : borrowed (C06MapPrecond_Counter_Closure2.c06mapprecond_counter_closure2 i) . forall e2 : uint32 . forall e1 : uint32 . forall s : Seq.seq uint32 . inv2 i -> inv3 b -> inv5 f -> inv3 e2 -> inv3 e1 -> inv6 s -> unnest0 func ( * f) -> produces0 iter (Seq.snoc (Seq.snoc s e1) e2) i -> precondition0 ( * f) (e1, Ghost.new (Seq.(++) produced s)) -> postcondition_mut0 f (e1, Ghost.new (Seq.(++) produced s)) b -> precondition0 ( ^ f) (e2, Ghost.new (Seq.snoc (Seq.(++) produced s) e1))
  val preservation_inv0 [#"../06_map_precond.rs" 94 4 94 73] (iter : i) (func : C06MapPrecond_Counter_Closure2.c06mapprecond_counter_closure2 i) (produced : Seq.seq uint32) : bool
    requires {[#"../06_map_precond.rs" 94 24 94 28] inv2 iter}
    requires {[#"../06_map_precond.rs" 94 33 94 37] inv4 func}
    requires {[#"../06_map_precond.rs" 94 42 94 50] inv6 produced}
    ensures { result = preservation_inv0 iter func produced }
    
  axiom preservation_inv0_spec : forall iter : i, func : C06MapPrecond_Counter_Closure2.c06mapprecond_counter_closure2 i, produced : Seq.seq uint32 . ([#"../06_map_precond.rs" 94 24 94 28] inv2 iter) -> ([#"../06_map_precond.rs" 94 33 94 37] inv4 func) -> ([#"../06_map_precond.rs" 94 42 94 50] inv6 produced) -> ([#"../06_map_precond.rs" 93 4 93 83] produced = Seq.empty  -> preservation_inv0 iter func produced = preservation0 iter func)
  predicate completed0 [#"../common.rs" 11 4 11 36] (self : borrowed i)
  val completed0 [#"../common.rs" 11 4 11 36] (self : borrowed i) : bool
    ensures { result = completed0 self }
    
  predicate reinitialize0 [#"../06_map_precond.rs" 118 4 118 29] (_1 : ()) =
    [#"../06_map_precond.rs" 119 8 124 9] forall func : C06MapPrecond_Counter_Closure2.c06mapprecond_counter_closure2 i . forall iter : borrowed i . inv4 func -> inv1 iter -> completed0 iter -> next_precondition0 ( ^ iter) func (Seq.empty ) /\ preservation0 ( ^ iter) func
  val reinitialize0 [#"../06_map_precond.rs" 118 4 118 29] (_1 : ()) : bool
    ensures { result = reinitialize0 _1 }
    
  use C06MapPrecond_Map_Type as C06MapPrecond_Map_Type
  predicate invariant0 [#"../06_map_precond.rs" 158 4 158 30] (self : C06MapPrecond_Map_Type.t_map i uint32 (C06MapPrecond_Counter_Closure2.c06mapprecond_counter_closure2 i) uint32)
    
   =
    [#"../06_map_precond.rs" 160 12 162 73] reinitialize0 () /\ preservation_inv0 (C06MapPrecond_Map_Type.map_iter self) (C06MapPrecond_Map_Type.map_func self) (Ghost.inner (C06MapPrecond_Map_Type.map_produced self)) /\ next_precondition0 (C06MapPrecond_Map_Type.map_iter self) (C06MapPrecond_Map_Type.map_func self) (Ghost.inner (C06MapPrecond_Map_Type.map_produced self))
  val invariant0 [#"../06_map_precond.rs" 158 4 158 30] (self : C06MapPrecond_Map_Type.t_map i uint32 (C06MapPrecond_Counter_Closure2.c06mapprecond_counter_closure2 i) uint32) : bool
    ensures { result = invariant0 self }
    
  predicate inv0 (_x : C06MapPrecond_Map_Type.t_map i uint32 (C06MapPrecond_Counter_Closure2.c06mapprecond_counter_closure2 i) uint32)
    
  val inv0 (_x : C06MapPrecond_Map_Type.t_map i uint32 (C06MapPrecond_Counter_Closure2.c06mapprecond_counter_closure2 i) uint32) : bool
    ensures { result = inv0 _x }
    
  axiom inv0 : [#"../06_map_precond.rs" 1 0 1 0] forall x : C06MapPrecond_Map_Type.t_map i uint32 (C06MapPrecond_Counter_Closure2.c06mapprecond_counter_closure2 i) uint32 . inv0 x = (invariant0 x /\ match (x) with
    | C06MapPrecond_Map_Type.C_Map iter func produced -> true
    end)
  predicate resolve0 (self : C06MapPrecond_Map_Type.t_map i uint32 (C06MapPrecond_Counter_Closure2.c06mapprecond_counter_closure2 i) uint32)
    
  val resolve0 (self : C06MapPrecond_Map_Type.t_map i uint32 (C06MapPrecond_Counter_Closure2.c06mapprecond_counter_closure2 i) uint32) : bool
    ensures { result = resolve0 self }
    
  val map0 [#"../06_map_precond.rs" 171 0 174 17] (iter : i) (func : C06MapPrecond_Counter_Closure2.c06mapprecond_counter_closure2 i) : C06MapPrecond_Map_Type.t_map i uint32 (C06MapPrecond_Counter_Closure2.c06mapprecond_counter_closure2 i) uint32
    requires {[#"../06_map_precond.rs" 167 0 167 128] forall i2 : i . forall e : uint32 . inv2 i2 -> inv3 e -> produces0 iter (Seq.singleton e) i2 -> precondition0 func (e, Ghost.new (Seq.empty ))}
    requires {[#"../06_map_precond.rs" 168 11 168 41] reinitialize0 ()}
    requires {[#"../06_map_precond.rs" 169 11 169 51] preservation0 iter func}
    requires {[#"../06_map_precond.rs" 172 4 172 8] inv2 iter}
    requires {[#"../06_map_precond.rs" 173 4 173 8] inv4 func}
    ensures { [#"../06_map_precond.rs" 170 10 170 72] result = C06MapPrecond_Map_Type.C_Map iter func (Ghost.new (Seq.empty )) }
    ensures { [#"../06_map_precond.rs" 174 5 174 17] inv0 result }
    
  let rec cfg counter [#"../06_map_precond.rs" 202 0 202 48] [@cfg:stackify] [@cfg:subregion_analysis] (iter : i) : ()
    requires {[#"../06_map_precond.rs" 200 0 200 162] forall done_ : borrowed i . inv1 done_ -> completed0 done_ -> (forall steps : Seq.seq uint32 . forall next : i . inv2 next -> produces0 ( ^ done_) steps next -> steps = Seq.empty  /\  ^ done_ = next)}
    requires {[#"../06_map_precond.rs" 201 0 201 92] forall fin : i . forall prod : Seq.seq uint32 . inv2 fin -> produces0 iter prod fin -> Seq.length prod <= UIntSize.to_int max0}
    requires {[#"../06_map_precond.rs" 202 40 202 44] inv2 iter}
    
   = [@vc:do_not_keep_trace] [@vc:sp]
  var _0 : ();
  var iter : i = iter;
  var cnt : usize;
  var _5 : C06MapPrecond_Map_Type.t_map i uint32 (C06MapPrecond_Counter_Closure2.c06mapprecond_counter_closure2 i) uint32;
  var _8 : borrowed usize;
  {
    goto BB0
  }
  BB0 {
    goto BB1
  }
  BB1 {
<<<<<<< HEAD
    [#"../06_map_precond.rs" 203 18 203 19] cnt <- ([#"../06_map_precond.rs" 203 18 203 19] [#"../06_map_precond.rs" 203 18 203 19] (0 : usize));
    [#"../06_map_precond.rs" 207 8 207 41] _8 <- Borrow.borrow_mut cnt;
    [#"../06_map_precond.rs" 207 8 207 41] cnt <-  ^ _8;
    [#"../06_map_precond.rs" 204 4 212 5] _5 <- ([#"../06_map_precond.rs" 204 4 212 5] Map0.map ([#"../06_map_precond.rs" 205 8 205 12] iter) ([#"../06_map_precond.rs" 207 8 207 41] Closure20.C06MapPrecond_Counter_Closure2 _8));
    [#"../06_map_precond.rs" 205 8 205 12] iter <- any i;
    [#"../06_map_precond.rs" 1 0 1 0] _8 <- any borrowed usize;
=======
    cnt <- ([#"../06_map_precond.rs" 203 18 203 19] [#"../06_map_precond.rs" 203 18 203 19] (0 : usize));
    _8 <- Borrow.borrow_mut cnt;
    cnt <-  ^ _8;
    _5 <- ([#"../06_map_precond.rs" 204 4 212 5] map0 iter ([#"../06_map_precond.rs" 207 8 207 41] C06MapPrecond_Counter_Closure2.C06MapPrecond_Counter_Closure2 _8));
    iter <- any i;
    _8 <- any borrowed usize;
>>>>>>> 62b454c8
    goto BB2
  }
  BB2 {
    assert { [@expl:type invariant] inv0 _5 };
    assume { resolve0 _5 };
    goto BB3
  }
  BB3 {
    [#"../06_map_precond.rs" 202 49 213 1] _0 <- ([#"../06_map_precond.rs" 202 49 213 1] ());
    goto BB4
  }
  BB4 {
    return _0
  }
  
end
module C06MapPrecond_Impl0
  type i
  type b
  type f
  use prelude.Borrow
  predicate invariant12 (self : borrowed i)
  val invariant12 (self : borrowed i) : bool
    ensures { result = invariant12 self }
    
  predicate inv12 (_x : borrowed i)
  val inv12 (_x : borrowed i) : bool
    ensures { result = inv12 _x }
    
  axiom inv12 : [#"../06_map_precond.rs" 1 0 1 0] forall x : borrowed i . inv12 x = true
  type item0
  use seq.Seq
  use prelude.Ghost
  predicate invariant11 (self : Ghost.ghost_ty (Seq.seq item0))
  val invariant11 (self : Ghost.ghost_ty (Seq.seq item0)) : bool
    ensures { result = invariant11 self }
    
  predicate inv11 (_x : Ghost.ghost_ty (Seq.seq item0))
  val inv11 (_x : Ghost.ghost_ty (Seq.seq item0)) : bool
    ensures { result = inv11 _x }
    
  axiom inv11 : [#"../06_map_precond.rs" 1 0 1 0] forall x : Ghost.ghost_ty (Seq.seq item0) . inv11 x = true
  predicate invariant10 (self : f)
  val invariant10 (self : f) : bool
    ensures { result = invariant10 self }
    
  predicate inv10 (_x : f)
  val inv10 (_x : f) : bool
    ensures { result = inv10 _x }
    
  axiom inv10 : [#"../06_map_precond.rs" 1 0 1 0] forall x : f . inv10 x = true
  predicate invariant9 (self : i)
  val invariant9 (self : i) : bool
    ensures { result = invariant9 self }
    
  predicate inv9 (_x : i)
  val inv9 (_x : i) : bool
    ensures { result = inv9 _x }
    
  axiom inv9 : [#"../06_map_precond.rs" 1 0 1 0] forall x : i . inv9 x = true
  predicate invariant8 (self : item0)
  val invariant8 (self : item0) : bool
    ensures { result = invariant8 self }
    
  predicate inv8 (_x : item0)
  val inv8 (_x : item0) : bool
    ensures { result = inv8 _x }
    
  axiom inv8 : [#"../06_map_precond.rs" 1 0 1 0] forall x : item0 . inv8 x = true
  predicate invariant7 (self : borrowed f)
  val invariant7 (self : borrowed f) : bool
    ensures { result = invariant7 self }
    
  predicate inv7 (_x : borrowed f)
  val inv7 (_x : borrowed f) : bool
    ensures { result = inv7 _x }
    
  axiom inv7 : [#"../06_map_precond.rs" 1 0 1 0] forall x : borrowed f . inv7 x = true
  predicate invariant6 (self : b)
  val invariant6 (self : b) : bool
    ensures { result = invariant6 self }
    
  predicate inv6 (_x : b)
  val inv6 (_x : b) : bool
    ensures { result = inv6 _x }
    
  axiom inv6 : [#"../06_map_precond.rs" 1 0 1 0] forall x : b . inv6 x = true
  predicate invariant5 (self : Seq.seq (borrowed f))
  val invariant5 (self : Seq.seq (borrowed f)) : bool
    ensures { result = invariant5 self }
    
  predicate inv5 (_x : Seq.seq (borrowed f))
  val inv5 (_x : Seq.seq (borrowed f)) : bool
    ensures { result = inv5 _x }
    
  axiom inv5 : [#"../06_map_precond.rs" 1 0 1 0] forall x : Seq.seq (borrowed f) . inv5 x = true
  predicate invariant4 (self : Seq.seq item0)
  val invariant4 (self : Seq.seq item0) : bool
    ensures { result = invariant4 self }
    
  predicate inv4 (_x : Seq.seq item0)
  val inv4 (_x : Seq.seq item0) : bool
    ensures { result = inv4 _x }
    
  axiom inv4 : [#"../06_map_precond.rs" 1 0 1 0] forall x : Seq.seq item0 . inv4 x = true
  predicate invariant3 (self : Seq.seq b)
  val invariant3 (self : Seq.seq b) : bool
    ensures { result = invariant3 self }
    
  predicate inv3 (_x : Seq.seq b)
  val inv3 (_x : Seq.seq b) : bool
    ensures { result = inv3 _x }
    
  axiom inv3 : [#"../06_map_precond.rs" 1 0 1 0] forall x : Seq.seq b . inv3 x = true
  use Core_Option_Option_Type as Core_Option_Option_Type
  predicate invariant2 (self : Core_Option_Option_Type.t_option b)
  val invariant2 (self : Core_Option_Option_Type.t_option b) : bool
    ensures { result = invariant2 self }
    
  predicate inv2 (_x : Core_Option_Option_Type.t_option b)
  val inv2 (_x : Core_Option_Option_Type.t_option b) : bool
    ensures { result = inv2 _x }
    
  axiom inv2 : [#"../06_map_precond.rs" 1 0 1 0] forall x : Core_Option_Option_Type.t_option b . inv2 x = true
  use C06MapPrecond_Map_Type as C06MapPrecond_Map_Type
  predicate invariant1 (self : borrowed (C06MapPrecond_Map_Type.t_map i b f item0))
  val invariant1 (self : borrowed (C06MapPrecond_Map_Type.t_map i b f item0)) : bool
    ensures { result = invariant1 self }
    
  predicate inv0 (_x : C06MapPrecond_Map_Type.t_map i b f item0)
  val inv0 (_x : C06MapPrecond_Map_Type.t_map i b f item0) : bool
    ensures { result = inv0 _x }
    
  predicate inv1 (_x : borrowed (C06MapPrecond_Map_Type.t_map i b f item0))
  val inv1 (_x : borrowed (C06MapPrecond_Map_Type.t_map i b f item0)) : bool
    ensures { result = inv1 _x }
    
  axiom inv1 : [#"../06_map_precond.rs" 1 0 1 0] forall x : borrowed (C06MapPrecond_Map_Type.t_map i b f item0) . inv1 x = (inv0 ( * x) /\ inv0 ( ^ x))
  predicate precondition0 (self : f) (_2 : (item0, Ghost.ghost_ty (Seq.seq item0)))
  val precondition0 (self : f) (_2 : (item0, Ghost.ghost_ty (Seq.seq item0))) : bool
    ensures { result = precondition0 self _2 }
    
  use prelude.Ghost
  predicate produces1 [#"../common.rs" 8 4 8 66] (self : i) (visited : Seq.seq item0) (_o : i)
  val produces1 [#"../common.rs" 8 4 8 66] (self : i) (visited : Seq.seq item0) (_o : i) : bool
    ensures { result = produces1 self visited _o }
    
  use seq.Seq
  predicate next_precondition0 [#"../06_map_precond.rs" 84 4 84 74] (iter : i) (func : f) (produced : Seq.seq item0) =
    [#"../06_map_precond.rs" 85 8 89 9] forall i : i . forall e : item0 . inv9 i -> inv8 e -> produces1 iter (Seq.singleton e) i -> precondition0 func (e, Ghost.new produced)
  val next_precondition0 [#"../06_map_precond.rs" 84 4 84 74] (iter : i) (func : f) (produced : Seq.seq item0) : bool
    ensures { result = next_precondition0 iter func produced }
    
  predicate postcondition_mut0 (self : borrowed f) (_2 : (item0, Ghost.ghost_ty (Seq.seq item0))) (_3 : b)
  val postcondition_mut0 (self : borrowed f) (_2 : (item0, Ghost.ghost_ty (Seq.seq item0))) (_3 : b) : bool
    ensures { result = postcondition_mut0 self _2 _3 }
    
  use seq.Seq
  use seq.Seq
  predicate unnest0 (self : f) (_2 : f)
  val unnest0 (self : f) (_2 : f) : bool
    ensures { result = unnest0 self _2 }
    
  predicate preservation0 [#"../06_map_precond.rs" 106 4 106 45] (iter : i) (func : f) =
    [#"../06_map_precond.rs" 107 8 114 9] forall i : i . forall b : b . forall f : borrowed f . forall e2 : item0 . forall e1 : item0 . forall s : Seq.seq item0 . inv9 i -> inv6 b -> inv7 f -> inv8 e2 -> inv8 e1 -> inv4 s -> unnest0 func ( * f) -> produces1 iter (Seq.snoc (Seq.snoc s e1) e2) i -> precondition0 ( * f) (e1, Ghost.new s) -> postcondition_mut0 f (e1, Ghost.new s) b -> precondition0 ( ^ f) (e2, Ghost.new (Seq.snoc s e1))
  val preservation0 [#"../06_map_precond.rs" 106 4 106 45] (iter : i) (func : f) : bool
    ensures { result = preservation0 iter func }
    
  use seq.Seq
  predicate preservation_inv0 [#"../06_map_precond.rs" 94 4 94 73] (iter : i) (func : f) (produced : Seq.seq item0) =
    [#"../06_map_precond.rs" 95 8 102 9] forall i : i . forall b : b . forall f : borrowed f . forall e2 : item0 . forall e1 : item0 . forall s : Seq.seq item0 . inv9 i -> inv6 b -> inv7 f -> inv8 e2 -> inv8 e1 -> inv4 s -> unnest0 func ( * f) -> produces1 iter (Seq.snoc (Seq.snoc s e1) e2) i -> precondition0 ( * f) (e1, Ghost.new (Seq.(++) produced s)) -> postcondition_mut0 f (e1, Ghost.new (Seq.(++) produced s)) b -> precondition0 ( ^ f) (e2, Ghost.new (Seq.snoc (Seq.(++) produced s) e1))
  val preservation_inv0 [#"../06_map_precond.rs" 94 4 94 73] (iter : i) (func : f) (produced : Seq.seq item0) : bool
    requires {[#"../06_map_precond.rs" 94 24 94 28] inv9 iter}
    requires {[#"../06_map_precond.rs" 94 33 94 37] inv10 func}
    requires {[#"../06_map_precond.rs" 94 42 94 50] inv4 produced}
    ensures { result = preservation_inv0 iter func produced }
    
  axiom preservation_inv0_spec : forall iter : i, func : f, produced : Seq.seq item0 . ([#"../06_map_precond.rs" 94 24 94 28] inv9 iter) -> ([#"../06_map_precond.rs" 94 33 94 37] inv10 func) -> ([#"../06_map_precond.rs" 94 42 94 50] inv4 produced) -> ([#"../06_map_precond.rs" 93 4 93 83] produced = Seq.empty  -> preservation_inv0 iter func produced = preservation0 iter func)
  use prelude.Ghost
  predicate completed1 [#"../common.rs" 11 4 11 36] (self : borrowed i)
  val completed1 [#"../common.rs" 11 4 11 36] (self : borrowed i) : bool
    ensures { result = completed1 self }
    
  predicate reinitialize0 [#"../06_map_precond.rs" 118 4 118 29] (_1 : ()) =
    [#"../06_map_precond.rs" 119 8 124 9] forall func : f . forall iter : borrowed i . inv10 func -> inv12 iter -> completed1 iter -> next_precondition0 ( ^ iter) func (Seq.empty ) /\ preservation0 ( ^ iter) func
  val reinitialize0 [#"../06_map_precond.rs" 118 4 118 29] (_1 : ()) : bool
    ensures { result = reinitialize0 _1 }
    
  predicate invariant0 [#"../06_map_precond.rs" 158 4 158 30] (self : C06MapPrecond_Map_Type.t_map i b f item0) =
    [#"../06_map_precond.rs" 160 12 162 73] reinitialize0 () /\ preservation_inv0 (C06MapPrecond_Map_Type.map_iter self) (C06MapPrecond_Map_Type.map_func self) (Ghost.inner (C06MapPrecond_Map_Type.map_produced self)) /\ next_precondition0 (C06MapPrecond_Map_Type.map_iter self) (C06MapPrecond_Map_Type.map_func self) (Ghost.inner (C06MapPrecond_Map_Type.map_produced self))
  val invariant0 [#"../06_map_precond.rs" 158 4 158 30] (self : C06MapPrecond_Map_Type.t_map i b f item0) : bool
    ensures { result = invariant0 self }
    
  axiom inv0 : [#"../06_map_precond.rs" 1 0 1 0] forall x : C06MapPrecond_Map_Type.t_map i b f item0 . inv0 x = (invariant0 x /\ match (x) with
    | C06MapPrecond_Map_Type.C_Map iter func produced -> true
    end)
  use seq.Seq
  use seq.Seq
  use prelude.Ghost
  use seq.Seq
  use seq_ext.SeqExt
  use seq.Seq
  use seq.Seq
  use prelude.Int
  use seq.Seq
  use seq.Seq
  use seq.Seq
  predicate produces0 [@inline:trivial] [#"../06_map_precond.rs" 43 4 43 67] (self : C06MapPrecond_Map_Type.t_map i b f item0) (visited : Seq.seq b) (succ : C06MapPrecond_Map_Type.t_map i b f item0)
    
   =
    [#"../06_map_precond.rs" 44 8 56 9] unnest0 (C06MapPrecond_Map_Type.map_func self) (C06MapPrecond_Map_Type.map_func succ) /\ (exists s : Seq.seq item0 . inv4 s /\ Seq.length s = Seq.length visited /\ produces1 (C06MapPrecond_Map_Type.map_iter self) s (C06MapPrecond_Map_Type.map_iter succ) /\ Ghost.inner (C06MapPrecond_Map_Type.map_produced succ) = Seq.(++) (Ghost.inner (C06MapPrecond_Map_Type.map_produced self)) s /\ (exists fs : Seq.seq (borrowed f) . inv5 fs /\ Seq.length fs = Seq.length visited /\ (forall i : int . 1 <= i /\ i < Seq.length fs ->  ^ Seq.get fs (i - 1) =  * Seq.get fs i) /\ (if Seq.length visited = 0 then
      C06MapPrecond_Map_Type.map_func self = C06MapPrecond_Map_Type.map_func succ
    else
       * Seq.get fs 0 = C06MapPrecond_Map_Type.map_func self /\  ^ Seq.get fs (Seq.length visited - 1) = C06MapPrecond_Map_Type.map_func succ
    ) /\ (forall i : int . 0 <= i /\ i < Seq.length visited -> unnest0 (C06MapPrecond_Map_Type.map_func self) ( * Seq.get fs i) /\ precondition0 ( * Seq.get fs i) (Seq.get s i, Ghost.new (Seq.(++) (Ghost.inner (C06MapPrecond_Map_Type.map_produced self)) (SeqExt.subsequence s 0 i))) /\ postcondition_mut0 (Seq.get fs i) (Seq.get s i, Ghost.new (Seq.(++) (Ghost.inner (C06MapPrecond_Map_Type.map_produced self)) (SeqExt.subsequence s 0 i))) (Seq.get visited i))))
  val produces0 [@inline:trivial] [#"../06_map_precond.rs" 43 4 43 67] (self : C06MapPrecond_Map_Type.t_map i b f item0) (visited : Seq.seq b) (succ : C06MapPrecond_Map_Type.t_map i b f item0) : bool
    ensures { result = produces0 self visited succ }
    
  predicate produces_one0 [#"../06_map_precond.rs" 143 4 143 57] (self : C06MapPrecond_Map_Type.t_map i b f item0) (visited : b) (succ : C06MapPrecond_Map_Type.t_map i b f item0)
    
   =
    [#"../06_map_precond.rs" 144 8 150 9] exists f : borrowed f . inv7 f /\  * f = C06MapPrecond_Map_Type.map_func self /\  ^ f = C06MapPrecond_Map_Type.map_func succ /\ (exists e : item0 . inv8 e /\ produces1 (C06MapPrecond_Map_Type.map_iter self) (Seq.singleton e) (C06MapPrecond_Map_Type.map_iter succ) /\ Ghost.inner (C06MapPrecond_Map_Type.map_produced succ) = Seq.snoc (Ghost.inner (C06MapPrecond_Map_Type.map_produced self)) e /\ precondition0 ( * f) (e, C06MapPrecond_Map_Type.map_produced self) /\ postcondition_mut0 f (e, C06MapPrecond_Map_Type.map_produced self) visited)
  val produces_one0 [#"../06_map_precond.rs" 143 4 143 57] (self : C06MapPrecond_Map_Type.t_map i b f item0) (visited : b) (succ : C06MapPrecond_Map_Type.t_map i b f item0) : bool
    requires {[#"../06_map_precond.rs" 143 20 143 24] inv0 self}
    requires {[#"../06_map_precond.rs" 143 26 143 33] inv6 visited}
    requires {[#"../06_map_precond.rs" 143 38 143 42] inv0 succ}
    ensures { result = produces_one0 self visited succ }
    
  axiom produces_one0_spec : forall self : C06MapPrecond_Map_Type.t_map i b f item0, visited : b, succ : C06MapPrecond_Map_Type.t_map i b f item0 . ([#"../06_map_precond.rs" 143 20 143 24] inv0 self) -> ([#"../06_map_precond.rs" 143 26 143 33] inv6 visited) -> ([#"../06_map_precond.rs" 143 38 143 42] inv0 succ) -> ([#"../06_map_precond.rs" 142 14 142 68] produces_one0 self visited succ = produces0 self (Seq.singleton visited) succ)
  predicate completed0 [#"../06_map_precond.rs" 21 4 21 35] (self : borrowed (C06MapPrecond_Map_Type.t_map i b f item0))
   =
    [#"../06_map_precond.rs" 22 8 25 9] Ghost.inner (C06MapPrecond_Map_Type.map_produced ( ^ self)) = Seq.empty  /\ completed1 {current = C06MapPrecond_Map_Type.map_iter ( * self); final = C06MapPrecond_Map_Type.map_iter ( ^ self)} /\ C06MapPrecond_Map_Type.map_func ( * self) = C06MapPrecond_Map_Type.map_func ( ^ self)
  val completed0 [#"../06_map_precond.rs" 21 4 21 35] (self : borrowed (C06MapPrecond_Map_Type.t_map i b f item0)) : bool
    ensures { result = completed0 self }
    
  use seq.Seq
  use seq.Seq
  goal produces_refl_refn : [#"../06_map_precond.rs" 31 4 31 29] forall a : C06MapPrecond_Map_Type.t_map i b f item0 . inv0 a -> inv0 a /\ (forall result : () . produces0 a (Seq.empty ) a -> produces0 a (Seq.empty ) a)
  goal next_refn : [#"../06_map_precond.rs" 63 4 63 44] forall self : borrowed (C06MapPrecond_Map_Type.t_map i b f item0) . inv1 self -> inv1 self /\ (forall result : Core_Option_Option_Type.t_option b . inv2 result /\ match (result) with
    | Core_Option_Option_Type.C_None -> completed0 self
    | Core_Option_Option_Type.C_Some v -> produces_one0 ( * self) v ( ^ self)
    end -> inv2 result /\ match (result) with
    | Core_Option_Option_Type.C_None -> completed0 self
    | Core_Option_Option_Type.C_Some v -> produces0 ( * self) (Seq.singleton v) ( ^ self)
    end)
  goal produces_trans_refn : [#"../06_map_precond.rs" 38 4 38 90] forall a : C06MapPrecond_Map_Type.t_map i b f item0 . forall ab : Seq.seq b . forall b : C06MapPrecond_Map_Type.t_map i b f item0 . forall bc : Seq.seq b . forall c : C06MapPrecond_Map_Type.t_map i b f item0 . inv0 c /\ inv3 bc /\ inv0 b /\ inv3 ab /\ inv0 a /\ produces0 b bc c /\ produces0 a ab b -> inv0 c /\ inv3 bc /\ inv0 b /\ inv3 ab /\ inv0 a /\ produces0 b bc c /\ produces0 a ab b /\ (forall result : () . produces0 a (Seq.(++) ab bc) c -> produces0 a (Seq.(++) ab bc) c)
end
module C06MapPrecond_Impl2
  type i
  type b
  type f
end<|MERGE_RESOLUTION|>--- conflicted
+++ resolved
@@ -1577,19 +1577,11 @@
     goto BB0
   }
   BB0 {
-<<<<<<< HEAD
-    [#"../06_map_precond.rs" 64 14 64 30] _4 <- Borrow.borrow_mut (C06MapPrecond_Map_Type.map_iter ( * self));
-    [#"../06_map_precond.rs" 64 14 64 30] self <- { self with current = (let C06MapPrecond_Map_Type.C_Map a b c =  * self in C06MapPrecond_Map_Type.C_Map ( ^ _4) b c) };
-    assume { Inv0.inv ( ^ _4) };
-    [#"../06_map_precond.rs" 64 14 64 30] _3 <- ([#"../06_map_precond.rs" 64 14 64 30] Next0.next _4);
-    [#"../06_map_precond.rs" 1 0 1 0] _4 <- any borrowed i;
-=======
     _4 <- Borrow.borrow_mut (C06MapPrecond_Map_Type.map_iter ( * self));
     self <- { self with current = (let C06MapPrecond_Map_Type.C_Map a b c =  * self in C06MapPrecond_Map_Type.C_Map ( ^ _4) b c) };
     assume { inv0 ( ^ _4) };
     _3 <- ([#"../06_map_precond.rs" 64 14 64 30] next0 _4);
     _4 <- any borrowed i;
->>>>>>> 62b454c8
     goto BB1
   }
   BB1 {
@@ -1599,36 +1591,15 @@
       end
   }
   BB2 {
-<<<<<<< HEAD
-    assert { [@expl:type invariant] Inv1.inv _3 };
-    assume { Resolve0.resolve _3 };
-    [#"../06_map_precond.rs" 75 32 75 50] _20 <- ([#"../06_map_precond.rs" 75 32 75 50] Ghost.new (Seq.empty ));
-=======
     assert { [@expl:type invariant] inv1 _3 };
     assume { resolve0 _3 };
     _20 <- ([#"../06_map_precond.rs" 75 32 75 50] Ghost.new (Seq.empty ));
->>>>>>> 62b454c8
     goto BB14
   }
   BB3 {
     goto BB5
   }
   BB4 {
-<<<<<<< HEAD
-    assert { [@expl:type invariant] Inv1.inv _3 };
-    assume { Resolve0.resolve _3 };
-    assert { [@expl:type invariant] Inv4.inv self };
-    assume { Resolve3.resolve self };
-    assert { [#"../06_map_precond.rs" 64 14 64 30] false };
-    absurd
-  }
-  BB5 {
-    [#"../06_map_precond.rs" 65 17 65 18] v <- ([#"../06_map_precond.rs" 65 17 65 18] Core_Option_Option_Type.some_0 _3);
-    [#"../06_map_precond.rs" 65 17 65 18] _3 <- (let Core_Option_Option_Type.C_Some a = _3 in Core_Option_Option_Type.C_Some (any Item0.item));
-    assert { [@expl:type invariant] Inv1.inv _3 };
-    assume { Resolve0.resolve _3 };
-    assert { [@expl:assertion] [#"../06_map_precond.rs" 66 16 66 76] Precondition0.precondition (C06MapPrecond_Map_Type.map_func ( * self)) (v, C06MapPrecond_Map_Type.map_produced ( * self)) };
-=======
     assert { [@expl:type invariant] inv1 _3 };
     assume { resolve0 _3 };
     assert { [@expl:type invariant] inv4 self };
@@ -1641,49 +1612,25 @@
     assert { [@expl:type invariant] inv1 _3 };
     assume { resolve0 _3 };
     assert { [@expl:assertion] [#"../06_map_precond.rs" 66 16 66 76] precondition0 (C06MapPrecond_Map_Type.map_func ( * self)) (v, C06MapPrecond_Map_Type.map_produced ( * self)) };
->>>>>>> 62b454c8
     goto BB6
   }
   BB6 {
-    [#"../06_map_precond.rs" 67 31 67 60] produced <- ([#"../06_map_precond.rs" 67 31 67 60] Ghost.new (Seq.snoc (Ghost.inner (C06MapPrecond_Map_Type.map_produced ( * self))) v));
+    produced <- ([#"../06_map_precond.rs" 67 31 67 60] Ghost.new (Seq.snoc (Ghost.inner (C06MapPrecond_Map_Type.map_produced ( * self))) v));
     goto BB7
   }
   BB7 {
-<<<<<<< HEAD
-    [#"../06_map_precond.rs" 68 24 68 35] _12 <- Borrow.borrow_mut (C06MapPrecond_Map_Type.map_func ( * self));
-    [#"../06_map_precond.rs" 68 24 68 35] self <- { self with current = (let C06MapPrecond_Map_Type.C_Map a b c =  * self in C06MapPrecond_Map_Type.C_Map a ( ^ _12) c) };
-    assume { Inv2.inv ( ^ _12) };
-    [#"../06_map_precond.rs" 68 24 68 53] r <- ([#"../06_map_precond.rs" 68 24 68 53] CallMut0.call_mut _12 ([#"../06_map_precond.rs" 68 24 68 53] ([#"../06_map_precond.rs" 68 36 68 37] v, [#"../06_map_precond.rs" 68 39 68 52] C06MapPrecond_Map_Type.map_produced ( * self))));
-    [#"../06_map_precond.rs" 1 0 1 0] _12 <- any borrowed f;
-    [#"../06_map_precond.rs" 68 36 68 37] v <- any Item0.item;
-=======
     _12 <- Borrow.borrow_mut (C06MapPrecond_Map_Type.map_func ( * self));
     self <- { self with current = (let C06MapPrecond_Map_Type.C_Map a b c =  * self in C06MapPrecond_Map_Type.C_Map a ( ^ _12) c) };
     assume { inv2 ( ^ _12) };
     r <- ([#"../06_map_precond.rs" 68 24 68 53] call_mut0 _12 ([#"../06_map_precond.rs" 68 24 68 53] (v, C06MapPrecond_Map_Type.map_produced ( * self))));
     _12 <- any borrowed f;
     v <- any item0;
->>>>>>> 62b454c8
     goto BB8
   }
   BB8 {
     goto BB9
   }
   BB9 {
-<<<<<<< HEAD
-    assert { [@expl:type invariant] Inv3.inv produced };
-    assume { Resolve1.resolve produced };
-    [#"../06_map_precond.rs" 69 16 69 40] self <- { self with current = (let C06MapPrecond_Map_Type.C_Map a b c =  * self in C06MapPrecond_Map_Type.C_Map a b ([#"../06_map_precond.rs" 69 32 69 40] produced)) };
-    [#"../06_map_precond.rs" 70 16 70 52] _17 <- ([#"../06_map_precond.rs" 70 16 70 52] Ghost.new ());
-    goto BB10
-  }
-  BB10 {
-    assume { Resolve2.resolve _17 };
-    assert { [@expl:type invariant] Inv4.inv self };
-    assume { Resolve3.resolve self };
-    [#"../06_map_precond.rs" 72 16 72 23] _0 <- ([#"../06_map_precond.rs" 72 16 72 23] Core_Option_Option_Type.C_Some ([#"../06_map_precond.rs" 72 21 72 22] r));
-    [#"../06_map_precond.rs" 72 21 72 22] r <- any b;
-=======
     assert { [@expl:type invariant] inv3 produced };
     assume { resolve1 produced };
     self <- { self with current = (let C06MapPrecond_Map_Type.C_Map a b c =  * self in C06MapPrecond_Map_Type.C_Map a b produced) };
@@ -1696,7 +1643,6 @@
     assume { resolve3 self };
     _0 <- ([#"../06_map_precond.rs" 72 16 72 23] Core_Option_Option_Type.C_Some r);
     r <- any b;
->>>>>>> 62b454c8
     goto BB11
   }
   BB11 {
@@ -1709,15 +1655,6 @@
     goto BB15
   }
   BB14 {
-<<<<<<< HEAD
-    [#"../06_map_precond.rs" 75 16 75 50] self <- { self with current = (let C06MapPrecond_Map_Type.C_Map a b c =  * self in C06MapPrecond_Map_Type.C_Map a b ([#"../06_map_precond.rs" 75 16 75 50] _20)) };
-    [#"../06_map_precond.rs" 75 16 75 50] _20 <- any Ghost.ghost_ty (Seq.seq Item0.item);
-    assert { [@expl:type invariant] Inv3.inv (C06MapPrecond_Map_Type.map_produced ( * self)) };
-    assume { Resolve1.resolve (C06MapPrecond_Map_Type.map_produced ( * self)) };
-    assert { [@expl:type invariant] Inv4.inv self };
-    assume { Resolve3.resolve self };
-    [#"../06_map_precond.rs" 76 16 76 20] _0 <- ([#"../06_map_precond.rs" 76 16 76 20] Core_Option_Option_Type.C_None);
-=======
     self <- { self with current = (let C06MapPrecond_Map_Type.C_Map a b c =  * self in C06MapPrecond_Map_Type.C_Map a b _20) };
     _20 <- any Ghost.ghost_ty (Seq.seq item0);
     assert { [@expl:type invariant] inv3 (C06MapPrecond_Map_Type.map_produced ( * self)) };
@@ -1725,7 +1662,6 @@
     assert { [@expl:type invariant] inv4 self };
     assume { resolve3 self };
     _0 <- ([#"../06_map_precond.rs" 76 16 76 20] Core_Option_Option_Type.C_None);
->>>>>>> 62b454c8
     goto BB15
   }
   BB15 {
@@ -1975,21 +1911,14 @@
     goto BB3
   }
   BB3 {
-    [#"../06_map_precond.rs" 175 32 175 48] _9 <- ([#"../06_map_precond.rs" 175 32 175 48] Ghost.new (Seq.empty ));
+    _9 <- ([#"../06_map_precond.rs" 175 32 175 48] Ghost.new (Seq.empty ));
     goto BB4
   }
   BB4 {
-<<<<<<< HEAD
-    [#"../06_map_precond.rs" 175 4 175 50] _0 <- ([#"../06_map_precond.rs" 175 4 175 50] C06MapPrecond_Map_Type.C_Map ([#"../06_map_precond.rs" 175 10 175 14] iter) ([#"../06_map_precond.rs" 175 16 175 20] func) _9);
-    [#"../06_map_precond.rs" 175 10 175 14] iter <- any i;
-    [#"../06_map_precond.rs" 175 16 175 20] func <- any f;
-    [#"../06_map_precond.rs" 1 0 1 0] _9 <- any Ghost.ghost_ty (Seq.seq Item0.item);
-=======
     _0 <- ([#"../06_map_precond.rs" 175 4 175 50] C06MapPrecond_Map_Type.C_Map iter func _9);
     iter <- any i;
     func <- any f;
     _9 <- any Ghost.ghost_ty (Seq.seq item0);
->>>>>>> 62b454c8
     goto BB5
   }
   BB5 {
@@ -2113,19 +2042,11 @@
     goto BB0
   }
   BB0 {
-<<<<<<< HEAD
-    [#"../06_map_precond.rs" 179 21 179 22] _0 <- ([#"../06_map_precond.rs" 179 21 179 22] x);
-    [#"../06_map_precond.rs" 179 21 179 22] x <- any Item0.item;
-    assert { [@expl:type invariant] Inv0.inv _3 };
-    assume { Resolve0.resolve _3 };
-    assume { Resolve1.resolve _1 };
-=======
     _0 <- x;
     x <- any item0;
     assert { [@expl:type invariant] inv0 _3 };
     assume { resolve0 _3 };
     assume { resolve1 _1 };
->>>>>>> 62b454c8
     goto BB1
   }
   BB1 {
@@ -2320,13 +2241,8 @@
     goto BB0
   }
   BB0 {
-<<<<<<< HEAD
-    [#"../06_map_precond.rs" 179 4 179 23] _2 <- ([#"../06_map_precond.rs" 179 4 179 23] Map0.map ([#"../06_map_precond.rs" 179 8 179 12] iter) ([#"../06_map_precond.rs" 179 14 179 22] Closure00.C06MapPrecond_Identity_Closure0));
-    [#"../06_map_precond.rs" 179 8 179 12] iter <- any i;
-=======
     _2 <- ([#"../06_map_precond.rs" 179 4 179 23] map0 iter ([#"../06_map_precond.rs" 179 14 179 22] C06MapPrecond_Identity_Closure0.C06MapPrecond_Identity_Closure0));
     iter <- any i;
->>>>>>> 62b454c8
     goto BB1
   }
   BB1 {
@@ -2335,7 +2251,7 @@
     goto BB2
   }
   BB2 {
-    [#"../06_map_precond.rs" 178 38 180 1] _0 <- ([#"../06_map_precond.rs" 178 38 180 1] ());
+    _0 <- ([#"../06_map_precond.rs" 178 38 180 1] ());
     goto BB3
   }
   BB3 {
@@ -2386,17 +2302,10 @@
     goto BB0
   }
   BB0 {
-<<<<<<< HEAD
-    assume { Resolve0.resolve _1 };
-    [#"../06_map_precond.rs" 191 20 191 25] res1 <- ([#"../06_map_precond.rs" 191 20 191 25] ([#"../06_map_precond.rs" 191 20 191 21] x) + ([#"../06_map_precond.rs" 191 24 191 25] [#"../06_map_precond.rs" 191 24 191 25] (1 : uint32)));
-    [#"../06_map_precond.rs" 189 8 189 29] res <- ([#"../06_map_precond.rs" 189 8 189 29] res1);
-    [#"../06_map_precond.rs" 190 8 190 35] _0 <- ([#"../06_map_precond.rs" 190 8 190 35] res);
-=======
     assume { resolve0 _1 };
     res1 <- ([#"../06_map_precond.rs" 191 20 191 25] x + ([#"../06_map_precond.rs" 191 24 191 25] [#"../06_map_precond.rs" 191 24 191 25] (1 : uint32)));
     res <- res1;
     _0 <- res;
->>>>>>> 62b454c8
     return _0
   }
   
@@ -2652,13 +2561,8 @@
     goto BB1
   }
   BB1 {
-<<<<<<< HEAD
-    [#"../06_map_precond.rs" 187 12 192 5] i <- ([#"../06_map_precond.rs" 187 12 192 5] Map0.map ([#"../06_map_precond.rs" 188 8 188 12] iter) ([#"../06_map_precond.rs" 190 8 190 35] Closure20.C06MapPrecond_Increment_Closure2));
-    [#"../06_map_precond.rs" 188 8 188 12] iter <- any u;
-=======
     i <- ([#"../06_map_precond.rs" 187 12 192 5] map0 iter ([#"../06_map_precond.rs" 190 8 190 35] C06MapPrecond_Increment_Closure2.C06MapPrecond_Increment_Closure2));
     iter <- any u;
->>>>>>> 62b454c8
     goto BB2
   }
   BB2 {
@@ -2668,7 +2572,7 @@
     goto BB3
   }
   BB3 {
-    [#"../06_map_precond.rs" 186 51 198 1] _0 <- ([#"../06_map_precond.rs" 186 51 198 1] ());
+    _0 <- ([#"../06_map_precond.rs" 186 51 198 1] ());
     goto BB4
   }
   BB4 {
@@ -2737,19 +2641,11 @@
     goto BB0
   }
   BB0 {
-<<<<<<< HEAD
-    [#"../06_map_precond.rs" 209 12 209 20] _1 <- { _1 with current = (let C06MapPrecond_Counter_Closure2 a =  * _1 in C06MapPrecond_Counter_Closure2 ({ (field_0 ( * _1)) with current = ([#"../06_map_precond.rs" 209 12 209 20]  * field_0 ( * _1) + ([#"../06_map_precond.rs" 209 19 209 20] [#"../06_map_precond.rs" 209 19 209 20] (1 : usize))) })) };
-    assume { Resolve0.resolve _1 };
-    [#"../06_map_precond.rs" 210 12 210 13] res1 <- ([#"../06_map_precond.rs" 210 12 210 13] x);
-    [#"../06_map_precond.rs" 206 8 206 63] res <- ([#"../06_map_precond.rs" 206 8 206 63] res1);
-    [#"../06_map_precond.rs" 207 8 207 41] _0 <- ([#"../06_map_precond.rs" 207 8 207 41] res);
-=======
     _1 <- { _1 with current = (let C06MapPrecond_Counter_Closure2.C06MapPrecond_Counter_Closure2 a =  * _1 in C06MapPrecond_Counter_Closure2.C06MapPrecond_Counter_Closure2 ({ (field_00 ( * _1)) with current = ([#"../06_map_precond.rs" 209 12 209 20]  * field_00 ( * _1) + ([#"../06_map_precond.rs" 209 19 209 20] [#"../06_map_precond.rs" 209 19 209 20] (1 : usize))) })) };
     assume { resolve0 _1 };
     res1 <- x;
     res <- res1;
     _0 <- res;
->>>>>>> 62b454c8
     return _0
   }
   
@@ -2966,21 +2862,12 @@
     goto BB1
   }
   BB1 {
-<<<<<<< HEAD
-    [#"../06_map_precond.rs" 203 18 203 19] cnt <- ([#"../06_map_precond.rs" 203 18 203 19] [#"../06_map_precond.rs" 203 18 203 19] (0 : usize));
-    [#"../06_map_precond.rs" 207 8 207 41] _8 <- Borrow.borrow_mut cnt;
-    [#"../06_map_precond.rs" 207 8 207 41] cnt <-  ^ _8;
-    [#"../06_map_precond.rs" 204 4 212 5] _5 <- ([#"../06_map_precond.rs" 204 4 212 5] Map0.map ([#"../06_map_precond.rs" 205 8 205 12] iter) ([#"../06_map_precond.rs" 207 8 207 41] Closure20.C06MapPrecond_Counter_Closure2 _8));
-    [#"../06_map_precond.rs" 205 8 205 12] iter <- any i;
-    [#"../06_map_precond.rs" 1 0 1 0] _8 <- any borrowed usize;
-=======
     cnt <- ([#"../06_map_precond.rs" 203 18 203 19] [#"../06_map_precond.rs" 203 18 203 19] (0 : usize));
     _8 <- Borrow.borrow_mut cnt;
     cnt <-  ^ _8;
     _5 <- ([#"../06_map_precond.rs" 204 4 212 5] map0 iter ([#"../06_map_precond.rs" 207 8 207 41] C06MapPrecond_Counter_Closure2.C06MapPrecond_Counter_Closure2 _8));
     iter <- any i;
     _8 <- any borrowed usize;
->>>>>>> 62b454c8
     goto BB2
   }
   BB2 {
@@ -2989,7 +2876,7 @@
     goto BB3
   }
   BB3 {
-    [#"../06_map_precond.rs" 202 49 213 1] _0 <- ([#"../06_map_precond.rs" 202 49 213 1] ());
+    _0 <- ([#"../06_map_precond.rs" 202 49 213 1] ());
     goto BB4
   }
   BB4 {
