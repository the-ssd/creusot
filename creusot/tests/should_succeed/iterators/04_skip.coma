--- conflicted
+++ resolved
@@ -1,33 +1,6 @@
-<<<<<<< HEAD
-
-=======
-module T_04_skip__Skip [#"04_skip.rs" 9 0 9 28]
-  use prelude.prelude.UIntSize
-  
-  use prelude.prelude.Int
-  
-  type t_Skip 'i =
-    | C_Skip 'i usize
-  
-  let rec t_Skip < 'i > (input:t_Skip 'i) (ret  (iter:'i) (n:usize))= any
-    [ good (iter:'i) (n:usize)-> {C_Skip iter n = input} (! ret {iter} {n}) ]
-    
-  
-  function t_Skip__n (self : t_Skip 'i) : usize =
-    match self with
-      | C_Skip _ a -> a
-      end
-  
-  function t_Skip__iter (self : t_Skip 'i) : 'i =
-    match self with
-      | C_Skip a _ -> a
-      end
-end
->>>>>>> dfce2a3a
 module M_04_skip__qyi17349041008065389927__produces_refl [#"04_skip.rs" 51 4 51 26] (* <Skip<I> as common::Iterator> *)
   let%span s04_skip0 = "04_skip.rs" 49 15 49 24
   let%span s04_skip1 = "04_skip.rs" 50 14 50 45
-<<<<<<< HEAD
   let%span s04_skip2 = "04_skip.rs" 47 4 47 10
   let%span s04_skip3 = "04_skip.rs" 37 8 44 9
   let%span scommon4 = "common.rs" 14 15 14 24
@@ -38,27 +11,10 @@
   let%span scommon9 = "common.rs" 22 15 22 32
   let%span scommon10 = "common.rs" 23 15 23 32
   let%span scommon11 = "common.rs" 24 14 24 42
-  let%span sseq12 = "../../../../creusot-contracts/src/logic/seq.rs" 184 8 184 97
+  let%span sseq12 = "../../../../creusot-contracts/src/logic/seq.rs" 388 8 388 97
   let%span sboxed13 = "../../../../creusot-contracts/src/std/boxed.rs" 28 8 28 18
   
   type t_I'0
-=======
-  let%span s04_skip2 = "04_skip.rs" 37 8 44 9
-  let%span scommon3 = "common.rs" 14 15 14 24
-  let%span scommon4 = "common.rs" 15 14 15 45
-  let%span scommon5 = "common.rs" 19 15 19 21
-  let%span scommon6 = "common.rs" 20 15 20 21
-  let%span scommon7 = "common.rs" 21 15 21 21
-  let%span scommon8 = "common.rs" 22 15 22 32
-  let%span scommon9 = "common.rs" 23 15 23 32
-  let%span scommon10 = "common.rs" 24 14 24 42
-  let%span sseq11 = "../../../../creusot-contracts/src/logic/seq.rs" 402 8 402 97
-  let%span sboxed12 = "../../../../creusot-contracts/src/std/boxed.rs" 28 8 28 18
-  
-  type t_Item'0
-  
-  predicate inv'4 (_1 : t_Item'0)
->>>>>>> dfce2a3a
   
   use prelude.prelude.UIntSize
   
@@ -151,7 +107,6 @@
   let%span s04_skip3 = "04_skip.rs" 58 15 58 32
   let%span s04_skip4 = "04_skip.rs" 59 15 59 32
   let%span s04_skip5 = "04_skip.rs" 60 14 60 42
-<<<<<<< HEAD
   let%span s04_skip6 = "04_skip.rs" 53 4 53 10
   let%span s04_skip7 = "04_skip.rs" 37 8 44 9
   let%span scommon8 = "common.rs" 14 15 14 24
@@ -162,23 +117,10 @@
   let%span scommon13 = "common.rs" 22 15 22 32
   let%span scommon14 = "common.rs" 23 15 23 32
   let%span scommon15 = "common.rs" 24 14 24 42
-  let%span sseq16 = "../../../../creusot-contracts/src/logic/seq.rs" 184 8 184 97
+  let%span sseq16 = "../../../../creusot-contracts/src/logic/seq.rs" 388 8 388 97
   let%span sboxed17 = "../../../../creusot-contracts/src/std/boxed.rs" 28 8 28 18
   
   type t_I'0
-=======
-  let%span s04_skip6 = "04_skip.rs" 37 8 44 9
-  let%span scommon7 = "common.rs" 14 15 14 24
-  let%span scommon8 = "common.rs" 15 14 15 45
-  let%span scommon9 = "common.rs" 19 15 19 21
-  let%span scommon10 = "common.rs" 20 15 20 21
-  let%span scommon11 = "common.rs" 21 15 21 21
-  let%span scommon12 = "common.rs" 22 15 22 32
-  let%span scommon13 = "common.rs" 23 15 23 32
-  let%span scommon14 = "common.rs" 24 14 24 42
-  let%span sseq15 = "../../../../creusot-contracts/src/logic/seq.rs" 402 8 402 97
-  let%span sboxed16 = "../../../../creusot-contracts/src/std/boxed.rs" 28 8 28 18
->>>>>>> dfce2a3a
   
   use prelude.prelude.UIntSize
   
@@ -308,11 +250,7 @@
   let%span scommon29 = "common.rs" 23 15 23 32
   let%span scommon30 = "common.rs" 24 14 24 42
   let%span sinvariant31 = "../../../../creusot-contracts/src/invariant.rs" 34 20 34 44
-<<<<<<< HEAD
-  let%span sseq32 = "../../../../creusot-contracts/src/logic/seq.rs" 184 8 184 97
-=======
-  let%span sseq32 = "../../../../creusot-contracts/src/logic/seq.rs" 402 8 402 97
->>>>>>> dfce2a3a
+  let%span sseq32 = "../../../../creusot-contracts/src/logic/seq.rs" 388 8 388 97
   let%span sboxed33 = "../../../../creusot-contracts/src/std/boxed.rs" 28 8 28 18
   
   use prelude.prelude.Snapshot
@@ -595,237 +533,6 @@
       (! return' {result}) ]
     
 end
-<<<<<<< HEAD
-module M_04_skip__qyi17349041008065389927__produces_trans__refines [#"04_skip.rs" 61 4 61 90] (* <Skip<I> as common::Iterator> *)
-  let%span s04_skip0 = "04_skip.rs" 61 4 61 90
-  let%span s04_skip1 = "04_skip.rs" 37 8 44 9
-  let%span scommon2 = "common.rs" 14 15 14 24
-  let%span scommon3 = "common.rs" 15 14 15 45
-  let%span scommon4 = "common.rs" 19 15 19 21
-  let%span scommon5 = "common.rs" 20 15 20 21
-  let%span scommon6 = "common.rs" 21 15 21 21
-  let%span scommon7 = "common.rs" 22 15 22 32
-  let%span scommon8 = "common.rs" 23 15 23 32
-  let%span scommon9 = "common.rs" 24 14 24 42
-  let%span sseq10 = "../../../../creusot-contracts/src/logic/seq.rs" 184 8 184 97
-  let%span sboxed11 = "../../../../creusot-contracts/src/std/boxed.rs" 28 8 28 18
-  
-  type t_I'0
-  
-  use prelude.prelude.UIntSize
-  
-  type t_Skip'0  =
-    { t_Skip__iter'0: t_I'0; t_Skip__n'0: usize }
-  
-  type t_Item'0
-  
-  use seq.Seq
-  
-  use seq.Seq
-=======
-module M_04_skip__qyi17349041008065389927 [#"04_skip.rs" 14 0 16 16] (* <Skip<I> as common::Iterator> *)
-  type i
-  
-  let%span s04_skip0 = "04_skip.rs" 67 4 67 41
-  let%span s04_skip1 = "04_skip.rs" 51 4 51 26
-  let%span s04_skip2 = "04_skip.rs" 61 4 61 90
-  let%span s04_skip3 = "04_skip.rs" 23 8 31 9
-  let%span s04_skip4 = "04_skip.rs" 37 8 44 9
-  let%span sinvariant5 = "../../../../creusot-contracts/src/invariant.rs" 34 20 34 44
-  let%span sseq6 = "../../../../creusot-contracts/src/logic/seq.rs" 402 8 402 97
-  let%span sboxed7 = "../../../../creusot-contracts/src/std/boxed.rs" 28 8 28 18
-  
-  type t_Item'0
-  
-  predicate inv'5 (_1 : t_Item'0)
-  
-  predicate invariant'3 (self : t_Item'0) =
-    [%#sboxed7] inv'5 self
->>>>>>> dfce2a3a
-  
-  use prelude.prelude.UIntSize
-  
-  use seq.Seq
-  
-  use prelude.prelude.Int
-  
-  predicate inv'1 (_1 : Seq.seq t_Item'0)
-  
-  use seq.Seq
-  
-<<<<<<< HEAD
-  predicate produces'1 [#"common.rs" 8 4 8 65] (self : t_I'0) (visited : Seq.seq t_Item'0) (o : t_I'0)
-  
-  use seq.Seq
-  
-  use prelude.prelude.Borrow
-  
-  predicate resolve'0 (_1 : t_Item'0)
-=======
-  predicate inv'6 (_1 : i)
-  
-  use prelude.prelude.Borrow
-  
-  predicate invariant'2 (self : borrowed i) =
-    [%#sinvariant5] inv'6 self.current /\ inv'6 self.final
->>>>>>> dfce2a3a
-  
-  predicate produces'0 [#"04_skip.rs" 36 4 36 64] (self : t_Skip'0) (visited : Seq.seq t_Item'0) (o : t_Skip'0) =
-    [%#s04_skip1] visited = (Seq.empty  : Seq.seq t_Item'0) /\ self = o
-    \/ UIntSize.to_int o.t_Skip__n'0 = 0
-    /\ Seq.length visited > 0
-    /\ (exists s : Seq.seq t_Item'0 . inv'1 s
-    /\ Seq.length s = UIntSize.to_int self.t_Skip__n'0
-    /\ produces'1 self.t_Skip__iter'0 (Seq.(++) s visited) o.t_Skip__iter'0
-    /\ (forall i : int . 0 <= i /\ i < Seq.length s  -> resolve'0 (Seq.get s i)))
-  
-  predicate inv'0 (_1 : t_Skip'0)
-  
-  predicate inv'2 (_1 : t_I'0)
-  
-  axiom inv_axiom'0 [@rewrite] : forall x : t_Skip'0 [inv'0 x] . inv'0 x
-  = match x with
-    | {t_Skip__iter'0 = iter ; t_Skip__n'0 = n} -> inv'2 iter
-    end
-  
-  use seq.Seq
-  
-  predicate inv'3 (_1 : t_Item'0)
-  
-  predicate invariant'0 (self : Seq.seq t_Item'0) =
-    [%#sseq10] forall i : int . 0 <= i /\ i < Seq.length self  -> inv'3 (Seq.get self i)
-  
-  axiom inv_axiom'1 [@rewrite] : forall x : Seq.seq t_Item'0 [inv'1 x] . inv'1 x = invariant'0 x
-  
-  predicate inv'4 (_1 : t_Item'0)
-  
-  predicate invariant'1 (self : t_Item'0) =
-    [%#sboxed11] inv'4 self
-  
-  axiom inv_axiom'2 [@rewrite] : forall x : t_Item'0 [inv'3 x] . inv'3 x = invariant'1 x
-  
-  function produces_refl'0 [#"common.rs" 16 4 16 27] (self : t_I'0) : ()
-  
-  axiom produces_refl'0_spec : forall self : t_I'0 . ([%#scommon2] inv'2 self)
-   -> ([%#scommon3] produces'1 self (Seq.empty  : Seq.seq t_Item'0) self)
-  
-  function produces_trans'1 [#"common.rs" 25 4 25 91] (a : t_I'0) (ab : Seq.seq t_Item'0) (b : t_I'0) (bc : Seq.seq t_Item'0) (c : t_I'0) : ()
-    
-  
-  axiom produces_trans'1_spec : forall a : t_I'0, ab : Seq.seq t_Item'0, b : t_I'0, bc : Seq.seq t_Item'0, c : t_I'0 . ([%#scommon4] inv'2 a)
-   -> ([%#scommon5] inv'2 b)
-   -> ([%#scommon6] inv'2 c)
-   -> ([%#scommon7] produces'1 a ab b)
-   -> ([%#scommon8] produces'1 b bc c)  -> ([%#scommon9] produces'1 a (Seq.(++) ab bc) c)
-  
-  goal refines : [%#s04_skip0] forall a : t_Skip'0 . forall ab : Seq.seq t_Item'0 . forall b : t_Skip'0 . forall bc : Seq.seq t_Item'0 . forall c : t_Skip'0 . produces'0 b bc c
-  /\ produces'0 a ab b /\ inv'0 c /\ inv'0 b /\ inv'0 a
-   -> produces'0 b bc c
-  /\ produces'0 a ab b
-  /\ inv'0 c
-  /\ inv'0 b /\ inv'0 a /\ (forall result : () . produces'0 a (Seq.(++) ab bc) c  -> produces'0 a (Seq.(++) ab bc) c)
-end
-module M_04_skip__qyi17349041008065389927__produces_refl__refines [#"04_skip.rs" 51 4 51 26] (* <Skip<I> as common::Iterator> *)
-  let%span s04_skip0 = "04_skip.rs" 51 4 51 26
-  let%span s04_skip1 = "04_skip.rs" 37 8 44 9
-  let%span scommon2 = "common.rs" 14 15 14 24
-  let%span scommon3 = "common.rs" 15 14 15 45
-  let%span scommon4 = "common.rs" 19 15 19 21
-  let%span scommon5 = "common.rs" 20 15 20 21
-  let%span scommon6 = "common.rs" 21 15 21 21
-  let%span scommon7 = "common.rs" 22 15 22 32
-  let%span scommon8 = "common.rs" 23 15 23 32
-  let%span scommon9 = "common.rs" 24 14 24 42
-  let%span sseq10 = "../../../../creusot-contracts/src/logic/seq.rs" 184 8 184 97
-  let%span sboxed11 = "../../../../creusot-contracts/src/std/boxed.rs" 28 8 28 18
-  
-  type t_I'0
-  
-  use prelude.prelude.UIntSize
-  
-  type t_Skip'0  =
-    { t_Skip__iter'0: t_I'0; t_Skip__n'0: usize }
-  
-  predicate inv'0 (_1 : t_Skip'0)
-  
-  use seq.Seq
-  
-  type t_Item'0
-  
-  use seq.Seq
-  
-  use prelude.prelude.UIntSize
-  
-  use seq.Seq
-  
-  use prelude.prelude.Int
-  
-  predicate inv'1 (_1 : Seq.seq t_Item'0)
-  
-  use seq.Seq
-  
-  predicate produces'1 [#"common.rs" 8 4 8 65] (self : t_I'0) (visited : Seq.seq t_Item'0) (o : t_I'0)
-  
-  use seq.Seq
-  
-  use prelude.prelude.Borrow
-  
-<<<<<<< HEAD
-  predicate resolve'0 (_1 : t_Item'0)
-  
-  predicate produces'0 [#"04_skip.rs" 36 4 36 64] (self : t_Skip'0) (visited : Seq.seq t_Item'0) (o : t_Skip'0) =
-    [%#s04_skip1] visited = (Seq.empty  : Seq.seq t_Item'0) /\ self = o
-    \/ UIntSize.to_int o.t_Skip__n'0 = 0
-    /\ Seq.length visited > 0
-    /\ (exists s : Seq.seq t_Item'0 . inv'1 s
-    /\ Seq.length s = UIntSize.to_int self.t_Skip__n'0
-    /\ produces'1 self.t_Skip__iter'0 (Seq.(++) s visited) o.t_Skip__iter'0
-    /\ (forall i : int . 0 <= i /\ i < Seq.length s  -> resolve'0 (Seq.get s i)))
-  
-  use seq.Seq
-  
-  predicate inv'2 (_1 : t_I'0)
-  
-  axiom inv_axiom'0 [@rewrite] : forall x : t_Skip'0 [inv'0 x] . inv'0 x
-  = match x with
-    | {t_Skip__iter'0 = iter ; t_Skip__n'0 = n} -> inv'2 iter
-    end
-  
-  use seq.Seq
-  
-  predicate inv'3 (_1 : t_Item'0)
-  
-  predicate invariant'0 (self : Seq.seq t_Item'0) =
-    [%#sseq10] forall i : int . 0 <= i /\ i < Seq.length self  -> inv'3 (Seq.get self i)
-  
-  axiom inv_axiom'1 [@rewrite] : forall x : Seq.seq t_Item'0 [inv'1 x] . inv'1 x = invariant'0 x
-  
-  predicate inv'4 (_1 : t_Item'0)
-  
-  predicate invariant'1 (self : t_Item'0) =
-    [%#sboxed11] inv'4 self
-  
-  axiom inv_axiom'2 [@rewrite] : forall x : t_Item'0 [inv'3 x] . inv'3 x = invariant'1 x
-  
-  function produces_refl'1 [#"common.rs" 16 4 16 27] (self : t_I'0) : ()
-  
-  axiom produces_refl'1_spec : forall self : t_I'0 . ([%#scommon2] inv'2 self)
-   -> ([%#scommon3] produces'1 self (Seq.empty  : Seq.seq t_Item'0) self)
-  
-  function produces_trans'0 [#"common.rs" 25 4 25 91] (a : t_I'0) (ab : Seq.seq t_Item'0) (b : t_I'0) (bc : Seq.seq t_Item'0) (c : t_I'0) : ()
-    
-  
-  axiom produces_trans'0_spec : forall a : t_I'0, ab : Seq.seq t_Item'0, b : t_I'0, bc : Seq.seq t_Item'0, c : t_I'0 . ([%#scommon4] inv'2 a)
-   -> ([%#scommon5] inv'2 b)
-   -> ([%#scommon6] inv'2 c)
-   -> ([%#scommon7] produces'1 a ab b)
-   -> ([%#scommon8] produces'1 b bc c)  -> ([%#scommon9] produces'1 a (Seq.(++) ab bc) c)
-  
-  goal refines : [%#s04_skip0] forall self : t_Skip'0 . inv'0 self
-   -> inv'0 self
-  /\ (forall result : () . produces'0 self (Seq.empty  : Seq.seq t_Item'0) self
-   -> produces'0 self (Seq.empty  : Seq.seq t_Item'0) self)
-end
 module M_04_skip__qyi17349041008065389927__next__refines [#"04_skip.rs" 67 4 67 41] (* <Skip<I> as common::Iterator> *)
   let%span s04_skip0 = "04_skip.rs" 67 4 67 41
   let%span s04_skip1 = "04_skip.rs" 23 8 31 9
@@ -839,7 +546,7 @@
   let%span scommon9 = "common.rs" 22 15 22 32
   let%span scommon10 = "common.rs" 23 15 23 32
   let%span scommon11 = "common.rs" 24 14 24 42
-  let%span sseq12 = "../../../../creusot-contracts/src/logic/seq.rs" 184 8 184 97
+  let%span sseq12 = "../../../../creusot-contracts/src/logic/seq.rs" 388 8 388 97
   let%span sboxed13 = "../../../../creusot-contracts/src/std/boxed.rs" 28 8 28 18
   
   use prelude.prelude.Borrow
@@ -866,37 +573,6 @@
   use seq.Seq
   
   predicate inv'2 (_1 : Seq.seq t_Item'0)
-=======
-  use T_04_skip__Skip as Skip'0
-  
-  predicate inv'2 (_1 : Skip'0.t_Skip i)
-  
-  axiom inv_axiom'2 [@rewrite] : forall x : Skip'0.t_Skip i [inv'2 x] . inv'2 x
-  = match x with
-    | Skip'0.C_Skip iter n -> inv'6 iter
-    end
-  
-  use T_core__option__Option as Option'0
-  
-  predicate inv'1 (_1 : Option'0.t_Option t_Item'0)
-  
-  axiom inv_axiom'1 [@rewrite] : forall x : Option'0.t_Option t_Item'0 [inv'1 x] . inv'1 x
-  = match x with
-    | Option'0.C_None -> true
-    | Option'0.C_Some a_0 -> inv'5 a_0
-    end
-  
-  predicate invariant'0 (self : borrowed (Skip'0.t_Skip i)) =
-    [%#sinvariant5] inv'2 self.current /\ inv'2 self.final
-  
-  predicate inv'0 (_1 : borrowed (Skip'0.t_Skip i))
-  
-  axiom inv_axiom'0 [@rewrite] : forall x : borrowed (Skip'0.t_Skip i) [inv'0 x] . inv'0 x = invariant'0 x
-  
-  use seq.Seq
-  
-  use seq.Seq
->>>>>>> dfce2a3a
   
   predicate inv'3 (_1 : borrowed t_I'0)
   
@@ -912,7 +588,6 @@
   
   predicate completed'1 [#"common.rs" 11 4 11 36] (self : borrowed t_I'0)
   
-<<<<<<< HEAD
   predicate completed'0 [#"04_skip.rs" 22 4 22 35] (self : borrowed (t_Skip'0)) =
     [%#s04_skip1] UIntSize.to_int (self.final).t_Skip__n'0 = 0
     /\ (exists s : Seq.seq t_Item'0, i : borrowed t_I'0 . inv'2 s
@@ -931,20 +606,12 @@
   predicate produces'0 [#"04_skip.rs" 36 4 36 64] (self : t_Skip'0) (visited : Seq.seq t_Item'0) (o : t_Skip'0) =
     [%#s04_skip2] visited = (Seq.empty  : Seq.seq t_Item'0) /\ self = o
     \/ UIntSize.to_int o.t_Skip__n'0 = 0
-=======
-  predicate produces'0 [#"04_skip.rs" 36 4 36 64] (self : Skip'0.t_Skip i) (visited : Seq.seq t_Item'0) (o : Skip'0.t_Skip i)
-    
-   =
-    [%#s04_skip4] visited = (Seq.empty  : Seq.seq t_Item'0) /\ self = o
-    \/ UIntSize.to_int (T_04_skip__Skip.t_Skip__n o) = 0
->>>>>>> dfce2a3a
     /\ Seq.length visited > 0
     /\ (exists s : Seq.seq t_Item'0 . inv'2 s
     /\ Seq.length s = UIntSize.to_int self.t_Skip__n'0
     /\ produces'1 self.t_Skip__iter'0 (Seq.(++) s visited) o.t_Skip__iter'0
     /\ (forall i : int . 0 <= i /\ i < Seq.length s  -> resolve'0 (Seq.get s i)))
   
-<<<<<<< HEAD
   predicate inv'5 (_1 : t_Skip'0)
   
   predicate invariant'0 (self : borrowed (t_Skip'0)) =
@@ -1003,24 +670,6 @@
   goal refines : [%#s04_skip0] forall self : borrowed (t_Skip'0) . inv'0 self
    -> inv'0 self
   /\ (forall result : t_Option'0 . inv'1 result
-=======
-  use seq.Seq
-  
-  predicate completed'1 [#"common.rs" 11 4 11 36] (self : borrowed i)
-  
-  predicate completed'0 [#"04_skip.rs" 22 4 22 35] (self : borrowed (Skip'0.t_Skip i)) =
-    [%#s04_skip3] UIntSize.to_int (T_04_skip__Skip.t_Skip__n self.final) = 0
-    /\ (exists s : Seq.seq t_Item'0, i : borrowed i . inv'3 s
-    /\ inv'4 i
-    /\ Seq.length s <= UIntSize.to_int (T_04_skip__Skip.t_Skip__n self.current)
-    /\ produces'1 (T_04_skip__Skip.t_Skip__iter self.current) s i.current
-    /\ (forall i : int . 0 <= i /\ i < Seq.length s  -> resolve'0 (Seq.get s i))
-    /\ completed'1 i /\ i.final = T_04_skip__Skip.t_Skip__iter self.final)
-  
-  goal next_refn : [%#s04_skip0] forall self : borrowed (Skip'0.t_Skip i) . inv'0 self
-   -> inv'0 self
-  /\ (forall result : Option'0.t_Option t_Item'0 . inv'1 result
->>>>>>> dfce2a3a
   /\ match result with
     | C_None'0 -> completed'0 self
     | C_Some'0 v -> produces'0 self.current (Seq.singleton v) self.final
@@ -1030,16 +679,204 @@
     | C_None'0 -> completed'0 self
     | C_Some'0 v -> produces'0 self.current (Seq.singleton v) self.final
     end)
-  
-  goal produces_refl_refn : [%#s04_skip1] forall self : Skip'0.t_Skip i . inv'2 self
-   -> inv'2 self
+end
+module M_04_skip__qyi17349041008065389927__produces_refl__refines [#"04_skip.rs" 51 4 51 26] (* <Skip<I> as common::Iterator> *)
+  let%span s04_skip0 = "04_skip.rs" 51 4 51 26
+  let%span s04_skip1 = "04_skip.rs" 37 8 44 9
+  let%span scommon2 = "common.rs" 14 15 14 24
+  let%span scommon3 = "common.rs" 15 14 15 45
+  let%span scommon4 = "common.rs" 19 15 19 21
+  let%span scommon5 = "common.rs" 20 15 20 21
+  let%span scommon6 = "common.rs" 21 15 21 21
+  let%span scommon7 = "common.rs" 22 15 22 32
+  let%span scommon8 = "common.rs" 23 15 23 32
+  let%span scommon9 = "common.rs" 24 14 24 42
+  let%span sseq10 = "../../../../creusot-contracts/src/logic/seq.rs" 388 8 388 97
+  let%span sboxed11 = "../../../../creusot-contracts/src/std/boxed.rs" 28 8 28 18
+  
+  type t_I'0
+  
+  use prelude.prelude.UIntSize
+  
+  type t_Skip'0  =
+    { t_Skip__iter'0: t_I'0; t_Skip__n'0: usize }
+  
+  predicate inv'0 (_1 : t_Skip'0)
+  
+  use seq.Seq
+  
+  type t_Item'0
+  
+  use seq.Seq
+  
+  use prelude.prelude.UIntSize
+  
+  use seq.Seq
+  
+  use prelude.prelude.Int
+  
+  predicate inv'1 (_1 : Seq.seq t_Item'0)
+  
+  use seq.Seq
+  
+  predicate produces'1 [#"common.rs" 8 4 8 65] (self : t_I'0) (visited : Seq.seq t_Item'0) (o : t_I'0)
+  
+  use seq.Seq
+  
+  use prelude.prelude.Borrow
+  
+  predicate resolve'0 (_1 : t_Item'0)
+  
+  predicate produces'0 [#"04_skip.rs" 36 4 36 64] (self : t_Skip'0) (visited : Seq.seq t_Item'0) (o : t_Skip'0) =
+    [%#s04_skip1] visited = (Seq.empty  : Seq.seq t_Item'0) /\ self = o
+    \/ UIntSize.to_int o.t_Skip__n'0 = 0
+    /\ Seq.length visited > 0
+    /\ (exists s : Seq.seq t_Item'0 . inv'1 s
+    /\ Seq.length s = UIntSize.to_int self.t_Skip__n'0
+    /\ produces'1 self.t_Skip__iter'0 (Seq.(++) s visited) o.t_Skip__iter'0
+    /\ (forall i : int . 0 <= i /\ i < Seq.length s  -> resolve'0 (Seq.get s i)))
+  
+  use seq.Seq
+  
+  predicate inv'2 (_1 : t_I'0)
+  
+  axiom inv_axiom'0 [@rewrite] : forall x : t_Skip'0 [inv'0 x] . inv'0 x
+  = match x with
+    | {t_Skip__iter'0 = iter ; t_Skip__n'0 = n} -> inv'2 iter
+    end
+  
+  use seq.Seq
+  
+  predicate inv'3 (_1 : t_Item'0)
+  
+  predicate invariant'0 (self : Seq.seq t_Item'0) =
+    [%#sseq10] forall i : int . 0 <= i /\ i < Seq.length self  -> inv'3 (Seq.get self i)
+  
+  axiom inv_axiom'1 [@rewrite] : forall x : Seq.seq t_Item'0 [inv'1 x] . inv'1 x = invariant'0 x
+  
+  predicate inv'4 (_1 : t_Item'0)
+  
+  predicate invariant'1 (self : t_Item'0) =
+    [%#sboxed11] inv'4 self
+  
+  axiom inv_axiom'2 [@rewrite] : forall x : t_Item'0 [inv'3 x] . inv'3 x = invariant'1 x
+  
+  function produces_refl'1 [#"common.rs" 16 4 16 27] (self : t_I'0) : ()
+  
+  axiom produces_refl'1_spec : forall self : t_I'0 . ([%#scommon2] inv'2 self)
+   -> ([%#scommon3] produces'1 self (Seq.empty  : Seq.seq t_Item'0) self)
+  
+  function produces_trans'0 [#"common.rs" 25 4 25 91] (a : t_I'0) (ab : Seq.seq t_Item'0) (b : t_I'0) (bc : Seq.seq t_Item'0) (c : t_I'0) : ()
+    
+  
+  axiom produces_trans'0_spec : forall a : t_I'0, ab : Seq.seq t_Item'0, b : t_I'0, bc : Seq.seq t_Item'0, c : t_I'0 . ([%#scommon4] inv'2 a)
+   -> ([%#scommon5] inv'2 b)
+   -> ([%#scommon6] inv'2 c)
+   -> ([%#scommon7] produces'1 a ab b)
+   -> ([%#scommon8] produces'1 b bc c)  -> ([%#scommon9] produces'1 a (Seq.(++) ab bc) c)
+  
+  goal refines : [%#s04_skip0] forall self : t_Skip'0 . inv'0 self
+   -> inv'0 self
   /\ (forall result : () . produces'0 self (Seq.empty  : Seq.seq t_Item'0) self
    -> produces'0 self (Seq.empty  : Seq.seq t_Item'0) self)
-  
-  goal produces_trans_refn : [%#s04_skip2] forall a : Skip'0.t_Skip i . forall ab : Seq.seq t_Item'0 . forall b : Skip'0.t_Skip i . forall bc : Seq.seq t_Item'0 . forall c : Skip'0.t_Skip i . produces'0 b bc c
-  /\ produces'0 a ab b /\ inv'2 c /\ inv'2 b /\ inv'2 a
+end
+module M_04_skip__qyi17349041008065389927__produces_trans__refines [#"04_skip.rs" 61 4 61 90] (* <Skip<I> as common::Iterator> *)
+  let%span s04_skip0 = "04_skip.rs" 61 4 61 90
+  let%span s04_skip1 = "04_skip.rs" 37 8 44 9
+  let%span scommon2 = "common.rs" 14 15 14 24
+  let%span scommon3 = "common.rs" 15 14 15 45
+  let%span scommon4 = "common.rs" 19 15 19 21
+  let%span scommon5 = "common.rs" 20 15 20 21
+  let%span scommon6 = "common.rs" 21 15 21 21
+  let%span scommon7 = "common.rs" 22 15 22 32
+  let%span scommon8 = "common.rs" 23 15 23 32
+  let%span scommon9 = "common.rs" 24 14 24 42
+  let%span sseq10 = "../../../../creusot-contracts/src/logic/seq.rs" 388 8 388 97
+  let%span sboxed11 = "../../../../creusot-contracts/src/std/boxed.rs" 28 8 28 18
+  
+  type t_I'0
+  
+  use prelude.prelude.UIntSize
+  
+  type t_Skip'0  =
+    { t_Skip__iter'0: t_I'0; t_Skip__n'0: usize }
+  
+  type t_Item'0
+  
+  use seq.Seq
+  
+  use seq.Seq
+  
+  use prelude.prelude.UIntSize
+  
+  use seq.Seq
+  
+  use prelude.prelude.Int
+  
+  predicate inv'1 (_1 : Seq.seq t_Item'0)
+  
+  use seq.Seq
+  
+  predicate produces'1 [#"common.rs" 8 4 8 65] (self : t_I'0) (visited : Seq.seq t_Item'0) (o : t_I'0)
+  
+  use seq.Seq
+  
+  use prelude.prelude.Borrow
+  
+  predicate resolve'0 (_1 : t_Item'0)
+  
+  predicate produces'0 [#"04_skip.rs" 36 4 36 64] (self : t_Skip'0) (visited : Seq.seq t_Item'0) (o : t_Skip'0) =
+    [%#s04_skip1] visited = (Seq.empty  : Seq.seq t_Item'0) /\ self = o
+    \/ UIntSize.to_int o.t_Skip__n'0 = 0
+    /\ Seq.length visited > 0
+    /\ (exists s : Seq.seq t_Item'0 . inv'1 s
+    /\ Seq.length s = UIntSize.to_int self.t_Skip__n'0
+    /\ produces'1 self.t_Skip__iter'0 (Seq.(++) s visited) o.t_Skip__iter'0
+    /\ (forall i : int . 0 <= i /\ i < Seq.length s  -> resolve'0 (Seq.get s i)))
+  
+  predicate inv'0 (_1 : t_Skip'0)
+  
+  predicate inv'2 (_1 : t_I'0)
+  
+  axiom inv_axiom'0 [@rewrite] : forall x : t_Skip'0 [inv'0 x] . inv'0 x
+  = match x with
+    | {t_Skip__iter'0 = iter ; t_Skip__n'0 = n} -> inv'2 iter
+    end
+  
+  use seq.Seq
+  
+  predicate inv'3 (_1 : t_Item'0)
+  
+  predicate invariant'0 (self : Seq.seq t_Item'0) =
+    [%#sseq10] forall i : int . 0 <= i /\ i < Seq.length self  -> inv'3 (Seq.get self i)
+  
+  axiom inv_axiom'1 [@rewrite] : forall x : Seq.seq t_Item'0 [inv'1 x] . inv'1 x = invariant'0 x
+  
+  predicate inv'4 (_1 : t_Item'0)
+  
+  predicate invariant'1 (self : t_Item'0) =
+    [%#sboxed11] inv'4 self
+  
+  axiom inv_axiom'2 [@rewrite] : forall x : t_Item'0 [inv'3 x] . inv'3 x = invariant'1 x
+  
+  function produces_refl'0 [#"common.rs" 16 4 16 27] (self : t_I'0) : ()
+  
+  axiom produces_refl'0_spec : forall self : t_I'0 . ([%#scommon2] inv'2 self)
+   -> ([%#scommon3] produces'1 self (Seq.empty  : Seq.seq t_Item'0) self)
+  
+  function produces_trans'1 [#"common.rs" 25 4 25 91] (a : t_I'0) (ab : Seq.seq t_Item'0) (b : t_I'0) (bc : Seq.seq t_Item'0) (c : t_I'0) : ()
+    
+  
+  axiom produces_trans'1_spec : forall a : t_I'0, ab : Seq.seq t_Item'0, b : t_I'0, bc : Seq.seq t_Item'0, c : t_I'0 . ([%#scommon4] inv'2 a)
+   -> ([%#scommon5] inv'2 b)
+   -> ([%#scommon6] inv'2 c)
+   -> ([%#scommon7] produces'1 a ab b)
+   -> ([%#scommon8] produces'1 b bc c)  -> ([%#scommon9] produces'1 a (Seq.(++) ab bc) c)
+  
+  goal refines : [%#s04_skip0] forall a : t_Skip'0 . forall ab : Seq.seq t_Item'0 . forall b : t_Skip'0 . forall bc : Seq.seq t_Item'0 . forall c : t_Skip'0 . produces'0 b bc c
+  /\ produces'0 a ab b /\ inv'0 c /\ inv'0 b /\ inv'0 a
    -> produces'0 b bc c
   /\ produces'0 a ab b
-  /\ inv'2 c
-  /\ inv'2 b /\ inv'2 a /\ (forall result : () . produces'0 a (Seq.(++) ab bc) c  -> produces'0 a (Seq.(++) ab bc) c)
+  /\ inv'0 c
+  /\ inv'0 b /\ inv'0 a /\ (forall result : () . produces'0 a (Seq.(++) ab bc) c  -> produces'0 a (Seq.(++) ab bc) c)
 end