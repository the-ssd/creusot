--- conflicted
+++ resolved
@@ -1,24 +1,6 @@
-<<<<<<< HEAD
-
-=======
-module T_13_cloned__Cloned [#"13_cloned.rs" 9 0 9 30]
-  type t_Cloned 'i =
-    | C_Cloned 'i
-  
-  let rec t_Cloned < 'i > (input:t_Cloned 'i) (ret  (iter:'i))= any
-    [ good (iter:'i)-> {C_Cloned iter = input} (! ret {iter}) ]
-    
-  
-  function t_Cloned__iter (self : t_Cloned 'i) : 'i =
-    match self with
-      | C_Cloned a -> a
-      end
-end
->>>>>>> dfce2a3a
 module M_13_cloned__qyi7043136317404314719__produces_refl [#"13_cloned.rs" 41 4 41 26] (* <Cloned<I> as common::Iterator> *)
   let%span s13_cloned0 = "13_cloned.rs" 39 15 39 24
   let%span s13_cloned1 = "13_cloned.rs" 40 14 40 45
-<<<<<<< HEAD
   let%span s13_cloned2 = "13_cloned.rs" 37 4 37 10
   let%span s13_cloned3 = "13_cloned.rs" 29 8 34 9
   let%span scommon4 = "common.rs" 14 15 14 24
@@ -29,25 +11,9 @@
   let%span scommon9 = "common.rs" 22 15 22 32
   let%span scommon10 = "common.rs" 23 15 23 32
   let%span scommon11 = "common.rs" 24 14 24 42
-  let%span sseq12 = "../../../../creusot-contracts/src/logic/seq.rs" 184 8 184 97
+  let%span sseq12 = "../../../../creusot-contracts/src/logic/seq.rs" 388 8 388 97
   let%span sboxed13 = "../../../../creusot-contracts/src/std/boxed.rs" 28 8 28 18
   let%span sinvariant14 = "../../../../creusot-contracts/src/invariant.rs" 24 8 24 18
-=======
-  let%span s13_cloned2 = "13_cloned.rs" 29 8 34 9
-  let%span scommon3 = "common.rs" 14 15 14 24
-  let%span scommon4 = "common.rs" 15 14 15 45
-  let%span scommon5 = "common.rs" 19 15 19 21
-  let%span scommon6 = "common.rs" 20 15 20 21
-  let%span scommon7 = "common.rs" 21 15 21 21
-  let%span scommon8 = "common.rs" 22 15 22 32
-  let%span scommon9 = "common.rs" 23 15 23 32
-  let%span scommon10 = "common.rs" 24 14 24 42
-  let%span sseq11 = "../../../../creusot-contracts/src/logic/seq.rs" 402 8 402 97
-  let%span sboxed12 = "../../../../creusot-contracts/src/std/boxed.rs" 28 8 28 18
-  let%span sinvariant13 = "../../../../creusot-contracts/src/invariant.rs" 24 8 24 18
-  
-  predicate inv'5 (_1 : t)
->>>>>>> dfce2a3a
   
   type t_I'0
   
@@ -148,7 +114,6 @@
   let%span s13_cloned3 = "13_cloned.rs" 48 15 48 32
   let%span s13_cloned4 = "13_cloned.rs" 49 15 49 32
   let%span s13_cloned5 = "13_cloned.rs" 50 14 50 42
-<<<<<<< HEAD
   let%span s13_cloned6 = "13_cloned.rs" 43 4 43 10
   let%span s13_cloned7 = "13_cloned.rs" 29 8 34 9
   let%span scommon8 = "common.rs" 14 15 14 24
@@ -159,25 +124,9 @@
   let%span scommon13 = "common.rs" 22 15 22 32
   let%span scommon14 = "common.rs" 23 15 23 32
   let%span scommon15 = "common.rs" 24 14 24 42
-  let%span sseq16 = "../../../../creusot-contracts/src/logic/seq.rs" 184 8 184 97
+  let%span sseq16 = "../../../../creusot-contracts/src/logic/seq.rs" 388 8 388 97
   let%span sboxed17 = "../../../../creusot-contracts/src/std/boxed.rs" 28 8 28 18
   let%span sinvariant18 = "../../../../creusot-contracts/src/invariant.rs" 24 8 24 18
-=======
-  let%span s13_cloned6 = "13_cloned.rs" 29 8 34 9
-  let%span scommon7 = "common.rs" 14 15 14 24
-  let%span scommon8 = "common.rs" 15 14 15 45
-  let%span scommon9 = "common.rs" 19 15 19 21
-  let%span scommon10 = "common.rs" 20 15 20 21
-  let%span scommon11 = "common.rs" 21 15 21 21
-  let%span scommon12 = "common.rs" 22 15 22 32
-  let%span scommon13 = "common.rs" 23 15 23 32
-  let%span scommon14 = "common.rs" 24 14 24 42
-  let%span sseq15 = "../../../../creusot-contracts/src/logic/seq.rs" 402 8 402 97
-  let%span sboxed16 = "../../../../creusot-contracts/src/std/boxed.rs" 28 8 28 18
-  let%span sinvariant17 = "../../../../creusot-contracts/src/invariant.rs" 24 8 24 18
-  
-  predicate inv'5 (_1 : t)
->>>>>>> dfce2a3a
   
   type t_I'0
   
@@ -303,11 +252,7 @@
   let%span scommon17 = "common.rs" 24 14 24 42
   let%span sresolve18 = "../../../../creusot-contracts/src/resolve.rs" 41 20 41 34
   let%span sinvariant19 = "../../../../creusot-contracts/src/invariant.rs" 34 20 34 44
-<<<<<<< HEAD
-  let%span sseq20 = "../../../../creusot-contracts/src/logic/seq.rs" 184 8 184 97
-=======
-  let%span sseq20 = "../../../../creusot-contracts/src/logic/seq.rs" 402 8 402 97
->>>>>>> dfce2a3a
+  let%span sseq20 = "../../../../creusot-contracts/src/logic/seq.rs" 388 8 388 97
   let%span sinvariant21 = "../../../../creusot-contracts/src/invariant.rs" 24 8 24 18
   let%span sboxed22 = "../../../../creusot-contracts/src/std/boxed.rs" 28 8 28 18
   
@@ -503,6 +448,113 @@
       (! return' {result}) ]
     
 end
+module M_13_cloned__qyi7043136317404314719__produces_trans__refines [#"13_cloned.rs" 51 4 51 90] (* <Cloned<I> as common::Iterator> *)
+  let%span s13_cloned0 = "13_cloned.rs" 51 4 51 90
+  let%span s13_cloned1 = "13_cloned.rs" 29 8 34 9
+  let%span scommon2 = "common.rs" 14 15 14 24
+  let%span scommon3 = "common.rs" 15 14 15 45
+  let%span scommon4 = "common.rs" 19 15 19 21
+  let%span scommon5 = "common.rs" 20 15 20 21
+  let%span scommon6 = "common.rs" 21 15 21 21
+  let%span scommon7 = "common.rs" 22 15 22 32
+  let%span scommon8 = "common.rs" 23 15 23 32
+  let%span scommon9 = "common.rs" 24 14 24 42
+  let%span sseq10 = "../../../../creusot-contracts/src/logic/seq.rs" 388 8 388 97
+  let%span sboxed11 = "../../../../creusot-contracts/src/std/boxed.rs" 28 8 28 18
+  let%span sinvariant12 = "../../../../creusot-contracts/src/invariant.rs" 24 8 24 18
+  
+  type t_I'0
+  
+  type t_Cloned'0  =
+    { t_Cloned__iter'0: t_I'0 }
+  
+  type t_T'0
+  
+  use seq.Seq
+  
+  use prelude.prelude.Borrow
+  
+  use seq.Seq
+  
+  predicate inv'1 (_1 : Seq.seq t_T'0)
+  
+  predicate produces'1 [#"common.rs" 8 4 8 65] (self : t_I'0) (visited : Seq.seq t_T'0) (o : t_I'0)
+  
+  use seq.Seq
+  
+  use seq.Seq
+  
+  use prelude.prelude.Int
+  
+  use seq.Seq
+  
+  use seq.Seq
+  
+  predicate produces'0 [#"13_cloned.rs" 28 4 28 64] (self : t_Cloned'0) (visited : Seq.seq t_T'0) (o : t_Cloned'0) =
+    [%#s13_cloned1] exists s : Seq.seq t_T'0 . inv'1 s
+    /\ produces'1 self.t_Cloned__iter'0 s o.t_Cloned__iter'0
+    /\ Seq.length visited = Seq.length s
+    /\ (forall i : int . 0 <= i /\ i < Seq.length s  -> Seq.get visited i = Seq.get s i)
+  
+  predicate inv'0 (_1 : t_Cloned'0)
+  
+  use seq.Seq
+  
+  predicate inv'2 (_1 : t_I'0)
+  
+  axiom inv_axiom'0 [@rewrite] : forall x : t_Cloned'0 [inv'0 x] . inv'0 x
+  = match x with
+    | {t_Cloned__iter'0 = iter} -> inv'2 iter
+    end
+  
+  use seq.Seq
+  
+  predicate inv'3 (_1 : t_T'0)
+  
+  predicate invariant'0 (self : Seq.seq t_T'0) =
+    [%#sseq10] forall i : int . 0 <= i /\ i < Seq.length self  -> inv'3 (Seq.get self i)
+  
+  axiom inv_axiom'1 [@rewrite] : forall x : Seq.seq t_T'0 [inv'1 x] . inv'1 x = invariant'0 x
+  
+  predicate inv'4 (_1 : t_T'0)
+  
+  predicate invariant'1 (self : t_T'0) =
+    [%#sboxed11] inv'4 self
+  
+  axiom inv_axiom'2 [@rewrite] : forall x : t_T'0 [inv'3 x] . inv'3 x = invariant'1 x
+  
+  predicate inv'5 (_1 : t_T'0)
+  
+  predicate invariant'2 (self : t_T'0) =
+    [%#sinvariant12] inv'5 self
+  
+  axiom inv_axiom'3 [@rewrite] : forall x : t_T'0 [inv'4 x] . inv'4 x = invariant'2 x
+  
+  use seq.Seq
+  
+  function produces_refl'0 [#"common.rs" 16 4 16 27] (self : t_I'0) : ()
+  
+  axiom produces_refl'0_spec : forall self : t_I'0 . ([%#scommon2] inv'2 self)
+   -> ([%#scommon3] produces'1 self (Seq.empty  : Seq.seq t_T'0) self)
+  
+  use seq.Seq
+  
+  function produces_trans'1 [#"common.rs" 25 4 25 91] (a : t_I'0) (ab : Seq.seq t_T'0) (b : t_I'0) (bc : Seq.seq t_T'0) (c : t_I'0) : ()
+    
+  
+  axiom produces_trans'1_spec : forall a : t_I'0, ab : Seq.seq t_T'0, b : t_I'0, bc : Seq.seq t_T'0, c : t_I'0 . ([%#scommon4] inv'2 a)
+   -> ([%#scommon5] inv'2 b)
+   -> ([%#scommon6] inv'2 c)
+   -> ([%#scommon7] produces'1 a ab b)
+   -> ([%#scommon8] produces'1 b bc c)  -> ([%#scommon9] produces'1 a (Seq.(++) ab bc) c)
+  
+  goal refines : [%#s13_cloned0] forall a : t_Cloned'0 . forall ab : Seq.seq t_T'0 . forall b : t_Cloned'0 . forall bc : Seq.seq t_T'0 . forall c : t_Cloned'0 . produces'0 b bc c
+  /\ produces'0 a ab b /\ inv'0 c /\ inv'0 b /\ inv'0 a
+   -> produces'0 b bc c
+  /\ produces'0 a ab b
+  /\ inv'0 c
+  /\ inv'0 b /\ inv'0 a /\ (forall result : () . produces'0 a (Seq.(++) ab bc) c  -> produces'0 a (Seq.(++) ab bc) c)
+end
 module M_13_cloned__qyi7043136317404314719__produces_refl__refines [#"13_cloned.rs" 41 4 41 26] (* <Cloned<I> as common::Iterator> *)
   let%span s13_cloned0 = "13_cloned.rs" 41 4 41 26
   let%span s13_cloned1 = "13_cloned.rs" 29 8 34 9
@@ -514,26 +566,14 @@
   let%span scommon7 = "common.rs" 22 15 22 32
   let%span scommon8 = "common.rs" 23 15 23 32
   let%span scommon9 = "common.rs" 24 14 24 42
-  let%span sseq10 = "../../../../creusot-contracts/src/logic/seq.rs" 184 8 184 97
+  let%span sseq10 = "../../../../creusot-contracts/src/logic/seq.rs" 388 8 388 97
   let%span sboxed11 = "../../../../creusot-contracts/src/std/boxed.rs" 28 8 28 18
   let%span sinvariant12 = "../../../../creusot-contracts/src/invariant.rs" 24 8 24 18
   
   type t_I'0
   
-<<<<<<< HEAD
   type t_Cloned'0  =
     { t_Cloned__iter'0: t_I'0 }
-=======
-  let%span s13_cloned0 = "13_cloned.rs" 51 4 51 90
-  let%span s13_cloned1 = "13_cloned.rs" 41 4 41 26
-  let%span s13_cloned2 = "13_cloned.rs" 57 4 57 35
-  let%span s13_cloned3 = "13_cloned.rs" 29 8 34 9
-  let%span s13_cloned4 = "13_cloned.rs" 23 8 23 43
-  let%span sinvariant5 = "../../../../creusot-contracts/src/invariant.rs" 34 20 34 44
-  let%span sseq6 = "../../../../creusot-contracts/src/logic/seq.rs" 402 8 402 97
-  let%span sboxed7 = "../../../../creusot-contracts/src/std/boxed.rs" 28 8 28 18
-  let%span sinvariant8 = "../../../../creusot-contracts/src/invariant.rs" 24 8 24 18
->>>>>>> dfce2a3a
   
   predicate inv'0 (_1 : t_Cloned'0)
   
@@ -601,7 +641,6 @@
   
   use seq.Seq
   
-<<<<<<< HEAD
   function produces_refl'1 [#"common.rs" 16 4 16 27] (self : t_I'0) : ()
   
   axiom produces_refl'1_spec : forall self : t_I'0 . ([%#scommon2] inv'2 self)
@@ -636,14 +675,11 @@
   let%span scommon9 = "common.rs" 22 15 22 32
   let%span scommon10 = "common.rs" 23 15 23 32
   let%span scommon11 = "common.rs" 24 14 24 42
-  let%span sseq12 = "../../../../creusot-contracts/src/logic/seq.rs" 184 8 184 97
+  let%span sseq12 = "../../../../creusot-contracts/src/logic/seq.rs" 388 8 388 97
   let%span sboxed13 = "../../../../creusot-contracts/src/std/boxed.rs" 28 8 28 18
   let%span sinvariant14 = "../../../../creusot-contracts/src/invariant.rs" 24 8 24 18
   
   use prelude.prelude.Borrow
-=======
-  predicate completed'1 [#"common.rs" 11 4 11 36] (self : borrowed i)
->>>>>>> dfce2a3a
   
   type t_I'0
   
@@ -671,17 +707,9 @@
   
   use seq.Seq
   
-<<<<<<< HEAD
   predicate inv'2 (_1 : Seq.seq t_T'0)
   
   predicate produces'1 [#"common.rs" 8 4 8 65] (self : t_I'0) (visited : Seq.seq t_T'0) (o : t_I'0)
-=======
-  use seq.Seq
-  
-  use seq.Seq
-  
-  predicate produces'1 [#"common.rs" 8 4 8 65] (self : i) (visited : Seq.seq t) (o : i)
->>>>>>> dfce2a3a
   
   use seq.Seq
   
@@ -699,7 +727,6 @@
     /\ Seq.length visited = Seq.length s
     /\ (forall i : int . 0 <= i /\ i < Seq.length s  -> Seq.get visited i = Seq.get s i)
   
-<<<<<<< HEAD
   predicate inv'4 (_1 : t_Cloned'0)
   
   predicate invariant'0 (self : borrowed (t_Cloned'0)) =
@@ -764,23 +791,6 @@
   goal refines : [%#s13_cloned0] forall self : borrowed (t_Cloned'0) . inv'0 self
    -> inv'0 self
   /\ (forall result : t_Option'0 . inv'1 result
-=======
-  goal produces_trans_refn : [%#s13_cloned0] forall a : Cloned'0.t_Cloned i . forall ab : Seq.seq t . forall b : Cloned'0.t_Cloned i . forall bc : Seq.seq t . forall c : Cloned'0.t_Cloned i . produces'0 b bc c
-  /\ produces'0 a ab b /\ inv'0 c /\ inv'0 b /\ inv'0 a
-   -> produces'0 b bc c
-  /\ produces'0 a ab b
-  /\ inv'0 c
-  /\ inv'0 b /\ inv'0 a /\ (forall result : () . produces'0 a (Seq.(++) ab bc) c  -> produces'0 a (Seq.(++) ab bc) c)
-  
-  goal produces_refl_refn : [%#s13_cloned1] forall self : Cloned'0.t_Cloned i . inv'0 self
-   -> inv'0 self
-  /\ (forall result : () . produces'0 self (Seq.empty  : Seq.seq t) self
-   -> produces'0 self (Seq.empty  : Seq.seq t) self)
-  
-  goal next_refn : [%#s13_cloned2] forall self : borrowed (Cloned'0.t_Cloned i) . inv'1 self
-   -> inv'1 self
-  /\ (forall result : Option'0.t_Option t . inv'2 result
->>>>>>> dfce2a3a
   /\ match result with
     | C_None'0 -> completed'0 self
     | C_Some'0 v -> produces'0 self.current (Seq.singleton v) self.final
@@ -790,114 +800,4 @@
     | C_None'0 -> completed'0 self
     | C_Some'0 v -> produces'0 self.current (Seq.singleton v) self.final
     end)
-<<<<<<< HEAD
-end
-module M_13_cloned__qyi7043136317404314719__produces_trans__refines [#"13_cloned.rs" 51 4 51 90] (* <Cloned<I> as common::Iterator> *)
-  let%span s13_cloned0 = "13_cloned.rs" 51 4 51 90
-  let%span s13_cloned1 = "13_cloned.rs" 29 8 34 9
-  let%span scommon2 = "common.rs" 14 15 14 24
-  let%span scommon3 = "common.rs" 15 14 15 45
-  let%span scommon4 = "common.rs" 19 15 19 21
-  let%span scommon5 = "common.rs" 20 15 20 21
-  let%span scommon6 = "common.rs" 21 15 21 21
-  let%span scommon7 = "common.rs" 22 15 22 32
-  let%span scommon8 = "common.rs" 23 15 23 32
-  let%span scommon9 = "common.rs" 24 14 24 42
-  let%span sseq10 = "../../../../creusot-contracts/src/logic/seq.rs" 184 8 184 97
-  let%span sboxed11 = "../../../../creusot-contracts/src/std/boxed.rs" 28 8 28 18
-  let%span sinvariant12 = "../../../../creusot-contracts/src/invariant.rs" 24 8 24 18
-  
-  type t_I'0
-  
-  type t_Cloned'0  =
-    { t_Cloned__iter'0: t_I'0 }
-  
-  type t_T'0
-  
-  use seq.Seq
-  
-  use prelude.prelude.Borrow
-  
-  use seq.Seq
-  
-  predicate inv'1 (_1 : Seq.seq t_T'0)
-  
-  predicate produces'1 [#"common.rs" 8 4 8 65] (self : t_I'0) (visited : Seq.seq t_T'0) (o : t_I'0)
-  
-  use seq.Seq
-  
-  use seq.Seq
-  
-  use prelude.prelude.Int
-  
-  use seq.Seq
-  
-  use seq.Seq
-  
-  predicate produces'0 [#"13_cloned.rs" 28 4 28 64] (self : t_Cloned'0) (visited : Seq.seq t_T'0) (o : t_Cloned'0) =
-    [%#s13_cloned1] exists s : Seq.seq t_T'0 . inv'1 s
-    /\ produces'1 self.t_Cloned__iter'0 s o.t_Cloned__iter'0
-    /\ Seq.length visited = Seq.length s
-    /\ (forall i : int . 0 <= i /\ i < Seq.length s  -> Seq.get visited i = Seq.get s i)
-  
-  predicate inv'0 (_1 : t_Cloned'0)
-  
-  use seq.Seq
-  
-  predicate inv'2 (_1 : t_I'0)
-  
-  axiom inv_axiom'0 [@rewrite] : forall x : t_Cloned'0 [inv'0 x] . inv'0 x
-  = match x with
-    | {t_Cloned__iter'0 = iter} -> inv'2 iter
-    end
-  
-  use seq.Seq
-  
-  predicate inv'3 (_1 : t_T'0)
-  
-  predicate invariant'0 (self : Seq.seq t_T'0) =
-    [%#sseq10] forall i : int . 0 <= i /\ i < Seq.length self  -> inv'3 (Seq.get self i)
-  
-  axiom inv_axiom'1 [@rewrite] : forall x : Seq.seq t_T'0 [inv'1 x] . inv'1 x = invariant'0 x
-  
-  predicate inv'4 (_1 : t_T'0)
-  
-  predicate invariant'1 (self : t_T'0) =
-    [%#sboxed11] inv'4 self
-  
-  axiom inv_axiom'2 [@rewrite] : forall x : t_T'0 [inv'3 x] . inv'3 x = invariant'1 x
-  
-  predicate inv'5 (_1 : t_T'0)
-  
-  predicate invariant'2 (self : t_T'0) =
-    [%#sinvariant12] inv'5 self
-  
-  axiom inv_axiom'3 [@rewrite] : forall x : t_T'0 [inv'4 x] . inv'4 x = invariant'2 x
-  
-  use seq.Seq
-  
-  function produces_refl'0 [#"common.rs" 16 4 16 27] (self : t_I'0) : ()
-  
-  axiom produces_refl'0_spec : forall self : t_I'0 . ([%#scommon2] inv'2 self)
-   -> ([%#scommon3] produces'1 self (Seq.empty  : Seq.seq t_T'0) self)
-  
-  use seq.Seq
-  
-  function produces_trans'1 [#"common.rs" 25 4 25 91] (a : t_I'0) (ab : Seq.seq t_T'0) (b : t_I'0) (bc : Seq.seq t_T'0) (c : t_I'0) : ()
-    
-  
-  axiom produces_trans'1_spec : forall a : t_I'0, ab : Seq.seq t_T'0, b : t_I'0, bc : Seq.seq t_T'0, c : t_I'0 . ([%#scommon4] inv'2 a)
-   -> ([%#scommon5] inv'2 b)
-   -> ([%#scommon6] inv'2 c)
-   -> ([%#scommon7] produces'1 a ab b)
-   -> ([%#scommon8] produces'1 b bc c)  -> ([%#scommon9] produces'1 a (Seq.(++) ab bc) c)
-  
-  goal refines : [%#s13_cloned0] forall a : t_Cloned'0 . forall ab : Seq.seq t_T'0 . forall b : t_Cloned'0 . forall bc : Seq.seq t_T'0 . forall c : t_Cloned'0 . produces'0 b bc c
-  /\ produces'0 a ab b /\ inv'0 c /\ inv'0 b /\ inv'0 a
-   -> produces'0 b bc c
-  /\ produces'0 a ab b
-  /\ inv'0 c
-  /\ inv'0 b /\ inv'0 a /\ (forall result : () . produces'0 a (Seq.(++) ab bc) c  -> produces'0 a (Seq.(++) ab bc) c)
-=======
->>>>>>> dfce2a3a
 end