--- conflicted
+++ resolved
@@ -1167,7 +1167,6 @@
     ensures { result = produces0 self visited tl }
     
   use seq.Seq
-<<<<<<< HEAD
   use seq.Seq
   use seq.Seq
   predicate resolve0 (self : borrowed (slice t)) =
@@ -1181,16 +1180,12 @@
     ensures { result = completed0 self }
     
   goal next_refn : [#"../02_iter_mut.rs" 63 4 63 44] forall self : borrowed (C02IterMut_IterMut_Type.t_itermut t) . inv0 self -> inv0 self /\ (forall result : Core_Option_Option_Type.t_option (borrowed t) . inv1 result /\ match result with
-=======
-  goal produces_refl_refn : [#"../02_iter_mut.rs" 50 4 50 26] forall self : C02IterMut_IterMut_Type.t_itermut t . inv0 self -> inv0 self /\ (forall result : () . produces0 self (Seq.empty ) self -> produces0 self (Seq.empty ) self)
-  goal next_refn : [#"../02_iter_mut.rs" 63 4 63 44] forall self : borrowed (C02IterMut_IterMut_Type.t_itermut t) . inv1 self -> inv1 self /\ (forall result : Core_Option_Option_Type.t_option (borrowed t) . inv2 result /\ match result with
->>>>>>> c09c4b07
     | Core_Option_Option_Type.C_None -> completed0 self
     | Core_Option_Option_Type.C_Some v -> produces0 ( * self) (Seq.singleton v) ( ^ self)
     end -> inv1 result /\ match result with
     | Core_Option_Option_Type.C_None -> completed0 self
     | Core_Option_Option_Type.C_Some v -> produces0 ( * self) (Seq.singleton v) ( ^ self)
     end)
-  goal produces_refl_refn : [#"../02_iter_mut.rs" 50 4 50 29] forall a : C02IterMut_IterMut_Type.t_itermut t . inv2 a -> inv2 a /\ (forall result : () . produces0 a (Seq.empty ) a -> produces0 a (Seq.empty ) a)
+  goal produces_refl_refn : [#"../02_iter_mut.rs" 50 4 50 26] forall self : C02IterMut_IterMut_Type.t_itermut t . inv2 self -> inv2 self /\ (forall result : () . produces0 self (Seq.empty ) self -> produces0 self (Seq.empty ) self)
   goal produces_trans_refn : [#"../02_iter_mut.rs" 57 4 57 90] forall a : C02IterMut_IterMut_Type.t_itermut t . forall ab : Seq.seq (borrowed t) . forall b : C02IterMut_IterMut_Type.t_itermut t . forall bc : Seq.seq (borrowed t) . forall c : C02IterMut_IterMut_Type.t_itermut t . inv2 c /\ inv3 bc /\ inv2 b /\ inv3 ab /\ inv2 a /\ produces0 b bc c /\ produces0 a ab b -> inv2 c /\ inv3 bc /\ inv2 b /\ inv3 ab /\ inv2 a /\ produces0 b bc c /\ produces0 a ab b /\ (forall result : () . produces0 a (Seq.(++) ab bc) c -> produces0 a (Seq.(++) ab bc) c)
 end