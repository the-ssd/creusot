
module C02IterMut_IterMut_Type
  use prelude.Slice
  use prelude.Borrow
  type t_itermut 't =
    | C_IterMut (borrowed (slice 't))
    
  let function itermut_inner (self : t_itermut 't) : borrowed (slice 't) = [@vc:do_not_keep_trace] [@vc:sp]
    match self with
      | C_IterMut a -> a
      end
end
module C02IterMut_Impl1_ProducesRefl_Impl
  type t
  use seq.Seq
  predicate invariant4 (self : Seq.seq t)
  val invariant4 (self : Seq.seq t) : bool
    ensures { result = invariant4 self }
    
  predicate inv4 (_x : Seq.seq t)
  val inv4 (_x : Seq.seq t) : bool
    ensures { result = inv4 _x }
    
  axiom inv4 : forall x : Seq.seq t . inv4 x = true
  use prelude.Slice
  predicate invariant3 (self : slice t)
  val invariant3 (self : slice t) : bool
    ensures { result = invariant3 self }
    
  predicate inv3 (_x : slice t)
  val inv3 (_x : slice t) : bool
    ensures { result = inv3 _x }
    
  axiom inv3 : forall x : slice t . inv3 x = true
  use prelude.Borrow
  predicate invariant2 (self : Seq.seq (borrowed t))
  val invariant2 (self : Seq.seq (borrowed t)) : bool
    ensures { result = invariant2 self }
    
  predicate inv2 (_x : Seq.seq (borrowed t))
  val inv2 (_x : Seq.seq (borrowed t)) : bool
    ensures { result = inv2 _x }
    
  axiom inv2 : forall x : Seq.seq (borrowed t) . inv2 x = true
  predicate invariant1 (self : borrowed (slice t))
  val invariant1 (self : borrowed (slice t)) : bool
    ensures { result = invariant1 self }
    
  predicate inv1 (_x : borrowed (slice t))
  val inv1 (_x : borrowed (slice t)) : bool
    ensures { result = inv1 _x }
    
  axiom inv1 : forall x : borrowed (slice t) . inv1 x = true
  use seq.Seq
  use prelude.UIntSize
  use prelude.Slice
  use prelude.Int
  use prelude.UIntSize
  let constant max0  : usize = [@vc:do_not_keep_trace] [@vc:sp]
    (18446744073709551615 : usize)
  function shallow_model1 (self : slice t) : Seq.seq t
  val shallow_model1 (self : slice t) : Seq.seq t
    requires {[#"../../../../../creusot-contracts/src/std/slice.rs" 19 21 19 25] inv3 self}
    ensures { result = shallow_model1 self }
    
  axiom shallow_model1_spec : forall self : slice t . ([#"../../../../../creusot-contracts/src/std/slice.rs" 19 21 19 25] inv3 self) -> ([#"../../../../../creusot-contracts/src/std/slice.rs" 19 4 19 50] inv4 (shallow_model1 self)) && ([#"../../../../../creusot-contracts/src/std/slice.rs" 18 14 18 41] shallow_model1 self = Slice.id self) && ([#"../../../../../creusot-contracts/src/std/slice.rs" 17 14 17 41] Seq.length (shallow_model1 self) <= UIntSize.to_int max0)
  use C02IterMut_IterMut_Type as C02IterMut_IterMut_Type
  predicate invariant0 [#"../02_iter_mut.rs" 20 4 20 30] (self : C02IterMut_IterMut_Type.t_itermut t) =
    [#"../02_iter_mut.rs" 22 20 22 64] Seq.length (shallow_model1 ( ^ C02IterMut_IterMut_Type.itermut_inner self)) = Seq.length (shallow_model1 ( * C02IterMut_IterMut_Type.itermut_inner self))
  val invariant0 [#"../02_iter_mut.rs" 20 4 20 30] (self : C02IterMut_IterMut_Type.t_itermut t) : bool
    ensures { result = invariant0 self }
    
  predicate inv0 (_x : C02IterMut_IterMut_Type.t_itermut t)
  val inv0 (_x : C02IterMut_IterMut_Type.t_itermut t) : bool
    ensures { result = inv0 _x }
    
<<<<<<< HEAD
  axiom inv0 : forall x : C02IterMut_IterMut_Type.t_itermut t . inv0 x = (invariant0 x /\ match (x) with
=======
  axiom inv0 : [#"../02_iter_mut.rs" 1 0 1 0] forall x : C02IterMut_IterMut_Type.t_itermut t . inv0 x = (invariant0 x /\ match x with
>>>>>>> aa6c5257
    | C02IterMut_IterMut_Type.C_IterMut inner -> true
    end)
  use seq.Seq
  use seq.Seq
  use seq.Seq
  function index_logic1 [@inline:trivial] (self : slice t) (ix : int) : t =
    [#"../../../../../creusot-contracts/src/logic/ops.rs" 43 8 43 31] Seq.get (shallow_model1 self) ix
  val index_logic1 [@inline:trivial] (self : slice t) (ix : int) : t
    ensures { result = index_logic1 self ix }
    
  use seq.Seq
  function shallow_model0 (self : borrowed (slice t)) : Seq.seq t =
    [#"../../../../../creusot-contracts/src/model.rs" 101 8 101 31] shallow_model1 ( * self)
  val shallow_model0 (self : borrowed (slice t)) : Seq.seq t
    ensures { result = shallow_model0 self }
    
  use seq.Seq
  function to_mut_seq0 (self : borrowed (slice t)) : Seq.seq (borrowed t)
  val to_mut_seq0 (self : borrowed (slice t)) : Seq.seq (borrowed t)
    requires {[#"../../../../../creusot-contracts/src/std/slice.rs" 82 23 82 27] inv1 self}
    ensures { result = to_mut_seq0 self }
    
  axiom to_mut_seq0_spec : forall self : borrowed (slice t) . ([#"../../../../../creusot-contracts/src/std/slice.rs" 82 23 82 27] inv1 self) -> ([#"../../../../../creusot-contracts/src/std/slice.rs" 82 4 82 43] inv2 (to_mut_seq0 self)) && ([#"../../../../../creusot-contracts/src/std/slice.rs" 81 4 81 85] forall i : int . 0 <= i /\ i < Seq.length (to_mut_seq0 self) ->  ^ Seq.get (to_mut_seq0 self) i = index_logic1 ( ^ self) i) && ([#"../../../../../creusot-contracts/src/std/slice.rs" 80 4 80 82] forall i : int . 0 <= i /\ i < Seq.length (to_mut_seq0 self) ->  * Seq.get (to_mut_seq0 self) i = index_logic1 ( * self) i) && ([#"../../../../../creusot-contracts/src/std/slice.rs" 79 14 79 41] Seq.length (to_mut_seq0 self) = Seq.length (shallow_model0 self))
  predicate produces0 [#"../02_iter_mut.rs" 37 4 37 65] (self : C02IterMut_IterMut_Type.t_itermut t) (visited : Seq.seq (borrowed t)) (tl : C02IterMut_IterMut_Type.t_itermut t)
    
   =
    [#"../02_iter_mut.rs" 36 4 36 16] Seq.(==) (to_mut_seq0 (C02IterMut_IterMut_Type.itermut_inner self)) (Seq.(++) visited (to_mut_seq0 (C02IterMut_IterMut_Type.itermut_inner tl)))
  val produces0 [#"../02_iter_mut.rs" 37 4 37 65] (self : C02IterMut_IterMut_Type.t_itermut t) (visited : Seq.seq (borrowed t)) (tl : C02IterMut_IterMut_Type.t_itermut t) : bool
    ensures { result = produces0 self visited tl }
    
  use seq.Seq
  let rec ghost function produces_refl [#"../02_iter_mut.rs" 44 4 44 29] (a : C02IterMut_IterMut_Type.t_itermut t) : ()
    requires {[#"../02_iter_mut.rs" 44 21 44 22] inv0 a}
    ensures { [#"../02_iter_mut.rs" 43 14 43 39] produces0 a (Seq.empty ) a }
    
   = [@vc:do_not_keep_trace] [@vc:sp]
    [#"../02_iter_mut.rs" 41 4 41 10] ()
end
module C02IterMut_Impl1_ProducesTrans_Impl
  type t
  use seq.Seq
  predicate invariant4 (self : Seq.seq t)
  val invariant4 (self : Seq.seq t) : bool
    ensures { result = invariant4 self }
    
  predicate inv4 (_x : Seq.seq t)
  val inv4 (_x : Seq.seq t) : bool
    ensures { result = inv4 _x }
    
  axiom inv4 : forall x : Seq.seq t . inv4 x = true
  use prelude.Slice
  predicate invariant3 (self : slice t)
  val invariant3 (self : slice t) : bool
    ensures { result = invariant3 self }
    
  predicate inv3 (_x : slice t)
  val inv3 (_x : slice t) : bool
    ensures { result = inv3 _x }
    
  axiom inv3 : forall x : slice t . inv3 x = true
  use prelude.Borrow
  predicate invariant2 (self : borrowed (slice t))
  val invariant2 (self : borrowed (slice t)) : bool
    ensures { result = invariant2 self }
    
  predicate inv2 (_x : borrowed (slice t))
  val inv2 (_x : borrowed (slice t)) : bool
    ensures { result = inv2 _x }
    
  axiom inv2 : forall x : borrowed (slice t) . inv2 x = true
  predicate invariant1 (self : Seq.seq (borrowed t))
  val invariant1 (self : Seq.seq (borrowed t)) : bool
    ensures { result = invariant1 self }
    
  predicate inv1 (_x : Seq.seq (borrowed t))
  val inv1 (_x : Seq.seq (borrowed t)) : bool
    ensures { result = inv1 _x }
    
  axiom inv1 : forall x : Seq.seq (borrowed t) . inv1 x = true
  use seq.Seq
  use prelude.UIntSize
  use prelude.Slice
  use prelude.Int
  use prelude.UIntSize
  let constant max0  : usize = [@vc:do_not_keep_trace] [@vc:sp]
    (18446744073709551615 : usize)
  function shallow_model1 (self : slice t) : Seq.seq t
  val shallow_model1 (self : slice t) : Seq.seq t
    requires {[#"../../../../../creusot-contracts/src/std/slice.rs" 19 21 19 25] inv3 self}
    ensures { result = shallow_model1 self }
    
  axiom shallow_model1_spec : forall self : slice t . ([#"../../../../../creusot-contracts/src/std/slice.rs" 19 21 19 25] inv3 self) -> ([#"../../../../../creusot-contracts/src/std/slice.rs" 19 4 19 50] inv4 (shallow_model1 self)) && ([#"../../../../../creusot-contracts/src/std/slice.rs" 18 14 18 41] shallow_model1 self = Slice.id self) && ([#"../../../../../creusot-contracts/src/std/slice.rs" 17 14 17 41] Seq.length (shallow_model1 self) <= UIntSize.to_int max0)
  use C02IterMut_IterMut_Type as C02IterMut_IterMut_Type
  predicate invariant0 [#"../02_iter_mut.rs" 20 4 20 30] (self : C02IterMut_IterMut_Type.t_itermut t) =
    [#"../02_iter_mut.rs" 22 20 22 64] Seq.length (shallow_model1 ( ^ C02IterMut_IterMut_Type.itermut_inner self)) = Seq.length (shallow_model1 ( * C02IterMut_IterMut_Type.itermut_inner self))
  val invariant0 [#"../02_iter_mut.rs" 20 4 20 30] (self : C02IterMut_IterMut_Type.t_itermut t) : bool
    ensures { result = invariant0 self }
    
  predicate inv0 (_x : C02IterMut_IterMut_Type.t_itermut t)
  val inv0 (_x : C02IterMut_IterMut_Type.t_itermut t) : bool
    ensures { result = inv0 _x }
    
<<<<<<< HEAD
  axiom inv0 : forall x : C02IterMut_IterMut_Type.t_itermut t . inv0 x = (invariant0 x /\ match (x) with
=======
  axiom inv0 : [#"../02_iter_mut.rs" 1 0 1 0] forall x : C02IterMut_IterMut_Type.t_itermut t . inv0 x = (invariant0 x /\ match x with
>>>>>>> aa6c5257
    | C02IterMut_IterMut_Type.C_IterMut inner -> true
    end)
  use seq.Seq
  use seq.Seq
  use seq.Seq
  function index_logic1 [@inline:trivial] (self : slice t) (ix : int) : t =
    [#"../../../../../creusot-contracts/src/logic/ops.rs" 43 8 43 31] Seq.get (shallow_model1 self) ix
  val index_logic1 [@inline:trivial] (self : slice t) (ix : int) : t
    ensures { result = index_logic1 self ix }
    
  use seq.Seq
  function shallow_model0 (self : borrowed (slice t)) : Seq.seq t =
    [#"../../../../../creusot-contracts/src/model.rs" 101 8 101 31] shallow_model1 ( * self)
  val shallow_model0 (self : borrowed (slice t)) : Seq.seq t
    ensures { result = shallow_model0 self }
    
  use seq.Seq
  function to_mut_seq0 (self : borrowed (slice t)) : Seq.seq (borrowed t)
  val to_mut_seq0 (self : borrowed (slice t)) : Seq.seq (borrowed t)
    requires {[#"../../../../../creusot-contracts/src/std/slice.rs" 82 23 82 27] inv2 self}
    ensures { result = to_mut_seq0 self }
    
  axiom to_mut_seq0_spec : forall self : borrowed (slice t) . ([#"../../../../../creusot-contracts/src/std/slice.rs" 82 23 82 27] inv2 self) -> ([#"../../../../../creusot-contracts/src/std/slice.rs" 82 4 82 43] inv1 (to_mut_seq0 self)) && ([#"../../../../../creusot-contracts/src/std/slice.rs" 81 4 81 85] forall i : int . 0 <= i /\ i < Seq.length (to_mut_seq0 self) ->  ^ Seq.get (to_mut_seq0 self) i = index_logic1 ( ^ self) i) && ([#"../../../../../creusot-contracts/src/std/slice.rs" 80 4 80 82] forall i : int . 0 <= i /\ i < Seq.length (to_mut_seq0 self) ->  * Seq.get (to_mut_seq0 self) i = index_logic1 ( * self) i) && ([#"../../../../../creusot-contracts/src/std/slice.rs" 79 14 79 41] Seq.length (to_mut_seq0 self) = Seq.length (shallow_model0 self))
  predicate produces0 [#"../02_iter_mut.rs" 37 4 37 65] (self : C02IterMut_IterMut_Type.t_itermut t) (visited : Seq.seq (borrowed t)) (tl : C02IterMut_IterMut_Type.t_itermut t)
    
   =
    [#"../02_iter_mut.rs" 36 4 36 16] Seq.(==) (to_mut_seq0 (C02IterMut_IterMut_Type.itermut_inner self)) (Seq.(++) visited (to_mut_seq0 (C02IterMut_IterMut_Type.itermut_inner tl)))
  val produces0 [#"../02_iter_mut.rs" 37 4 37 65] (self : C02IterMut_IterMut_Type.t_itermut t) (visited : Seq.seq (borrowed t)) (tl : C02IterMut_IterMut_Type.t_itermut t) : bool
    ensures { result = produces0 self visited tl }
    
  let rec ghost function produces_trans [#"../02_iter_mut.rs" 51 4 51 90] (a : C02IterMut_IterMut_Type.t_itermut t) (ab : Seq.seq (borrowed t)) (b : C02IterMut_IterMut_Type.t_itermut t) (bc : Seq.seq (borrowed t)) (c : C02IterMut_IterMut_Type.t_itermut t) : ()
    requires {[#"../02_iter_mut.rs" 48 15 48 32] produces0 a ab b}
    requires {[#"../02_iter_mut.rs" 49 15 49 32] produces0 b bc c}
    requires {[#"../02_iter_mut.rs" 51 22 51 23] inv0 a}
    requires {[#"../02_iter_mut.rs" 51 31 51 33] inv1 ab}
    requires {[#"../02_iter_mut.rs" 51 52 51 53] inv0 b}
    requires {[#"../02_iter_mut.rs" 51 61 51 63] inv1 bc}
    requires {[#"../02_iter_mut.rs" 51 82 51 83] inv0 c}
    ensures { [#"../02_iter_mut.rs" 50 14 50 42] produces0 a (Seq.(++) ab bc) c }
    
   = [@vc:do_not_keep_trace] [@vc:sp]
    [#"../02_iter_mut.rs" 46 4 46 10] ()
end
module Core_Option_Option_Type
  type t_option 't =
    | C_None
    | C_Some 't
    
  let function some_0 (self : t_option 't) : 't = [@vc:do_not_keep_trace] [@vc:sp]
    match self with
      | C_None -> any 't
      | C_Some a -> a
      end
end
module C02IterMut_Impl1_Next
  type t
  use prelude.Borrow
  use seq.Seq
  predicate invariant7 (self : Seq.seq (borrowed t))
  val invariant7 (self : Seq.seq (borrowed t)) : bool
    ensures { result = invariant7 self }
    
  predicate inv7 (_x : Seq.seq (borrowed t))
  val inv7 (_x : Seq.seq (borrowed t)) : bool
    ensures { result = inv7 _x }
    
  axiom inv7 : forall x : Seq.seq (borrowed t) . inv7 x = true
  use prelude.Slice
  predicate inv0 (_x : borrowed (slice t))
  val inv0 (_x : borrowed (slice t)) : bool
    ensures { result = inv0 _x }
    
  use seq.Seq
  use prelude.UIntSize
  predicate inv5 (_x : Seq.seq t)
  val inv5 (_x : Seq.seq t) : bool
    ensures { result = inv5 _x }
    
  use prelude.Slice
  use prelude.Int
  use prelude.UIntSize
  let constant max0  : usize = [@vc:do_not_keep_trace] [@vc:sp]
    (18446744073709551615 : usize)
  predicate inv4 (_x : slice t)
  val inv4 (_x : slice t) : bool
    ensures { result = inv4 _x }
    
  function shallow_model0 (self : slice t) : Seq.seq t
  val shallow_model0 (self : slice t) : Seq.seq t
    requires {[#"../../../../../creusot-contracts/src/std/slice.rs" 19 21 19 25] inv4 self}
    ensures { result = shallow_model0 self }
    
  axiom shallow_model0_spec : forall self : slice t . ([#"../../../../../creusot-contracts/src/std/slice.rs" 19 21 19 25] inv4 self) -> ([#"../../../../../creusot-contracts/src/std/slice.rs" 19 4 19 50] inv5 (shallow_model0 self)) && ([#"../../../../../creusot-contracts/src/std/slice.rs" 18 14 18 41] shallow_model0 self = Slice.id self) && ([#"../../../../../creusot-contracts/src/std/slice.rs" 17 14 17 41] Seq.length (shallow_model0 self) <= UIntSize.to_int max0)
  use C02IterMut_IterMut_Type as C02IterMut_IterMut_Type
  predicate invariant6 [#"../02_iter_mut.rs" 20 4 20 30] (self : C02IterMut_IterMut_Type.t_itermut t) =
    [#"../02_iter_mut.rs" 22 20 22 64] Seq.length (shallow_model0 ( ^ C02IterMut_IterMut_Type.itermut_inner self)) = Seq.length (shallow_model0 ( * C02IterMut_IterMut_Type.itermut_inner self))
  val invariant6 [#"../02_iter_mut.rs" 20 4 20 30] (self : C02IterMut_IterMut_Type.t_itermut t) : bool
    ensures { result = invariant6 self }
    
  predicate inv6 (_x : C02IterMut_IterMut_Type.t_itermut t)
  val inv6 (_x : C02IterMut_IterMut_Type.t_itermut t) : bool
    ensures { result = inv6 _x }
    
<<<<<<< HEAD
  axiom inv6 : forall x : C02IterMut_IterMut_Type.t_itermut t . inv6 x = (invariant6 x /\ match (x) with
=======
  axiom inv6 : [#"../02_iter_mut.rs" 1 0 1 0] forall x : C02IterMut_IterMut_Type.t_itermut t . inv6 x = (invariant6 x /\ match x with
>>>>>>> aa6c5257
    | C02IterMut_IterMut_Type.C_IterMut inner -> true
    end)
  predicate invariant5 (self : Seq.seq t)
  val invariant5 (self : Seq.seq t) : bool
    ensures { result = invariant5 self }
    
  axiom inv5 : forall x : Seq.seq t . inv5 x = true
  predicate invariant4 (self : slice t)
  val invariant4 (self : slice t) : bool
    ensures { result = invariant4 self }
    
  axiom inv4 : forall x : slice t . inv4 x = true
  predicate invariant3 (self : borrowed (borrowed (slice t)))
  val invariant3 (self : borrowed (borrowed (slice t))) : bool
    ensures { result = invariant3 self }
    
  predicate inv3 (_x : borrowed (borrowed (slice t)))
  val inv3 (_x : borrowed (borrowed (slice t))) : bool
    ensures { result = inv3 _x }
    
  axiom inv3 : forall x : borrowed (borrowed (slice t)) . inv3 x = true
  use Core_Option_Option_Type as Core_Option_Option_Type
  predicate invariant2 (self : Core_Option_Option_Type.t_option (borrowed t))
  val invariant2 (self : Core_Option_Option_Type.t_option (borrowed t)) : bool
    ensures { result = invariant2 self }
    
  predicate inv2 (_x : Core_Option_Option_Type.t_option (borrowed t))
  val inv2 (_x : Core_Option_Option_Type.t_option (borrowed t)) : bool
    ensures { result = inv2 _x }
    
  axiom inv2 : forall x : Core_Option_Option_Type.t_option (borrowed t) . inv2 x = true
  predicate invariant1 (self : borrowed (C02IterMut_IterMut_Type.t_itermut t))
  val invariant1 (self : borrowed (C02IterMut_IterMut_Type.t_itermut t)) : bool
    ensures { result = invariant1 self }
    
  predicate inv1 (_x : borrowed (C02IterMut_IterMut_Type.t_itermut t))
  val inv1 (_x : borrowed (C02IterMut_IterMut_Type.t_itermut t)) : bool
    ensures { result = inv1 _x }
    
  axiom inv1 : forall x : borrowed (C02IterMut_IterMut_Type.t_itermut t) . inv1 x = (inv6 ( * x) /\ inv6 ( ^ x))
  predicate invariant0 (self : borrowed (slice t))
  val invariant0 (self : borrowed (slice t)) : bool
    ensures { result = invariant0 self }
    
  axiom inv0 : forall x : borrowed (slice t) . inv0 x = true
  use seq.Seq
  use seq.Seq
  use seq.Seq
  function index_logic0 [@inline:trivial] (self : slice t) (ix : int) : t =
    [#"../../../../../creusot-contracts/src/logic/ops.rs" 43 8 43 31] Seq.get (shallow_model0 self) ix
  val index_logic0 [@inline:trivial] (self : slice t) (ix : int) : t
    ensures { result = index_logic0 self ix }
    
  use seq.Seq
  function shallow_model1 (self : borrowed (slice t)) : Seq.seq t =
    [#"../../../../../creusot-contracts/src/model.rs" 101 8 101 31] shallow_model0 ( * self)
  val shallow_model1 (self : borrowed (slice t)) : Seq.seq t
    ensures { result = shallow_model1 self }
    
  use seq.Seq
  function to_mut_seq0 (self : borrowed (slice t)) : Seq.seq (borrowed t)
  val to_mut_seq0 (self : borrowed (slice t)) : Seq.seq (borrowed t)
    requires {[#"../../../../../creusot-contracts/src/std/slice.rs" 82 23 82 27] inv0 self}
    ensures { result = to_mut_seq0 self }
    
  axiom to_mut_seq0_spec : forall self : borrowed (slice t) . ([#"../../../../../creusot-contracts/src/std/slice.rs" 82 23 82 27] inv0 self) -> ([#"../../../../../creusot-contracts/src/std/slice.rs" 82 4 82 43] inv7 (to_mut_seq0 self)) && ([#"../../../../../creusot-contracts/src/std/slice.rs" 81 4 81 85] forall i : int . 0 <= i /\ i < Seq.length (to_mut_seq0 self) ->  ^ Seq.get (to_mut_seq0 self) i = index_logic0 ( ^ self) i) && ([#"../../../../../creusot-contracts/src/std/slice.rs" 80 4 80 82] forall i : int . 0 <= i /\ i < Seq.length (to_mut_seq0 self) ->  * Seq.get (to_mut_seq0 self) i = index_logic0 ( * self) i) && ([#"../../../../../creusot-contracts/src/std/slice.rs" 79 14 79 41] Seq.length (to_mut_seq0 self) = Seq.length (shallow_model1 self))
  predicate produces0 [#"../02_iter_mut.rs" 37 4 37 65] (self : C02IterMut_IterMut_Type.t_itermut t) (visited : Seq.seq (borrowed t)) (tl : C02IterMut_IterMut_Type.t_itermut t)
    
   =
    [#"../02_iter_mut.rs" 36 4 36 16] Seq.(==) (to_mut_seq0 (C02IterMut_IterMut_Type.itermut_inner self)) (Seq.(++) visited (to_mut_seq0 (C02IterMut_IterMut_Type.itermut_inner tl)))
  val produces0 [#"../02_iter_mut.rs" 37 4 37 65] (self : C02IterMut_IterMut_Type.t_itermut t) (visited : Seq.seq (borrowed t)) (tl : C02IterMut_IterMut_Type.t_itermut t) : bool
    ensures { result = produces0 self visited tl }
    
  use seq.Seq
  use seq.Seq
  use seq.Seq
  predicate resolve0 (self : borrowed (C02IterMut_IterMut_Type.t_itermut t)) =
    [#"../../../../../creusot-contracts/src/resolve.rs" 25 20 25 34]  ^ self =  * self
  val resolve0 (self : borrowed (C02IterMut_IterMut_Type.t_itermut t)) : bool
    ensures { result = resolve0 self }
    
  predicate completed0 [#"../02_iter_mut.rs" 31 4 31 35] (self : borrowed (C02IterMut_IterMut_Type.t_itermut t)) =
    [#"../02_iter_mut.rs" 32 8 32 70] resolve0 self /\ Seq.(==) (shallow_model1 (C02IterMut_IterMut_Type.itermut_inner ( * self))) (Seq.empty )
  val completed0 [#"../02_iter_mut.rs" 31 4 31 35] (self : borrowed (C02IterMut_IterMut_Type.t_itermut t)) : bool
    ensures { result = completed0 self }
    
  use seq_ext.SeqExt
  function tail0 (self : Seq.seq t) : Seq.seq t =
    [#"../../../../../creusot-contracts/src/logic/seq.rs" 52 8 52 39] SeqExt.subsequence self 1 (Seq.length self)
  val tail0 (self : Seq.seq t) : Seq.seq t
    ensures { result = tail0 self }
    
  val take_first_mut0 (self : borrowed (borrowed (slice t))) : Core_Option_Option_Type.t_option (borrowed t)
    requires {inv3 self}
    ensures { [#"../../../../../creusot-contracts/src/std/slice.rs" 278 18 285 9] match result with
      | Core_Option_Option_Type.C_Some r ->  * r = index_logic0 ( *  * self) 0 /\  ^ r = index_logic0 ( ^  * self) 0 /\ Seq.length (shallow_model0 ( *  * self)) > 0 /\ Seq.length (shallow_model0 ( ^  * self)) > 0 /\ shallow_model0 ( *  ^ self) = tail0 (shallow_model0 ( *  * self)) /\ shallow_model0 ( ^  ^ self) = tail0 (shallow_model0 ( ^  * self))
      | Core_Option_Option_Type.C_None ->  ^ self =  * self /\ Seq.length (shallow_model0 ( *  * self)) = 0
      end }
    ensures { inv2 result }
    
  let rec cfg next [#"../02_iter_mut.rs" 57 4 57 44] [@cfg:stackify] [@cfg:subregion_analysis] (self : borrowed (C02IterMut_IterMut_Type.t_itermut t)) : Core_Option_Option_Type.t_option (borrowed t)
    requires {[#"../02_iter_mut.rs" 57 17 57 21] inv1 self}
    ensures { [#"../02_iter_mut.rs" 53 14 56 5] match result with
      | Core_Option_Option_Type.C_None -> completed0 self
      | Core_Option_Option_Type.C_Some v -> produces0 ( * self) (Seq.singleton v) ( ^ self)
      end }
    ensures { [#"../02_iter_mut.rs" 57 26 57 44] inv2 result }
    
   = [@vc:do_not_keep_trace] [@vc:sp]
  var _0 : Core_Option_Option_Type.t_option (borrowed t);
  var self : borrowed (C02IterMut_IterMut_Type.t_itermut t) = self;
  var _3 : borrowed (borrowed (slice t));
  {
    goto BB0
  }
  BB0 {
<<<<<<< HEAD
    [#"../02_iter_mut.rs" 58 8 58 37] _3 <- Borrow.borrow_mut (C02IterMut_IterMut_Type.itermut_inner ( * self));
    [#"../02_iter_mut.rs" 58 8 58 37] self <- { self with current = (let C02IterMut_IterMut_Type.C_IterMut a =  * self in C02IterMut_IterMut_Type.C_IterMut ( ^ _3)) };
=======
    _3 <- Borrow.borrow_mut (C02IterMut_IterMut_Type.itermut_inner ( * self));
    self <- { self with current = (let C02IterMut_IterMut_Type.C_IterMut x0 =  * self in C02IterMut_IterMut_Type.C_IterMut ( ^ _3)) };
>>>>>>> aa6c5257
    assume { inv0 ( ^ _3) };
    [#"../02_iter_mut.rs" 58 8 58 37] _0 <- ([#"../02_iter_mut.rs" 58 8 58 37] take_first_mut0 _3);
    _3 <- any borrowed (borrowed (slice t));
    goto BB1
  }
  BB1 {
    assert { [@expl:type invariant] inv1 self };
    assume { resolve0 self };
    return _0
  }
  
end
module C02IterMut_Impl2_IntoIter
  type t
  use seq.Seq
  predicate invariant3 (self : Seq.seq t)
  val invariant3 (self : Seq.seq t) : bool
    ensures { result = invariant3 self }
    
  predicate inv3 (_x : Seq.seq t)
  val inv3 (_x : Seq.seq t) : bool
    ensures { result = inv3 _x }
    
  axiom inv3 : forall x : Seq.seq t . inv3 x = true
  use prelude.Slice
  predicate invariant2 (self : slice t)
  val invariant2 (self : slice t) : bool
    ensures { result = invariant2 self }
    
  predicate inv2 (_x : slice t)
  val inv2 (_x : slice t) : bool
    ensures { result = inv2 _x }
    
  axiom inv2 : forall x : slice t . inv2 x = true
  use prelude.Borrow
  predicate invariant1 (self : borrowed (slice t))
  val invariant1 (self : borrowed (slice t)) : bool
    ensures { result = invariant1 self }
    
  predicate inv1 (_x : borrowed (slice t))
  val inv1 (_x : borrowed (slice t)) : bool
    ensures { result = inv1 _x }
    
  axiom inv1 : forall x : borrowed (slice t) . inv1 x = true
  use seq.Seq
  use prelude.UIntSize
  use prelude.Slice
  use prelude.Int
  use prelude.UIntSize
  let constant max0  : usize = [@vc:do_not_keep_trace] [@vc:sp]
    (18446744073709551615 : usize)
  function shallow_model0 (self : slice t) : Seq.seq t
  val shallow_model0 (self : slice t) : Seq.seq t
    requires {[#"../../../../../creusot-contracts/src/std/slice.rs" 19 21 19 25] inv2 self}
    ensures { result = shallow_model0 self }
    
  axiom shallow_model0_spec : forall self : slice t . ([#"../../../../../creusot-contracts/src/std/slice.rs" 19 21 19 25] inv2 self) -> ([#"../../../../../creusot-contracts/src/std/slice.rs" 19 4 19 50] inv3 (shallow_model0 self)) && ([#"../../../../../creusot-contracts/src/std/slice.rs" 18 14 18 41] shallow_model0 self = Slice.id self) && ([#"../../../../../creusot-contracts/src/std/slice.rs" 17 14 17 41] Seq.length (shallow_model0 self) <= UIntSize.to_int max0)
  use C02IterMut_IterMut_Type as C02IterMut_IterMut_Type
  predicate invariant0 [#"../02_iter_mut.rs" 20 4 20 30] (self : C02IterMut_IterMut_Type.t_itermut t) =
    [#"../02_iter_mut.rs" 22 20 22 64] Seq.length (shallow_model0 ( ^ C02IterMut_IterMut_Type.itermut_inner self)) = Seq.length (shallow_model0 ( * C02IterMut_IterMut_Type.itermut_inner self))
  val invariant0 [#"../02_iter_mut.rs" 20 4 20 30] (self : C02IterMut_IterMut_Type.t_itermut t) : bool
    ensures { result = invariant0 self }
    
  predicate inv0 (_x : C02IterMut_IterMut_Type.t_itermut t)
  val inv0 (_x : C02IterMut_IterMut_Type.t_itermut t) : bool
    ensures { result = inv0 _x }
    
<<<<<<< HEAD
  axiom inv0 : forall x : C02IterMut_IterMut_Type.t_itermut t . inv0 x = (invariant0 x /\ match (x) with
=======
  axiom inv0 : [#"../02_iter_mut.rs" 1 0 1 0] forall x : C02IterMut_IterMut_Type.t_itermut t . inv0 x = (invariant0 x /\ match x with
>>>>>>> aa6c5257
    | C02IterMut_IterMut_Type.C_IterMut inner -> true
    end)
  let rec cfg into_iter [#"../02_iter_mut.rs" 64 4 64 30] [@cfg:stackify] [@cfg:subregion_analysis] (self : C02IterMut_IterMut_Type.t_itermut t) : C02IterMut_IterMut_Type.t_itermut t
    requires {[#"../02_iter_mut.rs" 64 17 64 21] inv0 self}
    ensures { [#"../02_iter_mut.rs" 63 14 63 28] result = self }
    ensures { [#"../02_iter_mut.rs" 64 26 64 30] inv0 result }
    
   = [@vc:do_not_keep_trace] [@vc:sp]
  var _0 : C02IterMut_IterMut_Type.t_itermut t;
  var self : C02IterMut_IterMut_Type.t_itermut t = self;
  {
    goto BB0
  }
  BB0 {
    [#"../02_iter_mut.rs" 65 8 65 12] _0 <- ([#"../02_iter_mut.rs" 65 8 65 12] self);
    [#"../02_iter_mut.rs" 65 8 65 12] self <- any C02IterMut_IterMut_Type.t_itermut t;
    return _0
  }
  
end
module Core_Ptr_NonNull_NonNull_Type
  use prelude.Opaque
  type t_nonnull 't =
    | C_NonNull opaque_ptr
    
end
module Core_Marker_PhantomData_Type
  type t_phantomdata 't =
    | C_PhantomData
    
end
module Core_Ptr_Unique_Unique_Type
  use Core_Marker_PhantomData_Type as Core_Marker_PhantomData_Type
  use Core_Ptr_NonNull_NonNull_Type as Core_Ptr_NonNull_NonNull_Type
  type t_unique 't =
    | C_Unique (Core_Ptr_NonNull_NonNull_Type.t_nonnull 't) (Core_Marker_PhantomData_Type.t_phantomdata 't)
    
end
module Alloc_RawVec_RawVec_Type
  use prelude.UIntSize
  use prelude.Int
  use Core_Ptr_Unique_Unique_Type as Core_Ptr_Unique_Unique_Type
  type t_rawvec 't 'a =
    | C_RawVec (Core_Ptr_Unique_Unique_Type.t_unique 't) usize 'a
    
end
module Alloc_Vec_Vec_Type
  use prelude.UIntSize
  use prelude.Int
  use Alloc_RawVec_RawVec_Type as Alloc_RawVec_RawVec_Type
  type t_vec 't 'a =
    | C_Vec (Alloc_RawVec_RawVec_Type.t_rawvec 't 'a) usize
    
end
module Alloc_Alloc_Global_Type
  type t_global  =
    | C_Global
    
end
module Core_Ops_Range_RangeFull_Type
  type t_rangefull  =
    | C_RangeFull
    
end
module C02IterMut_IterMut
  type t
  use seq.Seq
  predicate invariant6 (self : Seq.seq t)
  val invariant6 (self : Seq.seq t) : bool
    ensures { result = invariant6 self }
    
  predicate inv6 (_x : Seq.seq t)
  val inv6 (_x : Seq.seq t) : bool
    ensures { result = inv6 _x }
    
  axiom inv6 : forall x : Seq.seq t . inv6 x = true
  use Core_Ops_Range_RangeFull_Type as Core_Ops_Range_RangeFull_Type
  predicate invariant5 (self : Core_Ops_Range_RangeFull_Type.t_rangefull) =
    [#"../../../../../creusot-contracts/src/invariant.rs" 8 8 8 12] true
  val invariant5 (self : Core_Ops_Range_RangeFull_Type.t_rangefull) : bool
    ensures { result = invariant5 self }
    
  predicate inv5 (_x : Core_Ops_Range_RangeFull_Type.t_rangefull)
  val inv5 (_x : Core_Ops_Range_RangeFull_Type.t_rangefull) : bool
    ensures { result = inv5 _x }
    
  axiom inv5 : forall x : Core_Ops_Range_RangeFull_Type.t_rangefull . inv5 x = true
  use prelude.Slice
  use prelude.Borrow
  predicate inv2 (_x : borrowed (slice t))
  val inv2 (_x : borrowed (slice t)) : bool
    ensures { result = inv2 _x }
    
  use seq.Seq
  use prelude.UIntSize
  use prelude.Slice
  use prelude.Int
  use prelude.UIntSize
  let constant max0  : usize = [@vc:do_not_keep_trace] [@vc:sp]
    (18446744073709551615 : usize)
  predicate inv1 (_x : slice t)
  val inv1 (_x : slice t) : bool
    ensures { result = inv1 _x }
    
  function shallow_model2 (self : slice t) : Seq.seq t
  val shallow_model2 (self : slice t) : Seq.seq t
    requires {[#"../../../../../creusot-contracts/src/std/slice.rs" 19 21 19 25] inv1 self}
    ensures { result = shallow_model2 self }
    
  axiom shallow_model2_spec : forall self : slice t . ([#"../../../../../creusot-contracts/src/std/slice.rs" 19 21 19 25] inv1 self) -> ([#"../../../../../creusot-contracts/src/std/slice.rs" 19 4 19 50] inv6 (shallow_model2 self)) && ([#"../../../../../creusot-contracts/src/std/slice.rs" 18 14 18 41] shallow_model2 self = Slice.id self) && ([#"../../../../../creusot-contracts/src/std/slice.rs" 17 14 17 41] Seq.length (shallow_model2 self) <= UIntSize.to_int max0)
  use C02IterMut_IterMut_Type as C02IterMut_IterMut_Type
  predicate invariant4 [#"../02_iter_mut.rs" 20 4 20 30] (self : C02IterMut_IterMut_Type.t_itermut t) =
    [#"../02_iter_mut.rs" 22 20 22 64] Seq.length (shallow_model2 ( ^ C02IterMut_IterMut_Type.itermut_inner self)) = Seq.length (shallow_model2 ( * C02IterMut_IterMut_Type.itermut_inner self))
  val invariant4 [#"../02_iter_mut.rs" 20 4 20 30] (self : C02IterMut_IterMut_Type.t_itermut t) : bool
    ensures { result = invariant4 self }
    
  predicate inv4 (_x : C02IterMut_IterMut_Type.t_itermut t)
  val inv4 (_x : C02IterMut_IterMut_Type.t_itermut t) : bool
    ensures { result = inv4 _x }
    
<<<<<<< HEAD
  axiom inv4 : forall x : C02IterMut_IterMut_Type.t_itermut t . inv4 x = (invariant4 x /\ match (x) with
=======
  axiom inv4 : [#"../02_iter_mut.rs" 1 0 1 0] forall x : C02IterMut_IterMut_Type.t_itermut t . inv4 x = (invariant4 x /\ match x with
>>>>>>> aa6c5257
    | C02IterMut_IterMut_Type.C_IterMut inner -> true
    end)
  use Alloc_Alloc_Global_Type as Alloc_Alloc_Global_Type
  use Alloc_Vec_Vec_Type as Alloc_Vec_Vec_Type
  predicate invariant3 (self : borrowed (Alloc_Vec_Vec_Type.t_vec t (Alloc_Alloc_Global_Type.t_global)))
  val invariant3 (self : borrowed (Alloc_Vec_Vec_Type.t_vec t (Alloc_Alloc_Global_Type.t_global))) : bool
    ensures { result = invariant3 self }
    
  predicate inv3 (_x : borrowed (Alloc_Vec_Vec_Type.t_vec t (Alloc_Alloc_Global_Type.t_global)))
  val inv3 (_x : borrowed (Alloc_Vec_Vec_Type.t_vec t (Alloc_Alloc_Global_Type.t_global))) : bool
    ensures { result = inv3 _x }
    
  axiom inv3 : forall x : borrowed (Alloc_Vec_Vec_Type.t_vec t (Alloc_Alloc_Global_Type.t_global)) . inv3 x = true
  predicate invariant2 (self : borrowed (slice t))
  val invariant2 (self : borrowed (slice t)) : bool
    ensures { result = invariant2 self }
    
  axiom inv2 : forall x : borrowed (slice t) . inv2 x = true
  predicate invariant1 (self : slice t)
  val invariant1 (self : slice t) : bool
    ensures { result = invariant1 self }
    
  axiom inv1 : forall x : slice t . inv1 x = true
  predicate inv0 (_x : Alloc_Vec_Vec_Type.t_vec t (Alloc_Alloc_Global_Type.t_global))
  val inv0 (_x : Alloc_Vec_Vec_Type.t_vec t (Alloc_Alloc_Global_Type.t_global)) : bool
    ensures { result = inv0 _x }
    
  function shallow_model3 (self : Alloc_Vec_Vec_Type.t_vec t (Alloc_Alloc_Global_Type.t_global)) : Seq.seq t
  val shallow_model3 (self : Alloc_Vec_Vec_Type.t_vec t (Alloc_Alloc_Global_Type.t_global)) : Seq.seq t
    requires {[#"../../../../../creusot-contracts/src/std/vec.rs" 19 21 19 25] inv0 self}
    ensures { result = shallow_model3 self }
    
  axiom shallow_model3_spec : forall self : Alloc_Vec_Vec_Type.t_vec t (Alloc_Alloc_Global_Type.t_global) . ([#"../../../../../creusot-contracts/src/std/vec.rs" 19 21 19 25] inv0 self) -> ([#"../../../../../creusot-contracts/src/std/vec.rs" 19 4 19 36] inv6 (shallow_model3 self)) && ([#"../../../../../creusot-contracts/src/std/vec.rs" 18 14 18 41] Seq.length (shallow_model3 self) <= UIntSize.to_int max0)
  predicate invariant0 (self : Alloc_Vec_Vec_Type.t_vec t (Alloc_Alloc_Global_Type.t_global)) =
    [#"../../../../../creusot-contracts/src/std/vec.rs" 60 20 60 41] inv6 (shallow_model3 self)
  val invariant0 (self : Alloc_Vec_Vec_Type.t_vec t (Alloc_Alloc_Global_Type.t_global)) : bool
    ensures { result = invariant0 self }
    
  axiom inv0 : forall x : Alloc_Vec_Vec_Type.t_vec t (Alloc_Alloc_Global_Type.t_global) . inv0 x = true
  function shallow_model1 (self : borrowed (Alloc_Vec_Vec_Type.t_vec t (Alloc_Alloc_Global_Type.t_global))) : Seq.seq t
   =
    [#"../../../../../creusot-contracts/src/model.rs" 101 8 101 31] shallow_model3 ( * self)
  val shallow_model1 (self : borrowed (Alloc_Vec_Vec_Type.t_vec t (Alloc_Alloc_Global_Type.t_global))) : Seq.seq t
    ensures { result = shallow_model1 self }
    
  function shallow_model0 (self : borrowed (slice t)) : Seq.seq t =
    [#"../../../../../creusot-contracts/src/model.rs" 101 8 101 31] shallow_model2 ( * self)
  val shallow_model0 (self : borrowed (slice t)) : Seq.seq t
    ensures { result = shallow_model0 self }
    
  predicate resolve1 (self : borrowed (Alloc_Vec_Vec_Type.t_vec t (Alloc_Alloc_Global_Type.t_global))) =
    [#"../../../../../creusot-contracts/src/resolve.rs" 25 20 25 34]  ^ self =  * self
  val resolve1 (self : borrowed (Alloc_Vec_Vec_Type.t_vec t (Alloc_Alloc_Global_Type.t_global))) : bool
    ensures { result = resolve1 self }
    
  predicate resolve0 (self : borrowed (slice t)) =
    [#"../../../../../creusot-contracts/src/resolve.rs" 25 20 25 34]  ^ self =  * self
  val resolve0 (self : borrowed (slice t)) : bool
    ensures { result = resolve0 self }
    
  predicate resolve_elswhere0 (self : Core_Ops_Range_RangeFull_Type.t_rangefull) (_old : Seq.seq t) (_fin : Seq.seq t) =
    [#"../../../../../creusot-contracts/src/std/slice.rs" 214 20 214 24] true
  val resolve_elswhere0 (self : Core_Ops_Range_RangeFull_Type.t_rangefull) (_old : Seq.seq t) (_fin : Seq.seq t) : bool
    ensures { result = resolve_elswhere0 self _old _fin }
    
  predicate has_value0 (self : Core_Ops_Range_RangeFull_Type.t_rangefull) (seq : Seq.seq t) (out : slice t) =
    [#"../../../../../creusot-contracts/src/std/slice.rs" 208 20 208 31] seq = shallow_model2 out
  val has_value0 (self : Core_Ops_Range_RangeFull_Type.t_rangefull) (seq : Seq.seq t) (out : slice t) : bool
    ensures { result = has_value0 self seq out }
    
  predicate in_bounds0 (self : Core_Ops_Range_RangeFull_Type.t_rangefull) (_seq : Seq.seq t) =
    [#"../../../../../creusot-contracts/src/std/slice.rs" 202 20 202 24] true
  val in_bounds0 (self : Core_Ops_Range_RangeFull_Type.t_rangefull) (_seq : Seq.seq t) : bool
    ensures { result = in_bounds0 self _seq }
    
  val index_mut0 (self : borrowed (Alloc_Vec_Vec_Type.t_vec t (Alloc_Alloc_Global_Type.t_global))) (index : Core_Ops_Range_RangeFull_Type.t_rangefull) : borrowed (slice t)
    requires {[#"../../../../../creusot-contracts/src/std/vec.rs" 132 27 132 46] in_bounds0 index (shallow_model1 self)}
    requires {inv3 self}
    requires {inv5 index}
    ensures { [#"../../../../../creusot-contracts/src/std/vec.rs" 133 26 133 54] has_value0 index (shallow_model1 self) ( * result) }
    ensures { [#"../../../../../creusot-contracts/src/std/vec.rs" 134 26 134 57] has_value0 index (shallow_model3 ( ^ self)) ( ^ result) }
    ensures { [#"../../../../../creusot-contracts/src/std/vec.rs" 135 26 135 62] resolve_elswhere0 index (shallow_model1 self) (shallow_model3 ( ^ self)) }
    ensures { [#"../../../../../creusot-contracts/src/std/vec.rs" 136 26 136 55] Seq.length (shallow_model3 ( ^ self)) = Seq.length (shallow_model1 self) }
    ensures { inv2 result }
    
  let rec cfg iter_mut [#"../02_iter_mut.rs" 72 0 72 55] [@cfg:stackify] [@cfg:subregion_analysis] (v : borrowed (Alloc_Vec_Vec_Type.t_vec t (Alloc_Alloc_Global_Type.t_global))) : C02IterMut_IterMut_Type.t_itermut t
    requires {[#"../02_iter_mut.rs" 72 19 72 20] inv3 v}
    ensures { [#"../02_iter_mut.rs" 69 10 69 29] shallow_model0 (C02IterMut_IterMut_Type.itermut_inner result) = shallow_model1 v }
    ensures { [#"../02_iter_mut.rs" 70 10 70 35] shallow_model2 ( ^ C02IterMut_IterMut_Type.itermut_inner result) = shallow_model3 ( ^ v) }
    ensures { [#"../02_iter_mut.rs" 71 10 71 33] Seq.length (shallow_model3 ( ^ v)) = Seq.length (shallow_model1 v) }
    ensures { [#"../02_iter_mut.rs" 72 41 72 55] inv4 result }
    
   = [@vc:do_not_keep_trace] [@vc:sp]
  var _0 : C02IterMut_IterMut_Type.t_itermut t;
  var v : borrowed (Alloc_Vec_Vec_Type.t_vec t (Alloc_Alloc_Global_Type.t_global)) = v;
  var _5 : borrowed (slice t);
  var _6 : borrowed (slice t);
  var _7 : borrowed (slice t);
  var _8 : borrowed (Alloc_Vec_Vec_Type.t_vec t (Alloc_Alloc_Global_Type.t_global));
  {
    goto BB0
  }
  BB0 {
<<<<<<< HEAD
    [#"../02_iter_mut.rs" 73 26 73 27] _8 <- Borrow.borrow_mut ( * v);
    [#"../02_iter_mut.rs" 73 26 73 27] v <- { v with current = ( ^ _8) };
=======
    _8 <- Borrow.borrow_mut ( * v);
    v <- { v with current =  ^ _8 };
>>>>>>> aa6c5257
    assume { inv0 ( ^ _8) };
    [#"../02_iter_mut.rs" 73 26 73 31] _7 <- ([#"../02_iter_mut.rs" 73 26 73 31] index_mut0 _8 ([#"../02_iter_mut.rs" 73 28 73 30] Core_Ops_Range_RangeFull_Type.C_RangeFull));
    _8 <- any borrowed (Alloc_Vec_Vec_Type.t_vec t (Alloc_Alloc_Global_Type.t_global));
    goto BB1
  }
  BB1 {
<<<<<<< HEAD
    [#"../02_iter_mut.rs" 73 21 73 31] _6 <- Borrow.borrow_mut ( * _7);
    [#"../02_iter_mut.rs" 73 21 73 31] _7 <- { _7 with current = ( ^ _6) };
    assume { inv1 ( ^ _6) };
    [#"../02_iter_mut.rs" 73 21 73 31] _5 <- Borrow.borrow_mut ( * _6);
    [#"../02_iter_mut.rs" 73 21 73 31] _6 <- { _6 with current = ( ^ _5) };
=======
    _6 <- Borrow.borrow_mut ( * _7);
    _7 <- { _7 with current =  ^ _6 };
    assume { inv1 ( ^ _6) };
    _5 <- Borrow.borrow_mut ( * _6);
    _6 <- { _6 with current =  ^ _5 };
>>>>>>> aa6c5257
    assume { inv1 ( ^ _5) };
    [#"../02_iter_mut.rs" 73 4 73 33] _0 <- ([#"../02_iter_mut.rs" 73 4 73 33] C02IterMut_IterMut_Type.C_IterMut _5);
    _5 <- any borrowed (slice t);
    assert { [@expl:type invariant] inv2 _7 };
    assume { resolve0 _7 };
    assert { [@expl:type invariant] inv2 _6 };
    assume { resolve0 _6 };
    assert { [@expl:type invariant] inv3 v };
    assume { resolve1 v };
    return _0
  }
  
end
module C02IterMut_AllZero
  use prelude.UIntSize
  use prelude.Borrow
  use seq.Seq
  predicate invariant8 (self : Seq.seq (borrowed usize)) =
    [#"../../../../../creusot-contracts/src/invariant.rs" 8 8 8 12] true
  val invariant8 (self : Seq.seq (borrowed usize)) : bool
    ensures { result = invariant8 self }
    
  predicate inv8 (_x : Seq.seq (borrowed usize))
  val inv8 (_x : Seq.seq (borrowed usize)) : bool
    ensures { result = inv8 _x }
    
  axiom inv8 : forall x : Seq.seq (borrowed usize) . inv8 x = true
  use prelude.Slice
  predicate invariant7 (self : borrowed (slice usize)) =
    [#"../../../../../creusot-contracts/src/invariant.rs" 8 8 8 12] true
  val invariant7 (self : borrowed (slice usize)) : bool
    ensures { result = invariant7 self }
    
  predicate inv7 (_x : borrowed (slice usize))
  val inv7 (_x : borrowed (slice usize)) : bool
    ensures { result = inv7 _x }
    
  axiom inv7 : forall x : borrowed (slice usize) . inv7 x = true
  predicate invariant6 (self : slice usize) =
    [#"../../../../../creusot-contracts/src/invariant.rs" 8 8 8 12] true
  val invariant6 (self : slice usize) : bool
    ensures { result = invariant6 self }
    
  predicate inv6 (_x : slice usize)
  val inv6 (_x : slice usize) : bool
    ensures { result = inv6 _x }
    
  axiom inv6 : forall x : slice usize . inv6 x = true
  predicate invariant5 (self : Seq.seq usize) =
    [#"../../../../../creusot-contracts/src/invariant.rs" 8 8 8 12] true
  val invariant5 (self : Seq.seq usize) : bool
    ensures { result = invariant5 self }
    
  predicate inv5 (_x : Seq.seq usize)
  val inv5 (_x : Seq.seq usize) : bool
    ensures { result = inv5 _x }
    
  axiom inv5 : forall x : Seq.seq usize . inv5 x = true
  use Alloc_Alloc_Global_Type as Alloc_Alloc_Global_Type
  use Alloc_Vec_Vec_Type as Alloc_Vec_Vec_Type
  use prelude.Int
  use prelude.UIntSize
  let constant max0  : usize = [@vc:do_not_keep_trace] [@vc:sp]
    (18446744073709551615 : usize)
  use seq.Seq
  predicate inv4 (_x : Alloc_Vec_Vec_Type.t_vec usize (Alloc_Alloc_Global_Type.t_global))
  val inv4 (_x : Alloc_Vec_Vec_Type.t_vec usize (Alloc_Alloc_Global_Type.t_global)) : bool
    ensures { result = inv4 _x }
    
  function shallow_model1 (self : Alloc_Vec_Vec_Type.t_vec usize (Alloc_Alloc_Global_Type.t_global)) : Seq.seq usize
  val shallow_model1 (self : Alloc_Vec_Vec_Type.t_vec usize (Alloc_Alloc_Global_Type.t_global)) : Seq.seq usize
    requires {[#"../../../../../creusot-contracts/src/std/vec.rs" 19 21 19 25] inv4 self}
    ensures { result = shallow_model1 self }
    
  axiom shallow_model1_spec : forall self : Alloc_Vec_Vec_Type.t_vec usize (Alloc_Alloc_Global_Type.t_global) . ([#"../../../../../creusot-contracts/src/std/vec.rs" 19 21 19 25] inv4 self) -> ([#"../../../../../creusot-contracts/src/std/vec.rs" 19 4 19 36] inv5 (shallow_model1 self)) && ([#"../../../../../creusot-contracts/src/std/vec.rs" 18 14 18 41] Seq.length (shallow_model1 self) <= UIntSize.to_int max0)
  predicate invariant4 (self : Alloc_Vec_Vec_Type.t_vec usize (Alloc_Alloc_Global_Type.t_global)) =
    [#"../../../../../creusot-contracts/src/std/vec.rs" 60 20 60 41] inv5 (shallow_model1 self)
  val invariant4 (self : Alloc_Vec_Vec_Type.t_vec usize (Alloc_Alloc_Global_Type.t_global)) : bool
    ensures { result = invariant4 self }
    
  axiom inv4 : forall x : Alloc_Vec_Vec_Type.t_vec usize (Alloc_Alloc_Global_Type.t_global) . inv4 x = true
  use Core_Option_Option_Type as Core_Option_Option_Type
  predicate invariant3 (self : Core_Option_Option_Type.t_option (borrowed usize)) =
    [#"../../../../../creusot-contracts/src/invariant.rs" 8 8 8 12] true
  val invariant3 (self : Core_Option_Option_Type.t_option (borrowed usize)) : bool
    ensures { result = invariant3 self }
    
  predicate inv3 (_x : Core_Option_Option_Type.t_option (borrowed usize))
  val inv3 (_x : Core_Option_Option_Type.t_option (borrowed usize)) : bool
    ensures { result = inv3 _x }
    
  axiom inv3 : forall x : Core_Option_Option_Type.t_option (borrowed usize) . inv3 x = true
  use C02IterMut_IterMut_Type as C02IterMut_IterMut_Type
  predicate invariant2 (self : borrowed (C02IterMut_IterMut_Type.t_itermut usize)) =
    [#"../../../../../creusot-contracts/src/invariant.rs" 8 8 8 12] true
  val invariant2 (self : borrowed (C02IterMut_IterMut_Type.t_itermut usize)) : bool
    ensures { result = invariant2 self }
    
  predicate inv0 (_x : C02IterMut_IterMut_Type.t_itermut usize)
  val inv0 (_x : C02IterMut_IterMut_Type.t_itermut usize) : bool
    ensures { result = inv0 _x }
    
  predicate inv2 (_x : borrowed (C02IterMut_IterMut_Type.t_itermut usize))
  val inv2 (_x : borrowed (C02IterMut_IterMut_Type.t_itermut usize)) : bool
    ensures { result = inv2 _x }
    
  axiom inv2 : forall x : borrowed (C02IterMut_IterMut_Type.t_itermut usize) . inv2 x = (inv0 ( * x) /\ inv0 ( ^ x))
  predicate invariant1 (self : borrowed (Alloc_Vec_Vec_Type.t_vec usize (Alloc_Alloc_Global_Type.t_global))) =
    [#"../../../../../creusot-contracts/src/invariant.rs" 8 8 8 12] true
  val invariant1 (self : borrowed (Alloc_Vec_Vec_Type.t_vec usize (Alloc_Alloc_Global_Type.t_global))) : bool
    ensures { result = invariant1 self }
    
  predicate inv1 (_x : borrowed (Alloc_Vec_Vec_Type.t_vec usize (Alloc_Alloc_Global_Type.t_global)))
  val inv1 (_x : borrowed (Alloc_Vec_Vec_Type.t_vec usize (Alloc_Alloc_Global_Type.t_global))) : bool
    ensures { result = inv1 _x }
    
  axiom inv1 : forall x : borrowed (Alloc_Vec_Vec_Type.t_vec usize (Alloc_Alloc_Global_Type.t_global)) . inv1 x = true
  use seq.Seq
  use seq.Seq
  use seq.Seq
  use prelude.Slice
  function shallow_model4 (self : slice usize) : Seq.seq usize
  val shallow_model4 (self : slice usize) : Seq.seq usize
    requires {[#"../../../../../creusot-contracts/src/std/slice.rs" 19 21 19 25] inv6 self}
    ensures { result = shallow_model4 self }
    
  axiom shallow_model4_spec : forall self : slice usize . ([#"../../../../../creusot-contracts/src/std/slice.rs" 19 21 19 25] inv6 self) -> ([#"../../../../../creusot-contracts/src/std/slice.rs" 19 4 19 50] inv5 (shallow_model4 self)) && ([#"../../../../../creusot-contracts/src/std/slice.rs" 18 14 18 41] shallow_model4 self = Slice.id self) && ([#"../../../../../creusot-contracts/src/std/slice.rs" 17 14 17 41] Seq.length (shallow_model4 self) <= UIntSize.to_int max0)
  function index_logic4 [@inline:trivial] (self : slice usize) (ix : int) : usize =
    [#"../../../../../creusot-contracts/src/logic/ops.rs" 43 8 43 31] Seq.get (shallow_model4 self) ix
  val index_logic4 [@inline:trivial] (self : slice usize) (ix : int) : usize
    ensures { result = index_logic4 self ix }
    
  use seq.Seq
  function shallow_model3 (self : borrowed (slice usize)) : Seq.seq usize =
    [#"../../../../../creusot-contracts/src/model.rs" 101 8 101 31] shallow_model4 ( * self)
  val shallow_model3 (self : borrowed (slice usize)) : Seq.seq usize
    ensures { result = shallow_model3 self }
    
  use seq.Seq
  function to_mut_seq0 (self : borrowed (slice usize)) : Seq.seq (borrowed usize)
  val to_mut_seq0 (self : borrowed (slice usize)) : Seq.seq (borrowed usize)
    requires {[#"../../../../../creusot-contracts/src/std/slice.rs" 82 23 82 27] inv7 self}
    ensures { result = to_mut_seq0 self }
    
  axiom to_mut_seq0_spec : forall self : borrowed (slice usize) . ([#"../../../../../creusot-contracts/src/std/slice.rs" 82 23 82 27] inv7 self) -> ([#"../../../../../creusot-contracts/src/std/slice.rs" 82 4 82 43] inv8 (to_mut_seq0 self)) && ([#"../../../../../creusot-contracts/src/std/slice.rs" 81 4 81 85] forall i : int . 0 <= i /\ i < Seq.length (to_mut_seq0 self) ->  ^ Seq.get (to_mut_seq0 self) i = index_logic4 ( ^ self) i) && ([#"../../../../../creusot-contracts/src/std/slice.rs" 80 4 80 82] forall i : int . 0 <= i /\ i < Seq.length (to_mut_seq0 self) ->  * Seq.get (to_mut_seq0 self) i = index_logic4 ( * self) i) && ([#"../../../../../creusot-contracts/src/std/slice.rs" 79 14 79 41] Seq.length (to_mut_seq0 self) = Seq.length (shallow_model3 self))
  predicate produces0 [#"../02_iter_mut.rs" 37 4 37 65] (self : C02IterMut_IterMut_Type.t_itermut usize) (visited : Seq.seq (borrowed usize)) (tl : C02IterMut_IterMut_Type.t_itermut usize)
    
   =
    [#"../02_iter_mut.rs" 36 4 36 16] Seq.(==) (to_mut_seq0 (C02IterMut_IterMut_Type.itermut_inner self)) (Seq.(++) visited (to_mut_seq0 (C02IterMut_IterMut_Type.itermut_inner tl)))
  val produces0 [#"../02_iter_mut.rs" 37 4 37 65] (self : C02IterMut_IterMut_Type.t_itermut usize) (visited : Seq.seq (borrowed usize)) (tl : C02IterMut_IterMut_Type.t_itermut usize) : bool
    ensures { result = produces0 self visited tl }
    
  function produces_trans0 [#"../02_iter_mut.rs" 51 4 51 90] (a : C02IterMut_IterMut_Type.t_itermut usize) (ab : Seq.seq (borrowed usize)) (b : C02IterMut_IterMut_Type.t_itermut usize) (bc : Seq.seq (borrowed usize)) (c : C02IterMut_IterMut_Type.t_itermut usize) : ()
    
   =
    [#"../02_iter_mut.rs" 46 4 46 10] ()
  val produces_trans0 [#"../02_iter_mut.rs" 51 4 51 90] (a : C02IterMut_IterMut_Type.t_itermut usize) (ab : Seq.seq (borrowed usize)) (b : C02IterMut_IterMut_Type.t_itermut usize) (bc : Seq.seq (borrowed usize)) (c : C02IterMut_IterMut_Type.t_itermut usize) : ()
    requires {[#"../02_iter_mut.rs" 48 15 48 32] produces0 a ab b}
    requires {[#"../02_iter_mut.rs" 49 15 49 32] produces0 b bc c}
    requires {[#"../02_iter_mut.rs" 51 22 51 23] inv0 a}
    requires {[#"../02_iter_mut.rs" 51 31 51 33] inv8 ab}
    requires {[#"../02_iter_mut.rs" 51 52 51 53] inv0 b}
    requires {[#"../02_iter_mut.rs" 51 61 51 63] inv8 bc}
    requires {[#"../02_iter_mut.rs" 51 82 51 83] inv0 c}
    ensures { result = produces_trans0 a ab b bc c }
    
  axiom produces_trans0_spec : forall a : C02IterMut_IterMut_Type.t_itermut usize, ab : Seq.seq (borrowed usize), b : C02IterMut_IterMut_Type.t_itermut usize, bc : Seq.seq (borrowed usize), c : C02IterMut_IterMut_Type.t_itermut usize . ([#"../02_iter_mut.rs" 48 15 48 32] produces0 a ab b) -> ([#"../02_iter_mut.rs" 49 15 49 32] produces0 b bc c) -> ([#"../02_iter_mut.rs" 51 22 51 23] inv0 a) -> ([#"../02_iter_mut.rs" 51 31 51 33] inv8 ab) -> ([#"../02_iter_mut.rs" 51 52 51 53] inv0 b) -> ([#"../02_iter_mut.rs" 51 61 51 63] inv8 bc) -> ([#"../02_iter_mut.rs" 51 82 51 83] inv0 c) -> ([#"../02_iter_mut.rs" 50 14 50 42] produces0 a (Seq.(++) ab bc) c)
  use seq.Seq
  function produces_refl0 [#"../02_iter_mut.rs" 44 4 44 29] (a : C02IterMut_IterMut_Type.t_itermut usize) : () =
    [#"../02_iter_mut.rs" 41 4 41 10] ()
  val produces_refl0 [#"../02_iter_mut.rs" 44 4 44 29] (a : C02IterMut_IterMut_Type.t_itermut usize) : ()
    requires {[#"../02_iter_mut.rs" 44 21 44 22] inv0 a}
    ensures { result = produces_refl0 a }
    
  axiom produces_refl0_spec : forall a : C02IterMut_IterMut_Type.t_itermut usize . ([#"../02_iter_mut.rs" 44 21 44 22] inv0 a) -> ([#"../02_iter_mut.rs" 43 14 43 39] produces0 a (Seq.empty ) a)
  predicate invariant0 [#"../02_iter_mut.rs" 20 4 20 30] (self : C02IterMut_IterMut_Type.t_itermut usize) =
    [#"../02_iter_mut.rs" 22 20 22 64] Seq.length (shallow_model4 ( ^ C02IterMut_IterMut_Type.itermut_inner self)) = Seq.length (shallow_model4 ( * C02IterMut_IterMut_Type.itermut_inner self))
  val invariant0 [#"../02_iter_mut.rs" 20 4 20 30] (self : C02IterMut_IterMut_Type.t_itermut usize) : bool
    ensures { result = invariant0 self }
    
<<<<<<< HEAD
  axiom inv0 : forall x : C02IterMut_IterMut_Type.t_itermut usize . inv0 x = (invariant0 x /\ match (x) with
=======
  axiom inv0 : [#"../02_iter_mut.rs" 1 0 1 0] forall x : C02IterMut_IterMut_Type.t_itermut usize . inv0 x = (invariant0 x /\ match x with
>>>>>>> aa6c5257
    | C02IterMut_IterMut_Type.C_IterMut inner -> true
    end)
  function index_logic1 [@inline:trivial] (self : Alloc_Vec_Vec_Type.t_vec usize (Alloc_Alloc_Global_Type.t_global)) (ix : int) : usize
    
   =
    [#"../../../../../creusot-contracts/src/logic/ops.rs" 20 8 20 31] Seq.get (shallow_model1 self) ix
  val index_logic1 [@inline:trivial] (self : Alloc_Vec_Vec_Type.t_vec usize (Alloc_Alloc_Global_Type.t_global)) (ix : int) : usize
    ensures { result = index_logic1 self ix }
    
  function shallow_model2 (self : borrowed (Alloc_Vec_Vec_Type.t_vec usize (Alloc_Alloc_Global_Type.t_global))) : Seq.seq usize
    
   =
    [#"../../../../../creusot-contracts/src/model.rs" 101 8 101 31] shallow_model1 ( * self)
  val shallow_model2 (self : borrowed (Alloc_Vec_Vec_Type.t_vec usize (Alloc_Alloc_Global_Type.t_global))) : Seq.seq usize
    ensures { result = shallow_model2 self }
    
  use prelude.Ghost
  predicate resolve1 (self : borrowed (Alloc_Vec_Vec_Type.t_vec usize (Alloc_Alloc_Global_Type.t_global))) =
    [#"../../../../../creusot-contracts/src/resolve.rs" 25 20 25 34]  ^ self =  * self
  val resolve1 (self : borrowed (Alloc_Vec_Vec_Type.t_vec usize (Alloc_Alloc_Global_Type.t_global))) : bool
    ensures { result = resolve1 self }
    
  predicate resolve0 (self : borrowed usize) =
    [#"../../../../../creusot-contracts/src/resolve.rs" 25 20 25 34]  ^ self =  * self
  val resolve0 (self : borrowed usize) : bool
    ensures { result = resolve0 self }
    
  use seq.Seq
  use seq.Seq
  use seq.Seq
  predicate resolve2 (self : borrowed (C02IterMut_IterMut_Type.t_itermut usize)) =
    [#"../../../../../creusot-contracts/src/resolve.rs" 25 20 25 34]  ^ self =  * self
  val resolve2 (self : borrowed (C02IterMut_IterMut_Type.t_itermut usize)) : bool
    ensures { result = resolve2 self }
    
  predicate completed0 [#"../02_iter_mut.rs" 31 4 31 35] (self : borrowed (C02IterMut_IterMut_Type.t_itermut usize)) =
    [#"../02_iter_mut.rs" 32 8 32 70] resolve2 self /\ Seq.(==) (shallow_model3 (C02IterMut_IterMut_Type.itermut_inner ( * self))) (Seq.empty )
  val completed0 [#"../02_iter_mut.rs" 31 4 31 35] (self : borrowed (C02IterMut_IterMut_Type.t_itermut usize)) : bool
    ensures { result = completed0 self }
    
  val next0 [#"../02_iter_mut.rs" 57 4 57 44] (self : borrowed (C02IterMut_IterMut_Type.t_itermut usize)) : Core_Option_Option_Type.t_option (borrowed usize)
    requires {[#"../02_iter_mut.rs" 57 17 57 21] inv2 self}
    ensures { [#"../02_iter_mut.rs" 53 14 56 5] match result with
      | Core_Option_Option_Type.C_None -> completed0 self
      | Core_Option_Option_Type.C_Some v -> produces0 ( * self) (Seq.singleton v) ( ^ self)
      end }
    ensures { [#"../02_iter_mut.rs" 57 26 57 44] inv3 result }
    
  use prelude.Ghost
  function index_logic0 [@inline:trivial] (self : Ghost.ghost_ty (Seq.seq (borrowed usize))) (ix : int) : borrowed usize
   =
    [#"../../../../../creusot-contracts/src/logic/ops.rs" 87 8 87 33] Seq.get (Ghost.inner self) ix
  val index_logic0 [@inline:trivial] (self : Ghost.ghost_ty (Seq.seq (borrowed usize))) (ix : int) : borrowed usize
    ensures { result = index_logic0 self ix }
    
  use prelude.Ghost
  use prelude.Ghost
  use prelude.Ghost
  use prelude.Ghost
  val into_iter0 [#"../02_iter_mut.rs" 64 4 64 30] (self : C02IterMut_IterMut_Type.t_itermut usize) : C02IterMut_IterMut_Type.t_itermut usize
    requires {[#"../02_iter_mut.rs" 64 17 64 21] inv0 self}
    ensures { [#"../02_iter_mut.rs" 63 14 63 28] result = self }
    ensures { [#"../02_iter_mut.rs" 64 26 64 30] inv0 result }
    
  val iter_mut0 [#"../02_iter_mut.rs" 72 0 72 55] (v : borrowed (Alloc_Vec_Vec_Type.t_vec usize (Alloc_Alloc_Global_Type.t_global))) : C02IterMut_IterMut_Type.t_itermut usize
    requires {[#"../02_iter_mut.rs" 72 19 72 20] inv1 v}
    ensures { [#"../02_iter_mut.rs" 69 10 69 29] shallow_model3 (C02IterMut_IterMut_Type.itermut_inner result) = shallow_model2 v }
    ensures { [#"../02_iter_mut.rs" 70 10 70 35] shallow_model4 ( ^ C02IterMut_IterMut_Type.itermut_inner result) = shallow_model1 ( ^ v) }
    ensures { [#"../02_iter_mut.rs" 71 10 71 33] Seq.length (shallow_model1 ( ^ v)) = Seq.length (shallow_model2 v) }
    ensures { [#"../02_iter_mut.rs" 72 41 72 55] inv0 result }
    
  let rec cfg all_zero [#"../02_iter_mut.rs" 78 0 78 35] [@cfg:stackify] [@cfg:subregion_analysis] (v : borrowed (Alloc_Vec_Vec_Type.t_vec usize (Alloc_Alloc_Global_Type.t_global))) : ()
    ensures { [#"../02_iter_mut.rs" 76 10 76 33] Seq.length (shallow_model1 ( ^ v)) = Seq.length (shallow_model2 v) }
    ensures { [#"../02_iter_mut.rs" 77 0 77 66] forall i : int . 0 <= i /\ i < Seq.length (shallow_model2 v) -> UIntSize.to_int (index_logic1 ( ^ v) i) = 0 }
    
   = [@vc:do_not_keep_trace] [@vc:sp]
  var _0 : ();
  var v : borrowed (Alloc_Vec_Vec_Type.t_vec usize (Alloc_Alloc_Global_Type.t_global)) = v;
  var it : C02IterMut_IterMut_Type.t_itermut usize;
  var _5 : C02IterMut_IterMut_Type.t_itermut usize;
  var _6 : borrowed (Alloc_Vec_Vec_Type.t_vec usize (Alloc_Alloc_Global_Type.t_global));
  var iter_old : Ghost.ghost_ty (C02IterMut_IterMut_Type.t_itermut usize);
  var produced : Ghost.ghost_ty (Seq.seq (borrowed usize));
  var _15 : Core_Option_Option_Type.t_option (borrowed usize);
  var _16 : borrowed (C02IterMut_IterMut_Type.t_itermut usize);
  var x : borrowed usize;
  var _19 : Ghost.ghost_ty (Seq.seq (borrowed usize));
  {
    goto BB0
  }
  BB0 {
<<<<<<< HEAD
    [#"../02_iter_mut.rs" 79 26 79 27] _6 <- Borrow.borrow_mut ( * v);
    [#"../02_iter_mut.rs" 79 26 79 27] v <- { v with current = ( ^ _6) };
    [#"../02_iter_mut.rs" 79 17 79 28] _5 <- ([#"../02_iter_mut.rs" 79 17 79 28] iter_mut0 _6);
=======
    _6 <- Borrow.borrow_mut ( * v);
    v <- { v with current =  ^ _6 };
    _5 <- ([#"../02_iter_mut.rs" 79 17 79 28] iter_mut0 _6);
>>>>>>> aa6c5257
    _6 <- any borrowed (Alloc_Vec_Vec_Type.t_vec usize (Alloc_Alloc_Global_Type.t_global));
    goto BB1
  }
  BB1 {
    [#"../02_iter_mut.rs" 79 17 79 40] it <- ([#"../02_iter_mut.rs" 79 17 79 40] into_iter0 _5);
    _5 <- any C02IterMut_IterMut_Type.t_itermut usize;
    goto BB2
  }
  BB2 {
    [#"../02_iter_mut.rs" 80 19 80 29] iter_old <- ([#"../02_iter_mut.rs" 80 19 80 29] Ghost.new it);
    goto BB3
  }
  BB3 {
    [#"../02_iter_mut.rs" 81 23 81 41] produced <- ([#"../02_iter_mut.rs" 81 23 81 41] Ghost.new (Seq.empty ));
    goto BB4
  }
  BB4 {
    goto BB5
  }
  BB5 {
    invariant { [#"../02_iter_mut.rs" 82 16 82 23] inv0 it };
    invariant { [#"../02_iter_mut.rs" 83 16 83 55] produces0 (Ghost.inner iter_old) (Ghost.inner produced) it };
    invariant { [#"../02_iter_mut.rs" 82 4 82 25] forall i : int . 0 <= i /\ i < Seq.length (Ghost.inner produced) -> UIntSize.to_int ( ^ index_logic0 produced i) = 0 };
    goto BB6
  }
  BB6 {
    [#"../02_iter_mut.rs" 86 14 86 23] _16 <- Borrow.borrow_mut it;
    [#"../02_iter_mut.rs" 86 14 86 23] it <-  ^ _16;
    assume { inv0 ( ^ _16) };
    [#"../02_iter_mut.rs" 86 14 86 23] _15 <- ([#"../02_iter_mut.rs" 86 14 86 23] next0 _16);
    _16 <- any borrowed (C02IterMut_IterMut_Type.t_itermut usize);
    goto BB7
  }
  BB7 {
    switch (_15)
      | Core_Option_Option_Type.C_None -> goto BB8
      | Core_Option_Option_Type.C_Some _ -> goto BB9
      end
  }
  BB8 {
    [#"../02_iter_mut.rs" 91 20 91 25] _0 <- ([#"../02_iter_mut.rs" 91 20 91 25] ());
    assume { resolve1 v };
    return _0
  }
  BB9 {
    goto BB11
  }
  BB10 {
    assume { resolve1 v };
    assert { [#"../02_iter_mut.rs" 86 14 86 23] false };
    absurd
  }
  BB11 {
<<<<<<< HEAD
    [#"../02_iter_mut.rs" 87 17 87 18] x <- ([#"../02_iter_mut.rs" 87 17 87 18] Core_Option_Option_Type.some_0 _15);
    [#"../02_iter_mut.rs" 87 17 87 18] _15 <- (let Core_Option_Option_Type.C_Some a = _15 in Core_Option_Option_Type.C_Some (any borrowed usize));
    [#"../02_iter_mut.rs" 88 27 88 69] _19 <- ([#"../02_iter_mut.rs" 88 27 88 69] Ghost.new (Seq.(++) (Ghost.inner produced) (Seq.singleton x)));
=======
    x <- Core_Option_Option_Type.some_0 _15;
    _15 <- (let Core_Option_Option_Type.C_Some x0 = _15 in Core_Option_Option_Type.C_Some (any borrowed usize));
    _19 <- ([#"../02_iter_mut.rs" 88 27 88 69] Ghost.new (Seq.(++) (Ghost.inner produced) (Seq.singleton x)));
>>>>>>> aa6c5257
    goto BB12
  }
  BB12 {
    [#"../02_iter_mut.rs" 88 16 88 69] produced <- ([#"../02_iter_mut.rs" 88 16 88 69] _19);
    [#"../02_iter_mut.rs" 88 16 88 69] _19 <- any Ghost.ghost_ty (Seq.seq (borrowed usize));
    [#"../02_iter_mut.rs" 89 16 89 22] x <- { x with current = ([#"../02_iter_mut.rs" 89 16 89 22] [#"../02_iter_mut.rs" 89 21 89 22] (0 : usize)) };
    assume { resolve0 x };
    goto BB5
  }
  
end
module C02IterMut_Impl0
  type t
end
module C02IterMut_Impl1
  type t
  use seq.Seq
  predicate invariant6 (self : Seq.seq t)
  val invariant6 (self : Seq.seq t) : bool
    ensures { result = invariant6 self }
    
  predicate inv6 (_x : Seq.seq t)
  val inv6 (_x : Seq.seq t) : bool
    ensures { result = inv6 _x }
    
  axiom inv6 : forall x : Seq.seq t . inv6 x = true
  use prelude.Slice
  predicate invariant5 (self : slice t)
  val invariant5 (self : slice t) : bool
    ensures { result = invariant5 self }
    
  predicate inv5 (_x : slice t)
  val inv5 (_x : slice t) : bool
    ensures { result = inv5 _x }
    
  axiom inv5 : forall x : slice t . inv5 x = true
  use prelude.Borrow
  predicate invariant4 (self : borrowed (slice t))
  val invariant4 (self : borrowed (slice t)) : bool
    ensures { result = invariant4 self }
    
  predicate inv4 (_x : borrowed (slice t))
  val inv4 (_x : borrowed (slice t)) : bool
    ensures { result = inv4 _x }
    
  axiom inv4 : forall x : borrowed (slice t) . inv4 x = true
  predicate invariant3 (self : Seq.seq (borrowed t))
  val invariant3 (self : Seq.seq (borrowed t)) : bool
    ensures { result = invariant3 self }
    
  predicate inv3 (_x : Seq.seq (borrowed t))
  val inv3 (_x : Seq.seq (borrowed t)) : bool
    ensures { result = inv3 _x }
    
  axiom inv3 : forall x : Seq.seq (borrowed t) . inv3 x = true
  use Core_Option_Option_Type as Core_Option_Option_Type
  predicate invariant2 (self : Core_Option_Option_Type.t_option (borrowed t))
  val invariant2 (self : Core_Option_Option_Type.t_option (borrowed t)) : bool
    ensures { result = invariant2 self }
    
  predicate inv2 (_x : Core_Option_Option_Type.t_option (borrowed t))
  val inv2 (_x : Core_Option_Option_Type.t_option (borrowed t)) : bool
    ensures { result = inv2 _x }
    
  axiom inv2 : forall x : Core_Option_Option_Type.t_option (borrowed t) . inv2 x = true
  use C02IterMut_IterMut_Type as C02IterMut_IterMut_Type
  predicate invariant1 (self : borrowed (C02IterMut_IterMut_Type.t_itermut t))
  val invariant1 (self : borrowed (C02IterMut_IterMut_Type.t_itermut t)) : bool
    ensures { result = invariant1 self }
    
  predicate inv0 (_x : C02IterMut_IterMut_Type.t_itermut t)
  val inv0 (_x : C02IterMut_IterMut_Type.t_itermut t) : bool
    ensures { result = inv0 _x }
    
  predicate inv1 (_x : borrowed (C02IterMut_IterMut_Type.t_itermut t))
  val inv1 (_x : borrowed (C02IterMut_IterMut_Type.t_itermut t)) : bool
    ensures { result = inv1 _x }
    
  axiom inv1 : forall x : borrowed (C02IterMut_IterMut_Type.t_itermut t) . inv1 x = (inv0 ( * x) /\ inv0 ( ^ x))
  use seq.Seq
  use prelude.UIntSize
  use prelude.Slice
  use prelude.Int
  use prelude.UIntSize
  let constant max0  : usize = [@vc:do_not_keep_trace] [@vc:sp]
    (18446744073709551615 : usize)
  function shallow_model1 (self : slice t) : Seq.seq t
  val shallow_model1 (self : slice t) : Seq.seq t
    requires {[#"../../../../../creusot-contracts/src/std/slice.rs" 19 21 19 25] inv5 self}
    ensures { result = shallow_model1 self }
    
  axiom shallow_model1_spec : forall self : slice t . ([#"../../../../../creusot-contracts/src/std/slice.rs" 19 21 19 25] inv5 self) -> ([#"../../../../../creusot-contracts/src/std/slice.rs" 19 4 19 50] inv6 (shallow_model1 self)) && ([#"../../../../../creusot-contracts/src/std/slice.rs" 18 14 18 41] shallow_model1 self = Slice.id self) && ([#"../../../../../creusot-contracts/src/std/slice.rs" 17 14 17 41] Seq.length (shallow_model1 self) <= UIntSize.to_int max0)
  predicate invariant0 [#"../02_iter_mut.rs" 20 4 20 30] (self : C02IterMut_IterMut_Type.t_itermut t) =
    [#"../02_iter_mut.rs" 22 20 22 64] Seq.length (shallow_model1 ( ^ C02IterMut_IterMut_Type.itermut_inner self)) = Seq.length (shallow_model1 ( * C02IterMut_IterMut_Type.itermut_inner self))
  val invariant0 [#"../02_iter_mut.rs" 20 4 20 30] (self : C02IterMut_IterMut_Type.t_itermut t) : bool
    ensures { result = invariant0 self }
    
<<<<<<< HEAD
  axiom inv0 : forall x : C02IterMut_IterMut_Type.t_itermut t . inv0 x = (invariant0 x /\ match (x) with
=======
  axiom inv0 : [#"../02_iter_mut.rs" 1 0 1 0] forall x : C02IterMut_IterMut_Type.t_itermut t . inv0 x = (invariant0 x /\ match x with
>>>>>>> aa6c5257
    | C02IterMut_IterMut_Type.C_IterMut inner -> true
    end)
  use seq.Seq
  use seq.Seq
  use seq.Seq
  use seq.Seq
  function shallow_model0 (self : borrowed (slice t)) : Seq.seq t =
    [#"../../../../../creusot-contracts/src/model.rs" 101 8 101 31] shallow_model1 ( * self)
  val shallow_model0 (self : borrowed (slice t)) : Seq.seq t
    ensures { result = shallow_model0 self }
    
  predicate resolve0 (self : borrowed (C02IterMut_IterMut_Type.t_itermut t)) =
    [#"../../../../../creusot-contracts/src/resolve.rs" 25 20 25 34]  ^ self =  * self
  val resolve0 (self : borrowed (C02IterMut_IterMut_Type.t_itermut t)) : bool
    ensures { result = resolve0 self }
    
  predicate completed0 [#"../02_iter_mut.rs" 31 4 31 35] (self : borrowed (C02IterMut_IterMut_Type.t_itermut t)) =
    [#"../02_iter_mut.rs" 32 8 32 70] resolve0 self /\ Seq.(==) (shallow_model0 (C02IterMut_IterMut_Type.itermut_inner ( * self))) (Seq.empty )
  val completed0 [#"../02_iter_mut.rs" 31 4 31 35] (self : borrowed (C02IterMut_IterMut_Type.t_itermut t)) : bool
    ensures { result = completed0 self }
    
  use seq.Seq
  use seq.Seq
  use seq.Seq
  function index_logic1 [@inline:trivial] (self : slice t) (ix : int) : t =
    [#"../../../../../creusot-contracts/src/logic/ops.rs" 43 8 43 31] Seq.get (shallow_model1 self) ix
  val index_logic1 [@inline:trivial] (self : slice t) (ix : int) : t
    ensures { result = index_logic1 self ix }
    
  use seq.Seq
  use seq.Seq
  function to_mut_seq0 (self : borrowed (slice t)) : Seq.seq (borrowed t)
  val to_mut_seq0 (self : borrowed (slice t)) : Seq.seq (borrowed t)
    requires {[#"../../../../../creusot-contracts/src/std/slice.rs" 82 23 82 27] inv4 self}
    ensures { result = to_mut_seq0 self }
    
  axiom to_mut_seq0_spec : forall self : borrowed (slice t) . ([#"../../../../../creusot-contracts/src/std/slice.rs" 82 23 82 27] inv4 self) -> ([#"../../../../../creusot-contracts/src/std/slice.rs" 82 4 82 43] inv3 (to_mut_seq0 self)) && ([#"../../../../../creusot-contracts/src/std/slice.rs" 81 4 81 85] forall i : int . 0 <= i /\ i < Seq.length (to_mut_seq0 self) ->  ^ Seq.get (to_mut_seq0 self) i = index_logic1 ( ^ self) i) && ([#"../../../../../creusot-contracts/src/std/slice.rs" 80 4 80 82] forall i : int . 0 <= i /\ i < Seq.length (to_mut_seq0 self) ->  * Seq.get (to_mut_seq0 self) i = index_logic1 ( * self) i) && ([#"../../../../../creusot-contracts/src/std/slice.rs" 79 14 79 41] Seq.length (to_mut_seq0 self) = Seq.length (shallow_model0 self))
  predicate produces0 [#"../02_iter_mut.rs" 37 4 37 65] (self : C02IterMut_IterMut_Type.t_itermut t) (visited : Seq.seq (borrowed t)) (tl : C02IterMut_IterMut_Type.t_itermut t)
    
   =
    [#"../02_iter_mut.rs" 36 4 36 16] Seq.(==) (to_mut_seq0 (C02IterMut_IterMut_Type.itermut_inner self)) (Seq.(++) visited (to_mut_seq0 (C02IterMut_IterMut_Type.itermut_inner tl)))
  val produces0 [#"../02_iter_mut.rs" 37 4 37 65] (self : C02IterMut_IterMut_Type.t_itermut t) (visited : Seq.seq (borrowed t)) (tl : C02IterMut_IterMut_Type.t_itermut t) : bool
    ensures { result = produces0 self visited tl }
    
  use seq.Seq
  goal produces_refl_refn : [#"../02_iter_mut.rs" 44 4 44 29] forall a : C02IterMut_IterMut_Type.t_itermut t . inv0 a -> inv0 a /\ (forall result : () . produces0 a (Seq.empty ) a -> produces0 a (Seq.empty ) a)
  goal next_refn : [#"../02_iter_mut.rs" 57 4 57 44] forall self : borrowed (C02IterMut_IterMut_Type.t_itermut t) . inv1 self -> inv1 self /\ (forall result : Core_Option_Option_Type.t_option (borrowed t) . inv2 result /\ match result with
    | Core_Option_Option_Type.C_None -> completed0 self
    | Core_Option_Option_Type.C_Some v -> produces0 ( * self) (Seq.singleton v) ( ^ self)
    end -> inv2 result /\ match result with
    | Core_Option_Option_Type.C_None -> completed0 self
    | Core_Option_Option_Type.C_Some v -> produces0 ( * self) (Seq.singleton v) ( ^ self)
    end)
  goal produces_trans_refn : [#"../02_iter_mut.rs" 51 4 51 90] forall a : C02IterMut_IterMut_Type.t_itermut t . forall ab : Seq.seq (borrowed t) . forall b : C02IterMut_IterMut_Type.t_itermut t . forall bc : Seq.seq (borrowed t) . forall c : C02IterMut_IterMut_Type.t_itermut t . inv0 c /\ inv3 bc /\ inv0 b /\ inv3 ab /\ inv0 a /\ produces0 b bc c /\ produces0 a ab b -> inv0 c /\ inv3 bc /\ inv0 b /\ inv3 ab /\ inv0 a /\ produces0 b bc c /\ produces0 a ab b /\ (forall result : () . produces0 a (Seq.(++) ab bc) c -> produces0 a (Seq.(++) ab bc) c)
end<|MERGE_RESOLUTION|>--- conflicted
+++ resolved
@@ -21,7 +21,7 @@
   val inv4 (_x : Seq.seq t) : bool
     ensures { result = inv4 _x }
     
-  axiom inv4 : forall x : Seq.seq t . inv4 x = true
+  axiom inv4 : [#"../02_iter_mut.rs" 1 0 1 0] forall x : Seq.seq t . inv4 x = true
   use prelude.Slice
   predicate invariant3 (self : slice t)
   val invariant3 (self : slice t) : bool
@@ -31,7 +31,7 @@
   val inv3 (_x : slice t) : bool
     ensures { result = inv3 _x }
     
-  axiom inv3 : forall x : slice t . inv3 x = true
+  axiom inv3 : [#"../02_iter_mut.rs" 1 0 1 0] forall x : slice t . inv3 x = true
   use prelude.Borrow
   predicate invariant2 (self : Seq.seq (borrowed t))
   val invariant2 (self : Seq.seq (borrowed t)) : bool
@@ -41,7 +41,7 @@
   val inv2 (_x : Seq.seq (borrowed t)) : bool
     ensures { result = inv2 _x }
     
-  axiom inv2 : forall x : Seq.seq (borrowed t) . inv2 x = true
+  axiom inv2 : [#"../02_iter_mut.rs" 1 0 1 0] forall x : Seq.seq (borrowed t) . inv2 x = true
   predicate invariant1 (self : borrowed (slice t))
   val invariant1 (self : borrowed (slice t)) : bool
     ensures { result = invariant1 self }
@@ -50,7 +50,7 @@
   val inv1 (_x : borrowed (slice t)) : bool
     ensures { result = inv1 _x }
     
-  axiom inv1 : forall x : borrowed (slice t) . inv1 x = true
+  axiom inv1 : [#"../02_iter_mut.rs" 1 0 1 0] forall x : borrowed (slice t) . inv1 x = true
   use seq.Seq
   use prelude.UIntSize
   use prelude.Slice
@@ -74,11 +74,7 @@
   val inv0 (_x : C02IterMut_IterMut_Type.t_itermut t) : bool
     ensures { result = inv0 _x }
     
-<<<<<<< HEAD
-  axiom inv0 : forall x : C02IterMut_IterMut_Type.t_itermut t . inv0 x = (invariant0 x /\ match (x) with
-=======
   axiom inv0 : [#"../02_iter_mut.rs" 1 0 1 0] forall x : C02IterMut_IterMut_Type.t_itermut t . inv0 x = (invariant0 x /\ match x with
->>>>>>> aa6c5257
     | C02IterMut_IterMut_Type.C_IterMut inner -> true
     end)
   use seq.Seq
@@ -128,7 +124,7 @@
   val inv4 (_x : Seq.seq t) : bool
     ensures { result = inv4 _x }
     
-  axiom inv4 : forall x : Seq.seq t . inv4 x = true
+  axiom inv4 : [#"../02_iter_mut.rs" 1 0 1 0] forall x : Seq.seq t . inv4 x = true
   use prelude.Slice
   predicate invariant3 (self : slice t)
   val invariant3 (self : slice t) : bool
@@ -138,7 +134,7 @@
   val inv3 (_x : slice t) : bool
     ensures { result = inv3 _x }
     
-  axiom inv3 : forall x : slice t . inv3 x = true
+  axiom inv3 : [#"../02_iter_mut.rs" 1 0 1 0] forall x : slice t . inv3 x = true
   use prelude.Borrow
   predicate invariant2 (self : borrowed (slice t))
   val invariant2 (self : borrowed (slice t)) : bool
@@ -148,7 +144,7 @@
   val inv2 (_x : borrowed (slice t)) : bool
     ensures { result = inv2 _x }
     
-  axiom inv2 : forall x : borrowed (slice t) . inv2 x = true
+  axiom inv2 : [#"../02_iter_mut.rs" 1 0 1 0] forall x : borrowed (slice t) . inv2 x = true
   predicate invariant1 (self : Seq.seq (borrowed t))
   val invariant1 (self : Seq.seq (borrowed t)) : bool
     ensures { result = invariant1 self }
@@ -157,7 +153,7 @@
   val inv1 (_x : Seq.seq (borrowed t)) : bool
     ensures { result = inv1 _x }
     
-  axiom inv1 : forall x : Seq.seq (borrowed t) . inv1 x = true
+  axiom inv1 : [#"../02_iter_mut.rs" 1 0 1 0] forall x : Seq.seq (borrowed t) . inv1 x = true
   use seq.Seq
   use prelude.UIntSize
   use prelude.Slice
@@ -181,11 +177,7 @@
   val inv0 (_x : C02IterMut_IterMut_Type.t_itermut t) : bool
     ensures { result = inv0 _x }
     
-<<<<<<< HEAD
-  axiom inv0 : forall x : C02IterMut_IterMut_Type.t_itermut t . inv0 x = (invariant0 x /\ match (x) with
-=======
   axiom inv0 : [#"../02_iter_mut.rs" 1 0 1 0] forall x : C02IterMut_IterMut_Type.t_itermut t . inv0 x = (invariant0 x /\ match x with
->>>>>>> aa6c5257
     | C02IterMut_IterMut_Type.C_IterMut inner -> true
     end)
   use seq.Seq
@@ -252,7 +244,7 @@
   val inv7 (_x : Seq.seq (borrowed t)) : bool
     ensures { result = inv7 _x }
     
-  axiom inv7 : forall x : Seq.seq (borrowed t) . inv7 x = true
+  axiom inv7 : [#"../02_iter_mut.rs" 1 0 1 0] forall x : Seq.seq (borrowed t) . inv7 x = true
   use prelude.Slice
   predicate inv0 (_x : borrowed (slice t))
   val inv0 (_x : borrowed (slice t)) : bool
@@ -289,23 +281,19 @@
   val inv6 (_x : C02IterMut_IterMut_Type.t_itermut t) : bool
     ensures { result = inv6 _x }
     
-<<<<<<< HEAD
-  axiom inv6 : forall x : C02IterMut_IterMut_Type.t_itermut t . inv6 x = (invariant6 x /\ match (x) with
-=======
   axiom inv6 : [#"../02_iter_mut.rs" 1 0 1 0] forall x : C02IterMut_IterMut_Type.t_itermut t . inv6 x = (invariant6 x /\ match x with
->>>>>>> aa6c5257
     | C02IterMut_IterMut_Type.C_IterMut inner -> true
     end)
   predicate invariant5 (self : Seq.seq t)
   val invariant5 (self : Seq.seq t) : bool
     ensures { result = invariant5 self }
     
-  axiom inv5 : forall x : Seq.seq t . inv5 x = true
+  axiom inv5 : [#"../02_iter_mut.rs" 1 0 1 0] forall x : Seq.seq t . inv5 x = true
   predicate invariant4 (self : slice t)
   val invariant4 (self : slice t) : bool
     ensures { result = invariant4 self }
     
-  axiom inv4 : forall x : slice t . inv4 x = true
+  axiom inv4 : [#"../02_iter_mut.rs" 1 0 1 0] forall x : slice t . inv4 x = true
   predicate invariant3 (self : borrowed (borrowed (slice t)))
   val invariant3 (self : borrowed (borrowed (slice t))) : bool
     ensures { result = invariant3 self }
@@ -314,7 +302,7 @@
   val inv3 (_x : borrowed (borrowed (slice t))) : bool
     ensures { result = inv3 _x }
     
-  axiom inv3 : forall x : borrowed (borrowed (slice t)) . inv3 x = true
+  axiom inv3 : [#"../02_iter_mut.rs" 1 0 1 0] forall x : borrowed (borrowed (slice t)) . inv3 x = true
   use Core_Option_Option_Type as Core_Option_Option_Type
   predicate invariant2 (self : Core_Option_Option_Type.t_option (borrowed t))
   val invariant2 (self : Core_Option_Option_Type.t_option (borrowed t)) : bool
@@ -324,7 +312,7 @@
   val inv2 (_x : Core_Option_Option_Type.t_option (borrowed t)) : bool
     ensures { result = inv2 _x }
     
-  axiom inv2 : forall x : Core_Option_Option_Type.t_option (borrowed t) . inv2 x = true
+  axiom inv2 : [#"../02_iter_mut.rs" 1 0 1 0] forall x : Core_Option_Option_Type.t_option (borrowed t) . inv2 x = true
   predicate invariant1 (self : borrowed (C02IterMut_IterMut_Type.t_itermut t))
   val invariant1 (self : borrowed (C02IterMut_IterMut_Type.t_itermut t)) : bool
     ensures { result = invariant1 self }
@@ -333,12 +321,12 @@
   val inv1 (_x : borrowed (C02IterMut_IterMut_Type.t_itermut t)) : bool
     ensures { result = inv1 _x }
     
-  axiom inv1 : forall x : borrowed (C02IterMut_IterMut_Type.t_itermut t) . inv1 x = (inv6 ( * x) /\ inv6 ( ^ x))
+  axiom inv1 : [#"../02_iter_mut.rs" 1 0 1 0] forall x : borrowed (C02IterMut_IterMut_Type.t_itermut t) . inv1 x = (inv6 ( * x) /\ inv6 ( ^ x))
   predicate invariant0 (self : borrowed (slice t))
   val invariant0 (self : borrowed (slice t)) : bool
     ensures { result = invariant0 self }
     
-  axiom inv0 : forall x : borrowed (slice t) . inv0 x = true
+  axiom inv0 : [#"../02_iter_mut.rs" 1 0 1 0] forall x : borrowed (slice t) . inv0 x = true
   use seq.Seq
   use seq.Seq
   use seq.Seq
@@ -410,15 +398,10 @@
     goto BB0
   }
   BB0 {
-<<<<<<< HEAD
-    [#"../02_iter_mut.rs" 58 8 58 37] _3 <- Borrow.borrow_mut (C02IterMut_IterMut_Type.itermut_inner ( * self));
-    [#"../02_iter_mut.rs" 58 8 58 37] self <- { self with current = (let C02IterMut_IterMut_Type.C_IterMut a =  * self in C02IterMut_IterMut_Type.C_IterMut ( ^ _3)) };
-=======
     _3 <- Borrow.borrow_mut (C02IterMut_IterMut_Type.itermut_inner ( * self));
     self <- { self with current = (let C02IterMut_IterMut_Type.C_IterMut x0 =  * self in C02IterMut_IterMut_Type.C_IterMut ( ^ _3)) };
->>>>>>> aa6c5257
     assume { inv0 ( ^ _3) };
-    [#"../02_iter_mut.rs" 58 8 58 37] _0 <- ([#"../02_iter_mut.rs" 58 8 58 37] take_first_mut0 _3);
+    _0 <- ([#"../02_iter_mut.rs" 58 8 58 37] take_first_mut0 _3);
     _3 <- any borrowed (borrowed (slice t));
     goto BB1
   }
@@ -440,7 +423,7 @@
   val inv3 (_x : Seq.seq t) : bool
     ensures { result = inv3 _x }
     
-  axiom inv3 : forall x : Seq.seq t . inv3 x = true
+  axiom inv3 : [#"../02_iter_mut.rs" 1 0 1 0] forall x : Seq.seq t . inv3 x = true
   use prelude.Slice
   predicate invariant2 (self : slice t)
   val invariant2 (self : slice t) : bool
@@ -450,7 +433,7 @@
   val inv2 (_x : slice t) : bool
     ensures { result = inv2 _x }
     
-  axiom inv2 : forall x : slice t . inv2 x = true
+  axiom inv2 : [#"../02_iter_mut.rs" 1 0 1 0] forall x : slice t . inv2 x = true
   use prelude.Borrow
   predicate invariant1 (self : borrowed (slice t))
   val invariant1 (self : borrowed (slice t)) : bool
@@ -460,7 +443,7 @@
   val inv1 (_x : borrowed (slice t)) : bool
     ensures { result = inv1 _x }
     
-  axiom inv1 : forall x : borrowed (slice t) . inv1 x = true
+  axiom inv1 : [#"../02_iter_mut.rs" 1 0 1 0] forall x : borrowed (slice t) . inv1 x = true
   use seq.Seq
   use prelude.UIntSize
   use prelude.Slice
@@ -484,11 +467,7 @@
   val inv0 (_x : C02IterMut_IterMut_Type.t_itermut t) : bool
     ensures { result = inv0 _x }
     
-<<<<<<< HEAD
-  axiom inv0 : forall x : C02IterMut_IterMut_Type.t_itermut t . inv0 x = (invariant0 x /\ match (x) with
-=======
   axiom inv0 : [#"../02_iter_mut.rs" 1 0 1 0] forall x : C02IterMut_IterMut_Type.t_itermut t . inv0 x = (invariant0 x /\ match x with
->>>>>>> aa6c5257
     | C02IterMut_IterMut_Type.C_IterMut inner -> true
     end)
   let rec cfg into_iter [#"../02_iter_mut.rs" 64 4 64 30] [@cfg:stackify] [@cfg:subregion_analysis] (self : C02IterMut_IterMut_Type.t_itermut t) : C02IterMut_IterMut_Type.t_itermut t
@@ -503,8 +482,8 @@
     goto BB0
   }
   BB0 {
-    [#"../02_iter_mut.rs" 65 8 65 12] _0 <- ([#"../02_iter_mut.rs" 65 8 65 12] self);
-    [#"../02_iter_mut.rs" 65 8 65 12] self <- any C02IterMut_IterMut_Type.t_itermut t;
+    _0 <- self;
+    self <- any C02IterMut_IterMut_Type.t_itermut t;
     return _0
   }
   
@@ -564,7 +543,7 @@
   val inv6 (_x : Seq.seq t) : bool
     ensures { result = inv6 _x }
     
-  axiom inv6 : forall x : Seq.seq t . inv6 x = true
+  axiom inv6 : [#"../02_iter_mut.rs" 1 0 1 0] forall x : Seq.seq t . inv6 x = true
   use Core_Ops_Range_RangeFull_Type as Core_Ops_Range_RangeFull_Type
   predicate invariant5 (self : Core_Ops_Range_RangeFull_Type.t_rangefull) =
     [#"../../../../../creusot-contracts/src/invariant.rs" 8 8 8 12] true
@@ -575,7 +554,7 @@
   val inv5 (_x : Core_Ops_Range_RangeFull_Type.t_rangefull) : bool
     ensures { result = inv5 _x }
     
-  axiom inv5 : forall x : Core_Ops_Range_RangeFull_Type.t_rangefull . inv5 x = true
+  axiom inv5 : [#"../02_iter_mut.rs" 1 0 1 0] forall x : Core_Ops_Range_RangeFull_Type.t_rangefull . inv5 x = true
   use prelude.Slice
   use prelude.Borrow
   predicate inv2 (_x : borrowed (slice t))
@@ -609,11 +588,7 @@
   val inv4 (_x : C02IterMut_IterMut_Type.t_itermut t) : bool
     ensures { result = inv4 _x }
     
-<<<<<<< HEAD
-  axiom inv4 : forall x : C02IterMut_IterMut_Type.t_itermut t . inv4 x = (invariant4 x /\ match (x) with
-=======
   axiom inv4 : [#"../02_iter_mut.rs" 1 0 1 0] forall x : C02IterMut_IterMut_Type.t_itermut t . inv4 x = (invariant4 x /\ match x with
->>>>>>> aa6c5257
     | C02IterMut_IterMut_Type.C_IterMut inner -> true
     end)
   use Alloc_Alloc_Global_Type as Alloc_Alloc_Global_Type
@@ -626,17 +601,17 @@
   val inv3 (_x : borrowed (Alloc_Vec_Vec_Type.t_vec t (Alloc_Alloc_Global_Type.t_global))) : bool
     ensures { result = inv3 _x }
     
-  axiom inv3 : forall x : borrowed (Alloc_Vec_Vec_Type.t_vec t (Alloc_Alloc_Global_Type.t_global)) . inv3 x = true
+  axiom inv3 : [#"../02_iter_mut.rs" 1 0 1 0] forall x : borrowed (Alloc_Vec_Vec_Type.t_vec t (Alloc_Alloc_Global_Type.t_global)) . inv3 x = true
   predicate invariant2 (self : borrowed (slice t))
   val invariant2 (self : borrowed (slice t)) : bool
     ensures { result = invariant2 self }
     
-  axiom inv2 : forall x : borrowed (slice t) . inv2 x = true
+  axiom inv2 : [#"../02_iter_mut.rs" 1 0 1 0] forall x : borrowed (slice t) . inv2 x = true
   predicate invariant1 (self : slice t)
   val invariant1 (self : slice t) : bool
     ensures { result = invariant1 self }
     
-  axiom inv1 : forall x : slice t . inv1 x = true
+  axiom inv1 : [#"../02_iter_mut.rs" 1 0 1 0] forall x : slice t . inv1 x = true
   predicate inv0 (_x : Alloc_Vec_Vec_Type.t_vec t (Alloc_Alloc_Global_Type.t_global))
   val inv0 (_x : Alloc_Vec_Vec_Type.t_vec t (Alloc_Alloc_Global_Type.t_global)) : bool
     ensures { result = inv0 _x }
@@ -652,7 +627,7 @@
   val invariant0 (self : Alloc_Vec_Vec_Type.t_vec t (Alloc_Alloc_Global_Type.t_global)) : bool
     ensures { result = invariant0 self }
     
-  axiom inv0 : forall x : Alloc_Vec_Vec_Type.t_vec t (Alloc_Alloc_Global_Type.t_global) . inv0 x = true
+  axiom inv0 : [#"../02_iter_mut.rs" 1 0 1 0] forall x : Alloc_Vec_Vec_Type.t_vec t (Alloc_Alloc_Global_Type.t_global) . inv0 x = true
   function shallow_model1 (self : borrowed (Alloc_Vec_Vec_Type.t_vec t (Alloc_Alloc_Global_Type.t_global))) : Seq.seq t
    =
     [#"../../../../../creusot-contracts/src/model.rs" 101 8 101 31] shallow_model3 ( * self)
@@ -717,34 +692,21 @@
     goto BB0
   }
   BB0 {
-<<<<<<< HEAD
-    [#"../02_iter_mut.rs" 73 26 73 27] _8 <- Borrow.borrow_mut ( * v);
-    [#"../02_iter_mut.rs" 73 26 73 27] v <- { v with current = ( ^ _8) };
-=======
     _8 <- Borrow.borrow_mut ( * v);
     v <- { v with current =  ^ _8 };
->>>>>>> aa6c5257
     assume { inv0 ( ^ _8) };
-    [#"../02_iter_mut.rs" 73 26 73 31] _7 <- ([#"../02_iter_mut.rs" 73 26 73 31] index_mut0 _8 ([#"../02_iter_mut.rs" 73 28 73 30] Core_Ops_Range_RangeFull_Type.C_RangeFull));
+    _7 <- ([#"../02_iter_mut.rs" 73 26 73 31] index_mut0 _8 ([#"../02_iter_mut.rs" 73 28 73 30] Core_Ops_Range_RangeFull_Type.C_RangeFull));
     _8 <- any borrowed (Alloc_Vec_Vec_Type.t_vec t (Alloc_Alloc_Global_Type.t_global));
     goto BB1
   }
   BB1 {
-<<<<<<< HEAD
-    [#"../02_iter_mut.rs" 73 21 73 31] _6 <- Borrow.borrow_mut ( * _7);
-    [#"../02_iter_mut.rs" 73 21 73 31] _7 <- { _7 with current = ( ^ _6) };
-    assume { inv1 ( ^ _6) };
-    [#"../02_iter_mut.rs" 73 21 73 31] _5 <- Borrow.borrow_mut ( * _6);
-    [#"../02_iter_mut.rs" 73 21 73 31] _6 <- { _6 with current = ( ^ _5) };
-=======
     _6 <- Borrow.borrow_mut ( * _7);
     _7 <- { _7 with current =  ^ _6 };
     assume { inv1 ( ^ _6) };
     _5 <- Borrow.borrow_mut ( * _6);
     _6 <- { _6 with current =  ^ _5 };
->>>>>>> aa6c5257
     assume { inv1 ( ^ _5) };
-    [#"../02_iter_mut.rs" 73 4 73 33] _0 <- ([#"../02_iter_mut.rs" 73 4 73 33] C02IterMut_IterMut_Type.C_IterMut _5);
+    _0 <- ([#"../02_iter_mut.rs" 73 4 73 33] C02IterMut_IterMut_Type.C_IterMut _5);
     _5 <- any borrowed (slice t);
     assert { [@expl:type invariant] inv2 _7 };
     assume { resolve0 _7 };
@@ -769,7 +731,7 @@
   val inv8 (_x : Seq.seq (borrowed usize)) : bool
     ensures { result = inv8 _x }
     
-  axiom inv8 : forall x : Seq.seq (borrowed usize) . inv8 x = true
+  axiom inv8 : [#"../02_iter_mut.rs" 1 0 1 0] forall x : Seq.seq (borrowed usize) . inv8 x = true
   use prelude.Slice
   predicate invariant7 (self : borrowed (slice usize)) =
     [#"../../../../../creusot-contracts/src/invariant.rs" 8 8 8 12] true
@@ -780,7 +742,7 @@
   val inv7 (_x : borrowed (slice usize)) : bool
     ensures { result = inv7 _x }
     
-  axiom inv7 : forall x : borrowed (slice usize) . inv7 x = true
+  axiom inv7 : [#"../02_iter_mut.rs" 1 0 1 0] forall x : borrowed (slice usize) . inv7 x = true
   predicate invariant6 (self : slice usize) =
     [#"../../../../../creusot-contracts/src/invariant.rs" 8 8 8 12] true
   val invariant6 (self : slice usize) : bool
@@ -790,7 +752,7 @@
   val inv6 (_x : slice usize) : bool
     ensures { result = inv6 _x }
     
-  axiom inv6 : forall x : slice usize . inv6 x = true
+  axiom inv6 : [#"../02_iter_mut.rs" 1 0 1 0] forall x : slice usize . inv6 x = true
   predicate invariant5 (self : Seq.seq usize) =
     [#"../../../../../creusot-contracts/src/invariant.rs" 8 8 8 12] true
   val invariant5 (self : Seq.seq usize) : bool
@@ -800,7 +762,7 @@
   val inv5 (_x : Seq.seq usize) : bool
     ensures { result = inv5 _x }
     
-  axiom inv5 : forall x : Seq.seq usize . inv5 x = true
+  axiom inv5 : [#"../02_iter_mut.rs" 1 0 1 0] forall x : Seq.seq usize . inv5 x = true
   use Alloc_Alloc_Global_Type as Alloc_Alloc_Global_Type
   use Alloc_Vec_Vec_Type as Alloc_Vec_Vec_Type
   use prelude.Int
@@ -823,7 +785,7 @@
   val invariant4 (self : Alloc_Vec_Vec_Type.t_vec usize (Alloc_Alloc_Global_Type.t_global)) : bool
     ensures { result = invariant4 self }
     
-  axiom inv4 : forall x : Alloc_Vec_Vec_Type.t_vec usize (Alloc_Alloc_Global_Type.t_global) . inv4 x = true
+  axiom inv4 : [#"../02_iter_mut.rs" 1 0 1 0] forall x : Alloc_Vec_Vec_Type.t_vec usize (Alloc_Alloc_Global_Type.t_global) . inv4 x = true
   use Core_Option_Option_Type as Core_Option_Option_Type
   predicate invariant3 (self : Core_Option_Option_Type.t_option (borrowed usize)) =
     [#"../../../../../creusot-contracts/src/invariant.rs" 8 8 8 12] true
@@ -834,7 +796,7 @@
   val inv3 (_x : Core_Option_Option_Type.t_option (borrowed usize)) : bool
     ensures { result = inv3 _x }
     
-  axiom inv3 : forall x : Core_Option_Option_Type.t_option (borrowed usize) . inv3 x = true
+  axiom inv3 : [#"../02_iter_mut.rs" 1 0 1 0] forall x : Core_Option_Option_Type.t_option (borrowed usize) . inv3 x = true
   use C02IterMut_IterMut_Type as C02IterMut_IterMut_Type
   predicate invariant2 (self : borrowed (C02IterMut_IterMut_Type.t_itermut usize)) =
     [#"../../../../../creusot-contracts/src/invariant.rs" 8 8 8 12] true
@@ -849,7 +811,7 @@
   val inv2 (_x : borrowed (C02IterMut_IterMut_Type.t_itermut usize)) : bool
     ensures { result = inv2 _x }
     
-  axiom inv2 : forall x : borrowed (C02IterMut_IterMut_Type.t_itermut usize) . inv2 x = (inv0 ( * x) /\ inv0 ( ^ x))
+  axiom inv2 : [#"../02_iter_mut.rs" 1 0 1 0] forall x : borrowed (C02IterMut_IterMut_Type.t_itermut usize) . inv2 x = (inv0 ( * x) /\ inv0 ( ^ x))
   predicate invariant1 (self : borrowed (Alloc_Vec_Vec_Type.t_vec usize (Alloc_Alloc_Global_Type.t_global))) =
     [#"../../../../../creusot-contracts/src/invariant.rs" 8 8 8 12] true
   val invariant1 (self : borrowed (Alloc_Vec_Vec_Type.t_vec usize (Alloc_Alloc_Global_Type.t_global))) : bool
@@ -859,7 +821,7 @@
   val inv1 (_x : borrowed (Alloc_Vec_Vec_Type.t_vec usize (Alloc_Alloc_Global_Type.t_global))) : bool
     ensures { result = inv1 _x }
     
-  axiom inv1 : forall x : borrowed (Alloc_Vec_Vec_Type.t_vec usize (Alloc_Alloc_Global_Type.t_global)) . inv1 x = true
+  axiom inv1 : [#"../02_iter_mut.rs" 1 0 1 0] forall x : borrowed (Alloc_Vec_Vec_Type.t_vec usize (Alloc_Alloc_Global_Type.t_global)) . inv1 x = true
   use seq.Seq
   use seq.Seq
   use seq.Seq
@@ -923,11 +885,7 @@
   val invariant0 [#"../02_iter_mut.rs" 20 4 20 30] (self : C02IterMut_IterMut_Type.t_itermut usize) : bool
     ensures { result = invariant0 self }
     
-<<<<<<< HEAD
-  axiom inv0 : forall x : C02IterMut_IterMut_Type.t_itermut usize . inv0 x = (invariant0 x /\ match (x) with
-=======
   axiom inv0 : [#"../02_iter_mut.rs" 1 0 1 0] forall x : C02IterMut_IterMut_Type.t_itermut usize . inv0 x = (invariant0 x /\ match x with
->>>>>>> aa6c5257
     | C02IterMut_IterMut_Type.C_IterMut inner -> true
     end)
   function index_logic1 [@inline:trivial] (self : Alloc_Vec_Vec_Type.t_vec usize (Alloc_Alloc_Global_Type.t_global)) (ix : int) : usize
@@ -1019,29 +977,23 @@
     goto BB0
   }
   BB0 {
-<<<<<<< HEAD
-    [#"../02_iter_mut.rs" 79 26 79 27] _6 <- Borrow.borrow_mut ( * v);
-    [#"../02_iter_mut.rs" 79 26 79 27] v <- { v with current = ( ^ _6) };
-    [#"../02_iter_mut.rs" 79 17 79 28] _5 <- ([#"../02_iter_mut.rs" 79 17 79 28] iter_mut0 _6);
-=======
     _6 <- Borrow.borrow_mut ( * v);
     v <- { v with current =  ^ _6 };
     _5 <- ([#"../02_iter_mut.rs" 79 17 79 28] iter_mut0 _6);
->>>>>>> aa6c5257
     _6 <- any borrowed (Alloc_Vec_Vec_Type.t_vec usize (Alloc_Alloc_Global_Type.t_global));
     goto BB1
   }
   BB1 {
-    [#"../02_iter_mut.rs" 79 17 79 40] it <- ([#"../02_iter_mut.rs" 79 17 79 40] into_iter0 _5);
+    it <- ([#"../02_iter_mut.rs" 79 17 79 40] into_iter0 _5);
     _5 <- any C02IterMut_IterMut_Type.t_itermut usize;
     goto BB2
   }
   BB2 {
-    [#"../02_iter_mut.rs" 80 19 80 29] iter_old <- ([#"../02_iter_mut.rs" 80 19 80 29] Ghost.new it);
+    iter_old <- ([#"../02_iter_mut.rs" 80 19 80 29] Ghost.new it);
     goto BB3
   }
   BB3 {
-    [#"../02_iter_mut.rs" 81 23 81 41] produced <- ([#"../02_iter_mut.rs" 81 23 81 41] Ghost.new (Seq.empty ));
+    produced <- ([#"../02_iter_mut.rs" 81 23 81 41] Ghost.new (Seq.empty ));
     goto BB4
   }
   BB4 {
@@ -1054,10 +1006,10 @@
     goto BB6
   }
   BB6 {
-    [#"../02_iter_mut.rs" 86 14 86 23] _16 <- Borrow.borrow_mut it;
-    [#"../02_iter_mut.rs" 86 14 86 23] it <-  ^ _16;
+    _16 <- Borrow.borrow_mut it;
+    it <-  ^ _16;
     assume { inv0 ( ^ _16) };
-    [#"../02_iter_mut.rs" 86 14 86 23] _15 <- ([#"../02_iter_mut.rs" 86 14 86 23] next0 _16);
+    _15 <- ([#"../02_iter_mut.rs" 86 14 86 23] next0 _16);
     _16 <- any borrowed (C02IterMut_IterMut_Type.t_itermut usize);
     goto BB7
   }
@@ -1068,7 +1020,7 @@
       end
   }
   BB8 {
-    [#"../02_iter_mut.rs" 91 20 91 25] _0 <- ([#"../02_iter_mut.rs" 91 20 91 25] ());
+    _0 <- ([#"../02_iter_mut.rs" 91 20 91 25] ());
     assume { resolve1 v };
     return _0
   }
@@ -1077,25 +1029,18 @@
   }
   BB10 {
     assume { resolve1 v };
-    assert { [#"../02_iter_mut.rs" 86 14 86 23] false };
     absurd
   }
   BB11 {
-<<<<<<< HEAD
-    [#"../02_iter_mut.rs" 87 17 87 18] x <- ([#"../02_iter_mut.rs" 87 17 87 18] Core_Option_Option_Type.some_0 _15);
-    [#"../02_iter_mut.rs" 87 17 87 18] _15 <- (let Core_Option_Option_Type.C_Some a = _15 in Core_Option_Option_Type.C_Some (any borrowed usize));
-    [#"../02_iter_mut.rs" 88 27 88 69] _19 <- ([#"../02_iter_mut.rs" 88 27 88 69] Ghost.new (Seq.(++) (Ghost.inner produced) (Seq.singleton x)));
-=======
     x <- Core_Option_Option_Type.some_0 _15;
     _15 <- (let Core_Option_Option_Type.C_Some x0 = _15 in Core_Option_Option_Type.C_Some (any borrowed usize));
     _19 <- ([#"../02_iter_mut.rs" 88 27 88 69] Ghost.new (Seq.(++) (Ghost.inner produced) (Seq.singleton x)));
->>>>>>> aa6c5257
     goto BB12
   }
   BB12 {
-    [#"../02_iter_mut.rs" 88 16 88 69] produced <- ([#"../02_iter_mut.rs" 88 16 88 69] _19);
-    [#"../02_iter_mut.rs" 88 16 88 69] _19 <- any Ghost.ghost_ty (Seq.seq (borrowed usize));
-    [#"../02_iter_mut.rs" 89 16 89 22] x <- { x with current = ([#"../02_iter_mut.rs" 89 16 89 22] [#"../02_iter_mut.rs" 89 21 89 22] (0 : usize)) };
+    produced <- _19;
+    _19 <- any Ghost.ghost_ty (Seq.seq (borrowed usize));
+    x <- { x with current = ([#"../02_iter_mut.rs" 89 21 89 22] [#"../02_iter_mut.rs" 89 21 89 22] (0 : usize)) };
     assume { resolve0 x };
     goto BB5
   }
@@ -1115,7 +1060,7 @@
   val inv6 (_x : Seq.seq t) : bool
     ensures { result = inv6 _x }
     
-  axiom inv6 : forall x : Seq.seq t . inv6 x = true
+  axiom inv6 : [#"../02_iter_mut.rs" 1 0 1 0] forall x : Seq.seq t . inv6 x = true
   use prelude.Slice
   predicate invariant5 (self : slice t)
   val invariant5 (self : slice t) : bool
@@ -1125,7 +1070,7 @@
   val inv5 (_x : slice t) : bool
     ensures { result = inv5 _x }
     
-  axiom inv5 : forall x : slice t . inv5 x = true
+  axiom inv5 : [#"../02_iter_mut.rs" 1 0 1 0] forall x : slice t . inv5 x = true
   use prelude.Borrow
   predicate invariant4 (self : borrowed (slice t))
   val invariant4 (self : borrowed (slice t)) : bool
@@ -1135,7 +1080,7 @@
   val inv4 (_x : borrowed (slice t)) : bool
     ensures { result = inv4 _x }
     
-  axiom inv4 : forall x : borrowed (slice t) . inv4 x = true
+  axiom inv4 : [#"../02_iter_mut.rs" 1 0 1 0] forall x : borrowed (slice t) . inv4 x = true
   predicate invariant3 (self : Seq.seq (borrowed t))
   val invariant3 (self : Seq.seq (borrowed t)) : bool
     ensures { result = invariant3 self }
@@ -1144,7 +1089,7 @@
   val inv3 (_x : Seq.seq (borrowed t)) : bool
     ensures { result = inv3 _x }
     
-  axiom inv3 : forall x : Seq.seq (borrowed t) . inv3 x = true
+  axiom inv3 : [#"../02_iter_mut.rs" 1 0 1 0] forall x : Seq.seq (borrowed t) . inv3 x = true
   use Core_Option_Option_Type as Core_Option_Option_Type
   predicate invariant2 (self : Core_Option_Option_Type.t_option (borrowed t))
   val invariant2 (self : Core_Option_Option_Type.t_option (borrowed t)) : bool
@@ -1154,7 +1099,7 @@
   val inv2 (_x : Core_Option_Option_Type.t_option (borrowed t)) : bool
     ensures { result = inv2 _x }
     
-  axiom inv2 : forall x : Core_Option_Option_Type.t_option (borrowed t) . inv2 x = true
+  axiom inv2 : [#"../02_iter_mut.rs" 1 0 1 0] forall x : Core_Option_Option_Type.t_option (borrowed t) . inv2 x = true
   use C02IterMut_IterMut_Type as C02IterMut_IterMut_Type
   predicate invariant1 (self : borrowed (C02IterMut_IterMut_Type.t_itermut t))
   val invariant1 (self : borrowed (C02IterMut_IterMut_Type.t_itermut t)) : bool
@@ -1168,7 +1113,7 @@
   val inv1 (_x : borrowed (C02IterMut_IterMut_Type.t_itermut t)) : bool
     ensures { result = inv1 _x }
     
-  axiom inv1 : forall x : borrowed (C02IterMut_IterMut_Type.t_itermut t) . inv1 x = (inv0 ( * x) /\ inv0 ( ^ x))
+  axiom inv1 : [#"../02_iter_mut.rs" 1 0 1 0] forall x : borrowed (C02IterMut_IterMut_Type.t_itermut t) . inv1 x = (inv0 ( * x) /\ inv0 ( ^ x))
   use seq.Seq
   use prelude.UIntSize
   use prelude.Slice
@@ -1187,11 +1132,7 @@
   val invariant0 [#"../02_iter_mut.rs" 20 4 20 30] (self : C02IterMut_IterMut_Type.t_itermut t) : bool
     ensures { result = invariant0 self }
     
-<<<<<<< HEAD
-  axiom inv0 : forall x : C02IterMut_IterMut_Type.t_itermut t . inv0 x = (invariant0 x /\ match (x) with
-=======
   axiom inv0 : [#"../02_iter_mut.rs" 1 0 1 0] forall x : C02IterMut_IterMut_Type.t_itermut t . inv0 x = (invariant0 x /\ match x with
->>>>>>> aa6c5257
     | C02IterMut_IterMut_Type.C_IterMut inner -> true
     end)
   use seq.Seq
