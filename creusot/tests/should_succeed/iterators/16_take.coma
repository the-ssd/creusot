--- conflicted
+++ resolved
@@ -1,29 +1,3 @@
-<<<<<<< HEAD
-
-=======
-module T_16_take__Take [#"16_take.rs" 9 0 9 28]
-  use prelude.prelude.UIntSize
-  
-  use prelude.prelude.Int
-  
-  type t_Take 'i =
-    | C_Take 'i usize
-  
-  let rec t_Take < 'i > (input:t_Take 'i) (ret  (iter:'i) (n:usize))= any
-    [ good (iter:'i) (n:usize)-> {C_Take iter n = input} (! ret {iter} {n}) ]
-    
-  
-  function t_Take__n (self : t_Take 'i) : usize =
-    match self with
-      | C_Take _ a -> a
-      end
-  
-  function t_Take__iter (self : t_Take 'i) : 'i =
-    match self with
-      | C_Take a _ -> a
-      end
-end
->>>>>>> dfce2a3a
 module M_16_take__qyi16574350389265959367__produces_refl [#"16_take.rs" 41 4 41 26] (* <Take<I> as common::Iterator> *)
   let%span s16_take0 = "16_take.rs" 39 15 39 24
   let%span s16_take1 = "16_take.rs" 40 14 40 45
@@ -357,7 +331,6 @@
 end
 module M_16_take__qyi16574350389265959367__next__refines [#"16_take.rs" 57 4 57 41] (* <Take<I> as common::Iterator> *)
   let%span s16_take0 = "16_take.rs" 57 4 57 41
-<<<<<<< HEAD
   let%span s16_take1 = "16_take.rs" 23 8 26 9
   let%span s16_take2 = "16_take.rs" 32 8 34 9
   let%span sresolve3 = "../../../../creusot-contracts/src/resolve.rs" 41 20 41 34
@@ -370,14 +343,6 @@
   let%span scommon10 = "common.rs" 22 15 22 32
   let%span scommon11 = "common.rs" 23 15 23 32
   let%span scommon12 = "common.rs" 24 14 24 42
-=======
-  let%span s16_take1 = "16_take.rs" 41 4 41 26
-  let%span s16_take2 = "16_take.rs" 51 4 51 90
-  let%span s16_take3 = "16_take.rs" 23 8 26 9
-  let%span s16_take4 = "16_take.rs" 32 8 34 9
-  let%span sresolve5 = "../../../../creusot-contracts/src/resolve.rs" 41 20 41 34
-  let%span sinvariant6 = "../../../../creusot-contracts/src/invariant.rs" 34 20 34 44
->>>>>>> dfce2a3a
   
   use prelude.prelude.Borrow
   
@@ -477,6 +442,75 @@
     | C_None'0 -> completed'0 self
     | C_Some'0 v -> produces'0 self.current (Seq.singleton v) self.final
     end)
+end
+module M_16_take__qyi16574350389265959367__produces_refl__refines [#"16_take.rs" 41 4 41 26] (* <Take<I> as common::Iterator> *)
+  let%span s16_take0 = "16_take.rs" 41 4 41 26
+  let%span s16_take1 = "16_take.rs" 32 8 34 9
+  let%span scommon2 = "common.rs" 14 15 14 24
+  let%span scommon3 = "common.rs" 15 14 15 45
+  let%span scommon4 = "common.rs" 19 15 19 21
+  let%span scommon5 = "common.rs" 20 15 20 21
+  let%span scommon6 = "common.rs" 21 15 21 21
+  let%span scommon7 = "common.rs" 22 15 22 32
+  let%span scommon8 = "common.rs" 23 15 23 32
+  let%span scommon9 = "common.rs" 24 14 24 42
+  
+  type t_I'0
+  
+  use prelude.prelude.UIntSize
+  
+  type t_Take'0  =
+    { t_Take__iter'0: t_I'0; t_Take__n'0: usize }
+  
+  predicate inv'0 (_1 : t_Take'0)
+  
+  use seq.Seq
+  
+  type t_Item'0
+  
+  use seq.Seq
+  
+  use prelude.prelude.UIntSize
+  
+  use seq.Seq
+  
+  use prelude.prelude.Int
+  
+  predicate produces'1 [#"common.rs" 8 4 8 65] (self : t_I'0) (visited : Seq.seq t_Item'0) (o : t_I'0)
+  
+  predicate produces'0 [#"16_take.rs" 31 4 31 64] (self : t_Take'0) (visited : Seq.seq t_Item'0) (o : t_Take'0) =
+    [%#s16_take1] UIntSize.to_int self.t_Take__n'0 = UIntSize.to_int o.t_Take__n'0 + Seq.length visited
+    /\ produces'1 self.t_Take__iter'0 visited o.t_Take__iter'0
+  
+  use seq.Seq
+  
+  predicate inv'1 (_1 : t_I'0)
+  
+  axiom inv_axiom'0 [@rewrite] : forall x : t_Take'0 [inv'0 x] . inv'0 x
+  = match x with
+    | {t_Take__iter'0 = iter ; t_Take__n'0 = n} -> inv'1 iter
+    end
+  
+  function produces_refl'1 [#"common.rs" 16 4 16 27] (self : t_I'0) : ()
+  
+  axiom produces_refl'1_spec : forall self : t_I'0 . ([%#scommon2] inv'1 self)
+   -> ([%#scommon3] produces'1 self (Seq.empty  : Seq.seq t_Item'0) self)
+  
+  use seq.Seq
+  
+  function produces_trans'0 [#"common.rs" 25 4 25 91] (a : t_I'0) (ab : Seq.seq t_Item'0) (b : t_I'0) (bc : Seq.seq t_Item'0) (c : t_I'0) : ()
+    
+  
+  axiom produces_trans'0_spec : forall a : t_I'0, ab : Seq.seq t_Item'0, b : t_I'0, bc : Seq.seq t_Item'0, c : t_I'0 . ([%#scommon4] inv'1 a)
+   -> ([%#scommon5] inv'1 b)
+   -> ([%#scommon6] inv'1 c)
+   -> ([%#scommon7] produces'1 a ab b)
+   -> ([%#scommon8] produces'1 b bc c)  -> ([%#scommon9] produces'1 a (Seq.(++) ab bc) c)
+  
+  goal refines : [%#s16_take0] forall self : t_Take'0 . inv'0 self
+   -> inv'0 self
+  /\ (forall result : () . produces'0 self (Seq.empty  : Seq.seq t_Item'0) self
+   -> produces'0 self (Seq.empty  : Seq.seq t_Item'0) self)
 end
 module M_16_take__qyi16574350389265959367__produces_trans__refines [#"16_take.rs" 51 4 51 90] (* <Take<I> as common::Iterator> *)
   let%span s16_take0 = "16_take.rs" 51 4 51 90
@@ -507,7 +541,6 @@
   
   use prelude.prelude.Int
   
-<<<<<<< HEAD
   predicate produces'1 [#"common.rs" 8 4 8 65] (self : t_I'0) (visited : Seq.seq t_Item'0) (o : t_I'0)
   
   predicate produces'0 [#"16_take.rs" 31 4 31 64] (self : t_Take'0) (visited : Seq.seq t_Item'0) (o : t_Take'0) =
@@ -547,86 +580,4 @@
   /\ produces'0 a ab b
   /\ inv'0 c
   /\ inv'0 b /\ inv'0 a /\ (forall result : () . produces'0 a (Seq.(++) ab bc) c  -> produces'0 a (Seq.(++) ab bc) c)
-end
-module M_16_take__qyi16574350389265959367__produces_refl__refines [#"16_take.rs" 41 4 41 26] (* <Take<I> as common::Iterator> *)
-  let%span s16_take0 = "16_take.rs" 41 4 41 26
-  let%span s16_take1 = "16_take.rs" 32 8 34 9
-  let%span scommon2 = "common.rs" 14 15 14 24
-  let%span scommon3 = "common.rs" 15 14 15 45
-  let%span scommon4 = "common.rs" 19 15 19 21
-  let%span scommon5 = "common.rs" 20 15 20 21
-  let%span scommon6 = "common.rs" 21 15 21 21
-  let%span scommon7 = "common.rs" 22 15 22 32
-  let%span scommon8 = "common.rs" 23 15 23 32
-  let%span scommon9 = "common.rs" 24 14 24 42
-  
-  type t_I'0
-  
-  use prelude.prelude.UIntSize
-  
-  type t_Take'0  =
-    { t_Take__iter'0: t_I'0; t_Take__n'0: usize }
-  
-  predicate inv'0 (_1 : t_Take'0)
-  
-  use seq.Seq
-  
-  type t_Item'0
-  
-  use seq.Seq
-  
-  use prelude.prelude.UIntSize
-  
-  use seq.Seq
-  
-  use prelude.prelude.Int
-  
-  predicate produces'1 [#"common.rs" 8 4 8 65] (self : t_I'0) (visited : Seq.seq t_Item'0) (o : t_I'0)
-  
-  predicate produces'0 [#"16_take.rs" 31 4 31 64] (self : t_Take'0) (visited : Seq.seq t_Item'0) (o : t_Take'0) =
-    [%#s16_take1] UIntSize.to_int self.t_Take__n'0 = UIntSize.to_int o.t_Take__n'0 + Seq.length visited
-    /\ produces'1 self.t_Take__iter'0 visited o.t_Take__iter'0
-  
-  use seq.Seq
-  
-  predicate inv'1 (_1 : t_I'0)
-  
-  axiom inv_axiom'0 [@rewrite] : forall x : t_Take'0 [inv'0 x] . inv'0 x
-  = match x with
-    | {t_Take__iter'0 = iter ; t_Take__n'0 = n} -> inv'1 iter
-    end
-  
-  function produces_refl'1 [#"common.rs" 16 4 16 27] (self : t_I'0) : ()
-  
-  axiom produces_refl'1_spec : forall self : t_I'0 . ([%#scommon2] inv'1 self)
-   -> ([%#scommon3] produces'1 self (Seq.empty  : Seq.seq t_Item'0) self)
-  
-  use seq.Seq
-  
-  function produces_trans'0 [#"common.rs" 25 4 25 91] (a : t_I'0) (ab : Seq.seq t_Item'0) (b : t_I'0) (bc : Seq.seq t_Item'0) (c : t_I'0) : ()
-    
-  
-  axiom produces_trans'0_spec : forall a : t_I'0, ab : Seq.seq t_Item'0, b : t_I'0, bc : Seq.seq t_Item'0, c : t_I'0 . ([%#scommon4] inv'1 a)
-   -> ([%#scommon5] inv'1 b)
-   -> ([%#scommon6] inv'1 c)
-   -> ([%#scommon7] produces'1 a ab b)
-   -> ([%#scommon8] produces'1 b bc c)  -> ([%#scommon9] produces'1 a (Seq.(++) ab bc) c)
-  
-  goal refines : [%#s16_take0] forall self : t_Take'0 . inv'0 self
-   -> inv'0 self
-  /\ (forall result : () . produces'0 self (Seq.empty  : Seq.seq t_Item'0) self
-   -> produces'0 self (Seq.empty  : Seq.seq t_Item'0) self)
-=======
-  goal produces_refl_refn : [%#s16_take1] forall self : Take'0.t_Take i . inv'2 self
-   -> inv'2 self
-  /\ (forall result : () . produces'0 self (Seq.empty  : Seq.seq t_Item'0) self
-   -> produces'0 self (Seq.empty  : Seq.seq t_Item'0) self)
-  
-  goal produces_trans_refn : [%#s16_take2] forall a : Take'0.t_Take i . forall ab : Seq.seq t_Item'0 . forall b : Take'0.t_Take i . forall bc : Seq.seq t_Item'0 . forall c : Take'0.t_Take i . produces'0 b bc c
-  /\ produces'0 a ab b /\ inv'2 c /\ inv'2 b /\ inv'2 a
-   -> produces'0 b bc c
-  /\ produces'0 a ab b
-  /\ inv'2 c
-  /\ inv'2 b /\ inv'2 a /\ (forall result : () . produces'0 a (Seq.(++) ab bc) c  -> produces'0 a (Seq.(++) ab bc) c)
->>>>>>> dfce2a3a
 end