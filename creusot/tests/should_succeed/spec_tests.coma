--- conflicted
+++ resolved
@@ -1,24 +1,3 @@
-<<<<<<< HEAD
-
-=======
-module T_spec_tests__T [#"spec_tests.rs" 6 0 6 6]
-  type t_T  =
-    | C_A
-    | C_B
-  
-  let rec v_A (input:t_T) (ret  )= any [ good -> {C_A  = input} (! ret) | bad -> {C_A  <> input} (! {false} any) ] 
-  
-  let rec v_B (input:t_T) (ret  )= any [ good -> {C_B  = input} (! ret) | bad -> {C_B  <> input} (! {false} any) ] 
-end
-module T_spec_tests__S [#"spec_tests.rs" 11 0 11 14]
-  type t_S 'a 'b =
-    | C_S 'a 'b
-  
-  let rec t_S < 'a > < 'b > (input:t_S 'a 'b) (ret  (field_0:'a) (field_1:'b))= any
-    [ good (field_0:'a) (field_1:'b)-> {C_S field_0 field_1 = input} (! ret {field_0} {field_1}) ]
-    
-end
->>>>>>> dfce2a3a
 module M_spec_tests__test_specs [#"spec_tests.rs" 20 0 20 19]
   let%span sspec_tests0 = "spec_tests.rs" 18 10 18 22
   let%span sspec_tests1 = "spec_tests.rs" 19 10 19 41
