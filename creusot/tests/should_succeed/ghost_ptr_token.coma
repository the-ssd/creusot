--- conflicted
+++ resolved
@@ -2,12 +2,11 @@
   let%span sghost_ptr_token0 = "ghost_ptr_token.rs" 4 20 4 40
   let%span sghost_ptr_token1 = "ghost_ptr_token.rs" 5 43 5 44
   let%span sghost_ptr_token2 = "ghost_ptr_token.rs" 6 43 6 44
-<<<<<<< HEAD
   let%span sghost_ptr3 = "../../../creusot-contracts/src/ghost_ptr.rs" 53 14 53 38
   let%span sghost_ptr4 = "../../../creusot-contracts/src/ghost_ptr.rs" 54 4 54 24
   let%span sghost_ptr5 = "../../../creusot-contracts/src/ghost_ptr.rs" 83 29 83 33
   let%span sghost_ptr6 = "../../../creusot-contracts/src/ghost_ptr.rs" 83 35 83 38
-  let%span sghost_ptr7 = "../../../creusot-contracts/src/ghost_ptr.rs" 79 4 79 42
+  let%span sghost_ptr7 = "../../../creusot-contracts/src/ghost_ptr.rs" 79 14 79 40
   let%span sghost_ptr8 = "../../../creusot-contracts/src/ghost_ptr.rs" 82 14 82 55
   let%span sghost_ptr9 = "../../../creusot-contracts/src/ghost_ptr.rs" 139 27 139 31
   let%span sghost_ptr10 = "../../../creusot-contracts/src/ghost_ptr.rs" 137 14 137 38
@@ -22,7 +21,7 @@
   let%span sghost_ptr_token19 = "ghost_ptr_token.rs" 13 20 13 21
   let%span smem20 = "../../../creusot-contracts/src/std/mem.rs" 13 22 13 30
   let%span smem21 = "../../../creusot-contracts/src/std/mem.rs" 14 22 14 30
-  let%span sghost_ptr22 = "../../../creusot-contracts/src/ghost_ptr.rs" 92 4 92 36
+  let%span sghost_ptr22 = "../../../creusot-contracts/src/ghost_ptr.rs" 92 15 92 34
   let%span sghost_ptr23 = "../../../creusot-contracts/src/ghost_ptr.rs" 94 23 94 27
   let%span sghost_ptr24 = "../../../creusot-contracts/src/ghost_ptr.rs" 93 14 93 51
   let%span sghost_ptr25 = "../../../creusot-contracts/src/ghost_ptr.rs" 94 4 94 52
@@ -33,8 +32,8 @@
   let%span sfmap30 = "../../../creusot-contracts/src/logic/fmap.rs" 113 14 113 49
   let%span sfmap31 = "../../../creusot-contracts/src/logic/fmap.rs" 107 8 107 35
   let%span sfmap32 = "../../../creusot-contracts/src/logic/fmap.rs" 51 14 51 71
-  let%span sfmap33 = "../../../creusot-contracts/src/logic/fmap.rs" 52 4 52 63
-  let%span sfmap34 = "../../../creusot-contracts/src/logic/fmap.rs" 53 4 53 68
+  let%span sfmap33 = "../../../creusot-contracts/src/logic/fmap.rs" 52 14 52 61
+  let%span sfmap34 = "../../../creusot-contracts/src/logic/fmap.rs" 53 14 53 66
   let%span sghost_ptr35 = "../../../creusot-contracts/src/ghost_ptr.rs" 209 14 209 64
   let%span sghost_ptr36 = "../../../creusot-contracts/src/ghost_ptr.rs" 216 14 216 64
   let%span sfmap37 = "../../../creusot-contracts/src/logic/fmap.rs" 90 8 90 35
@@ -44,63 +43,13 @@
   let%span sresolve41 = "../../../creusot-contracts/src/resolve.rs" 41 20 41 34
   let%span smodel42 = "../../../creusot-contracts/src/model.rs" 88 8 88 22
   let%span sghost_ptr43 = "../../../creusot-contracts/src/ghost_ptr.rs" 147 14 147 38
-  let%span sghost_ptr44 = "../../../creusot-contracts/src/ghost_ptr.rs" 148 4 148 98
+  let%span sghost_ptr44 = "../../../creusot-contracts/src/ghost_ptr.rs" 148 14 148 96
   let%span sfmap45 = "../../../creusot-contracts/src/logic/fmap.rs" 83 8 83 26
   let%span sfmap46 = "../../../creusot-contracts/src/logic/fmap.rs" 31 14 31 25
   let%span sfmap47 = "../../../creusot-contracts/src/logic/fmap.rs" 44 14 44 38
   let%span sutil48 = "../../../creusot-contracts/src/util.rs" 14 14 14 30
   let%span sutil49 = "../../../creusot-contracts/src/util.rs" 32 11 32 21
   let%span sutil50 = "../../../creusot-contracts/src/util.rs" 33 10 33 28
-=======
-  let%span sghost_ptr_token3 = "ghost_ptr_token.rs" 17 40 17 41
-  let%span sghost_ptr_token4 = "ghost_ptr_token.rs" 16 40 16 41
-  let%span sghost_ptr_token5 = "ghost_ptr_token.rs" 13 20 13 21
-  let%span sghost_ptr_token6 = "ghost_ptr_token.rs" 12 20 12 21
-  let%span sghost_ptr7 = "../../../creusot-contracts/src/ghost_ptr.rs" 54 14 54 38
-  let%span sghost_ptr8 = "../../../creusot-contracts/src/ghost_ptr.rs" 55 4 55 24
-  let%span sghost_ptr9 = "../../../creusot-contracts/src/ghost_ptr.rs" 84 29 84 33
-  let%span sghost_ptr10 = "../../../creusot-contracts/src/ghost_ptr.rs" 84 35 84 38
-  let%span sghost_ptr11 = "../../../creusot-contracts/src/ghost_ptr.rs" 80 14 80 40
-  let%span sghost_ptr12 = "../../../creusot-contracts/src/ghost_ptr.rs" 83 14 83 55
-  let%span sghost_ptr13 = "../../../creusot-contracts/src/ghost_ptr.rs" 140 27 140 31
-  let%span sghost_ptr14 = "../../../creusot-contracts/src/ghost_ptr.rs" 138 14 138 38
-  let%span sghost_ptr15 = "../../../creusot-contracts/src/ghost_ptr.rs" 139 14 139 38
-  let%span sghost_ptr16 = "../../../creusot-contracts/src/ghost_ptr.rs" 260 15 260 42
-  let%span sghost_ptr17 = "../../../creusot-contracts/src/ghost_ptr.rs" 261 14 261 59
-  let%span sghost_ptr18 = "../../../creusot-contracts/src/ghost_ptr.rs" 262 14 262 56
-  let%span sghost_ptr19 = "../../../creusot-contracts/src/ghost_ptr.rs" 263 14 263 65
-  let%span sghost_ptr20 = "../../../creusot-contracts/src/ghost_ptr.rs" 264 14 264 42
-  let%span sghost_ptr21 = "../../../creusot-contracts/src/ghost_ptr.rs" 265 4 265 61
-  let%span smem22 = "../../../creusot-contracts/src/std/mem.rs" 13 22 13 30
-  let%span smem23 = "../../../creusot-contracts/src/std/mem.rs" 14 22 14 30
-  let%span sghost_ptr24 = "../../../creusot-contracts/src/ghost_ptr.rs" 93 15 93 34
-  let%span sghost_ptr25 = "../../../creusot-contracts/src/ghost_ptr.rs" 95 23 95 27
-  let%span sghost_ptr26 = "../../../creusot-contracts/src/ghost_ptr.rs" 94 14 94 51
-  let%span sghost_ptr27 = "../../../creusot-contracts/src/ghost_ptr.rs" 95 4 95 52
-  let%span sghost_ptr28 = "../../../creusot-contracts/src/ghost_ptr.rs" 34 14 34 64
-  let%span sfmap29 = "../../../creusot-contracts/src/logic/fmap.rs" 118 14 118 31
-  let%span sfmap30 = "../../../creusot-contracts/src/logic/fmap.rs" 119 14 119 49
-  let%span sfmap31 = "../../../creusot-contracts/src/logic/fmap.rs" 112 8 112 35
-  let%span sfmap32 = "../../../creusot-contracts/src/logic/fmap.rs" 55 14 55 71
-  let%span sfmap33 = "../../../creusot-contracts/src/logic/fmap.rs" 56 14 56 61
-  let%span sfmap34 = "../../../creusot-contracts/src/logic/fmap.rs" 57 14 57 66
-  let%span sghost_ptr35 = "../../../creusot-contracts/src/ghost_ptr.rs" 214 14 214 64
-  let%span sghost_ptr36 = "../../../creusot-contracts/src/ghost_ptr.rs" 222 14 222 64
-  let%span sfmap37 = "../../../creusot-contracts/src/logic/fmap.rs" 95 8 95 35
-  let%span sfmap38 = "../../../creusot-contracts/src/logic/fmap.rs" 65 14 65 55
-  let%span sfmap39 = "../../../creusot-contracts/src/logic/fmap.rs" 66 14 66 84
-  let%span sghost_ptr40 = "../../../creusot-contracts/src/ghost_ptr.rs" 294 8 294 32
-  let%span sresolve41 = "../../../creusot-contracts/src/resolve.rs" 41 20 41 34
-  let%span smodel42 = "../../../creusot-contracts/src/model.rs" 91 8 91 22
-  let%span sghost_ptr43 = "../../../creusot-contracts/src/ghost_ptr.rs" 149 14 149 38
-  let%span sghost_ptr44 = "../../../creusot-contracts/src/ghost_ptr.rs" 150 14 150 96
-  let%span sfmap45 = "../../../creusot-contracts/src/logic/fmap.rs" 88 8 88 26
-  let%span sfmap46 = "../../../creusot-contracts/src/logic/fmap.rs" 32 14 32 25
-  let%span sfmap47 = "../../../creusot-contracts/src/logic/fmap.rs" 47 14 47 38
-  let%span sutil48 = "../../../creusot-contracts/src/util.rs" 15 14 15 30
-  let%span sutil49 = "../../../creusot-contracts/src/util.rs" 34 11 34 21
-  let%span sutil50 = "../../../creusot-contracts/src/util.rs" 35 10 35 28
->>>>>>> 716d5822
   
   use prelude.prelude.Opaque
   
