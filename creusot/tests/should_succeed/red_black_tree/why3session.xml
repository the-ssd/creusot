--- conflicted
+++ resolved
@@ -2,31 +2,30 @@
 <!DOCTYPE why3session PUBLIC "-//Why3//proof session v5//EN"
 "https://www.why3.org/why3session.dtd">
 <why3session shape_version="6">
-<prover id="0" name="CVC4" version="1.8" timelimit="5" steplimit="0" memlimit="1000"/>
-<prover id="2" name="CVC5" version="1.0.5" timelimit="5" steplimit="0" memlimit="1000"/>
-<prover id="3" name="Alt-Ergo" version="2.6.0" timelimit="5" steplimit="0" memlimit="1000"/>
+<prover id="0" name="CVC4" version="1.8" timelimit="3" steplimit="0" memlimit="2000"/>
+<prover id="2" name="CVC5" version="1.0.5" timelimit="5" steplimit="0" memlimit="2000"/>
+<prover id="3" name="Alt-Ergo" version="2.6.0" timelimit="1" steplimit="0" memlimit="1000"/>
 <prover id="6" name="Z3" version="4.12.4" timelimit="0.5" steplimit="0" memlimit="1000"/>
 <file format="coma" proved="true">
 <path name=".."/><path name="red_black_tree.coma"/>
-<<<<<<< HEAD
 <theory name="M_red_black_tree__qyi11959472507597060150__clone__refines" proved="true">
  <goal name="refines" proved="true">
- <proof prover="3"><result status="valid" time="0.039379" steps="6"/></proof>
+ <proof prover="3" timelimit="3" memlimit="2000"><result status="valid" time="0.039379" steps="6"/></proof>
  </goal>
 </theory>
 <theory name="M_red_black_tree__qyi11959472507597060150__clone" proved="true">
  <goal name="vc_clone&#39;0" proved="true">
- <proof prover="2" timelimit="5"><result status="valid" time="0.044748" steps="68"/></proof>
+ <proof prover="2"><result status="valid" time="0.044748" steps="68"/></proof>
  </goal>
 </theory>
 <theory name="M_red_black_tree__qyi2476155906044564626__model_acc_has_mapping" proved="true">
  <goal name="vc_model_acc_has_mapping&#39;0" proved="true">
- <proof prover="3"><result status="valid" time="0.024231" steps="231"/></proof>
+ <proof prover="3" timelimit="3" memlimit="2000"><result status="valid" time="0.024231" steps="231"/></proof>
  </goal>
 </theory>
 <theory name="M_red_black_tree__qyi2476155906044564626__has_mapping_model_acc" proved="true">
  <goal name="vc_has_mapping_model_acc&#39;0" proved="true">
- <proof prover="3"><result status="valid" time="0.088086" steps="687"/></proof>
+ <proof prover="3" timelimit="3" memlimit="2000"><result status="valid" time="0.088086" steps="687"/></proof>
  </goal>
 </theory>
 <theory name="M_red_black_tree__qyi2476155906044564626__has_mapping_model" proved="true">
@@ -36,40 +35,32 @@
 </theory>
 <theory name="M_red_black_tree__qyi2476155906044564626__has_mapping_inj" proved="true">
  <goal name="vc_has_mapping_inj&#39;0" proved="true">
- <proof prover="2" timelimit="5"><result status="valid" time="0.036474" steps="4745"/></proof>
+ <proof prover="2"><result status="valid" time="0.036474" steps="4745"/></proof>
  </goal>
 </theory>
 <theory name="M_red_black_tree__qyi17561227306860881838__has_mapping" proved="true">
  <goal name="vc_has_mapping&#39;0" proved="true">
- <proof prover="3"><result status="valid" time="0.019356" steps="28"/></proof>
+ <proof prover="3" timelimit="3" memlimit="2000"><result status="valid" time="0.019356" steps="28"/></proof>
  </goal>
 </theory>
 <theory name="M_red_black_tree__qyi14787627995992352676__resolve_coherence__refines" proved="true">
  <goal name="refines" proved="true">
- <proof prover="3"><result status="valid" time="0.033686" steps="4"/></proof>
+ <proof prover="3" timelimit="3" memlimit="2000"><result status="valid" time="0.033686" steps="4"/></proof>
  </goal>
 </theory>
 <theory name="M_red_black_tree__qyi14787627995992352676__resolve_coherence" proved="true">
  <goal name="vc_resolve_coherence&#39;0" proved="true">
- <transf name="split_vc" proved="true" >
-  <goal name="vc_resolve_coherence&#39;0.0" proved="true">
-  <proof prover="3"><result status="valid" time="0.095366" steps="162"/></proof>
-  </goal>
- </transf>
+ <proof prover="2" memlimit="1000"><result status="valid" time="0.010695" steps="1566"/></proof>
  </goal>
 </theory>
 <theory name="M_red_black_tree__qyi16896830124134315792__resolve_coherence__refines" proved="true">
  <goal name="refines" proved="true">
- <proof prover="2" timelimit="5"><result status="valid" time="0.041073" steps="2195"/></proof>
+ <proof prover="2"><result status="valid" time="0.041073" steps="2195"/></proof>
  </goal>
 </theory>
 <theory name="M_red_black_tree__qyi16896830124134315792__resolve_coherence" proved="true">
  <goal name="vc_resolve_coherence&#39;0" proved="true">
- <transf name="split_vc" proved="true" >
-  <goal name="vc_resolve_coherence&#39;0.0" proved="true">
-  <proof prover="3"><result status="valid" time="0.045269" steps="91"/></proof>
-  </goal>
- </transf>
+ <proof prover="6" timelimit="5"><result status="valid" time="0.010082" steps="3269"/></proof>
  </goal>
 </theory>
 <theory name="M_red_black_tree__qyi2476155906044564626__height" proved="true">
@@ -79,14 +70,7 @@
 </theory>
 <theory name="M_red_black_tree__qyi17561227306860881838__height" proved="true">
  <goal name="vc_height&#39;0" proved="true">
- <transf name="split_vc" proved="true" >
-  <goal name="vc_height&#39;0.0" proved="true">
-  <proof prover="3"><result status="valid" time="0.048170" steps="78"/></proof>
-  </goal>
-  <goal name="vc_height&#39;0.1" proved="true">
-  <proof prover="3"><result status="valid" time="0.044067" steps="77"/></proof>
-  </goal>
- </transf>
+ <proof prover="2" memlimit="1000"><result status="valid" time="0.014492" steps="1254"/></proof>
  </goal>
 </theory>
 <theory name="M_red_black_tree__qyi2476155906044564626__is_red" proved="true">
@@ -96,408 +80,171 @@
 </theory>
 <theory name="M_red_black_tree__qyi17561227306860881838__rotate_right" proved="true">
  <goal name="vc_rotate_right&#39;0" proved="true">
- <proof prover="0" timelimit="5" memlimit="1000"><result status="valid" time="1.310515" steps="153337"/></proof>
+ <proof prover="0" timelimit="5" memlimit="1000"><result status="valid" time="1.310515" steps="155774"/></proof>
  </goal>
 </theory>
 <theory name="M_red_black_tree__qyi17561227306860881838__rotate_left" proved="true">
  <goal name="vc_rotate_left&#39;0" proved="true">
- <proof prover="0" timelimit="5" memlimit="1000"><result status="valid" time="1.438144" steps="163512"/></proof>
+ <proof prover="0" timelimit="5" memlimit="1000"><result status="valid" time="1.438144" steps="156745"/></proof>
  </goal>
 </theory>
 <theory name="M_red_black_tree__qyi17561227306860881838__flip_colors" proved="true">
  <goal name="vc_flip_colors&#39;0" proved="true">
- <proof prover="2" timelimit="5"><result status="valid" time="2.138818" steps="147118"/></proof>
-=======
-<theory name="M_red_black_tree__qyi11959472507597060150__clone" proved="true">
- <goal name="vc_clone&#39;" proved="true">
- <proof prover="2"><result status="valid" time="0.007043" steps="68"/></proof>
- </goal>
-</theory>
-<theory name="M_red_black_tree__qyi11959472507597060150" proved="true">
- <goal name="clone&#39;_refn" proved="true">
- <proof prover="3"><result status="valid" time="0.017066" steps="6"/></proof>
- </goal>
-</theory>
-<theory name="M_red_black_tree__qyi2476155906044564626__model_acc_has_mapping" proved="true">
- <goal name="vc_model_acc_has_mapping" proved="true">
- <proof prover="3"><result status="valid" time="0.036403" steps="227"/></proof>
- </goal>
-</theory>
-<theory name="M_red_black_tree__qyi2476155906044564626__has_mapping_model_acc" proved="true">
- <goal name="vc_has_mapping_model_acc" proved="true">
- <proof prover="3"><result status="valid" time="0.083923" steps="893"/></proof>
- </goal>
-</theory>
-<theory name="M_red_black_tree__qyi2476155906044564626__has_mapping_model" proved="true">
- <goal name="vc_has_mapping_model" proved="true">
- <proof prover="2"><result status="valid" time="0.030988" steps="5190"/></proof>
- </goal>
-</theory>
-<theory name="M_red_black_tree__qyi2476155906044564626__has_mapping_inj" proved="true">
- <goal name="vc_has_mapping_inj" proved="true">
- <proof prover="3"><result status="valid" time="0.034879" steps="32"/></proof>
- </goal>
-</theory>
-<theory name="M_red_black_tree__qyi17561227306860881838__has_mapping" proved="true">
- <goal name="vc_has_mapping" proved="true">
- <proof prover="3"><result status="valid" time="0.017834" steps="170"/></proof>
- </goal>
-</theory>
-<theory name="M_red_black_tree__qyi14787627995992352676" proved="true">
- <goal name="resolve_coherence_refn" proved="true">
- <proof prover="2"><result status="valid" time="0.023296" steps="3971"/></proof>
- </goal>
-</theory>
-<theory name="M_red_black_tree__qyi14787627995992352676__resolve_coherence" proved="true">
- <goal name="vc_resolve_coherence" proved="true">
- <proof prover="3"><result status="valid" time="0.059121" steps="546"/></proof>
- </goal>
-</theory>
-<theory name="M_red_black_tree__qyi16896830124134315792" proved="true">
- <goal name="resolve_coherence_refn" proved="true">
- <proof prover="3"><result status="valid" time="0.019212" steps="2"/></proof>
- </goal>
-</theory>
-<theory name="M_red_black_tree__qyi16896830124134315792__resolve_coherence" proved="true">
- <goal name="vc_resolve_coherence" proved="true">
- <proof prover="3"><result status="valid" time="0.029374" steps="150"/></proof>
- </goal>
-</theory>
-<theory name="M_red_black_tree__qyi2476155906044564626__height" proved="true">
- <goal name="vc_height" proved="true">
- <proof prover="0"><result status="valid" time="0.017538" steps="4277"/></proof>
- </goal>
-</theory>
-<theory name="M_red_black_tree__qyi17561227306860881838__height" proved="true">
- <goal name="vc_height" proved="true">
- <proof prover="3"><result status="valid" time="0.031849" steps="199"/></proof>
- </goal>
-</theory>
-<theory name="M_red_black_tree__qyi2476155906044564626__is_red" proved="true">
- <goal name="vc_is_red" proved="true">
- <proof prover="2"><result status="valid" time="0.034651" steps="4608"/></proof>
- </goal>
-</theory>
-<theory name="M_red_black_tree__qyi17561227306860881838__rotate_right" proved="true">
- <goal name="vc_rotate_right" proved="true">
- <proof prover="6" timelimit="5"><result status="valid" time="0.263260" steps="1046100"/></proof>
- </goal>
-</theory>
-<theory name="M_red_black_tree__qyi17561227306860881838__rotate_left" proved="true">
- <goal name="vc_rotate_left" proved="true">
- <proof prover="6" timelimit="5"><result status="valid" time="0.185721" steps="713169"/></proof>
- </goal>
-</theory>
-<theory name="M_red_black_tree__qyi17561227306860881838__flip_colors" proved="true">
- <goal name="vc_flip_colors" proved="true">
- <proof prover="6" timelimit="5"><result status="valid" time="0.156722" steps="311283"/></proof>
->>>>>>> 34cd6190
+ <proof prover="2"><result status="valid" time="1.703721" steps="174473"/></proof>
  </goal>
 </theory>
 <theory name="M_red_black_tree__qyi17561227306860881838__balance" proved="true">
  <goal name="vc_balance&#39;0" proved="true">
  <transf name="split_vc" proved="true" >
-<<<<<<< HEAD
-  <goal name="vc_balance&#39;0.0" expl="precondition" proved="true">
-  <proof prover="2" timelimit="5"><result status="valid" time="0.066055" steps="9856"/></proof>
-  </goal>
-  <goal name="vc_balance&#39;0.1" expl="precondition" proved="true">
-  <proof prover="2" timelimit="5"><result status="valid" time="0.182703" steps="9859"/></proof>
+  <goal name="vc_balance&#39;0.0" expl="is_red &#39;self&#39; type invariant" proved="true">
+  <proof prover="2"><result status="valid" time="0.061048" steps="9857"/></proof>
+  </goal>
+  <goal name="vc_balance&#39;0.1" expl="is_red &#39;self&#39; type invariant" proved="true">
+  <proof prover="0"><result status="valid" time="0.030258" steps="9786"/></proof>
   </goal>
   <goal name="vc_balance&#39;0.2" proved="true">
-  <proof prover="0"><result status="valid" time="0.129981" steps="9642"/></proof>
-  </goal>
-  <goal name="vc_balance&#39;0.3" expl="precondition" proved="true">
-  <proof prover="2" timelimit="5"><result status="valid" time="0.069081" steps="9827"/></proof>
-  </goal>
-  <goal name="vc_balance&#39;0.4" expl="precondition" proved="true">
-  <proof prover="2" timelimit="5"><result status="valid" time="0.030147" steps="3062"/></proof>
-  </goal>
-  <goal name="vc_balance&#39;0.5" expl="precondition" proved="true">
-  <proof prover="3"><result status="valid" time="0.014555" steps="26"/></proof>
-  </goal>
-  <goal name="vc_balance&#39;0.6" expl="precondition" proved="true">
-  <proof prover="2" timelimit="5"><result status="valid" time="0.059096" steps="12051"/></proof>
-  </goal>
-  <goal name="vc_balance&#39;0.7" expl="precondition" proved="true">
-  <proof prover="2" timelimit="5"><result status="valid" time="0.074015" steps="18358"/></proof>
-  </goal>
-  <goal name="vc_balance&#39;0.8" expl="precondition" proved="true">
-  <proof prover="2" timelimit="5"><result status="valid" time="0.021245" steps="4439"/></proof>
-  </goal>
-  <goal name="vc_balance&#39;0.9" expl="precondition" proved="true">
-  <proof prover="3"><result status="valid" time="0.045709" steps="133"/></proof>
-  </goal>
-  <goal name="vc_balance&#39;0.10" expl="precondition" proved="true">
-  <proof prover="2" timelimit="5"><result status="valid" time="0.114758" steps="16303"/></proof>
+  <proof prover="0"><result status="valid" time="0.129981" steps="9639"/></proof>
+  </goal>
+  <goal name="vc_balance&#39;0.3" expl="rotate_left &#39;self&#39; type invariant" proved="true">
+  <proof prover="2"><result status="valid" time="0.021245" steps="9827"/></proof>
+  </goal>
+  <goal name="vc_balance&#39;0.4" expl="rotate_left requires #0" proved="true">
+  <proof prover="2"><result status="valid" time="0.074015" steps="3059"/></proof>
+  </goal>
+  <goal name="vc_balance&#39;0.5" expl="rotate_left requires #1" proved="true">
+  <proof prover="0"><result status="valid" time="0.022176" steps="8760"/></proof>
+  </goal>
+  <goal name="vc_balance&#39;0.6" expl="is_red &#39;self&#39; type invariant" proved="true">
+  <proof prover="2"><result status="valid" time="0.087993" steps="12025"/></proof>
+  </goal>
+  <goal name="vc_balance&#39;0.7" expl="as_ref &#39;self&#39; type invariant" proved="true">
+  <proof prover="2"><result status="valid" time="0.069081" steps="18300"/></proof>
+  </goal>
+  <goal name="vc_balance&#39;0.8" expl="unwrap &#39;self&#39; type invariant" proved="true">
+  <proof prover="2"><result status="valid" time="0.059096" steps="4407"/></proof>
+  </goal>
+  <goal name="vc_balance&#39;0.9" expl="unwrap requires" proved="true">
+  <proof prover="2"><result status="valid" time="0.018540" steps="8469"/></proof>
+  </goal>
+  <goal name="vc_balance&#39;0.10" expl="is_red &#39;self&#39; type invariant" proved="true">
+  <proof prover="2"><result status="valid" time="0.058307" steps="16281"/></proof>
   </goal>
   <goal name="vc_balance&#39;0.11" proved="true">
-  <proof prover="3"><result status="valid" time="0.075199" steps="167"/></proof>
-  </goal>
-  <goal name="vc_balance&#39;0.12" expl="precondition" proved="true">
-  <proof prover="3"><result status="valid" time="0.067043" steps="38"/></proof>
-  </goal>
-  <goal name="vc_balance&#39;0.13" expl="precondition" proved="true">
-  <proof prover="3"><result status="valid" time="0.032870" steps="32"/></proof>
-  </goal>
-  <goal name="vc_balance&#39;0.14" expl="precondition" proved="true">
-  <proof prover="2" timelimit="5"><result status="valid" time="0.027258" steps="4996"/></proof>
-  </goal>
-  <goal name="vc_balance&#39;0.15" expl="precondition" proved="true">
-  <proof prover="2" timelimit="5"><result status="valid" time="0.108525" steps="16323"/></proof>
+  <proof prover="3" timelimit="3" memlimit="2000"><result status="valid" time="0.075199" steps="167"/></proof>
+  </goal>
+  <goal name="vc_balance&#39;0.12" expl="rotate_right &#39;self&#39; type invariant" proved="true">
+  <proof prover="2"><result status="valid" time="0.066055" steps="13028"/></proof>
+  </goal>
+  <goal name="vc_balance&#39;0.13" expl="rotate_right requires #0" proved="true">
+  <proof prover="2"><result status="valid" time="0.114758" steps="4962"/></proof>
+  </goal>
+  <goal name="vc_balance&#39;0.14" expl="rotate_right requires #1" proved="true">
+  <proof prover="2"><result status="valid" time="0.108525" steps="4467"/></proof>
+  </goal>
+  <goal name="vc_balance&#39;0.15" expl="is_red &#39;self&#39; type invariant" proved="true">
+  <proof prover="0"><result status="valid" time="0.082833" steps="23393"/></proof>
   </goal>
   <goal name="vc_balance&#39;0.16" expl="type invariant" proved="true">
-  <proof prover="2" timelimit="5"><result status="valid" time="0.147863" steps="7735"/></proof>
-  </goal>
-  <goal name="vc_balance&#39;0.17" expl="postcondition" proved="true">
-  <proof prover="2" timelimit="5"><result status="valid" time="0.061628" steps="18063"/></proof>
-  </goal>
-  <goal name="vc_balance&#39;0.18" expl="postcondition" proved="true">
-  <proof prover="3"><result status="valid" time="0.253633" steps="2202"/></proof>
-  </goal>
-  <goal name="vc_balance&#39;0.19" expl="postcondition" proved="true">
-  <proof prover="0"><result status="valid" time="0.121456" steps="20598"/></proof>
-  </goal>
-  <goal name="vc_balance&#39;0.20" expl="postcondition" proved="true">
-  <proof prover="2" timelimit="5"><result status="valid" time="0.180578" steps="20369"/></proof>
-  </goal>
-  <goal name="vc_balance&#39;0.21" expl="postcondition" proved="true">
-  <proof prover="2" timelimit="5"><result status="valid" time="0.061048" steps="11772"/></proof>
-  </goal>
-  <goal name="vc_balance&#39;0.22" expl="postcondition" proved="true">
-  <proof prover="2" timelimit="5"><result status="valid" time="0.087993" steps="12216"/></proof>
-  </goal>
-  <goal name="vc_balance&#39;0.23" expl="postcondition" proved="true">
-  <proof prover="2" timelimit="5"><result status="valid" time="0.047171" steps="12196"/></proof>
-  </goal>
-  <goal name="vc_balance&#39;0.24" expl="postcondition" proved="true">
-  <proof prover="2" timelimit="5"><result status="valid" time="0.243452" steps="18872"/></proof>
-  </goal>
-  <goal name="vc_balance&#39;0.25" expl="precondition" proved="true">
-  <proof prover="0"><result status="valid" time="0.159137" steps="22261"/></proof>
+  <proof prover="2"><result status="valid" time="0.043843" steps="7713"/></proof>
+  </goal>
+  <goal name="vc_balance&#39;0.17" expl="balance ensures #0" proved="true">
+  <proof prover="3" timelimit="3" memlimit="2000"><result status="valid" time="0.186055" steps="2738"/></proof>
+  </goal>
+  <goal name="vc_balance&#39;0.18" expl="balance ensures #1" proved="true">
+  <proof prover="3" timelimit="3" memlimit="2000"><result status="valid" time="0.014555" steps="385"/></proof>
+  </goal>
+  <goal name="vc_balance&#39;0.19" expl="balance ensures #2" proved="true">
+  <proof prover="3" timelimit="3" memlimit="2000"><result status="valid" time="0.032870" steps="359"/></proof>
+  </goal>
+  <goal name="vc_balance&#39;0.20" expl="balance ensures #3" proved="true">
+  <proof prover="3" timelimit="3" memlimit="2000"><result status="valid" time="0.045709" steps="1383"/></proof>
+  </goal>
+  <goal name="vc_balance&#39;0.21" expl="balance ensures #4" proved="true">
+  <proof prover="2"><result status="valid" time="0.070698" steps="19917"/></proof>
+  </goal>
+  <goal name="vc_balance&#39;0.22" expl="balance ensures #5" proved="true">
+  <proof prover="2"><result status="valid" time="0.076996" steps="18876"/></proof>
+  </goal>
+  <goal name="vc_balance&#39;0.23" expl="balance ensures #6" proved="true">
+  <proof prover="0"><result status="valid" time="0.076079" steps="19905"/></proof>
+  </goal>
+  <goal name="vc_balance&#39;0.24" expl="balance ensures #7" proved="true">
+  <proof prover="2"><result status="valid" time="0.180578" steps="19163"/></proof>
+  </goal>
+  <goal name="vc_balance&#39;0.25" expl="is_red &#39;self&#39; type invariant" proved="true">
+  <proof prover="2"><result status="valid" time="0.193159" steps="19811"/></proof>
   </goal>
   <goal name="vc_balance&#39;0.26" expl="type invariant" proved="true">
-  <proof prover="2" timelimit="5"><result status="valid" time="0.043843" steps="20806"/></proof>
-  </goal>
-  <goal name="vc_balance&#39;0.27" expl="postcondition" proved="true">
-  <proof prover="2" timelimit="5"><result status="valid" time="0.177702" steps="23219"/></proof>
-  </goal>
-  <goal name="vc_balance&#39;0.28" expl="postcondition" proved="true">
-  <proof prover="2" timelimit="5"><result status="valid" time="0.227646" steps="25359"/></proof>
-  </goal>
-  <goal name="vc_balance&#39;0.29" expl="postcondition" proved="true">
-  <proof prover="2" timelimit="5"><result status="valid" time="0.275470" steps="25502"/></proof>
-  </goal>
-  <goal name="vc_balance&#39;0.30" expl="postcondition" proved="true">
-  <proof prover="2" timelimit="5"><result status="valid" time="0.380810" steps="33297"/></proof>
-  </goal>
-  <goal name="vc_balance&#39;0.31" expl="postcondition" proved="true">
-  <proof prover="2" timelimit="5"><result status="valid" time="0.058307" steps="11881"/></proof>
-  </goal>
-  <goal name="vc_balance&#39;0.32" expl="postcondition" proved="true">
-  <proof prover="0"><result status="valid" time="0.154043" steps="16469"/></proof>
-  </goal>
-  <goal name="vc_balance&#39;0.33" expl="postcondition" proved="true">
-  <proof prover="0"><result status="valid" time="0.150378" steps="16495"/></proof>
-  </goal>
-  <goal name="vc_balance&#39;0.34" expl="postcondition" proved="true">
-  <proof prover="2" timelimit="5"><result status="valid" time="0.159474" steps="23018"/></proof>
+  <proof prover="2"><result status="valid" time="0.147863" steps="20784"/></proof>
+  </goal>
+  <goal name="vc_balance&#39;0.27" expl="balance ensures #0" proved="true">
+  <proof prover="2"><result status="valid" time="0.039012" steps="20474"/></proof>
+  </goal>
+  <goal name="vc_balance&#39;0.28" expl="balance ensures #1" proved="true">
+  <proof prover="2"><result status="valid" time="0.030147" steps="10769"/></proof>
+  </goal>
+  <goal name="vc_balance&#39;0.29" expl="balance ensures #2" proved="true">
+  <proof prover="2"><result status="valid" time="0.066362" steps="10804"/></proof>
+  </goal>
+  <goal name="vc_balance&#39;0.30" expl="balance ensures #3" proved="true">
+  <proof prover="2"><result status="valid" time="0.023867" steps="10517"/></proof>
+  </goal>
+  <goal name="vc_balance&#39;0.31" expl="balance ensures #4" proved="true">
+  <proof prover="2"><result status="valid" time="0.227646" steps="30887"/></proof>
+  </goal>
+  <goal name="vc_balance&#39;0.32" expl="balance ensures #5" proved="true">
+  <proof prover="2"><result status="valid" time="0.132997" steps="24799"/></proof>
+  </goal>
+  <goal name="vc_balance&#39;0.33" expl="balance ensures #6" proved="true">
+  <proof prover="2"><result status="valid" time="0.150615" steps="24633"/></proof>
+  </goal>
+  <goal name="vc_balance&#39;0.34" expl="balance ensures #7" proved="true">
+  <proof prover="2"><result status="valid" time="0.061628" steps="24651"/></proof>
   </goal>
   <goal name="vc_balance&#39;0.35" proved="true">
-  <proof prover="0"><result status="valid" time="0.081928" steps="18042"/></proof>
-  </goal>
-  <goal name="vc_balance&#39;0.36" expl="precondition" proved="true">
-  <proof prover="2" timelimit="5"><result status="valid" time="0.157274" steps="18103"/></proof>
-  </goal>
-  <goal name="vc_balance&#39;0.37" expl="precondition" proved="true">
-  <proof prover="2" timelimit="5"><result status="valid" time="0.037710" steps="6779"/></proof>
-  </goal>
-  <goal name="vc_balance&#39;0.38" expl="precondition" proved="true">
-  <proof prover="2" timelimit="5"><result status="valid" time="0.066362" steps="12315"/></proof>
-  </goal>
-  <goal name="vc_balance&#39;0.39" expl="precondition" proved="true">
-  <proof prover="0"><result status="valid" time="0.119617" steps="14444"/></proof>
-  </goal>
-  <goal name="vc_balance&#39;0.40" expl="precondition" proved="true">
-  <proof prover="2" timelimit="5"><result status="valid" time="0.039012" steps="7874"/></proof>
+  <proof prover="0"><result status="valid" time="0.081928" steps="17917"/></proof>
+  </goal>
+  <goal name="vc_balance&#39;0.36" expl="flip_colors &#39;self&#39; type invariant" proved="true">
+  <proof prover="0"><result status="valid" time="0.076872" steps="17618"/></proof>
+  </goal>
+  <goal name="vc_balance&#39;0.37" expl="flip_colors requires #0" proved="true">
+  <proof prover="2"><result status="valid" time="0.032512" steps="7807"/></proof>
+  </goal>
+  <goal name="vc_balance&#39;0.38" expl="flip_colors requires #1" proved="true">
+  <proof prover="0"><result status="valid" time="0.150378" steps="14333"/></proof>
+  </goal>
+  <goal name="vc_balance&#39;0.39" expl="flip_colors requires #2" proved="true">
+  <proof prover="2"><result status="valid" time="0.047171" steps="12308"/></proof>
+  </goal>
+  <goal name="vc_balance&#39;0.40" expl="flip_colors requires #3" proved="true">
+  <proof prover="2"><result status="valid" time="0.113774" steps="6795"/></proof>
   </goal>
   <goal name="vc_balance&#39;0.41" expl="type invariant" proved="true">
-  <proof prover="2" timelimit="5"><result status="valid" time="0.166997" steps="22535"/></proof>
-  </goal>
-  <goal name="vc_balance&#39;0.42" expl="postcondition" proved="true">
-  <proof prover="2" timelimit="5"><result status="valid" time="0.316728" steps="28366"/></proof>
-  </goal>
-  <goal name="vc_balance&#39;0.43" expl="postcondition" proved="true">
-  <proof prover="2" timelimit="5"><result status="valid" time="0.198982" steps="27121"/></proof>
-  </goal>
-  <goal name="vc_balance&#39;0.44" expl="postcondition" proved="true">
-  <proof prover="0"><result status="valid" time="0.239693" steps="39488"/></proof>
-  </goal>
-  <goal name="vc_balance&#39;0.45" expl="postcondition" proved="true">
-  <proof prover="0"><result status="valid" time="0.265419" steps="34090"/></proof>
-  </goal>
-  <goal name="vc_balance&#39;0.46" expl="postcondition" proved="true">
-  <proof prover="2" timelimit="5"><result status="valid" time="0.193159" steps="25615"/></proof>
-  </goal>
-  <goal name="vc_balance&#39;0.47" expl="postcondition" proved="true">
-  <proof prover="0"><result status="valid" time="0.082833" steps="28682"/></proof>
-  </goal>
-  <goal name="vc_balance&#39;0.48" expl="postcondition" proved="true">
-  <proof prover="2" timelimit="5"><result status="valid" time="0.113774" steps="12823"/></proof>
-  </goal>
-  <goal name="vc_balance&#39;0.49" expl="postcondition" proved="true">
-  <proof prover="2" timelimit="5"><result status="valid" time="0.672055" steps="49974"/></proof>
-=======
-  <goal name="vc_balance.0" expl="is_red &#39;self&#39; type invariant" proved="true">
-  <proof prover="2"><result status="valid" time="0.035652" steps="13559"/></proof>
-  </goal>
-  <goal name="vc_balance.1" expl="is_red &#39;self&#39; type invariant" proved="true">
-  <proof prover="6"><result status="valid" time="0.017903" steps="47846"/></proof>
-  </goal>
-  <goal name="vc_balance.2" proved="true">
-  <proof prover="3"><result status="valid" time="0.090142" steps="136"/></proof>
-  </goal>
-  <goal name="vc_balance.3" expl="rotate_left &#39;self&#39; type invariant" proved="true">
-  <proof prover="3"><result status="valid" time="0.060057" steps="38"/></proof>
-  </goal>
-  <goal name="vc_balance.4" expl="rotate_left requires #0" proved="true">
-  <proof prover="2"><result status="valid" time="0.009204" steps="7046"/></proof>
-  </goal>
-  <goal name="vc_balance.5" expl="rotate_left requires #1" proved="true">
-  <proof prover="2"><result status="valid" time="0.034370" steps="9970"/></proof>
-  </goal>
-  <goal name="vc_balance.6" expl="is_red &#39;self&#39; type invariant" proved="true">
-  <proof prover="2"><result status="valid" time="0.136642" steps="15392"/></proof>
-  </goal>
-  <goal name="vc_balance.7" expl="as_ref &#39;self&#39; type invariant" proved="true">
-  <proof prover="3"><result status="valid" time="0.557321" steps="9182"/></proof>
-  </goal>
-  <goal name="vc_balance.8" expl="unwrap &#39;self&#39; type invariant" proved="true">
-  <proof prover="0"><result status="valid" time="0.116038" steps="13869"/></proof>
-  </goal>
-  <goal name="vc_balance.9" expl="unwrap requires" proved="true">
-  <proof prover="3"><result status="valid" time="0.107050" steps="671"/></proof>
-  </goal>
-  <goal name="vc_balance.10" expl="is_red &#39;self&#39; type invariant" proved="true">
-  <proof prover="2"><result status="valid" time="0.078752" steps="20952"/></proof>
-  </goal>
-  <goal name="vc_balance.11" proved="true">
-  <proof prover="3"><result status="valid" time="0.146190" steps="441"/></proof>
-  </goal>
-  <goal name="vc_balance.12" expl="rotate_right &#39;self&#39; type invariant" proved="true">
-  <proof prover="3"><result status="valid" time="0.056709" steps="58"/></proof>
-  </goal>
-  <goal name="vc_balance.13" expl="rotate_right requires #0" proved="true">
-  <proof prover="2"><result status="valid" time="0.025756" steps="8809"/></proof>
-  </goal>
-  <goal name="vc_balance.14" expl="rotate_right requires #1" proved="true">
-  <proof prover="6" timelimit="5"><result status="valid" time="0.054736" steps="54063"/></proof>
-  </goal>
-  <goal name="vc_balance.15" expl="is_red &#39;self&#39; type invariant" proved="true">
-  <proof prover="2"><result status="valid" time="0.093766" steps="19280"/></proof>
-  </goal>
-  <goal name="vc_balance.16" expl="type invariant" proved="true">
-  <proof prover="0"><result status="valid" time="0.084496" steps="26278"/></proof>
-  </goal>
-  <goal name="vc_balance.17" expl="balance ensures #0" proved="true">
-  <proof prover="3"><result status="valid" time="2.492118" steps="28262"/></proof>
-  </goal>
-  <goal name="vc_balance.18" expl="balance ensures #1" proved="true">
-  <proof prover="3"><result status="valid" time="1.860854" steps="22468"/></proof>
-  </goal>
-  <goal name="vc_balance.19" expl="balance ensures #2" proved="true">
-  <proof prover="2"><result status="valid" time="0.069837" steps="15037"/></proof>
-  </goal>
-  <goal name="vc_balance.20" expl="balance ensures #3" proved="true">
-  <proof prover="3"><result status="valid" time="0.216548" steps="2999"/></proof>
-  </goal>
-  <goal name="vc_balance.21" expl="balance ensures #4" proved="true">
-  <proof prover="2"><result status="valid" time="0.120829" steps="26440"/></proof>
-  </goal>
-  <goal name="vc_balance.22" expl="balance ensures #5" proved="true">
-  <proof prover="2"><result status="valid" time="0.103450" steps="24322"/></proof>
-  </goal>
-  <goal name="vc_balance.23" expl="balance ensures #6" proved="true">
-  <proof prover="6" timelimit="5"><result status="valid" time="0.204875" steps="509061"/></proof>
-  </goal>
-  <goal name="vc_balance.24" expl="balance ensures #7" proved="true">
-  <proof prover="2"><result status="valid" time="0.114096" steps="23940"/></proof>
-  </goal>
-  <goal name="vc_balance.25" expl="is_red &#39;self&#39; type invariant" proved="true">
-  <proof prover="2"><result status="valid" time="0.134394" steps="25812"/></proof>
-  </goal>
-  <goal name="vc_balance.26" expl="type invariant" proved="true">
-  <proof prover="3"><result status="valid" time="3.456861" steps="37041"/></proof>
-  </goal>
-  <goal name="vc_balance.27" expl="balance ensures #0" proved="true">
-  <proof prover="2"><result status="valid" time="0.097583" steps="26315"/></proof>
-  </goal>
-  <goal name="vc_balance.28" expl="balance ensures #1" proved="true">
-  <proof prover="3"><result status="valid" time="4.775898" steps="50943"/></proof>
-  </goal>
-  <goal name="vc_balance.29" expl="balance ensures #2" proved="true">
-  <proof prover="3"><result status="valid" time="4.952679" steps="49710"/></proof>
-  </goal>
-  <goal name="vc_balance.30" expl="balance ensures #3" proved="true">
-  <proof prover="2"><result status="valid" time="0.025851" steps="15367"/></proof>
-  </goal>
-  <goal name="vc_balance.31" expl="balance ensures #4" proved="true">
-  <proof prover="6" timelimit="5"><result status="valid" time="0.359822" steps="706249"/></proof>
-  </goal>
-  <goal name="vc_balance.32" expl="balance ensures #5" proved="true">
-  <proof prover="2"><result status="valid" time="0.458595" steps="48319"/></proof>
-  </goal>
-  <goal name="vc_balance.33" expl="balance ensures #6" proved="true">
-  <proof prover="0"><result status="valid" time="0.446177" steps="70300"/></proof>
-  </goal>
-  <goal name="vc_balance.34" expl="balance ensures #7" proved="true">
-  <proof prover="2"><result status="valid" time="0.293511" steps="29038"/></proof>
-  </goal>
-  <goal name="vc_balance.35" proved="true">
-  <proof prover="0"><result status="valid" time="0.151602" steps="25125"/></proof>
-  </goal>
-  <goal name="vc_balance.36" expl="flip_colors &#39;self&#39; type invariant" proved="true">
-  <proof prover="2"><result status="valid" time="0.199043" steps="26660"/></proof>
-  </goal>
-  <goal name="vc_balance.37" expl="flip_colors requires #0" proved="true">
-  <proof prover="6" timelimit="5"><result status="valid" time="0.430529" steps="757967"/></proof>
-  </goal>
-  <goal name="vc_balance.38" expl="flip_colors requires #1" proved="true">
-  <proof prover="6"><result status="valid" time="0.625741" steps="964327"/></proof>
-  </goal>
-  <goal name="vc_balance.39" expl="flip_colors requires #2" proved="true">
-  <proof prover="2"><result status="valid" time="0.252053" steps="30232"/></proof>
-  </goal>
-  <goal name="vc_balance.40" expl="flip_colors requires #3" proved="true">
-  <proof prover="2"><result status="valid" time="0.057698" steps="15129"/></proof>
-  </goal>
-  <goal name="vc_balance.41" expl="type invariant" proved="true">
-  <proof prover="2"><result status="valid" time="0.251927" steps="28517"/></proof>
-  </goal>
-  <goal name="vc_balance.42" expl="balance ensures #0" proved="true">
-  <proof prover="0"><result status="valid" time="0.240470" steps="40785"/></proof>
-  </goal>
-  <goal name="vc_balance.43" expl="balance ensures #1" proved="true">
-  <proof prover="2"><result status="valid" time="0.073094" steps="15885"/></proof>
-  </goal>
-  <goal name="vc_balance.44" expl="balance ensures #2" proved="true">
-  <proof prover="2"><result status="valid" time="0.110509" steps="15950"/></proof>
-  </goal>
-  <goal name="vc_balance.45" expl="balance ensures #3" proved="true">
-  <proof prover="3"><result status="valid" time="1.006875" steps="8825"/></proof>
-  </goal>
-  <goal name="vc_balance.46" expl="balance ensures #4" proved="true">
-  <proof prover="2"><result status="valid" time="0.308791" steps="44398"/></proof>
-  </goal>
-  <goal name="vc_balance.47" expl="balance ensures #5" proved="true">
-  <proof prover="2"><result status="valid" time="0.571909" steps="54964"/></proof>
-  </goal>
-  <goal name="vc_balance.48" expl="balance ensures #6" proved="true">
-  <proof prover="2"><result status="valid" time="0.506595" steps="49618"/></proof>
-  </goal>
-  <goal name="vc_balance.49" expl="balance ensures #7" proved="true">
-  <proof prover="0"><result status="valid" time="1.619558" steps="155547"/></proof>
->>>>>>> 34cd6190
+  <proof prover="2"><result status="valid" time="0.166997" steps="22522"/></proof>
+  </goal>
+  <goal name="vc_balance&#39;0.42" expl="balance ensures #0" proved="true">
+  <proof prover="2"><result status="valid" time="0.314695" steps="45230"/></proof>
+  </goal>
+  <goal name="vc_balance&#39;0.43" expl="balance ensures #1" proved="true">
+  <proof prover="2"><result status="valid" time="0.027258" steps="11360"/></proof>
+  </goal>
+  <goal name="vc_balance&#39;0.44" expl="balance ensures #2" proved="true">
+  <proof prover="2"><result status="valid" time="0.037710" steps="11446"/></proof>
+  </goal>
+  <goal name="vc_balance&#39;0.45" expl="balance ensures #3" proved="true">
+  <proof prover="0"><result status="valid" time="0.119617" steps="22850"/></proof>
+  </goal>
+  <goal name="vc_balance&#39;0.46" expl="balance ensures #4" proved="true">
+  <proof prover="2"><result status="valid" time="0.243452" steps="41676"/></proof>
+  </goal>
+  <goal name="vc_balance&#39;0.47" expl="balance ensures #5" proved="true">
+  <proof prover="3" timelimit="3" memlimit="2000"><result status="valid" time="1.599258" steps="21695"/></proof>
+  </goal>
+  <goal name="vc_balance&#39;0.48" expl="balance ensures #6" proved="true">
+  <proof prover="0"><result status="valid" time="0.121456" steps="26856"/></proof>
+  </goal>
+  <goal name="vc_balance&#39;0.49" expl="balance ensures #7" proved="true">
+  <proof prover="2"><result status="valid" time="0.177702" steps="29384"/></proof>
   </goal>
  </transf>
  </goal>
@@ -505,355 +252,179 @@
 <theory name="M_red_black_tree__qyi17561227306860881838__move_red_left" proved="true">
  <goal name="vc_move_red_left&#39;0" proved="true">
  <transf name="split_vc" proved="true" >
-<<<<<<< HEAD
   <goal name="vc_move_red_left&#39;0.0" proved="true">
   <proof prover="0"><result status="valid" time="0.046276" steps="11162"/></proof>
   </goal>
-  <goal name="vc_move_red_left&#39;0.1" expl="precondition" proved="true">
-  <proof prover="2" timelimit="5"><result status="valid" time="0.037319" steps="13198"/></proof>
-  </goal>
-  <goal name="vc_move_red_left&#39;0.2" expl="precondition" proved="true">
-  <proof prover="3"><result status="valid" time="0.027084" steps="214"/></proof>
-  </goal>
-  <goal name="vc_move_red_left&#39;0.3" expl="precondition" proved="true">
-  <proof prover="6"><result status="valid" time="0.022218" steps="2627"/></proof>
-  </goal>
-  <goal name="vc_move_red_left&#39;0.4" expl="precondition" proved="true">
-  <proof prover="6"><result status="valid" time="0.074470" steps="77000"/></proof>
-  </goal>
-  <goal name="vc_move_red_left&#39;0.5" expl="precondition" proved="true">
-  <proof prover="2" timelimit="5"><result status="valid" time="0.038814" steps="4089"/></proof>
+  <goal name="vc_move_red_left&#39;0.1" expl="flip_colors &#39;self&#39; type invariant" proved="true">
+  <proof prover="6"><result status="valid" time="0.070440" steps="27665"/></proof>
+  </goal>
+  <goal name="vc_move_red_left&#39;0.2" expl="flip_colors requires #0" proved="true">
+  <proof prover="3" timelimit="3" memlimit="2000"><result status="valid" time="0.027084" steps="26"/></proof>
+  </goal>
+  <goal name="vc_move_red_left&#39;0.3" expl="flip_colors requires #1" proved="true">
+  <proof prover="0"><result status="valid" time="0.122967" steps="12960"/></proof>
+  </goal>
+  <goal name="vc_move_red_left&#39;0.4" expl="flip_colors requires #2" proved="true">
+  <proof prover="2"><result status="valid" time="0.054885" steps="4077"/></proof>
+  </goal>
+  <goal name="vc_move_red_left&#39;0.5" expl="flip_colors requires #3" proved="true">
+  <proof prover="3" timelimit="3" memlimit="2000"><result status="valid" time="0.039192" steps="223"/></proof>
   </goal>
   <goal name="vc_move_red_left&#39;0.6" proved="true">
-  <proof prover="3"><result status="valid" time="0.135688" steps="716"/></proof>
-  </goal>
-  <goal name="vc_move_red_left&#39;0.7" expl="precondition" proved="true">
-  <proof prover="2" timelimit="5"><result status="valid" time="0.091305" steps="18388"/></proof>
-  </goal>
-  <goal name="vc_move_red_left&#39;0.8" expl="precondition" proved="true">
-  <proof prover="3"><result status="valid" time="0.016654" steps="70"/></proof>
-  </goal>
-  <goal name="vc_move_red_left&#39;0.9" expl="precondition" proved="true">
-  <proof prover="3"><result status="valid" time="0.039192" steps="300"/></proof>
-  </goal>
-  <goal name="vc_move_red_left&#39;0.10" expl="precondition" proved="true">
-  <proof prover="0"><result status="valid" time="0.144561" steps="19389"/></proof>
+  <proof prover="3" timelimit="3" memlimit="2000"><result status="valid" time="0.135688" steps="713"/></proof>
+  </goal>
+  <goal name="vc_move_red_left&#39;0.7" expl="as_mut &#39;self&#39; type invariant" proved="true">
+  <proof prover="2"><result status="valid" time="0.158069" steps="18362"/></proof>
+  </goal>
+  <goal name="vc_move_red_left&#39;0.8" expl="unwrap &#39;self&#39; type invariant" proved="true">
+  <proof prover="2"><result status="valid" time="0.100329" steps="4496"/></proof>
+  </goal>
+  <goal name="vc_move_red_left&#39;0.9" expl="unwrap requires" proved="true">
+  <proof prover="0"><result status="valid" time="0.032004" steps="11641"/></proof>
+  </goal>
+  <goal name="vc_move_red_left&#39;0.10" expl="is_red &#39;self&#39; type invariant" proved="true">
+  <proof prover="2"><result status="valid" time="0.030185" steps="20764"/></proof>
   </goal>
   <goal name="vc_move_red_left&#39;0.11" expl="type invariant" proved="true">
-  <proof prover="2" timelimit="5"><result status="valid" time="0.021740" steps="4538"/></proof>
-  </goal>
-  <goal name="vc_move_red_left&#39;0.12" expl="postcondition" proved="true">
-  <proof prover="0"><result status="valid" time="0.130435" steps="17035"/></proof>
-  </goal>
-  <goal name="vc_move_red_left&#39;0.13" expl="postcondition" proved="true">
-  <proof prover="0"><result status="valid" time="0.056866" steps="10924"/></proof>
-  </goal>
-  <goal name="vc_move_red_left&#39;0.14" expl="postcondition" proved="true">
-  <proof prover="2" timelimit="5"><result status="valid" time="0.459716" steps="37383"/></proof>
-  </goal>
-  <goal name="vc_move_red_left&#39;0.15" expl="postcondition" proved="true">
-  <proof prover="2" timelimit="5"><result status="valid" time="0.036283" steps="13465"/></proof>
-  </goal>
-  <goal name="vc_move_red_left&#39;0.16" expl="postcondition" proved="true">
-  <proof prover="2" timelimit="5"><result status="valid" time="0.068230" steps="13490"/></proof>
-  </goal>
-  <goal name="vc_move_red_left&#39;0.17" expl="postcondition" proved="true">
-  <proof prover="6"><result status="valid" time="0.057589" steps="71536"/></proof>
-  </goal>
-  <goal name="vc_move_red_left&#39;0.18" expl="postcondition" proved="true">
-  <proof prover="2" timelimit="5"><result status="valid" time="0.042239" steps="4811"/></proof>
-  </goal>
-  <goal name="vc_move_red_left&#39;0.19" expl="postcondition" proved="true">
-  <proof prover="2" timelimit="5"><result status="valid" time="0.100476" steps="14354"/></proof>
-  </goal>
-  <goal name="vc_move_red_left&#39;0.20" expl="postcondition" proved="true">
-  <proof prover="0"><result status="valid" time="0.058211" steps="11308"/></proof>
-  </goal>
-  <goal name="vc_move_red_left&#39;0.21" expl="postcondition" proved="true">
-  <proof prover="6"><result status="valid" time="0.052276" steps="57298"/></proof>
+  <proof prover="2"><result status="valid" time="0.021740" steps="4538"/></proof>
+  </goal>
+  <goal name="vc_move_red_left&#39;0.12" expl="move_red_left result type invariant" proved="true">
+  <proof prover="6" timelimit="5"><result status="valid" time="0.021420" steps="54101"/></proof>
+  </goal>
+  <goal name="vc_move_red_left&#39;0.13" expl="move_red_left ensures #0" proved="true">
+  <proof prover="2"><result status="valid" time="0.028694" steps="10174"/></proof>
+  </goal>
+  <goal name="vc_move_red_left&#39;0.14" expl="move_red_left ensures #1" proved="true">
+  <proof prover="0"><result status="valid" time="0.130435" steps="10961"/></proof>
+  </goal>
+  <goal name="vc_move_red_left&#39;0.15" expl="move_red_left ensures #2" proved="true">
+  <proof prover="6"><result status="valid" time="0.052276" steps="55530"/></proof>
+  </goal>
+  <goal name="vc_move_red_left&#39;0.16" expl="move_red_left ensures #3" proved="true">
+  <proof prover="0"><result status="valid" time="0.024544" steps="11001"/></proof>
+  </goal>
+  <goal name="vc_move_red_left&#39;0.17" expl="move_red_left ensures #4" proved="true">
+  <proof prover="2"><result status="valid" time="0.068230" steps="12793"/></proof>
+  </goal>
+  <goal name="vc_move_red_left&#39;0.18" expl="move_red_left ensures #5" proved="true">
+  <proof prover="0"><result status="valid" time="0.050988" steps="16149"/></proof>
+  </goal>
+  <goal name="vc_move_red_left&#39;0.19" expl="move_red_left ensures #6" proved="true">
+  <proof prover="0"><result status="valid" time="0.056866" steps="16403"/></proof>
+  </goal>
+  <goal name="vc_move_red_left&#39;0.20" expl="move_red_left ensures #7" proved="true">
+  <proof prover="2"><result status="valid" time="0.137381" steps="37486"/></proof>
+  </goal>
+  <goal name="vc_move_red_left&#39;0.21" expl="move_red_left ensures #8" proved="true">
+  <proof prover="3" timelimit="3" memlimit="2000"><result status="valid" time="0.021376" steps="86"/></proof>
   </goal>
   <goal name="vc_move_red_left&#39;0.22" proved="true">
-  <proof prover="3"><result status="valid" time="0.155559" steps="80"/></proof>
-  </goal>
-  <goal name="vc_move_red_left&#39;0.23" expl="precondition" proved="true">
-  <proof prover="2" timelimit="5"><result status="valid" time="0.100329" steps="19841"/></proof>
-  </goal>
-  <goal name="vc_move_red_left&#39;0.24" expl="precondition" proved="true">
-  <proof prover="2" timelimit="5"><result status="valid" time="0.016472" steps="4684"/></proof>
-  </goal>
-  <goal name="vc_move_red_left&#39;0.25" expl="precondition" proved="true">
-  <proof prover="2" timelimit="5"><result status="valid" time="0.030185" steps="4997"/></proof>
+  <proof prover="3" timelimit="3" memlimit="2000"><result status="valid" time="0.029238" steps="80"/></proof>
+  </goal>
+  <goal name="vc_move_red_left&#39;0.23" expl="as_mut &#39;self&#39; type invariant" proved="true">
+  <proof prover="2"><result status="valid" time="0.023035" steps="19815"/></proof>
+  </goal>
+  <goal name="vc_move_red_left&#39;0.24" expl="unwrap &#39;self&#39; type invariant" proved="true">
+  <proof prover="6"><result status="valid" time="0.069699" steps="3179"/></proof>
+  </goal>
+  <goal name="vc_move_red_left&#39;0.25" expl="unwrap requires" proved="true">
+  <proof prover="2"><result status="valid" time="0.037319" steps="4997"/></proof>
   </goal>
   <goal name="vc_move_red_left&#39;0.26" proved="true">
-  <proof prover="2" timelimit="5"><result status="valid" time="0.181504" steps="22309"/></proof>
-  </goal>
-  <goal name="vc_move_red_left&#39;0.27" expl="precondition" proved="true">
-  <proof prover="6"><result status="valid" time="0.051211" steps="45814"/></proof>
-  </goal>
-  <goal name="vc_move_red_left&#39;0.28" expl="precondition" proved="true">
-  <proof prover="2" timelimit="5"><result status="valid" time="0.105529" steps="8920"/></proof>
-  </goal>
-  <goal name="vc_move_red_left&#39;0.29" expl="precondition" proved="true">
-  <proof prover="2" timelimit="5"><result status="valid" time="0.158069" steps="21659"/></proof>
+  <proof prover="2"><result status="valid" time="0.181504" steps="22239"/></proof>
+  </goal>
+  <goal name="vc_move_red_left&#39;0.27" expl="rotate_right &#39;self&#39; type invariant" proved="true">
+  <proof prover="3" timelimit="3" memlimit="2000"><result status="valid" time="0.016654" steps="98"/></proof>
+  </goal>
+  <goal name="vc_move_red_left&#39;0.28" expl="rotate_right requires #0" proved="true">
+  <proof prover="2"><result status="valid" time="0.091305" steps="21758"/></proof>
+  </goal>
+  <goal name="vc_move_red_left&#39;0.29" expl="rotate_right requires #1" proved="true">
+  <proof prover="3" timelimit="3" memlimit="2000"><result status="valid" time="0.082366" steps="684"/></proof>
   </goal>
   <goal name="vc_move_red_left&#39;0.30" expl="type invariant" proved="true">
-  <proof prover="2" timelimit="5"><result status="valid" time="0.275684" steps="26679"/></proof>
+  <proof prover="2"><result status="valid" time="0.275684" steps="26763"/></proof>
   </goal>
   <goal name="vc_move_red_left&#39;0.31" proved="true">
-  <proof prover="3"><result status="valid" time="0.369899" steps="2077"/></proof>
-  </goal>
-  <goal name="vc_move_red_left&#39;0.32" expl="precondition" proved="true">
-  <proof prover="6"><result status="valid" time="0.069699" steps="54809"/></proof>
-  </goal>
-  <goal name="vc_move_red_left&#39;0.33" expl="precondition" proved="true">
-  <proof prover="6"><result status="valid" time="0.070440" steps="91507"/></proof>
-  </goal>
-  <goal name="vc_move_red_left&#39;0.34" expl="precondition" proved="true">
-  <proof prover="0"><result status="valid" time="0.857367" steps="76136"/></proof>
+  <proof prover="3" timelimit="3" memlimit="2000"><result status="valid" time="0.369899" steps="2074"/></proof>
+  </goal>
+  <goal name="vc_move_red_left&#39;0.32" expl="rotate_left &#39;self&#39; type invariant" proved="true">
+  <proof prover="0"><result status="valid" time="0.144561" steps="23668"/></proof>
+  </goal>
+  <goal name="vc_move_red_left&#39;0.33" expl="rotate_left requires #0" proved="true">
+  <proof prover="2"><result status="valid" time="0.655764" steps="68692"/></proof>
+  </goal>
+  <goal name="vc_move_red_left&#39;0.34" expl="rotate_left requires #1" proved="true">
+  <proof prover="2"><result status="valid" time="0.176806" steps="25241"/></proof>
   </goal>
   <goal name="vc_move_red_left&#39;0.35" proved="true">
   <proof prover="6"><result status="valid" time="0.040025" steps="3621"/></proof>
   </goal>
-  <goal name="vc_move_red_left&#39;0.36" expl="precondition" proved="true">
-  <proof prover="2" timelimit="5"><result status="valid" time="0.262660" steps="27806"/></proof>
-  </goal>
-  <goal name="vc_move_red_left&#39;0.37" expl="precondition" proved="true">
-  <proof prover="2" timelimit="5"><result status="valid" time="0.067295" steps="9625"/></proof>
-  </goal>
-  <goal name="vc_move_red_left&#39;0.38" expl="precondition" proved="true">
-  <proof prover="0"><result status="valid" time="0.122967" steps="13371"/></proof>
-  </goal>
-  <goal name="vc_move_red_left&#39;0.39" expl="precondition" proved="true">
-  <proof prover="2" timelimit="5"><result status="valid" time="0.054885" steps="5208"/></proof>
-  </goal>
-  <goal name="vc_move_red_left&#39;0.40" expl="precondition" proved="true">
-  <proof prover="2" timelimit="5"><result status="valid" time="0.023035" steps="5180"/></proof>
+  <goal name="vc_move_red_left&#39;0.36" expl="flip_colors &#39;self&#39; type invariant" proved="true">
+  <proof prover="2"><result status="valid" time="0.067295" steps="27790"/></proof>
+  </goal>
+  <goal name="vc_move_red_left&#39;0.37" expl="flip_colors requires #0" proved="true">
+  <proof prover="2"><result status="valid" time="0.105529" steps="5156"/></proof>
+  </goal>
+  <goal name="vc_move_red_left&#39;0.38" expl="flip_colors requires #1" proved="true">
+  <proof prover="6"><result status="valid" time="0.022218" steps="5256"/></proof>
+  </goal>
+  <goal name="vc_move_red_left&#39;0.39" expl="flip_colors requires #2" proved="true">
+  <proof prover="6"><result status="valid" time="0.074470" steps="60988"/></proof>
+  </goal>
+  <goal name="vc_move_red_left&#39;0.40" expl="flip_colors requires #3" proved="true">
+  <proof prover="3" timelimit="3" memlimit="2000"><result status="valid" time="0.131732" steps="1231"/></proof>
   </goal>
   <goal name="vc_move_red_left&#39;0.41" proved="true">
-  <proof prover="6"><result status="valid" time="0.067798" steps="96473"/></proof>
-  </goal>
-  <goal name="vc_move_red_left&#39;0.42" expl="precondition" proved="true">
-  <proof prover="3"><result status="valid" time="0.082366" steps="204"/></proof>
-  </goal>
-  <goal name="vc_move_red_left&#39;0.43" expl="precondition" proved="true">
-  <proof prover="2" timelimit="5"><result status="valid" time="0.035497" steps="5527"/></proof>
-  </goal>
-  <goal name="vc_move_red_left&#39;0.44" expl="precondition" proved="true">
-  <proof prover="3"><result status="valid" time="0.131732" steps="1020"/></proof>
+  <proof prover="6"><result status="valid" time="0.067798" steps="96469"/></proof>
+  </goal>
+  <goal name="vc_move_red_left&#39;0.42" expl="as_mut &#39;self&#39; type invariant" proved="true">
+  <proof prover="2"><result status="valid" time="0.174998" steps="30549"/></proof>
+  </goal>
+  <goal name="vc_move_red_left&#39;0.43" expl="unwrap &#39;self&#39; type invariant" proved="true">
+  <proof prover="2"><result status="valid" time="0.027736" steps="5543"/></proof>
+  </goal>
+  <goal name="vc_move_red_left&#39;0.44" expl="unwrap requires" proved="true">
+  <proof prover="6"><result status="valid" time="0.051211" steps="6028"/></proof>
   </goal>
   <goal name="vc_move_red_left&#39;0.45" proved="true">
-  <proof prover="6"><result status="valid" time="0.044892" steps="85617"/></proof>
+  <proof prover="6"><result status="valid" time="0.044892" steps="85611"/></proof>
   </goal>
   <goal name="vc_move_red_left&#39;0.46" expl="type invariant" proved="true">
-  <proof prover="2" timelimit="5"><result status="valid" time="0.313238" steps="38190"/></proof>
+  <proof prover="2"><result status="valid" time="0.313238" steps="38342"/></proof>
   </goal>
   <goal name="vc_move_red_left&#39;0.47" expl="type invariant" proved="true">
-  <proof prover="6"><result status="valid" time="0.097329" steps="149660"/></proof>
-  </goal>
-  <goal name="vc_move_red_left&#39;0.48" expl="postcondition" proved="true">
-  <proof prover="6"><result status="valid" time="0.095147" steps="68930"/></proof>
-  </goal>
-  <goal name="vc_move_red_left&#39;0.49" expl="postcondition" proved="true">
-  <proof prover="0"><result status="valid" time="0.513540" steps="60562"/></proof>
-  </goal>
-  <goal name="vc_move_red_left&#39;0.50" expl="postcondition" proved="true">
-  <proof prover="2" timelimit="5"><result status="valid" time="1.170651" steps="66981"/></proof>
-  </goal>
-  <goal name="vc_move_red_left&#39;0.51" expl="postcondition" proved="true">
-  <proof prover="6" timelimit="5"><result status="valid" time="2.279687" steps="4644772"/></proof>
-  </goal>
-  <goal name="vc_move_red_left&#39;0.52" expl="postcondition" proved="true">
-  <proof prover="0"><result status="valid" time="1.367196" steps="85989"/></proof>
-  </goal>
-  <goal name="vc_move_red_left&#39;0.53" expl="postcondition" proved="true">
-  <proof prover="6"><result status="valid" time="0.431349" steps="578210"/></proof>
-  </goal>
-  <goal name="vc_move_red_left&#39;0.54" expl="postcondition" proved="true">
-  <proof prover="2" timelimit="5"><result status="valid" time="0.137381" steps="7034"/></proof>
-  </goal>
-  <goal name="vc_move_red_left&#39;0.55" expl="postcondition" proved="true">
-  <proof prover="3"><result status="valid" time="0.156010" steps="1616"/></proof>
-  </goal>
-  <goal name="vc_move_red_left&#39;0.56" expl="postcondition" proved="true">
-  <proof prover="0"><result status="valid" time="1.514486" steps="117222"/></proof>
-  </goal>
-  <goal name="vc_move_red_left&#39;0.57" expl="postcondition" proved="true">
-  <proof prover="0"><result status="valid" time="0.223363" steps="33268"/></proof>
-=======
-  <goal name="vc_move_red_left.0" proved="true">
-  <proof prover="3"><result status="valid" time="0.031354" steps="61"/></proof>
-  </goal>
-  <goal name="vc_move_red_left.1" expl="flip_colors &#39;self&#39; type invariant" proved="true">
-  <proof prover="6" timelimit="5"><result status="valid" time="0.033885" steps="47261"/></proof>
-  </goal>
-  <goal name="vc_move_red_left.2" expl="flip_colors requires #0" proved="true">
-  <proof prover="3"><result status="valid" time="0.071609" steps="22"/></proof>
-  </goal>
-  <goal name="vc_move_red_left.3" expl="flip_colors requires #1" proved="true">
-  <proof prover="6" timelimit="5"><result status="valid" time="0.031217" steps="48245"/></proof>
-  </goal>
-  <goal name="vc_move_red_left.4" expl="flip_colors requires #2" proved="true">
-  <proof prover="3"><result status="valid" time="0.095443" steps="24"/></proof>
-  </goal>
-  <goal name="vc_move_red_left.5" expl="flip_colors requires #3" proved="true">
-  <proof prover="3"><result status="valid" time="0.049147" steps="253"/></proof>
-  </goal>
-  <goal name="vc_move_red_left.6" proved="true">
-  <proof prover="2"><result status="valid" time="0.097923" steps="19310"/></proof>
-  </goal>
-  <goal name="vc_move_red_left.7" expl="as_mut &#39;self&#39; type invariant" proved="true">
-  <proof prover="6" timelimit="5"><result status="valid" time="0.048510" steps="53040"/></proof>
-  </goal>
-  <goal name="vc_move_red_left.8" expl="unwrap &#39;self&#39; type invariant" proved="true">
-  <proof prover="3"><result status="valid" time="0.040161" steps="70"/></proof>
-  </goal>
-  <goal name="vc_move_red_left.9" expl="unwrap requires" proved="true">
-  <proof prover="2"><result status="valid" time="0.044683" steps="11622"/></proof>
-  </goal>
-  <goal name="vc_move_red_left.10" expl="is_red &#39;self&#39; type invariant" proved="true">
-  <proof prover="3"><result status="valid" time="0.501906" steps="5401"/></proof>
-  </goal>
-  <goal name="vc_move_red_left.11" expl="type invariant" proved="true">
-  <proof prover="2"><result status="valid" time="0.023515" steps="7456"/></proof>
-  </goal>
-  <goal name="vc_move_red_left.12" expl="move_red_left result type invariant" proved="true">
-  <proof prover="6" timelimit="5"><result status="valid" time="0.118144" steps="68710"/></proof>
-  </goal>
-  <goal name="vc_move_red_left.13" expl="move_red_left ensures #0" proved="true">
-  <proof prover="2"><result status="valid" time="0.062893" steps="10507"/></proof>
-  </goal>
-  <goal name="vc_move_red_left.14" expl="move_red_left ensures #1" proved="true">
-  <proof prover="6" timelimit="5"><result status="valid" time="0.022963" steps="4591"/></proof>
-  </goal>
-  <goal name="vc_move_red_left.15" expl="move_red_left ensures #2" proved="true">
-  <proof prover="6" timelimit="5"><result status="valid" time="0.045630" steps="70365"/></proof>
-  </goal>
-  <goal name="vc_move_red_left.16" expl="move_red_left ensures #3" proved="true">
-  <proof prover="6" timelimit="5"><result status="valid" time="0.064118" steps="60472"/></proof>
-  </goal>
-  <goal name="vc_move_red_left.17" expl="move_red_left ensures #4" proved="true">
-  <proof prover="6" timelimit="5"><result status="valid" time="0.080537" steps="76376"/></proof>
-  </goal>
-  <goal name="vc_move_red_left.18" expl="move_red_left ensures #5" proved="true">
-  <proof prover="6" timelimit="5"><result status="valid" time="0.099850" steps="76875"/></proof>
-  </goal>
-  <goal name="vc_move_red_left.19" expl="move_red_left ensures #6" proved="true">
-  <proof prover="6" timelimit="5"><result status="valid" time="0.119479" steps="145346"/></proof>
-  </goal>
-  <goal name="vc_move_red_left.20" expl="move_red_left ensures #7" proved="true">
-  <proof prover="2"><result status="valid" time="0.336250" steps="35488"/></proof>
-  </goal>
-  <goal name="vc_move_red_left.21" expl="move_red_left ensures #8" proved="true">
-  <proof prover="0"><result status="valid" time="0.042868" steps="15244"/></proof>
-  </goal>
-  <goal name="vc_move_red_left.22" proved="true">
-  <proof prover="3"><result status="valid" time="0.034914" steps="94"/></proof>
-  </goal>
-  <goal name="vc_move_red_left.23" expl="as_mut &#39;self&#39; type invariant" proved="true">
-  <proof prover="3"><result status="valid" time="0.029132" steps="101"/></proof>
-  </goal>
-  <goal name="vc_move_red_left.24" expl="unwrap &#39;self&#39; type invariant" proved="true">
-  <proof prover="6" timelimit="5"><result status="valid" time="0.033257" steps="4591"/></proof>
-  </goal>
-  <goal name="vc_move_red_left.25" expl="unwrap requires" proved="true">
-  <proof prover="3"><result status="valid" time="0.031052" steps="757"/></proof>
-  </goal>
-  <goal name="vc_move_red_left.26" proved="true">
-  <proof prover="3"><result status="valid" time="0.104758" steps="706"/></proof>
-  </goal>
-  <goal name="vc_move_red_left.27" expl="rotate_right &#39;self&#39; type invariant" proved="true">
-  <proof prover="3"><result status="valid" time="0.036053" steps="113"/></proof>
-  </goal>
-  <goal name="vc_move_red_left.28" expl="rotate_right requires #0" proved="true">
-  <proof prover="3"><result status="valid" time="0.140596" steps="1227"/></proof>
-  </goal>
-  <goal name="vc_move_red_left.29" expl="rotate_right requires #1" proved="true">
-  <proof prover="6" timelimit="5"><result status="valid" time="0.045340" steps="71796"/></proof>
-  </goal>
-  <goal name="vc_move_red_left.30" expl="type invariant" proved="true">
-  <proof prover="6" timelimit="5"><result status="valid" time="0.044463" steps="85784"/></proof>
-  </goal>
-  <goal name="vc_move_red_left.31" proved="true">
-  <proof prover="6" timelimit="5"><result status="valid" time="0.042455" steps="85657"/></proof>
-  </goal>
-  <goal name="vc_move_red_left.32" expl="rotate_left &#39;self&#39; type invariant" proved="true">
-  <proof prover="6" timelimit="5"><result status="valid" time="0.037416" steps="67127"/></proof>
-  </goal>
-  <goal name="vc_move_red_left.33" expl="rotate_left requires #0" proved="true">
-  <proof prover="0"><result status="valid" time="1.522141" steps="141268"/></proof>
-  </goal>
-  <goal name="vc_move_red_left.34" expl="rotate_left requires #1" proved="true">
-  <proof prover="3"><result status="valid" time="0.197170" steps="1834"/></proof>
-  </goal>
-  <goal name="vc_move_red_left.35" proved="true">
-  <proof prover="2"><result status="valid" time="0.017809" steps="8268"/></proof>
-  </goal>
-  <goal name="vc_move_red_left.36" expl="flip_colors &#39;self&#39; type invariant" proved="true">
-  <proof prover="3"><result status="valid" time="0.122070" steps="175"/></proof>
-  </goal>
-  <goal name="vc_move_red_left.37" expl="flip_colors requires #0" proved="true">
-  <proof prover="3"><result status="valid" time="0.071306" steps="171"/></proof>
-  </goal>
-  <goal name="vc_move_red_left.38" expl="flip_colors requires #1" proved="true">
-  <proof prover="6" timelimit="5"><result status="valid" time="0.054290" steps="7514"/></proof>
-  </goal>
-  <goal name="vc_move_red_left.39" expl="flip_colors requires #2" proved="true">
-  <proof prover="2"><result status="valid" time="0.024349" steps="13632"/></proof>
-  </goal>
-  <goal name="vc_move_red_left.40" expl="flip_colors requires #3" proved="true">
-  <proof prover="3"><result status="valid" time="0.149699" steps="1211"/></proof>
-  </goal>
-  <goal name="vc_move_red_left.41" proved="true">
-  <proof prover="6" timelimit="5"><result status="valid" time="0.058129" steps="110980"/></proof>
-  </goal>
-  <goal name="vc_move_red_left.42" expl="as_mut &#39;self&#39; type invariant" proved="true">
-  <proof prover="0"><result status="valid" time="0.124885" steps="31959"/></proof>
-  </goal>
-  <goal name="vc_move_red_left.43" expl="unwrap &#39;self&#39; type invariant" proved="true">
-  <proof prover="3"><result status="valid" time="0.022164" steps="219"/></proof>
-  </goal>
-  <goal name="vc_move_red_left.44" expl="unwrap requires" proved="true">
-  <proof prover="6" timelimit="5"><result status="valid" time="0.033794" steps="101570"/></proof>
-  </goal>
-  <goal name="vc_move_red_left.45" proved="true">
-  <proof prover="6" timelimit="5"><result status="valid" time="0.039781" steps="102314"/></proof>
-  </goal>
-  <goal name="vc_move_red_left.46" expl="type invariant" proved="true">
-  <proof prover="6" timelimit="5"><result status="valid" time="0.061156" steps="116218"/></proof>
-  </goal>
-  <goal name="vc_move_red_left.47" expl="type invariant" proved="true">
-  <proof prover="6" timelimit="5"><result status="valid" time="0.054781" steps="136516"/></proof>
-  </goal>
-  <goal name="vc_move_red_left.48" expl="move_red_left result type invariant" proved="true">
-  <proof prover="3"><result status="valid" time="0.079344" steps="245"/></proof>
-  </goal>
-  <goal name="vc_move_red_left.49" expl="move_red_left ensures #0" proved="true">
-  <proof prover="2"><result status="valid" time="0.356055" steps="35656"/></proof>
-  </goal>
-  <goal name="vc_move_red_left.50" expl="move_red_left ensures #1" proved="true">
-  <proof prover="2"><result status="valid" time="0.976248" steps="77003"/></proof>
-  </goal>
-  <goal name="vc_move_red_left.51" expl="move_red_left ensures #2" proved="true">
-  <proof prover="3"><result status="valid" time="0.318429" steps="2608"/></proof>
-  </goal>
-  <goal name="vc_move_red_left.52" expl="move_red_left ensures #3" proved="true">
-  <proof prover="3"><result status="valid" time="0.189697" steps="1157"/></proof>
-  </goal>
-  <goal name="vc_move_red_left.53" expl="move_red_left ensures #4" proved="true">
-  <proof prover="6" timelimit="5"><result status="valid" time="0.043281" steps="160028"/></proof>
-  </goal>
-  <goal name="vc_move_red_left.54" expl="move_red_left ensures #5" proved="true">
-  <proof prover="6" timelimit="5"><result status="valid" time="0.048934" steps="208464"/></proof>
-  </goal>
-  <goal name="vc_move_red_left.55" expl="move_red_left ensures #6" proved="true">
-  <proof prover="6" timelimit="5"><result status="valid" time="0.015005" steps="218348"/></proof>
-  </goal>
-  <goal name="vc_move_red_left.56" expl="move_red_left ensures #7" proved="true">
-  <proof prover="2"><result status="valid" time="0.679300" steps="64310"/></proof>
-  </goal>
-  <goal name="vc_move_red_left.57" expl="move_red_left ensures #8" proved="true">
-  <proof prover="6" timelimit="5"><result status="valid" time="0.154133" steps="231286"/></proof>
->>>>>>> 34cd6190
+  <proof prover="6"><result status="valid" time="0.097329" steps="149654"/></proof>
+  </goal>
+  <goal name="vc_move_red_left&#39;0.48" expl="move_red_left result type invariant" proved="true">
+  <proof prover="2"><result status="valid" time="0.207210" steps="33322"/></proof>
+  </goal>
+  <goal name="vc_move_red_left&#39;0.49" expl="move_red_left ensures #0" proved="true">
+  <proof prover="2"><result status="valid" time="0.203032" steps="36060"/></proof>
+  </goal>
+  <goal name="vc_move_red_left&#39;0.50" expl="move_red_left ensures #1" proved="true">
+  <proof prover="0" timelimit="5" memlimit="1000"><result status="valid" time="1.041864" steps="116219"/></proof>
+  </goal>
+  <goal name="vc_move_red_left&#39;0.51" expl="move_red_left ensures #2" proved="true">
+  <proof prover="0"><result status="valid" time="0.089612" steps="28362"/></proof>
+  </goal>
+  <goal name="vc_move_red_left&#39;0.52" expl="move_red_left ensures #3" proved="true">
+  <proof prover="0"><result status="valid" time="0.058211" steps="25654"/></proof>
+  </goal>
+  <goal name="vc_move_red_left&#39;0.53" expl="move_red_left ensures #4" proved="true">
+  <proof prover="6"><result status="valid" time="0.431349" steps="577061"/></proof>
+  </goal>
+  <goal name="vc_move_red_left&#39;0.54" expl="move_red_left ensures #5" proved="true">
+  <proof prover="0" timelimit="5" memlimit="1000"><result status="valid" time="0.799409" steps="90270"/></proof>
+  </goal>
+  <goal name="vc_move_red_left&#39;0.55" expl="move_red_left ensures #6" proved="true">
+  <proof prover="6" timelimit="5"><result status="valid" time="2.379346" steps="4643795"/></proof>
+  </goal>
+  <goal name="vc_move_red_left&#39;0.56" expl="move_red_left ensures #7" proved="true">
+  <proof prover="2"><result status="valid" time="0.739012" steps="69665"/></proof>
+  </goal>
+  <goal name="vc_move_red_left&#39;0.57" expl="move_red_left ensures #8" proved="true">
+  <proof prover="2"><result status="valid" time="0.444662" steps="44213"/></proof>
   </goal>
  </transf>
  </goal>
@@ -864,292 +435,149 @@
   <goal name="vc_move_red_right&#39;0.0" proved="true">
   <proof prover="6"><result status="valid" time="0.053071" steps="24323"/></proof>
   </goal>
-<<<<<<< HEAD
-  <goal name="vc_move_red_right&#39;0.1" expl="precondition" proved="true">
-  <proof prover="3"><result status="valid" time="0.040638" steps="29"/></proof>
-  </goal>
-  <goal name="vc_move_red_right&#39;0.2" expl="precondition" proved="true">
-  <proof prover="3"><result status="valid" time="0.064787" steps="217"/></proof>
-  </goal>
-  <goal name="vc_move_red_right&#39;0.3" expl="precondition" proved="true">
-  <proof prover="0"><result status="valid" time="0.113765" steps="13011"/></proof>
-  </goal>
-  <goal name="vc_move_red_right&#39;0.4" expl="precondition" proved="true">
-  <proof prover="2" timelimit="5"><result status="valid" time="0.062626" steps="4086"/></proof>
-  </goal>
-  <goal name="vc_move_red_right&#39;0.5" expl="precondition" proved="true">
-  <proof prover="2" timelimit="5"><result status="valid" time="0.016944" steps="4089"/></proof>
-=======
-  <goal name="vc_move_red_right.1" expl="flip_colors &#39;self&#39; type invariant" proved="true">
-  <proof prover="6"><result status="valid" time="0.019594" steps="47270"/></proof>
-  </goal>
-  <goal name="vc_move_red_right.2" expl="flip_colors requires #0" proved="true">
-  <proof prover="6"><result status="valid" time="0.041085" steps="4266"/></proof>
-  </goal>
-  <goal name="vc_move_red_right.3" expl="flip_colors requires #1" proved="true">
-  <proof prover="6"><result status="valid" time="0.043128" steps="4281"/></proof>
-  </goal>
-  <goal name="vc_move_red_right.4" expl="flip_colors requires #2" proved="true">
-  <proof prover="6"><result status="valid" time="0.029712" steps="48271"/></proof>
-  </goal>
-  <goal name="vc_move_red_right.5" expl="flip_colors requires #3" proved="true">
-  <proof prover="3"><result status="valid" time="0.044344" steps="255"/></proof>
->>>>>>> 34cd6190
+  <goal name="vc_move_red_right&#39;0.1" expl="flip_colors &#39;self&#39; type invariant" proved="true">
+  <proof prover="0"><result status="valid" time="0.039175" steps="11598"/></proof>
+  </goal>
+  <goal name="vc_move_red_right&#39;0.2" expl="flip_colors requires #0" proved="true">
+  <proof prover="2"><result status="valid" time="0.064528" steps="4059"/></proof>
+  </goal>
+  <goal name="vc_move_red_right&#39;0.3" expl="flip_colors requires #1" proved="true">
+  <proof prover="3" timelimit="3" memlimit="2000"><result status="valid" time="0.064787" steps="26"/></proof>
+  </goal>
+  <goal name="vc_move_red_right&#39;0.4" expl="flip_colors requires #2" proved="true">
+  <proof prover="0"><result status="valid" time="0.113765" steps="12959"/></proof>
+  </goal>
+  <goal name="vc_move_red_right&#39;0.5" expl="flip_colors requires #3" proved="true">
+  <proof prover="2"><result status="valid" time="0.062626" steps="20656"/></proof>
   </goal>
   <goal name="vc_move_red_right&#39;0.6" proved="true">
-  <proof prover="2" timelimit="5"><result status="valid" time="0.072186" steps="19773"/></proof>
-  </goal>
-<<<<<<< HEAD
-  <goal name="vc_move_red_right&#39;0.7" expl="precondition" proved="true">
-  <proof prover="6"><result status="valid" time="0.045407" steps="33470"/></proof>
-  </goal>
-  <goal name="vc_move_red_right&#39;0.8" expl="precondition" proved="true">
-  <proof prover="2" timelimit="5"><result status="valid" time="0.031818" steps="4496"/></proof>
-  </goal>
-  <goal name="vc_move_red_right&#39;0.9" expl="precondition" proved="true">
-  <proof prover="2" timelimit="5"><result status="valid" time="0.035933" steps="4824"/></proof>
-  </goal>
-  <goal name="vc_move_red_right&#39;0.10" expl="precondition" proved="true">
-  <proof prover="2" timelimit="5"><result status="valid" time="0.064078" steps="20781"/></proof>
-=======
-  <goal name="vc_move_red_right.7" expl="as_mut &#39;self&#39; type invariant" proved="true">
-  <proof prover="6"><result status="valid" time="0.024962" steps="53040"/></proof>
-  </goal>
-  <goal name="vc_move_red_right.8" expl="unwrap &#39;self&#39; type invariant" proved="true">
-  <proof prover="6"><result status="valid" time="0.029669" steps="4356"/></proof>
-  </goal>
-  <goal name="vc_move_red_right.9" expl="unwrap requires" proved="true">
-  <proof prover="6"><result status="valid" time="0.033189" steps="59589"/></proof>
-  </goal>
-  <goal name="vc_move_red_right.10" expl="is_red &#39;self&#39; type invariant" proved="true">
-  <proof prover="6"><result status="valid" time="0.023607" steps="69918"/></proof>
->>>>>>> 34cd6190
+  <proof prover="2"><result status="valid" time="0.072186" steps="19413"/></proof>
+  </goal>
+  <goal name="vc_move_red_right&#39;0.7" expl="as_mut &#39;self&#39; type invariant" proved="true">
+  <proof prover="3" timelimit="3" memlimit="2000"><result status="valid" time="0.040638" steps="70"/></proof>
+  </goal>
+  <goal name="vc_move_red_right&#39;0.8" expl="unwrap &#39;self&#39; type invariant" proved="true">
+  <proof prover="2"><result status="valid" time="0.025139" steps="4496"/></proof>
+  </goal>
+  <goal name="vc_move_red_right&#39;0.9" expl="unwrap requires" proved="true">
+  <proof prover="6"><result status="valid" time="0.038165" steps="4240"/></proof>
+  </goal>
+  <goal name="vc_move_red_right&#39;0.10" expl="is_red &#39;self&#39; type invariant" proved="true">
+  <proof prover="2"><result status="valid" time="0.037521" steps="20814"/></proof>
   </goal>
   <goal name="vc_move_red_right&#39;0.11" expl="type invariant" proved="true">
   <proof prover="6"><result status="valid" time="0.011916" steps="3056"/></proof>
   </goal>
-<<<<<<< HEAD
-  <goal name="vc_move_red_right&#39;0.12" expl="postcondition" proved="true">
-  <proof prover="6"><result status="valid" time="0.046043" steps="54102"/></proof>
-  </goal>
-  <goal name="vc_move_red_right&#39;0.13" expl="postcondition" proved="true">
-  <proof prover="2" timelimit="5"><result status="valid" time="0.030768" steps="4635"/></proof>
-  </goal>
-  <goal name="vc_move_red_right&#39;0.14" expl="postcondition" proved="true">
-  <proof prover="0"><result status="valid" time="0.207198" steps="27816"/></proof>
-  </goal>
-  <goal name="vc_move_red_right&#39;0.15" expl="postcondition" proved="true">
-  <proof prover="2" timelimit="5"><result status="valid" time="0.060681" steps="13471"/></proof>
-  </goal>
-  <goal name="vc_move_red_right&#39;0.16" expl="postcondition" proved="true">
-  <proof prover="2" timelimit="5"><result status="valid" time="0.033344" steps="13496"/></proof>
-  </goal>
-  <goal name="vc_move_red_right&#39;0.17" expl="postcondition" proved="true">
-  <proof prover="6"><result status="valid" time="0.085069" steps="71534"/></proof>
-  </goal>
-  <goal name="vc_move_red_right&#39;0.18" expl="postcondition" proved="true">
-  <proof prover="3"><result status="valid" time="0.038318" steps="82"/></proof>
-  </goal>
-  <goal name="vc_move_red_right&#39;0.19" expl="postcondition" proved="true">
-  <proof prover="2" timelimit="5"><result status="valid" time="0.100919" steps="14366"/></proof>
-  </goal>
-  <goal name="vc_move_red_right&#39;0.20" expl="postcondition" proved="true">
-  <proof prover="2" timelimit="5"><result status="valid" time="0.033658" steps="4877"/></proof>
-  </goal>
-  <goal name="vc_move_red_right&#39;0.21" expl="postcondition" proved="true">
-  <proof prover="2" timelimit="5"><result status="valid" time="0.029928" steps="13103"/></proof>
+  <goal name="vc_move_red_right&#39;0.12" expl="move_red_right result type invariant" proved="true">
+  <proof prover="0" timelimit="5" memlimit="1000"><result status="valid" time="0.084092" steps="17080"/></proof>
+  </goal>
+  <goal name="vc_move_red_right&#39;0.13" expl="move_red_right ensures #0" proved="true">
+  <proof prover="0"><result status="valid" time="0.050851" steps="15449"/></proof>
+  </goal>
+  <goal name="vc_move_red_right&#39;0.14" expl="move_red_right ensures #1" proved="true">
+  <proof prover="6"><result status="valid" time="0.046043" steps="3211"/></proof>
+  </goal>
+  <goal name="vc_move_red_right&#39;0.15" expl="move_red_right ensures #2" proved="true">
+  <proof prover="2"><result status="valid" time="0.029928" steps="13902"/></proof>
+  </goal>
+  <goal name="vc_move_red_right&#39;0.16" expl="move_red_right ensures #3" proved="true">
+  <proof prover="2"><result status="valid" time="0.021786" steps="4689"/></proof>
+  </goal>
+  <goal name="vc_move_red_right&#39;0.17" expl="move_red_right ensures #4" proved="true">
+  <proof prover="2"><result status="valid" time="0.033344" steps="12783"/></proof>
+  </goal>
+  <goal name="vc_move_red_right&#39;0.18" expl="move_red_right ensures #5" proved="true">
+  <proof prover="0" timelimit="5" memlimit="1000"><result status="valid" time="0.079778" steps="16152"/></proof>
+  </goal>
+  <goal name="vc_move_red_right&#39;0.19" expl="move_red_right ensures #6" proved="true">
+  <proof prover="2"><result status="valid" time="0.030768" steps="12910"/></proof>
+  </goal>
+  <goal name="vc_move_red_right&#39;0.20" expl="move_red_right ensures #7" proved="true">
+  <proof prover="2"><result status="valid" time="0.291130" steps="37678"/></proof>
+  </goal>
+  <goal name="vc_move_red_right&#39;0.21" expl="move_red_right ensures #8" proved="true">
+  <proof prover="3" timelimit="3" memlimit="2000"><result status="valid" time="0.024881" steps="86"/></proof>
   </goal>
   <goal name="vc_move_red_right&#39;0.22" proved="true">
-  <proof prover="2" timelimit="5"><result status="valid" time="0.035087" steps="10363"/></proof>
-  </goal>
-  <goal name="vc_move_red_right&#39;0.23" expl="precondition" proved="true">
-  <proof prover="3"><result status="valid" time="0.037836" steps="88"/></proof>
-  </goal>
-  <goal name="vc_move_red_right&#39;0.24" expl="precondition" proved="true">
-  <proof prover="2" timelimit="5"><result status="valid" time="0.064528" steps="20204"/></proof>
-  </goal>
-  <goal name="vc_move_red_right&#39;0.25" expl="precondition" proved="true">
-  <proof prover="2" timelimit="5"><result status="valid" time="0.038384" steps="10419"/></proof>
-=======
-  <goal name="vc_move_red_right.12" expl="move_red_right result type invariant" proved="true">
-  <proof prover="6"><result status="valid" time="0.056661" steps="68709"/></proof>
-  </goal>
-  <goal name="vc_move_red_right.13" expl="move_red_right ensures #0" proved="true">
-  <proof prover="6"><result status="valid" time="0.030443" steps="68953"/></proof>
-  </goal>
-  <goal name="vc_move_red_right.14" expl="move_red_right ensures #1" proved="true">
-  <proof prover="6"><result status="valid" time="0.026229" steps="4591"/></proof>
-  </goal>
-  <goal name="vc_move_red_right.15" expl="move_red_right ensures #2" proved="true">
-  <proof prover="6"><result status="valid" time="0.058146" steps="70363"/></proof>
-  </goal>
-  <goal name="vc_move_red_right.16" expl="move_red_right ensures #3" proved="true">
-  <proof prover="6"><result status="valid" time="0.025149" steps="60468"/></proof>
-  </goal>
-  <goal name="vc_move_red_right.17" expl="move_red_right ensures #4" proved="true">
-  <proof prover="6"><result status="valid" time="0.040130" steps="76355"/></proof>
-  </goal>
-  <goal name="vc_move_red_right.18" expl="move_red_right ensures #5" proved="true">
-  <proof prover="6"><result status="valid" time="0.052054" steps="76854"/></proof>
-  </goal>
-  <goal name="vc_move_red_right.19" expl="move_red_right ensures #6" proved="true">
-  <proof prover="6"><result status="valid" time="0.044924" steps="145326"/></proof>
-  </goal>
-  <goal name="vc_move_red_right.20" expl="move_red_right ensures #7" proved="true">
-  <proof prover="6"><result status="valid" time="0.397166" steps="582651"/></proof>
-  </goal>
-  <goal name="vc_move_red_right.21" expl="move_red_right ensures #8" proved="true">
-  <proof prover="6"><result status="valid" time="0.059185" steps="4871"/></proof>
-  </goal>
-  <goal name="vc_move_red_right.22" proved="true">
-  <proof prover="6"><result status="valid" time="0.041138" steps="68382"/></proof>
-  </goal>
-  <goal name="vc_move_red_right.23" expl="rotate_right &#39;self&#39; type invariant" proved="true">
-  <proof prover="6"><result status="valid" time="0.055450" steps="59211"/></proof>
-  </goal>
-  <goal name="vc_move_red_right.24" expl="rotate_right requires #0" proved="true">
-  <proof prover="6"><result status="valid" time="0.006217" steps="69779"/></proof>
-  </goal>
-  <goal name="vc_move_red_right.25" expl="rotate_right requires #1" proved="true">
-  <proof prover="6"><result status="valid" time="0.023794" steps="76450"/></proof>
->>>>>>> 34cd6190
+  <proof prover="2"><result status="valid" time="0.035087" steps="8609"/></proof>
+  </goal>
+  <goal name="vc_move_red_right&#39;0.23" expl="rotate_right &#39;self&#39; type invariant" proved="true">
+  <proof prover="2"><result status="valid" time="0.064078" steps="20458"/></proof>
+  </goal>
+  <goal name="vc_move_red_right&#39;0.24" expl="rotate_right requires #0" proved="true">
+  <proof prover="2"><result status="valid" time="0.033408" steps="8642"/></proof>
+  </goal>
+  <goal name="vc_move_red_right&#39;0.25" expl="rotate_right requires #1" proved="true">
+  <proof prover="2"><result status="valid" time="0.031818" steps="20587"/></proof>
   </goal>
   <goal name="vc_move_red_right&#39;0.26" proved="true">
-  <proof prover="2" timelimit="5"><result status="valid" time="0.054913" steps="4779"/></proof>
-  </goal>
-<<<<<<< HEAD
-  <goal name="vc_move_red_right&#39;0.27" expl="precondition" proved="true">
-  <proof prover="6"><result status="valid" time="0.038165" steps="49491"/></proof>
-  </goal>
-  <goal name="vc_move_red_right&#39;0.28" expl="precondition" proved="true">
-  <proof prover="2" timelimit="5"><result status="valid" time="0.160181" steps="8949"/></proof>
-  </goal>
-  <goal name="vc_move_red_right&#39;0.29" expl="precondition" proved="true">
-  <proof prover="2" timelimit="5"><result status="valid" time="0.045424" steps="4853"/></proof>
-  </goal>
-  <goal name="vc_move_red_right&#39;0.30" expl="precondition" proved="true">
-  <proof prover="0"><result status="valid" time="0.056085" steps="12626"/></proof>
-  </goal>
-  <goal name="vc_move_red_right&#39;0.31" expl="precondition" proved="true">
-  <proof prover="0"><result status="valid" time="0.039175" steps="11401"/></proof>
+  <proof prover="2"><result status="valid" time="0.054913" steps="4779"/></proof>
+  </goal>
+  <goal name="vc_move_red_right&#39;0.27" expl="flip_colors &#39;self&#39; type invariant" proved="true">
+  <proof prover="2"><result status="valid" time="0.147910" steps="22553"/></proof>
+  </goal>
+  <goal name="vc_move_red_right&#39;0.28" expl="flip_colors requires #0" proved="true">
+  <proof prover="2"><result status="valid" time="0.018576" steps="4797"/></proof>
+  </goal>
+  <goal name="vc_move_red_right&#39;0.29" expl="flip_colors requires #1" proved="true">
+  <proof prover="2"><result status="valid" time="0.045424" steps="10341"/></proof>
+  </goal>
+  <goal name="vc_move_red_right&#39;0.30" expl="flip_colors requires #2" proved="true">
+  <proof prover="0"><result status="valid" time="0.056085" steps="12401"/></proof>
+  </goal>
+  <goal name="vc_move_red_right&#39;0.31" expl="flip_colors requires #3" proved="true">
+  <proof prover="2"><result status="valid" time="0.035933" steps="8985"/></proof>
   </goal>
   <goal name="vc_move_red_right&#39;0.32" proved="true">
-  <proof prover="6"><result status="valid" time="0.066326" steps="85759"/></proof>
-  </goal>
-  <goal name="vc_move_red_right&#39;0.33" expl="precondition" proved="true">
-  <proof prover="2" timelimit="5"><result status="valid" time="0.182093" steps="25905"/></proof>
-  </goal>
-  <goal name="vc_move_red_right&#39;0.34" expl="precondition" proved="true">
-  <proof prover="2" timelimit="5"><result status="valid" time="0.033408" steps="5184"/></proof>
-  </goal>
-  <goal name="vc_move_red_right&#39;0.35" expl="precondition" proved="true">
-  <proof prover="2" timelimit="5"><result status="valid" time="0.037521" steps="5953"/></proof>
+  <proof prover="6"><result status="valid" time="0.066326" steps="85757"/></proof>
+  </goal>
+  <goal name="vc_move_red_right&#39;0.33" expl="as_mut &#39;self&#39; type invariant" proved="true">
+  <proof prover="2"><result status="valid" time="0.180429" steps="26250"/></proof>
+  </goal>
+  <goal name="vc_move_red_right&#39;0.34" expl="unwrap &#39;self&#39; type invariant" proved="true">
+  <proof prover="6"><result status="valid" time="0.045407" steps="3688"/></proof>
+  </goal>
+  <goal name="vc_move_red_right&#39;0.35" expl="unwrap requires" proved="true">
+  <proof prover="3" timelimit="3" memlimit="2000"><result status="valid" time="0.037836" steps="766"/></proof>
   </goal>
   <goal name="vc_move_red_right&#39;0.36" proved="true">
-  <proof prover="2" timelimit="5"><result status="valid" time="0.307194" steps="30727"/></proof>
+  <proof prover="2"><result status="valid" time="0.307194" steps="31076"/></proof>
   </goal>
   <goal name="vc_move_red_right&#39;0.37" expl="type invariant" proved="true">
-  <proof prover="2" timelimit="5"><result status="valid" time="0.332163" steps="29810"/></proof>
+  <proof prover="2"><result status="valid" time="0.332163" steps="30130"/></proof>
   </goal>
   <goal name="vc_move_red_right&#39;0.38" expl="type invariant" proved="true">
-  <proof prover="2" timelimit="5"><result status="valid" time="0.806088" steps="53592"/></proof>
-  </goal>
-  <goal name="vc_move_red_right&#39;0.39" expl="postcondition" proved="true">
-  <proof prover="2" timelimit="5"><result status="valid" time="0.266550" steps="28614"/></proof>
-  </goal>
-  <goal name="vc_move_red_right&#39;0.40" expl="postcondition" proved="true">
-  <proof prover="0"><result status="valid" time="0.393494" steps="47776"/></proof>
-  </goal>
-  <goal name="vc_move_red_right&#39;0.41" expl="postcondition" proved="true">
-  <proof prover="0"><result status="valid" time="0.585847" steps="53836"/></proof>
-  </goal>
-  <goal name="vc_move_red_right&#39;0.42" expl="postcondition" proved="true">
-  <proof prover="0" timelimit="5" memlimit="1000"><result status="valid" time="1.349408" steps="123465"/></proof>
-  </goal>
-  <goal name="vc_move_red_right&#39;0.43" expl="postcondition" proved="true">
-  <proof prover="0" timelimit="5" memlimit="1000"><result status="valid" time="0.488159" steps="64176"/></proof>
-  </goal>
-  <goal name="vc_move_red_right&#39;0.44" expl="postcondition" proved="true">
-  <proof prover="6"><result status="valid" time="0.098959" steps="129764"/></proof>
-  </goal>
-  <goal name="vc_move_red_right&#39;0.45" expl="postcondition" proved="true">
-  <proof prover="2" timelimit="5"><result status="valid" time="0.023733" steps="6431"/></proof>
-  </goal>
-  <goal name="vc_move_red_right&#39;0.46" expl="postcondition" proved="true">
-  <proof prover="3"><result status="valid" time="0.182357" steps="1291"/></proof>
-  </goal>
-  <goal name="vc_move_red_right&#39;0.47" expl="postcondition" proved="true">
-  <proof prover="0"><result status="valid" time="1.738423" steps="126781"/></proof>
-  </goal>
-  <goal name="vc_move_red_right&#39;0.48" expl="postcondition" proved="true">
-  <proof prover="2" timelimit="5"><result status="valid" time="0.315992" steps="32130"/></proof>
-=======
-  <goal name="vc_move_red_right.27" expl="flip_colors &#39;self&#39; type invariant" proved="true">
-  <proof prover="6"><result status="valid" time="0.033051" steps="64695"/></proof>
-  </goal>
-  <goal name="vc_move_red_right.28" expl="flip_colors requires #0" proved="true">
-  <proof prover="3" timelimit="3" memlimit="2000"><result status="valid" time="0.066697" steps="116"/></proof>
-  </goal>
-  <goal name="vc_move_red_right.29" expl="flip_colors requires #1" proved="true">
-  <proof prover="6"><result status="valid" time="0.031142" steps="185815"/></proof>
-  </goal>
-  <goal name="vc_move_red_right.30" expl="flip_colors requires #2" proved="true">
-  <proof prover="6"><result status="valid" time="0.067848" steps="6859"/></proof>
-  </goal>
-  <goal name="vc_move_red_right.31" expl="flip_colors requires #3" proved="true">
-  <proof prover="6"><result status="valid" time="0.011823" steps="79396"/></proof>
-  </goal>
-  <goal name="vc_move_red_right.32" proved="true">
-  <proof prover="6"><result status="valid" time="0.043861" steps="98561"/></proof>
-  </goal>
-  <goal name="vc_move_red_right.33" expl="as_mut &#39;self&#39; type invariant" proved="true">
-  <proof prover="6"><result status="valid" time="0.033660" steps="71628"/></proof>
-  </goal>
-  <goal name="vc_move_red_right.34" expl="unwrap &#39;self&#39; type invariant" proved="true">
-  <proof prover="6"><result status="valid" time="0.015781" steps="5178"/></proof>
-  </goal>
-  <goal name="vc_move_red_right.35" expl="unwrap requires" proved="true">
-  <proof prover="6"><result status="valid" time="0.031463" steps="90168"/></proof>
-  </goal>
-  <goal name="vc_move_red_right.36" proved="true">
-  <proof prover="6"><result status="valid" time="0.039775" steps="91425"/></proof>
-  </goal>
-  <goal name="vc_move_red_right.37" expl="type invariant" proved="true">
-  <proof prover="6"><result status="valid" time="0.033815" steps="103915"/></proof>
-  </goal>
-  <goal name="vc_move_red_right.38" expl="type invariant" proved="true">
-  <proof prover="6"><result status="valid" time="0.028986" steps="122392"/></proof>
-  </goal>
-  <goal name="vc_move_red_right.39" expl="move_red_right result type invariant" proved="true">
-  <proof prover="6"><result status="valid" time="0.071453" steps="76681"/></proof>
-  </goal>
-  <goal name="vc_move_red_right.40" expl="move_red_right ensures #0" proved="true">
-  <proof prover="6"><result status="valid" time="0.045344" steps="104035"/></proof>
-  </goal>
-  <goal name="vc_move_red_right.41" expl="move_red_right ensures #1" proved="true">
-  <proof prover="6"><result status="valid" time="0.040400" steps="207313"/></proof>
-  </goal>
-  <goal name="vc_move_red_right.42" expl="move_red_right ensures #2" proved="true">
-  <proof prover="6"><result status="valid" time="0.020700" steps="209323"/></proof>
-  </goal>
-  <goal name="vc_move_red_right.43" expl="move_red_right ensures #3" proved="true">
-  <proof prover="6"><result status="valid" time="0.043486" steps="96709"/></proof>
-  </goal>
-  <goal name="vc_move_red_right.44" expl="move_red_right ensures #4" proved="true">
-  <proof prover="6"><result status="valid" time="0.041990" steps="116749"/></proof>
-  </goal>
-  <goal name="vc_move_red_right.45" expl="move_red_right ensures #5" proved="true">
-  <proof prover="6"><result status="valid" time="0.041959" steps="191473"/></proof>
-  </goal>
-  <goal name="vc_move_red_right.46" expl="move_red_right ensures #6" proved="true">
-  <proof prover="6"><result status="valid" time="0.016711" steps="201332"/></proof>
-  </goal>
-  <goal name="vc_move_red_right.47" expl="move_red_right ensures #7" proved="true">
-  <proof prover="6"><result status="valid" time="0.658939" steps="945375"/></proof>
-  </goal>
-  <goal name="vc_move_red_right.48" expl="move_red_right ensures #8" proved="true">
-  <proof prover="6"><result status="valid" time="0.557157" steps="867041"/></proof>
->>>>>>> 34cd6190
+  <proof prover="2"><result status="valid" time="0.806088" steps="57178"/></proof>
+  </goal>
+  <goal name="vc_move_red_right&#39;0.39" expl="move_red_right result type invariant" proved="true">
+  <proof prover="2"><result status="valid" time="0.203232" steps="28950"/></proof>
+  </goal>
+  <goal name="vc_move_red_right&#39;0.40" expl="move_red_right ensures #0" proved="true">
+  <proof prover="0"><result status="valid" time="0.207198" steps="27679"/></proof>
+  </goal>
+  <goal name="vc_move_red_right&#39;0.41" expl="move_red_right ensures #1" proved="true">
+  <proof prover="2"><result status="valid" time="3.103739" steps="152610"/></proof>
+  </goal>
+  <goal name="vc_move_red_right&#39;0.42" expl="move_red_right ensures #2" proved="true">
+  <proof prover="0"><result status="valid" time="0.108234" steps="23657"/></proof>
+  </goal>
+  <goal name="vc_move_red_right&#39;0.43" expl="move_red_right ensures #3" proved="true">
+  <proof prover="2"><result status="valid" time="0.033658" steps="6294"/></proof>
+  </goal>
+  <goal name="vc_move_red_right&#39;0.44" expl="move_red_right ensures #4" proved="true">
+  <proof prover="6"><result status="valid" time="0.098959" steps="128586"/></proof>
+  </goal>
+  <goal name="vc_move_red_right&#39;0.45" expl="move_red_right ensures #5" proved="true">
+  <proof prover="0" timelimit="5" memlimit="1000"><result status="valid" time="0.321726" steps="61372"/></proof>
+  </goal>
+  <goal name="vc_move_red_right&#39;0.46" expl="move_red_right ensures #6" proved="true">
+  <proof prover="0"><result status="valid" time="1.746609" steps="135565"/></proof>
+  </goal>
+  <goal name="vc_move_red_right&#39;0.47" expl="move_red_right ensures #7" proved="true">
+  <proof prover="0" timelimit="5" memlimit="1000"><result status="valid" time="0.241618" steps="51501"/></proof>
+  </goal>
+  <goal name="vc_move_red_right&#39;0.48" expl="move_red_right ensures #8" proved="true">
+  <proof prover="2"><result status="valid" time="0.256128" steps="35422"/></proof>
   </goal>
  </transf>
  </goal>
@@ -1158,264 +586,151 @@
  <goal name="vc_insert_rec&#39;0" proved="true">
  <transf name="split_vc" proved="true" >
   <goal name="vc_insert_rec&#39;0.0" proved="true">
-  <proof prover="2" timelimit="5"><result status="valid" time="0.116004" steps="11403"/></proof>
+  <proof prover="2"><result status="valid" time="0.116004" steps="11403"/></proof>
   </goal>
   <goal name="vc_insert_rec&#39;0.1" expl="type invariant" proved="true">
-  <proof prover="3"><result status="valid" time="0.019084" steps="28"/></proof>
+  <proof prover="3" timelimit="3" memlimit="2000"><result status="valid" time="0.019084" steps="28"/></proof>
   </goal>
   <goal name="vc_insert_rec&#39;0.2" expl="type invariant" proved="true">
-  <proof prover="3"><result status="valid" time="0.018348" steps="30"/></proof>
+  <proof prover="3" timelimit="3" memlimit="2000"><result status="valid" time="0.018348" steps="30"/></proof>
   </goal>
   <goal name="vc_insert_rec&#39;0.3" expl="type invariant" proved="true">
-  <proof prover="2"><result status="valid" time="0.064308" steps="17616"/></proof>
-  </goal>
-<<<<<<< HEAD
-  <goal name="vc_insert_rec&#39;0.4" expl="postcondition" proved="true">
-  <proof prover="3"><result status="valid" time="0.041253" steps="119"/></proof>
-  </goal>
-  <goal name="vc_insert_rec&#39;0.5" expl="postcondition" proved="true">
-  <proof prover="3"><result status="valid" time="0.043858" steps="116"/></proof>
-  </goal>
-  <goal name="vc_insert_rec&#39;0.6" expl="postcondition" proved="true">
-  <proof prover="0"><result status="valid" time="0.066317" steps="11835"/></proof>
-  </goal>
-  <goal name="vc_insert_rec&#39;0.7" expl="postcondition" proved="true">
-  <proof prover="2" timelimit="5"><result status="valid" time="0.182060" steps="14652"/></proof>
-  </goal>
-  <goal name="vc_insert_rec&#39;0.8" expl="postcondition" proved="true">
-  <proof prover="0"><result status="valid" time="0.077804" steps="12665"/></proof>
-=======
-  <goal name="vc_insert_rec.4" expl="insert_rec ensures #0" proved="true">
-  <proof prover="2"><result status="valid" time="0.056423" steps="10818"/></proof>
-  </goal>
-  <goal name="vc_insert_rec.5" expl="insert_rec ensures #1" proved="true">
-  <proof prover="3"><result status="valid" time="0.016911" steps="95"/></proof>
-  </goal>
-  <goal name="vc_insert_rec.6" expl="insert_rec ensures #2" proved="true">
-  <proof prover="6"><result status="valid" time="0.062532" steps="68495"/></proof>
-  </goal>
-  <goal name="vc_insert_rec.7" expl="insert_rec ensures #3" proved="true">
-  <proof prover="6"><result status="valid" time="0.041582" steps="49863"/></proof>
-  </goal>
-  <goal name="vc_insert_rec.8" expl="insert_rec ensures #4" proved="true">
-  <proof prover="6"><result status="valid" time="0.046615" steps="50358"/></proof>
->>>>>>> 34cd6190
+  <proof prover="2" timelimit="3"><result status="valid" time="0.064308" steps="17616"/></proof>
+  </goal>
+  <goal name="vc_insert_rec&#39;0.4" expl="insert_rec ensures #0" proved="true">
+  <proof prover="2"><result status="valid" time="0.071505" steps="12870"/></proof>
+  </goal>
+  <goal name="vc_insert_rec&#39;0.5" expl="insert_rec ensures #1" proved="true">
+  <proof prover="2"><result status="valid" time="0.123139" steps="12854"/></proof>
+  </goal>
+  <goal name="vc_insert_rec&#39;0.6" expl="insert_rec ensures #2" proved="true">
+  <proof prover="0"><result status="valid" time="0.077804" steps="11728"/></proof>
+  </goal>
+  <goal name="vc_insert_rec&#39;0.7" expl="insert_rec ensures #3" proved="true">
+  <proof prover="3" timelimit="3" memlimit="2000"><result status="valid" time="0.041253" steps="203"/></proof>
+  </goal>
+  <goal name="vc_insert_rec&#39;0.8" expl="insert_rec ensures #4" proved="true">
+  <proof prover="3" timelimit="3" memlimit="2000"><result status="valid" time="0.043858" steps="213"/></proof>
   </goal>
   <goal name="vc_insert_rec&#39;0.9" proved="true">
-  <proof prover="2" timelimit="5"><result status="valid" time="0.074675" steps="11555"/></proof>
-  </goal>
-<<<<<<< HEAD
-  <goal name="vc_insert_rec&#39;0.10" expl="precondition" proved="true">
-  <proof prover="2" timelimit="5"><result status="valid" time="0.028515" steps="13002"/></proof>
-  </goal>
-  <goal name="vc_insert_rec&#39;0.11" expl="precondition" proved="true">
-  <proof prover="2" timelimit="5"><result status="valid" time="0.026757" steps="6318"/></proof>
-=======
-  <goal name="vc_insert_rec.10" expl="cmp &#39;self&#39; type invariant" proved="true">
-  <proof prover="6"><result status="valid" time="0.048673" steps="44095"/></proof>
-  </goal>
-  <goal name="vc_insert_rec.11" expl="cmp &#39;other&#39; type invariant" proved="true">
-  <proof prover="6"><result status="valid" time="0.030150" steps="46121"/></proof>
->>>>>>> 34cd6190
+  <proof prover="2"><result status="valid" time="0.074675" steps="11555"/></proof>
+  </goal>
+  <goal name="vc_insert_rec&#39;0.10" expl="cmp &#39;self&#39; type invariant" proved="true">
+  <proof prover="3" timelimit="3" memlimit="2000"><result status="valid" time="0.027233" steps="34"/></proof>
+  </goal>
+  <goal name="vc_insert_rec&#39;0.11" expl="cmp &#39;other&#39; type invariant" proved="true">
+  <proof prover="6"><result status="valid" time="0.031249" steps="30101"/></proof>
   </goal>
   <goal name="vc_insert_rec&#39;0.12" proved="true">
-  <proof prover="3"><result status="valid" time="0.034667" steps="166"/></proof>
-  </goal>
-<<<<<<< HEAD
-  <goal name="vc_insert_rec&#39;0.13" proved="true">
-  <proof prover="0"><result status="valid" time="0.029194" steps="8706"/></proof>
-  </goal>
-  <goal name="vc_insert_rec&#39;0.14" proved="true">
-  <proof prover="2" timelimit="5"><result status="valid" time="0.018825" steps="3337"/></proof>
-  </goal>
-  <goal name="vc_insert_rec&#39;0.15" proved="true">
-  <proof prover="6"><result status="valid" time="0.058489" steps="25622"/></proof>
-  </goal>
-  <goal name="vc_insert_rec&#39;0.16" proved="true">
-  <proof prover="3"><result status="valid" time="0.027233" steps="187"/></proof>
-  </goal>
-  <goal name="vc_insert_rec&#39;0.17" proved="true">
-  <proof prover="2" timelimit="5"><result status="valid" time="0.069218" steps="12790"/></proof>
-=======
-  <goal name="vc_insert_rec.13" expl="insert_rec &#39;self&#39; type invariant" proved="true">
-  <proof prover="6"><result status="valid" time="0.023184" steps="48242"/></proof>
-  </goal>
-  <goal name="vc_insert_rec.14" expl="insert_rec &#39;key&#39; type invariant" proved="true">
-  <proof prover="6"><result status="valid" time="0.015981" steps="3934"/></proof>
-  </goal>
-  <goal name="vc_insert_rec.15" expl="insert_rec &#39;val&#39; type invariant" proved="true">
-  <proof prover="6"><result status="valid" time="0.038046" steps="3939"/></proof>
-  </goal>
-  <goal name="vc_insert_rec.16" expl="insert_rec requires #0" proved="true">
-  <proof prover="6"><result status="valid" time="0.045917" steps="51463"/></proof>
-  </goal>
-  <goal name="vc_insert_rec.17" expl="insert_rec requires #1" proved="true">
-  <proof prover="6"><result status="valid" time="0.045998" steps="48593"/></proof>
->>>>>>> 34cd6190
+  <proof prover="3" timelimit="3" memlimit="2000"><result status="valid" time="0.034667" steps="166"/></proof>
+  </goal>
+  <goal name="vc_insert_rec&#39;0.13" expl="insert_rec &#39;self&#39; type invariant" proved="true">
+  <proof prover="2"><result status="valid" time="0.017689" steps="12579"/></proof>
+  </goal>
+  <goal name="vc_insert_rec&#39;0.14" expl="insert_rec &#39;key&#39; type invariant" proved="true">
+  <proof prover="2"><result status="valid" time="0.019369" steps="3349"/></proof>
+  </goal>
+  <goal name="vc_insert_rec&#39;0.15" expl="insert_rec &#39;val&#39; type invariant" proved="true">
+  <proof prover="2"><result status="valid" time="0.030544" steps="3350"/></proof>
+  </goal>
+  <goal name="vc_insert_rec&#39;0.16" expl="insert_rec requires #0" proved="true">
+  <proof prover="0"><result status="valid" time="0.066317" steps="10866"/></proof>
+  </goal>
+  <goal name="vc_insert_rec&#39;0.17" expl="insert_rec requires #1" proved="true">
+  <proof prover="2"><result status="valid" time="0.036492" steps="12797"/></proof>
   </goal>
   <goal name="vc_insert_rec&#39;0.18" expl="type invariant" proved="true">
-  <proof prover="2" timelimit="5"><result status="valid" time="0.020092" steps="3324"/></proof>
+  <proof prover="2"><result status="valid" time="0.020092" steps="3324"/></proof>
   </goal>
   <goal name="vc_insert_rec&#39;0.19" expl="type invariant" proved="true">
   <proof prover="6"><result status="valid" time="0.048864" steps="30518"/></proof>
   </goal>
   <goal name="vc_insert_rec&#39;0.20" expl="type invariant" proved="true">
-  <proof prover="2"><result status="valid" time="0.052717" steps="15256"/></proof>
+  <proof prover="2" timelimit="3"><result status="valid" time="0.052717" steps="15256"/></proof>
   </goal>
   <goal name="vc_insert_rec&#39;0.21" expl="type invariant" proved="true">
-  <proof prover="3"><result status="valid" time="0.041824" steps="241"/></proof>
+  <proof prover="3" timelimit="3" memlimit="2000"><result status="valid" time="0.041824" steps="241"/></proof>
   </goal>
   <goal name="vc_insert_rec&#39;0.22" expl="type invariant" proved="true">
-  <proof prover="2" timelimit="5"><result status="valid" time="0.057341" steps="13171"/></proof>
-  </goal>
-<<<<<<< HEAD
-  <goal name="vc_insert_rec&#39;0.23" expl="postcondition" proved="true">
-  <proof prover="2" timelimit="5"><result status="valid" time="0.031705" steps="13667"/></proof>
-  </goal>
-  <goal name="vc_insert_rec&#39;0.24" expl="postcondition" proved="true">
-  <proof prover="2" timelimit="5"><result status="valid" time="0.031490" steps="13100"/></proof>
-  </goal>
-  <goal name="vc_insert_rec&#39;0.25" expl="postcondition" proved="true">
-  <proof prover="2" timelimit="5"><result status="valid" time="0.035447" steps="14350"/></proof>
-  </goal>
-  <goal name="vc_insert_rec&#39;0.26" expl="postcondition" proved="true">
-  <proof prover="2" timelimit="5"><result status="valid" time="0.036492" steps="14882"/></proof>
-  </goal>
-  <goal name="vc_insert_rec&#39;0.27" expl="postcondition" proved="true">
-  <proof prover="2" timelimit="5"><result status="valid" time="0.185121" steps="24605"/></proof>
-=======
-  <goal name="vc_insert_rec.23" expl="insert_rec ensures #0" proved="true">
-  <proof prover="6"><result status="valid" time="0.080020" steps="174098"/></proof>
-  </goal>
-  <goal name="vc_insert_rec.24" expl="insert_rec ensures #1" proved="true">
-  <proof prover="6"><result status="valid" time="0.138917" steps="88148"/></proof>
-  </goal>
-  <goal name="vc_insert_rec.25" expl="insert_rec ensures #2" proved="true">
-  <proof prover="6"><result status="valid" time="0.053014" steps="65137"/></proof>
-  </goal>
-  <goal name="vc_insert_rec.26" expl="insert_rec ensures #3" proved="true">
-  <proof prover="6"><result status="valid" time="0.025478" steps="58576"/></proof>
-  </goal>
-  <goal name="vc_insert_rec.27" expl="insert_rec ensures #4" proved="true">
-  <proof prover="2"><result status="valid" time="0.074900" steps="13568"/></proof>
->>>>>>> 34cd6190
+  <proof prover="2"><result status="valid" time="0.057341" steps="13171"/></proof>
+  </goal>
+  <goal name="vc_insert_rec&#39;0.23" expl="insert_rec ensures #0" proved="true">
+  <proof prover="3" timelimit="3" memlimit="2000"><result status="valid" time="0.080773" steps="691"/></proof>
+  </goal>
+  <goal name="vc_insert_rec&#39;0.24" expl="insert_rec ensures #1" proved="true">
+  <proof prover="2" timelimit="3"><result status="valid" time="0.052725" steps="13347"/></proof>
+  </goal>
+  <goal name="vc_insert_rec&#39;0.25" expl="insert_rec ensures #2" proved="true">
+  <proof prover="2"><result status="valid" time="0.058312" steps="14166"/></proof>
+  </goal>
+  <goal name="vc_insert_rec&#39;0.26" expl="insert_rec ensures #3" proved="true">
+  <proof prover="0"><result status="valid" time="0.037000" steps="13107"/></proof>
+  </goal>
+  <goal name="vc_insert_rec&#39;0.27" expl="insert_rec ensures #4" proved="true">
+  <proof prover="2"><result status="valid" time="0.054569" steps="15006"/></proof>
   </goal>
   <goal name="vc_insert_rec&#39;0.28" proved="true">
-  <proof prover="2" timelimit="5"><result status="valid" time="0.091351" steps="13030"/></proof>
-  </goal>
-<<<<<<< HEAD
-  <goal name="vc_insert_rec&#39;0.29" proved="true">
-  <proof prover="2" timelimit="5"><result status="valid" time="0.019369" steps="3336"/></proof>
-  </goal>
-  <goal name="vc_insert_rec&#39;0.30" proved="true">
-  <proof prover="2" timelimit="5"><result status="valid" time="0.017689" steps="3337"/></proof>
-  </goal>
-  <goal name="vc_insert_rec&#39;0.31" proved="true">
-  <proof prover="2" timelimit="5"><result status="valid" time="0.030544" steps="12556"/></proof>
-  </goal>
-  <goal name="vc_insert_rec&#39;0.32" proved="true">
-  <proof prover="6"><result status="valid" time="0.031249" steps="32890"/></proof>
-  </goal>
-  <goal name="vc_insert_rec&#39;0.33" proved="true">
-  <proof prover="3"><result status="valid" time="0.028793" steps="149"/></proof>
-=======
-  <goal name="vc_insert_rec.29" expl="insert_rec &#39;self&#39; type invariant" proved="true">
-  <proof prover="6"><result status="valid" time="0.023830" steps="48242"/></proof>
-  </goal>
-  <goal name="vc_insert_rec.30" expl="insert_rec &#39;key&#39; type invariant" proved="true">
-  <proof prover="6"><result status="valid" time="0.024134" steps="3934"/></proof>
-  </goal>
-  <goal name="vc_insert_rec.31" expl="insert_rec &#39;val&#39; type invariant" proved="true">
-  <proof prover="6"><result status="valid" time="0.041581" steps="3939"/></proof>
-  </goal>
-  <goal name="vc_insert_rec.32" expl="insert_rec requires #0" proved="true">
-  <proof prover="6"><result status="valid" time="0.031494" steps="51462"/></proof>
-  </goal>
-  <goal name="vc_insert_rec.33" expl="insert_rec requires #1" proved="true">
-  <proof prover="6"><result status="valid" time="0.038727" steps="48593"/></proof>
->>>>>>> 34cd6190
+  <proof prover="2"><result status="valid" time="0.091351" steps="13030"/></proof>
+  </goal>
+  <goal name="vc_insert_rec&#39;0.29" expl="insert_rec &#39;self&#39; type invariant" proved="true">
+  <proof prover="2"><result status="valid" time="0.018825" steps="12552"/></proof>
+  </goal>
+  <goal name="vc_insert_rec&#39;0.30" expl="insert_rec &#39;key&#39; type invariant" proved="true">
+  <proof prover="0"><result status="valid" time="0.029194" steps="8823"/></proof>
+  </goal>
+  <goal name="vc_insert_rec&#39;0.31" expl="insert_rec &#39;val&#39; type invariant" proved="true">
+  <proof prover="6"><result status="valid" time="0.058489" steps="2455"/></proof>
+  </goal>
+  <goal name="vc_insert_rec&#39;0.32" expl="insert_rec requires #0" proved="true">
+  <proof prover="2"><result status="valid" time="0.061291" steps="12698"/></proof>
+  </goal>
+  <goal name="vc_insert_rec&#39;0.33" expl="insert_rec requires #1" proved="true">
+  <proof prover="2"><result status="valid" time="0.056223" steps="12748"/></proof>
   </goal>
   <goal name="vc_insert_rec&#39;0.34" proved="true">
-  <proof prover="2"><result status="valid" time="0.010796" steps="6320"/></proof>
+  <proof prover="2" timelimit="3"><result status="valid" time="0.010796" steps="6320"/></proof>
   </goal>
   <goal name="vc_insert_rec&#39;0.35" proved="true">
-  <proof prover="0"><result status="valid" time="0.227931" steps="16921"/></proof>
-  </goal>
-<<<<<<< HEAD
-  <goal name="vc_insert_rec&#39;0.36" expl="precondition" proved="true">
-  <proof prover="6"><result status="valid" time="0.070011" steps="35833"/></proof>
-  </goal>
-  <goal name="vc_insert_rec&#39;0.37" expl="precondition" proved="true">
-  <proof prover="2" timelimit="5"><result status="valid" time="0.123139" steps="14984"/></proof>
-  </goal>
-  <goal name="vc_insert_rec&#39;0.38" expl="precondition" proved="true">
-  <proof prover="3"><result status="valid" time="0.224181" steps="1738"/></proof>
-  </goal>
-  <goal name="vc_insert_rec&#39;0.39" expl="precondition" proved="true">
-  <proof prover="2" timelimit="5"><result status="valid" time="0.155016" steps="15022"/></proof>
-  </goal>
-  <goal name="vc_insert_rec&#39;0.40" expl="precondition" proved="true">
-  <proof prover="2" timelimit="5"><result status="valid" time="3.274194" steps="135622"/></proof>
+  <proof prover="0"><result status="valid" time="0.063933" steps="16921"/></proof>
+  </goal>
+  <goal name="vc_insert_rec&#39;0.36" expl="balance &#39;self&#39; type invariant" proved="true">
+  <proof prover="2"><result status="valid" time="0.028515" steps="14221"/></proof>
+  </goal>
+  <goal name="vc_insert_rec&#39;0.37" expl="balance requires #0" proved="true">
+  <proof prover="2"><result status="valid" time="3.465544" steps="258648"/></proof>
+  </goal>
+  <goal name="vc_insert_rec&#39;0.38" expl="balance requires #1" proved="true">
+  <proof prover="2" memlimit="1000"><result status="valid" time="0.053016" steps="15811"/></proof>
+  </goal>
+  <goal name="vc_insert_rec&#39;0.39" expl="balance requires #2" proved="true">
+  <proof prover="3" timelimit="3" memlimit="2000"><result status="valid" time="0.187877" steps="1845"/></proof>
+  </goal>
+  <goal name="vc_insert_rec&#39;0.40" expl="balance requires #3" proved="true">
+  <proof prover="2"><result status="valid" time="0.069218" steps="15905"/></proof>
   </goal>
   <goal name="vc_insert_rec&#39;0.41" expl="type invariant" proved="true">
-  <proof prover="2" timelimit="5"><result status="valid" time="0.169116" steps="20029"/></proof>
-=======
-  <goal name="vc_insert_rec.36" expl="balance &#39;self&#39; type invariant" proved="true">
-  <proof prover="6"><result status="valid" time="0.045603" steps="57406"/></proof>
-  </goal>
-  <goal name="vc_insert_rec.37" expl="balance requires #0" proved="true">
-  <proof prover="2"><result status="valid" time="0.746977" steps="69369"/></proof>
-  </goal>
-  <goal name="vc_insert_rec.38" expl="balance requires #1" proved="true">
-  <proof prover="6"><result status="valid" time="0.168964" steps="345836"/></proof>
-  </goal>
-  <goal name="vc_insert_rec.39" expl="balance requires #2" proved="true">
-  <proof prover="6"><result status="valid" time="0.144966" steps="290190"/></proof>
-  </goal>
-  <goal name="vc_insert_rec.40" expl="balance requires #3" proved="true">
-  <proof prover="6"><result status="valid" time="0.038636" steps="349692"/></proof>
-  </goal>
-  <goal name="vc_insert_rec.41" expl="type invariant" proved="true">
-  <proof prover="6"><result status="valid" time="0.082580" steps="291543"/></proof>
->>>>>>> 34cd6190
+  <proof prover="2"><result status="valid" time="0.169116" steps="20032"/></proof>
   </goal>
   <goal name="vc_insert_rec&#39;0.42" expl="type invariant" proved="true">
   <proof prover="6"><result status="valid" time="0.057890" steps="83278"/></proof>
   </goal>
   <goal name="vc_insert_rec&#39;0.43" expl="type invariant" proved="true">
-  <proof prover="0"><result status="valid" time="0.209906" steps="23773"/></proof>
-  </goal>
-<<<<<<< HEAD
-  <goal name="vc_insert_rec&#39;0.44" expl="postcondition" proved="true">
-  <proof prover="2" timelimit="5"><result status="valid" time="0.522142" steps="42145"/></proof>
-  </goal>
-  <goal name="vc_insert_rec&#39;0.45" expl="postcondition" proved="true">
-  <proof prover="0"><result status="valid" time="0.287039" steps="30584"/></proof>
-  </goal>
-  <goal name="vc_insert_rec&#39;0.46" expl="postcondition" proved="true">
-  <proof prover="2" timelimit="5"><result status="valid" time="0.334367" steps="32752"/></proof>
-  </goal>
-  <goal name="vc_insert_rec&#39;0.47" expl="postcondition" proved="true">
-  <proof prover="2" timelimit="5"><result status="valid" time="0.191938" steps="22461"/></proof>
-  </goal>
-  <goal name="vc_insert_rec&#39;0.48" expl="postcondition" proved="true">
-  <proof prover="2"><result status="valid" time="0.198835" steps="27042"/></proof>
-=======
-  <goal name="vc_insert_rec.44" expl="insert_rec ensures #0" proved="true">
-  <proof prover="6"><result status="valid" time="0.086882" steps="247712"/></proof>
-  </goal>
-  <goal name="vc_insert_rec.45" expl="insert_rec ensures #1" proved="true">
-  <proof prover="6"><result status="valid" time="0.249017" steps="469528"/></proof>
-  </goal>
-  <goal name="vc_insert_rec.46" expl="insert_rec ensures #2" proved="true">
-  <proof prover="0"><result status="valid" time="0.293037" steps="49616"/></proof>
-  </goal>
-  <goal name="vc_insert_rec.47" expl="insert_rec ensures #3" proved="true">
-  <proof prover="6"><result status="valid" time="0.048338" steps="303101"/></proof>
-  </goal>
-  <goal name="vc_insert_rec.48" expl="insert_rec ensures #4" proved="true">
-  <proof prover="6"><result status="valid" time="0.228173" steps="450970"/></proof>
->>>>>>> 34cd6190
+  <proof prover="0"><result status="valid" time="0.209906" steps="25706"/></proof>
+  </goal>
+  <goal name="vc_insert_rec&#39;0.44" expl="insert_rec ensures #0" proved="true">
+  <proof prover="2"><result status="valid" time="0.155016" steps="26198"/></proof>
+  </goal>
+  <goal name="vc_insert_rec&#39;0.45" expl="insert_rec ensures #1" proved="true">
+  <proof prover="2"><result status="valid" time="0.185121" steps="21625"/></proof>
+  </goal>
+  <goal name="vc_insert_rec&#39;0.46" expl="insert_rec ensures #2" proved="true">
+  <proof prover="2"><result status="valid" time="0.248652" steps="29592"/></proof>
+  </goal>
+  <goal name="vc_insert_rec&#39;0.47" expl="insert_rec ensures #3" proved="true">
+  <proof prover="2"><result status="valid" time="0.292047" steps="35599"/></proof>
+  </goal>
+  <goal name="vc_insert_rec&#39;0.48" expl="insert_rec ensures #4" proved="true">
+  <proof prover="2"><result status="valid" time="0.449213" steps="48602"/></proof>
   </goal>
  </transf>
  </goal>
@@ -1423,380 +738,194 @@
 <theory name="M_red_black_tree__qyi2476155906044564626__delete_max_rec" proved="true">
  <goal name="vc_delete_max_rec&#39;0" proved="true">
  <transf name="split_vc" proved="true" >
-<<<<<<< HEAD
   <goal name="vc_delete_max_rec&#39;0.0" proved="true">
-  <proof prover="3"><result status="valid" time="0.038176" steps="130"/></proof>
-  </goal>
-  <goal name="vc_delete_max_rec&#39;0.1" expl="precondition" proved="true">
-  <proof prover="2"><result status="valid" time="0.050566" steps="13356"/></proof>
-  </goal>
-  <goal name="vc_delete_max_rec&#39;0.2" expl="precondition" proved="true">
-  <proof prover="2"><result status="valid" time="0.009225" steps="4769"/></proof>
-  </goal>
-  <goal name="vc_delete_max_rec&#39;0.3" expl="precondition" proved="true">
-  <proof prover="3" timelimit="1"><result status="valid" time="0.021214" steps="170"/></proof>
-=======
-  <goal name="vc_delete_max_rec.0" proved="true">
-  <proof prover="6"><result status="valid" time="0.014054" steps="50538"/></proof>
-  </goal>
-  <goal name="vc_delete_max_rec.1" expl="as_mut &#39;self&#39; type invariant" proved="true">
-  <proof prover="6"><result status="valid" time="0.030700" steps="53809"/></proof>
-  </goal>
-  <goal name="vc_delete_max_rec.2" expl="unwrap &#39;self&#39; type invariant" proved="true">
-  <proof prover="3"><result status="valid" time="0.068778" steps="20"/></proof>
-  </goal>
-  <goal name="vc_delete_max_rec.3" expl="unwrap requires" proved="true">
-  <proof prover="6"><result status="valid" time="0.145533" steps="54877"/></proof>
->>>>>>> 34cd6190
+  <proof prover="3" timelimit="3" memlimit="2000"><result status="valid" time="0.038176" steps="130"/></proof>
+  </goal>
+  <goal name="vc_delete_max_rec&#39;0.1" expl="as_mut &#39;self&#39; type invariant" proved="true">
+  <proof prover="2" timelimit="3"><result status="valid" time="0.075066" steps="13356"/></proof>
+  </goal>
+  <goal name="vc_delete_max_rec&#39;0.2" expl="unwrap &#39;self&#39; type invariant" proved="true">
+  <proof prover="2" timelimit="3"><result status="valid" time="0.052615" steps="4769"/></proof>
+  </goal>
+  <goal name="vc_delete_max_rec&#39;0.3" expl="unwrap requires" proved="true">
+  <proof prover="2" timelimit="3"><result status="valid" time="0.011791" steps="12301"/></proof>
   </goal>
   <goal name="vc_delete_max_rec&#39;0.4" proved="true">
-  <proof prover="3"><result status="valid" time="0.083317" steps="84"/></proof>
-  </goal>
-<<<<<<< HEAD
-  <goal name="vc_delete_max_rec&#39;0.5" expl="precondition" proved="true">
-  <proof prover="2"><result status="valid" time="0.022758" steps="13282"/></proof>
-=======
-  <goal name="vc_delete_max_rec.5" expl="as_mut &#39;self&#39; type invariant" proved="true">
-  <proof prover="6"><result status="valid" time="0.022567" steps="50385"/></proof>
->>>>>>> 34cd6190
+  <proof prover="3" timelimit="3" memlimit="2000"><result status="valid" time="0.083317" steps="84"/></proof>
+  </goal>
+  <goal name="vc_delete_max_rec&#39;0.5" expl="as_mut &#39;self&#39; type invariant" proved="true">
+  <proof prover="2" timelimit="3"><result status="valid" time="0.156954" steps="13282"/></proof>
   </goal>
   <goal name="vc_delete_max_rec&#39;0.6" expl="type invariant" proved="true">
-  <proof prover="2"><result status="valid" time="0.023727" steps="13602"/></proof>
-  </goal>
-<<<<<<< HEAD
-  <goal name="vc_delete_max_rec&#39;0.7" expl="precondition" proved="true">
-  <proof prover="2"><result status="valid" time="0.162314" steps="16723"/></proof>
-=======
-  <goal name="vc_delete_max_rec.7" expl="is_red &#39;self&#39; type invariant" proved="true">
-  <proof prover="6"><result status="valid" time="0.021319" steps="54219"/></proof>
->>>>>>> 34cd6190
+  <proof prover="2" timelimit="3"><result status="valid" time="0.023727" steps="13603"/></proof>
+  </goal>
+  <goal name="vc_delete_max_rec&#39;0.7" expl="is_red &#39;self&#39; type invariant" proved="true">
+  <proof prover="0"><result status="valid" time="0.122163" steps="15309"/></proof>
   </goal>
   <goal name="vc_delete_max_rec&#39;0.8" proved="true">
-  <proof prover="3"><result status="valid" time="0.028425" steps="49"/></proof>
-  </goal>
-<<<<<<< HEAD
-  <goal name="vc_delete_max_rec&#39;0.9" expl="precondition" proved="true">
-  <proof prover="2"><result status="valid" time="0.037751" steps="15081"/></proof>
-  </goal>
-  <goal name="vc_delete_max_rec&#39;0.10" expl="precondition" proved="true">
-  <proof prover="2"><result status="valid" time="0.017598" steps="4901"/></proof>
-  </goal>
-  <goal name="vc_delete_max_rec&#39;0.11" expl="precondition" proved="true">
-  <proof prover="2"><result status="valid" time="0.059273" steps="16073"/></proof>
-=======
-  <goal name="vc_delete_max_rec.9" expl="rotate_right &#39;self&#39; type invariant" proved="true">
-  <proof prover="3"><result status="valid" time="0.024081" steps="57"/></proof>
-  </goal>
-  <goal name="vc_delete_max_rec.10" expl="rotate_right requires #0" proved="true">
-  <proof prover="6"><result status="valid" time="0.007100" steps="60961"/></proof>
-  </goal>
-  <goal name="vc_delete_max_rec.11" expl="rotate_right requires #1" proved="true">
-  <proof prover="6"><result status="valid" time="0.013918" steps="55175"/></proof>
->>>>>>> 34cd6190
+  <proof prover="3" timelimit="3" memlimit="2000"><result status="valid" time="0.028425" steps="49"/></proof>
+  </goal>
+  <goal name="vc_delete_max_rec&#39;0.9" expl="rotate_right &#39;self&#39; type invariant" proved="true">
+  <proof prover="2" timelimit="3"><result status="valid" time="0.084763" steps="15087"/></proof>
+  </goal>
+  <goal name="vc_delete_max_rec&#39;0.10" expl="rotate_right requires #0" proved="true">
+  <proof prover="2" timelimit="3"><result status="valid" time="0.009225" steps="16076"/></proof>
+  </goal>
+  <goal name="vc_delete_max_rec&#39;0.11" expl="rotate_right requires #1" proved="true">
+  <proof prover="2" timelimit="3"><result status="valid" time="0.050566" steps="5005"/></proof>
   </goal>
   <goal name="vc_delete_max_rec&#39;0.12" expl="type invariant" proved="true">
-  <proof prover="2"><result status="valid" time="0.031035" steps="6219"/></proof>
-  </goal>
-<<<<<<< HEAD
+  <proof prover="2" timelimit="3"><result status="valid" time="0.031035" steps="6229"/></proof>
+  </goal>
   <goal name="vc_delete_max_rec&#39;0.13" proved="true">
-  <proof prover="2" timelimit="5"><result status="valid" time="0.079713" steps="6098"/></proof>
+  <proof prover="2"><result status="valid" time="0.079713" steps="6108"/></proof>
   </goal>
   <goal name="vc_delete_max_rec&#39;0.14" proved="true">
-  <proof prover="2" timelimit="5"><result status="valid" time="0.038110" steps="5617"/></proof>
-  </goal>
-  <goal name="vc_delete_max_rec&#39;0.15" expl="precondition" proved="true">
-  <proof prover="2"><result status="valid" time="0.130025" steps="17465"/></proof>
-=======
-  <goal name="vc_delete_max_rec.13" proved="true">
-  <proof prover="6"><result status="valid" time="0.013069" steps="285956"/></proof>
-  </goal>
-  <goal name="vc_delete_max_rec.14" proved="true">
-  <proof prover="6"><result status="valid" time="0.083946" steps="5066"/></proof>
-  </goal>
-  <goal name="vc_delete_max_rec.15" expl="take &#39;dest&#39; type invariant" proved="true">
-  <proof prover="6"><result status="valid" time="0.022495" steps="65831"/></proof>
->>>>>>> 34cd6190
+  <proof prover="2"><result status="valid" time="0.038110" steps="5627"/></proof>
+  </goal>
+  <goal name="vc_delete_max_rec&#39;0.15" expl="take &#39;dest&#39; type invariant" proved="true">
+  <proof prover="2" timelimit="3"><result status="valid" time="0.130025" steps="17488"/></proof>
   </goal>
   <goal name="vc_delete_max_rec&#39;0.16" expl="type invariant" proved="true">
-  <proof prover="2"><result status="valid" time="0.056557" steps="17490"/></proof>
+  <proof prover="2" timelimit="3"><result status="valid" time="0.056557" steps="17513"/></proof>
   </goal>
   <goal name="vc_delete_max_rec&#39;0.17" expl="type invariant" proved="true">
-  <proof prover="2"><result status="valid" time="0.058490" steps="19068"/></proof>
-  </goal>
-<<<<<<< HEAD
-  <goal name="vc_delete_max_rec&#39;0.18" expl="precondition" proved="true">
-  <proof prover="2"><result status="valid" time="0.010903" steps="5728"/></proof>
-  </goal>
-  <goal name="vc_delete_max_rec&#39;0.19" expl="precondition" proved="true">
-  <proof prover="2"><result status="valid" time="0.054966" steps="6205"/></proof>
-=======
-  <goal name="vc_delete_max_rec.18" expl="unwrap &#39;self&#39; type invariant" proved="true">
-  <proof prover="6"><result status="valid" time="0.016553" steps="5206"/></proof>
-  </goal>
-  <goal name="vc_delete_max_rec.19" expl="unwrap requires" proved="true">
-  <proof prover="6"><result status="valid" time="0.018150" steps="93615"/></proof>
->>>>>>> 34cd6190
+  <proof prover="2" timelimit="3"><result status="valid" time="0.058490" steps="19091"/></proof>
+  </goal>
+  <goal name="vc_delete_max_rec&#39;0.18" expl="unwrap &#39;self&#39; type invariant" proved="true">
+  <proof prover="2" timelimit="3"><result status="valid" time="0.026502" steps="5738"/></proof>
+  </goal>
+  <goal name="vc_delete_max_rec&#39;0.19" expl="unwrap requires" proved="true">
+  <proof prover="2" timelimit="3"><result status="valid" time="0.032064" steps="6215"/></proof>
   </goal>
   <goal name="vc_delete_max_rec&#39;0.20" expl="type invariant" proved="true">
-  <proof prover="2"><result status="valid" time="0.053359" steps="13556"/></proof>
+  <proof prover="2" timelimit="3"><result status="valid" time="0.053359" steps="13566"/></proof>
   </goal>
   <goal name="vc_delete_max_rec&#39;0.21" expl="type invariant" proved="true">
-  <proof prover="2"><result status="valid" time="0.060965" steps="13809"/></proof>
-  </goal>
-<<<<<<< HEAD
-  <goal name="vc_delete_max_rec&#39;0.22" expl="postcondition" proved="true">
-  <proof prover="2"><result status="valid" time="0.070830" steps="18901"/></proof>
-  </goal>
-  <goal name="vc_delete_max_rec&#39;0.23" expl="postcondition" proved="true">
-  <proof prover="0"><result status="valid" time="0.112482" steps="18534"/></proof>
-  </goal>
-  <goal name="vc_delete_max_rec&#39;0.24" expl="postcondition" proved="true">
-  <proof prover="0"><result status="valid" time="0.122163" steps="18242"/></proof>
-  </goal>
-  <goal name="vc_delete_max_rec&#39;0.25" expl="postcondition" proved="true">
-  <proof prover="2"><result status="valid" time="0.287465" steps="34772"/></proof>
-  </goal>
-  <goal name="vc_delete_max_rec&#39;0.26" expl="postcondition" proved="true">
-  <proof prover="2"><result status="valid" time="0.191733" steps="22909"/></proof>
-  </goal>
-  <goal name="vc_delete_max_rec&#39;0.27" expl="postcondition" proved="true">
-  <proof prover="2"><result status="valid" time="0.189593" steps="20189"/></proof>
-  </goal>
-  <goal name="vc_delete_max_rec&#39;0.28" expl="postcondition" proved="true">
-  <proof prover="2"><result status="valid" time="0.183778" steps="21278"/></proof>
-  </goal>
-  <goal name="vc_delete_max_rec&#39;0.29" expl="postcondition" proved="true">
-  <proof prover="2" timelimit="5"><result status="valid" time="0.059009" steps="11519"/></proof>
-  </goal>
-  <goal name="vc_delete_max_rec&#39;0.30" expl="precondition" proved="true">
-  <proof prover="2"><result status="valid" time="0.156954" steps="19812"/></proof>
-  </goal>
-  <goal name="vc_delete_max_rec&#39;0.31" expl="precondition" proved="true">
-  <proof prover="2"><result status="valid" time="0.171953" steps="19882"/></proof>
-  </goal>
-  <goal name="vc_delete_max_rec&#39;0.32" expl="precondition" proved="true">
-  <proof prover="2"><result status="valid" time="0.011791" steps="5677"/></proof>
-  </goal>
-  <goal name="vc_delete_max_rec&#39;0.33" expl="precondition" proved="true">
-  <proof prover="2"><result status="valid" time="0.047352" steps="6078"/></proof>
-  </goal>
-  <goal name="vc_delete_max_rec&#39;0.34" expl="precondition" proved="true">
-  <proof prover="2"><result status="valid" time="0.276569" steps="26797"/></proof>
+  <proof prover="2" timelimit="3"><result status="valid" time="0.060965" steps="13819"/></proof>
+  </goal>
+  <goal name="vc_delete_max_rec&#39;0.22" expl="delete_max_rec result type invariant" proved="true">
+  <proof prover="2" timelimit="3"><result status="valid" time="0.095968" steps="18924"/></proof>
+  </goal>
+  <goal name="vc_delete_max_rec&#39;0.23" expl="delete_max_rec ensures #0" proved="true">
+  <proof prover="2" timelimit="3"><result status="valid" time="0.017598" steps="11340"/></proof>
+  </goal>
+  <goal name="vc_delete_max_rec&#39;0.24" expl="delete_max_rec ensures #1" proved="true">
+  <proof prover="2" timelimit="3"><result status="valid" time="0.054966" steps="20414"/></proof>
+  </goal>
+  <goal name="vc_delete_max_rec&#39;0.25" expl="delete_max_rec ensures #2" proved="true">
+  <proof prover="2" timelimit="3"><result status="valid" time="0.118807" steps="19232"/></proof>
+  </goal>
+  <goal name="vc_delete_max_rec&#39;0.26" expl="delete_max_rec ensures #3" proved="true">
+  <proof prover="2" timelimit="3"><result status="valid" time="0.070830" steps="28115"/></proof>
+  </goal>
+  <goal name="vc_delete_max_rec&#39;0.27" expl="delete_max_rec ensures #4" proved="true">
+  <proof prover="2"><result status="valid" time="0.287356" steps="34992"/></proof>
+  </goal>
+  <goal name="vc_delete_max_rec&#39;0.28" expl="delete_max_rec ensures #5" proved="true">
+  <proof prover="2" timelimit="3"><result status="valid" time="0.041758" steps="9896"/></proof>
+  </goal>
+  <goal name="vc_delete_max_rec&#39;0.29" expl="delete_max_rec ensures #6" proved="true">
+  <proof prover="2" timelimit="3"><result status="valid" time="0.056682" steps="13311"/></proof>
+  </goal>
+  <goal name="vc_delete_max_rec&#39;0.30" expl="is_red &#39;self&#39; type invariant" proved="true">
+  <proof prover="2" memlimit="1000"><result status="valid" time="0.066578" steps="19835"/></proof>
+  </goal>
+  <goal name="vc_delete_max_rec&#39;0.31" expl="as_ref &#39;self&#39; type invariant" proved="true">
+  <proof prover="2" timelimit="3"><result status="valid" time="0.162314" steps="19907"/></proof>
+  </goal>
+  <goal name="vc_delete_max_rec&#39;0.32" expl="unwrap &#39;self&#39; type invariant" proved="true">
+  <proof prover="2" timelimit="3"><result status="valid" time="0.037751" steps="5687"/></proof>
+  </goal>
+  <goal name="vc_delete_max_rec&#39;0.33" expl="unwrap requires" proved="true">
+  <proof prover="2" timelimit="3"><result status="valid" time="0.022758" steps="6088"/></proof>
+  </goal>
+  <goal name="vc_delete_max_rec&#39;0.34" expl="is_red &#39;self&#39; type invariant" proved="true">
+  <proof prover="2" timelimit="3"><result status="valid" time="0.191733" steps="26820"/></proof>
   </goal>
   <goal name="vc_delete_max_rec&#39;0.35" proved="true">
-  <proof prover="2" timelimit="5"><result status="valid" time="0.053840" steps="9989"/></proof>
-  </goal>
-  <goal name="vc_delete_max_rec&#39;0.36" expl="precondition" proved="true">
-  <proof prover="2"><result status="valid" time="0.052615" steps="19352"/></proof>
-  </goal>
-  <goal name="vc_delete_max_rec&#39;0.37" expl="precondition" proved="true">
-  <proof prover="2"><result status="valid" time="0.539208" steps="42664"/></proof>
-  </goal>
-  <goal name="vc_delete_max_rec&#39;0.38" expl="precondition" proved="true">
-  <proof prover="2"><result status="valid" time="0.174885" steps="21475"/></proof>
-  </goal>
-  <goal name="vc_delete_max_rec&#39;0.39" expl="precondition" proved="true">
-  <proof prover="2"><result status="valid" time="0.308924" steps="31968"/></proof>
+  <proof prover="2"><result status="valid" time="0.053840" steps="9999"/></proof>
+  </goal>
+  <goal name="vc_delete_max_rec&#39;0.36" expl="move_red_right &#39;self&#39; type invariant" proved="true">
+  <proof prover="2" timelimit="3"><result status="valid" time="0.094427" steps="19375"/></proof>
+  </goal>
+  <goal name="vc_delete_max_rec&#39;0.37" expl="move_red_right requires #0" proved="true">
+  <proof prover="2" timelimit="3"><result status="valid" time="0.183778" steps="30140"/></proof>
+  </goal>
+  <goal name="vc_delete_max_rec&#39;0.38" expl="move_red_right requires #1" proved="true">
+  <proof prover="0"><result status="valid" time="0.106598" steps="20540"/></proof>
+  </goal>
+  <goal name="vc_delete_max_rec&#39;0.39" expl="move_red_right requires #2" proved="true">
+  <proof prover="0"><result status="valid" time="0.112482" steps="29655"/></proof>
   </goal>
   <goal name="vc_delete_max_rec&#39;0.40" proved="true">
-  <proof prover="2" timelimit="5"><result status="valid" time="0.190898" steps="23077"/></proof>
+  <proof prover="2"><result status="valid" time="0.190898" steps="23126"/></proof>
   </goal>
   <goal name="vc_delete_max_rec&#39;0.41" expl="type invariant" proved="true">
-  <proof prover="2"><result status="valid" time="0.221351" steps="24115"/></proof>
+  <proof prover="2" timelimit="3"><result status="valid" time="0.221351" steps="24164"/></proof>
   </goal>
   <goal name="vc_delete_max_rec&#39;0.42" expl="type invariant" proved="true">
-  <proof prover="2"><result status="valid" time="0.209296" steps="24480"/></proof>
+  <proof prover="2" timelimit="3"><result status="valid" time="0.209296" steps="24533"/></proof>
   </goal>
   <goal name="vc_delete_max_rec&#39;0.43" proved="true">
-  <proof prover="2" timelimit="5"><result status="valid" time="0.265757" steps="33961"/></proof>
-  </goal>
-  <goal name="vc_delete_max_rec&#39;0.44" proved="true">
-  <proof prover="2"><result status="valid" time="0.267467" steps="30201"/></proof>
-  </goal>
-  <goal name="vc_delete_max_rec&#39;0.45" proved="true">
-  <proof prover="2"><result status="valid" time="0.898846" steps="68834"/></proof>
-  </goal>
-  <goal name="vc_delete_max_rec&#39;0.46" proved="true">
-  <proof prover="2"><result status="valid" time="0.322703" steps="32176"/></proof>
+  <proof prover="2"><result status="valid" time="0.265757" steps="33996"/></proof>
+  </goal>
+  <goal name="vc_delete_max_rec&#39;0.44" expl="delete_max_rec &#39;self&#39; type invariant" proved="true">
+  <proof prover="2" timelimit="3"><result status="valid" time="0.144525" steps="30330"/></proof>
+  </goal>
+  <goal name="vc_delete_max_rec&#39;0.45" expl="delete_max_rec requires #0" proved="true">
+  <proof prover="2"><result status="valid" time="0.187396" steps="32007"/></proof>
+  </goal>
+  <goal name="vc_delete_max_rec&#39;0.46" expl="delete_max_rec requires #1" proved="true">
+  <proof prover="2" timelimit="3"><result status="valid" time="0.898846" steps="68908"/></proof>
   </goal>
   <goal name="vc_delete_max_rec&#39;0.47" proved="true">
-  <proof prover="2" timelimit="5"><result status="valid" time="0.336831" steps="31464"/></proof>
-  </goal>
-  <goal name="vc_delete_max_rec&#39;0.48" expl="precondition" proved="true">
-  <proof prover="2"><result status="valid" time="0.323560" steps="30768"/></proof>
-  </goal>
-  <goal name="vc_delete_max_rec&#39;0.49" expl="precondition" proved="true">
-  <proof prover="2"><result status="valid" time="0.252918" steps="32907"/></proof>
-  </goal>
-  <goal name="vc_delete_max_rec&#39;0.50" expl="precondition" proved="true">
-  <proof prover="2"><result status="valid" time="0.144525" steps="9714"/></proof>
-  </goal>
-  <goal name="vc_delete_max_rec&#39;0.51" expl="precondition" proved="true">
-  <proof prover="2"><result status="valid" time="0.275568" steps="33140"/></proof>
-  </goal>
-  <goal name="vc_delete_max_rec&#39;0.52" expl="precondition" proved="true">
-  <proof prover="2"><result status="valid" time="0.901547" steps="62856"/></proof>
+  <proof prover="2"><result status="valid" time="0.143715" steps="31571"/></proof>
+  </goal>
+  <goal name="vc_delete_max_rec&#39;0.48" expl="balance &#39;self&#39; type invariant" proved="true">
+  <proof prover="2" timelimit="3"><result status="valid" time="0.180334" steps="30878"/></proof>
+  </goal>
+  <goal name="vc_delete_max_rec&#39;0.49" expl="balance requires #0" proved="true">
+  <proof prover="2" timelimit="3"><result status="valid" time="0.901547" steps="62982"/></proof>
+  </goal>
+  <goal name="vc_delete_max_rec&#39;0.50" expl="balance requires #1" proved="true">
+  <proof prover="2" timelimit="3"><result status="valid" time="0.215239" steps="33230"/></proof>
+  </goal>
+  <goal name="vc_delete_max_rec&#39;0.51" expl="balance requires #2" proved="true">
+  <proof prover="2" timelimit="3"><result status="valid" time="0.032850" steps="9757"/></proof>
+  </goal>
+  <goal name="vc_delete_max_rec&#39;0.52" expl="balance requires #3" proved="true">
+  <proof prover="2" timelimit="3"><result status="valid" time="0.275568" steps="33125"/></proof>
   </goal>
   <goal name="vc_delete_max_rec&#39;0.53" expl="type invariant" proved="true">
-  <proof prover="2"><result status="valid" time="0.235765" steps="33393"/></proof>
+  <proof prover="2" timelimit="3"><result status="valid" time="0.235765" steps="33483"/></proof>
   </goal>
   <goal name="vc_delete_max_rec&#39;0.54" expl="type invariant" proved="true">
-  <proof prover="2"><result status="valid" time="0.361234" steps="39273"/></proof>
-  </goal>
-  <goal name="vc_delete_max_rec&#39;0.55" expl="postcondition" proved="true">
-  <proof prover="2"><result status="valid" time="0.015089" steps="9808"/></proof>
-  </goal>
-  <goal name="vc_delete_max_rec&#39;0.56" expl="postcondition" proved="true">
-  <proof prover="0"><result status="valid" time="0.622256" steps="61641"/></proof>
-  </goal>
-  <goal name="vc_delete_max_rec&#39;0.57" expl="postcondition" proved="true">
-  <proof prover="2" timelimit="5"><result status="valid" time="1.895536" steps="93930"/></proof>
-  </goal>
-  <goal name="vc_delete_max_rec&#39;0.58" expl="postcondition" proved="true">
-  <proof prover="0"><result status="valid" time="1.649330" steps="94447"/></proof>
-  </goal>
-  <goal name="vc_delete_max_rec&#39;0.59" expl="postcondition" proved="true">
-  <transf name="split_vc" proved="true" >
-   <goal name="vc_delete_max_rec&#39;0.59.0" expl="postcondition" proved="true">
-   <proof prover="0" timelimit="1"><result status="valid" time="0.852390" steps="60647"/></proof>
-   </goal>
-   <goal name="vc_delete_max_rec&#39;0.59.1" expl="postcondition" proved="true">
-   <proof prover="0" timelimit="1"><result status="valid" time="0.789342" steps="65056"/></proof>
-   </goal>
-  </transf>
-  </goal>
-  <goal name="vc_delete_max_rec&#39;0.60" expl="postcondition" proved="true">
-  <proof prover="0"><result status="valid" time="0.514406" steps="50514"/></proof>
-  </goal>
-  <goal name="vc_delete_max_rec&#39;0.61" expl="postcondition" proved="true">
-  <proof prover="2"><result status="valid" time="0.302711" steps="35299"/></proof>
-  </goal>
-  <goal name="vc_delete_max_rec&#39;0.62" expl="postcondition" proved="true">
-  <proof prover="2" timelimit="5"><result status="valid" time="1.558404" steps="78651"/></proof>
-=======
-  <goal name="vc_delete_max_rec.22" expl="delete_max_rec result type invariant" proved="true">
-  <proof prover="6"><result status="valid" time="0.041343" steps="82654"/></proof>
-  </goal>
-  <goal name="vc_delete_max_rec.23" expl="delete_max_rec ensures #0" proved="true">
-  <proof prover="6"><result status="valid" time="0.012999" steps="82401"/></proof>
-  </goal>
-  <goal name="vc_delete_max_rec.24" expl="delete_max_rec ensures #1" proved="true">
-  <proof prover="6"><result status="valid" time="0.153142" steps="383829"/></proof>
-  </goal>
-  <goal name="vc_delete_max_rec.25" expl="delete_max_rec ensures #2" proved="true">
-  <proof prover="0"><result status="valid" time="0.112167" steps="26531"/></proof>
-  </goal>
-  <goal name="vc_delete_max_rec.26" expl="delete_max_rec ensures #3" proved="true">
-  <proof prover="2"><result status="valid" time="0.237923" steps="25849"/></proof>
-  </goal>
-  <goal name="vc_delete_max_rec.27" expl="delete_max_rec ensures #4" proved="true">
-  <proof prover="6" timelimit="5"><result status="valid" time="0.219228" steps="388408"/></proof>
-  </goal>
-  <goal name="vc_delete_max_rec.28" expl="delete_max_rec ensures #5" proved="true">
-  <proof prover="2"><result status="valid" time="0.063665" steps="11998"/></proof>
-  </goal>
-  <goal name="vc_delete_max_rec.29" expl="delete_max_rec ensures #6" proved="true">
-  <proof prover="0"><result status="valid" time="0.123049" steps="24344"/></proof>
-  </goal>
-  <goal name="vc_delete_max_rec.30" expl="is_red &#39;self&#39; type invariant" proved="true">
-  <proof prover="6"><result status="valid" time="0.150175" steps="312434"/></proof>
-  </goal>
-  <goal name="vc_delete_max_rec.31" expl="as_ref &#39;self&#39; type invariant" proved="true">
-  <proof prover="6"><result status="valid" time="0.135542" steps="309235"/></proof>
-  </goal>
-  <goal name="vc_delete_max_rec.32" expl="unwrap &#39;self&#39; type invariant" proved="true">
-  <proof prover="6"><result status="valid" time="0.022400" steps="5141"/></proof>
-  </goal>
-  <goal name="vc_delete_max_rec.33" expl="unwrap requires" proved="true">
-  <proof prover="6"><result status="valid" time="0.016953" steps="81066"/></proof>
-  </goal>
-  <goal name="vc_delete_max_rec.34" expl="is_red &#39;self&#39; type invariant" proved="true">
-  <proof prover="6" timelimit="5"><result status="valid" time="0.027801" steps="90295"/></proof>
-  </goal>
-  <goal name="vc_delete_max_rec.35" proved="true">
-  <proof prover="6"><result status="valid" time="0.135795" steps="319861"/></proof>
-  </goal>
-  <goal name="vc_delete_max_rec.36" expl="move_red_right &#39;self&#39; type invariant" proved="true">
-  <proof prover="0"><result status="valid" time="0.088673" steps="22721"/></proof>
-  </goal>
-  <goal name="vc_delete_max_rec.37" expl="move_red_right requires #0" proved="true">
-  <proof prover="6"><result status="valid" time="0.193175" steps="443549"/></proof>
-  </goal>
-  <goal name="vc_delete_max_rec.38" expl="move_red_right requires #1" proved="true">
-  <proof prover="6" timelimit="5"><result status="valid" time="0.188260" steps="336941"/></proof>
-  </goal>
-  <goal name="vc_delete_max_rec.39" expl="move_red_right requires #2" proved="true">
-  <proof prover="2"><result status="valid" time="0.208982" steps="40934"/></proof>
-  </goal>
-  <goal name="vc_delete_max_rec.40" proved="true">
-  <proof prover="6"><result status="valid" time="0.041355" steps="79222"/></proof>
-  </goal>
-  <goal name="vc_delete_max_rec.41" expl="type invariant" proved="true">
-  <proof prover="6"><result status="valid" time="0.192358" steps="406570"/></proof>
-  </goal>
-  <goal name="vc_delete_max_rec.42" expl="type invariant" proved="true">
-  <proof prover="6"><result status="valid" time="0.038260" steps="80938"/></proof>
-  </goal>
-  <goal name="vc_delete_max_rec.43" proved="true">
-  <proof prover="2"><result status="valid" time="0.079341" steps="20475"/></proof>
-  </goal>
-  <goal name="vc_delete_max_rec.44" expl="delete_max_rec &#39;self&#39; type invariant" proved="true">
-  <proof prover="3"><result status="valid" time="0.019574" steps="95"/></proof>
-  </goal>
-  <goal name="vc_delete_max_rec.45" expl="delete_max_rec requires #0" proved="true">
-  <proof prover="2"><result status="valid" time="0.255363" steps="34121"/></proof>
-  </goal>
-  <goal name="vc_delete_max_rec.46" expl="delete_max_rec requires #1" proved="true">
-  <proof prover="2"><result status="valid" time="0.662844" steps="67324"/></proof>
-  </goal>
-  <goal name="vc_delete_max_rec.47" proved="true">
-  <proof prover="2"><result status="valid" time="0.395269" steps="34555"/></proof>
-  </goal>
-  <goal name="vc_delete_max_rec.48" expl="balance &#39;self&#39; type invariant" proved="true">
-  <proof prover="6"><result status="valid" time="0.009033" steps="91889"/></proof>
-  </goal>
-  <goal name="vc_delete_max_rec.49" expl="balance requires #0" proved="true">
-  <proof prover="2"><result status="valid" time="0.291690" steps="52451"/></proof>
-  </goal>
-  <goal name="vc_delete_max_rec.50" expl="balance requires #1" proved="true">
-  <proof prover="0"><result status="valid" time="0.152081" steps="41398"/></proof>
-  </goal>
-  <goal name="vc_delete_max_rec.51" expl="balance requires #2" proved="true">
-  <proof prover="2"><result status="valid" time="0.139030" steps="20156"/></proof>
-  </goal>
-  <goal name="vc_delete_max_rec.52" expl="balance requires #3" proved="true">
-  <proof prover="6"><result status="valid" time="0.801756" steps="1391648"/></proof>
-  </goal>
-  <goal name="vc_delete_max_rec.53" expl="type invariant" proved="true">
-  <proof prover="2"><result status="valid" time="0.362652" steps="37470"/></proof>
-  </goal>
-  <goal name="vc_delete_max_rec.54" expl="type invariant" proved="true">
-  <proof prover="2"><result status="valid" time="0.333206" steps="36385"/></proof>
-  </goal>
-  <goal name="vc_delete_max_rec.55" expl="delete_max_rec result type invariant" proved="true">
-  <proof prover="2"><result status="valid" time="0.052116" steps="15011"/></proof>
-  </goal>
-  <goal name="vc_delete_max_rec.56" expl="delete_max_rec ensures #0" proved="true">
-  <proof prover="6"><result status="valid" time="0.555633" steps="978932"/></proof>
-  </goal>
-  <goal name="vc_delete_max_rec.57" expl="delete_max_rec ensures #1" proved="true">
-  <proof prover="6"><result status="valid" time="0.673122" steps="1116578"/></proof>
-  </goal>
-  <goal name="vc_delete_max_rec.58" expl="delete_max_rec ensures #2" proved="true">
-  <proof prover="6"><result status="valid" time="0.574770" steps="1009856"/></proof>
-  </goal>
-  <goal name="vc_delete_max_rec.59" expl="delete_max_rec ensures #3" proved="true">
-  <proof prover="2"><result status="valid" time="1.926505" steps="160320"/></proof>
-  </goal>
-  <goal name="vc_delete_max_rec.60" expl="delete_max_rec ensures #4" proved="true">
-  <proof prover="2"><result status="valid" time="2.331840" steps="190355"/></proof>
-  </goal>
-  <goal name="vc_delete_max_rec.61" expl="delete_max_rec ensures #5" proved="true">
-  <proof prover="2"><result status="valid" time="0.881474" steps="86730"/></proof>
-  </goal>
-  <goal name="vc_delete_max_rec.62" expl="delete_max_rec ensures #6" proved="true">
-  <proof prover="6"><result status="valid" time="0.520617" steps="1036623"/></proof>
->>>>>>> 34cd6190
+  <proof prover="2" timelimit="3"><result status="valid" time="0.198211" steps="39209"/></proof>
+  </goal>
+  <goal name="vc_delete_max_rec&#39;0.55" expl="delete_max_rec result type invariant" proved="true">
+  <proof prover="2" timelimit="3"><result status="valid" time="0.021891" steps="9843"/></proof>
+  </goal>
+  <goal name="vc_delete_max_rec&#39;0.56" expl="delete_max_rec ensures #0" proved="true">
+  <proof prover="2" timelimit="3"><result status="valid" time="1.017112" steps="71682"/></proof>
+  </goal>
+  <goal name="vc_delete_max_rec&#39;0.57" expl="delete_max_rec ensures #1" proved="true">
+  <proof prover="2" memlimit="1000"><result status="valid" time="0.135504" steps="35709"/></proof>
+  </goal>
+  <goal name="vc_delete_max_rec&#39;0.58" expl="delete_max_rec ensures #2" proved="true">
+  <proof prover="2" timelimit="3"><result status="valid" time="0.970847" steps="75772"/></proof>
+  </goal>
+  <goal name="vc_delete_max_rec&#39;0.59" expl="delete_max_rec ensures #3" proved="true">
+  <proof prover="0" timelimit="5" memlimit="1000"><result status="valid" time="1.230884" steps="127805"/></proof>
+  </goal>
+  <goal name="vc_delete_max_rec&#39;0.60" expl="delete_max_rec ensures #4" proved="true">
+  <proof prover="0" timelimit="5" memlimit="1000"><result status="valid" time="0.737511" steps="88519"/></proof>
+  </goal>
+  <goal name="vc_delete_max_rec&#39;0.61" expl="delete_max_rec ensures #5" proved="true">
+  <proof prover="0"><result status="valid" time="0.981696" steps="92331"/></proof>
+  </goal>
+  <goal name="vc_delete_max_rec&#39;0.62" expl="delete_max_rec ensures #6" proved="true">
+  <proof prover="0"><result status="valid" time="0.514406" steps="61185"/></proof>
   </goal>
  </transf>
  </goal>
@@ -1804,345 +933,179 @@
 <theory name="M_red_black_tree__qyi2476155906044564626__delete_min_rec" proved="true">
  <goal name="vc_delete_min_rec&#39;0" proved="true">
  <transf name="split_vc" proved="true" >
-<<<<<<< HEAD
   <goal name="vc_delete_min_rec&#39;0.0" proved="true">
-  <proof prover="2" timelimit="5"><result status="valid" time="0.045428" steps="13917"/></proof>
-  </goal>
-  <goal name="vc_delete_min_rec&#39;0.1" expl="precondition" proved="true">
-  <proof prover="3"><result status="valid" time="0.060422" steps="29"/></proof>
-  </goal>
-  <goal name="vc_delete_min_rec&#39;0.2" expl="precondition" proved="true">
-  <proof prover="3"><result status="valid" time="0.033825" steps="24"/></proof>
-  </goal>
-  <goal name="vc_delete_min_rec&#39;0.3" expl="precondition" proved="true">
-  <proof prover="0"><result status="valid" time="0.171917" steps="13510"/></proof>
-=======
-  <goal name="vc_delete_min_rec.0" proved="true">
-  <proof prover="6"><result status="valid" time="0.033352" steps="50538"/></proof>
-  </goal>
-  <goal name="vc_delete_min_rec.1" expl="as_mut &#39;self&#39; type invariant" proved="true">
-  <proof prover="6"><result status="valid" time="0.025233" steps="53809"/></proof>
-  </goal>
-  <goal name="vc_delete_min_rec.2" expl="unwrap &#39;self&#39; type invariant" proved="true">
-  <proof prover="6"><result status="valid" time="0.028024" steps="4282"/></proof>
-  </goal>
-  <goal name="vc_delete_min_rec.3" expl="unwrap requires" proved="true">
-  <proof prover="6"><result status="valid" time="0.025885" steps="54877"/></proof>
->>>>>>> 34cd6190
+  <proof prover="2"><result status="valid" time="0.045428" steps="13917"/></proof>
+  </goal>
+  <goal name="vc_delete_min_rec&#39;0.1" expl="as_mut &#39;self&#39; type invariant" proved="true">
+  <proof prover="3" timelimit="3" memlimit="2000"><result status="valid" time="0.029089" steps="29"/></proof>
+  </goal>
+  <goal name="vc_delete_min_rec&#39;0.2" expl="unwrap &#39;self&#39; type invariant" proved="true">
+  <proof prover="3" timelimit="3" memlimit="2000"><result status="valid" time="0.018991" steps="24"/></proof>
+  </goal>
+  <goal name="vc_delete_min_rec&#39;0.3" expl="unwrap requires" proved="true">
+  <proof prover="0" timelimit="5" memlimit="1000"><result status="valid" time="0.036728" steps="13726"/></proof>
   </goal>
   <goal name="vc_delete_min_rec&#39;0.4" proved="true">
-  <proof prover="2" timelimit="5"><result status="valid" time="0.094228" steps="12961"/></proof>
-  </goal>
-<<<<<<< HEAD
-  <goal name="vc_delete_min_rec&#39;0.5" expl="precondition" proved="true">
-  <proof prover="6"><result status="valid" time="0.046912" steps="34705"/></proof>
-=======
-  <goal name="vc_delete_min_rec.5" expl="as_mut &#39;self&#39; type invariant" proved="true">
-  <proof prover="6"><result status="valid" time="0.009915" steps="50385"/></proof>
->>>>>>> 34cd6190
+  <proof prover="2"><result status="valid" time="0.094228" steps="12961"/></proof>
+  </goal>
+  <goal name="vc_delete_min_rec&#39;0.5" expl="as_mut &#39;self&#39; type invariant" proved="true">
+  <proof prover="2"><result status="valid" time="0.033144" steps="13282"/></proof>
   </goal>
   <goal name="vc_delete_min_rec&#39;0.6" expl="type invariant" proved="true">
-  <proof prover="3"><result status="valid" time="0.044397" steps="104"/></proof>
-  </goal>
-<<<<<<< HEAD
+  <proof prover="3" timelimit="3" memlimit="2000"><result status="valid" time="0.044397" steps="104"/></proof>
+  </goal>
   <goal name="vc_delete_min_rec&#39;0.7" expl="type invariant" proved="true">
-  <proof prover="2" timelimit="5"><result status="valid" time="0.016971" steps="4877"/></proof>
+  <proof prover="2"><result status="valid" time="0.016971" steps="4877"/></proof>
   </goal>
   <goal name="vc_delete_min_rec&#39;0.8" proved="true">
-  <proof prover="3"><result status="valid" time="0.026171" steps="46"/></proof>
+  <proof prover="3" timelimit="3" memlimit="2000"><result status="valid" time="0.026171" steps="46"/></proof>
   </goal>
   <goal name="vc_delete_min_rec&#39;0.9" proved="true">
-  <proof prover="2" timelimit="5"><result status="valid" time="0.071973" steps="4909"/></proof>
-  </goal>
-  <goal name="vc_delete_min_rec&#39;0.10" expl="precondition" proved="true">
-  <proof prover="3"><result status="valid" time="0.018991" steps="61"/></proof>
-=======
-  <goal name="vc_delete_min_rec.7" expl="type invariant" proved="true">
-  <proof prover="6"><result status="valid" time="0.017443" steps="4496"/></proof>
-  </goal>
-  <goal name="vc_delete_min_rec.8" proved="true">
-  <proof prover="6"><result status="valid" time="0.011778" steps="14527"/></proof>
-  </goal>
-  <goal name="vc_delete_min_rec.9" proved="true">
-  <proof prover="6"><result status="valid" time="0.017095" steps="4546"/></proof>
-  </goal>
-  <goal name="vc_delete_min_rec.10" expl="take &#39;dest&#39; type invariant" proved="true">
-  <proof prover="3"><result status="valid" time="0.022408" steps="72"/></proof>
->>>>>>> 34cd6190
+  <proof prover="2"><result status="valid" time="0.071973" steps="4909"/></proof>
+  </goal>
+  <goal name="vc_delete_min_rec&#39;0.10" expl="take &#39;dest&#39; type invariant" proved="true">
+  <proof prover="2"><result status="valid" time="0.092878" steps="14951"/></proof>
   </goal>
   <goal name="vc_delete_min_rec&#39;0.11" expl="type invariant" proved="true">
-  <proof prover="3"><result status="valid" time="0.023225" steps="57"/></proof>
+  <proof prover="3" timelimit="3" memlimit="2000"><result status="valid" time="0.023225" steps="59"/></proof>
   </goal>
   <goal name="vc_delete_min_rec&#39;0.12" expl="type invariant" proved="true">
-  <proof prover="0"><result status="valid" time="0.206591" steps="16880"/></proof>
-  </goal>
-<<<<<<< HEAD
-  <goal name="vc_delete_min_rec&#39;0.13" expl="precondition" proved="true">
-  <proof prover="3"><result status="valid" time="0.014194" steps="60"/></proof>
-  </goal>
-  <goal name="vc_delete_min_rec&#39;0.14" expl="precondition" proved="true">
-  <proof prover="2" timelimit="5"><result status="valid" time="0.025745" steps="5083"/></proof>
-=======
-  <goal name="vc_delete_min_rec.13" expl="unwrap &#39;self&#39; type invariant" proved="true">
-  <proof prover="6"><result status="valid" time="0.019290" steps="4633"/></proof>
-  </goal>
-  <goal name="vc_delete_min_rec.14" expl="unwrap requires" proved="true">
-  <proof prover="6"><result status="valid" time="0.015078" steps="8255"/></proof>
->>>>>>> 34cd6190
+  <proof prover="0"><result status="valid" time="0.206591" steps="16921"/></proof>
+  </goal>
+  <goal name="vc_delete_min_rec&#39;0.13" expl="unwrap &#39;self&#39; type invariant" proved="true">
+  <proof prover="3" timelimit="3" memlimit="2000"><result status="valid" time="0.033825" steps="60"/></proof>
+  </goal>
+  <goal name="vc_delete_min_rec&#39;0.14" expl="unwrap requires" proved="true">
+  <proof prover="2"><result status="valid" time="0.032856" steps="5083"/></proof>
   </goal>
   <goal name="vc_delete_min_rec&#39;0.15" expl="type invariant" proved="true">
-  <proof prover="2"><result status="valid" time="0.139198" steps="16493"/></proof>
+  <proof prover="2" timelimit="3"><result status="valid" time="0.139198" steps="16502"/></proof>
   </goal>
   <goal name="vc_delete_min_rec&#39;0.16" expl="type invariant" proved="true">
-  <proof prover="3"><result status="valid" time="0.072938" steps="288"/></proof>
-  </goal>
-<<<<<<< HEAD
-  <goal name="vc_delete_min_rec&#39;0.17" expl="postcondition" proved="true">
-  <proof prover="3"><result status="valid" time="0.291588" steps="2433"/></proof>
-  </goal>
-  <goal name="vc_delete_min_rec&#39;0.18" expl="postcondition" proved="true">
-  <proof prover="3"><result status="valid" time="0.064955" steps="198"/></proof>
-  </goal>
-  <goal name="vc_delete_min_rec&#39;0.19" expl="postcondition" proved="true">
-  <proof prover="2"><result status="valid" time="0.054278" steps="8692"/></proof>
-  </goal>
-  <goal name="vc_delete_min_rec&#39;0.20" expl="postcondition" proved="true">
-  <proof prover="2"><result status="valid" time="0.228103" steps="25864"/></proof>
-  </goal>
-  <goal name="vc_delete_min_rec&#39;0.21" expl="postcondition" proved="true">
-  <proof prover="3"><result status="valid" time="0.043370" steps="241"/></proof>
-  </goal>
-  <goal name="vc_delete_min_rec&#39;0.22" expl="postcondition" proved="true">
-  <proof prover="2"><result status="valid" time="0.097881" steps="16895"/></proof>
-  </goal>
-  <goal name="vc_delete_min_rec&#39;0.23" expl="postcondition" proved="true">
-  <proof prover="2"><result status="valid" time="0.148234" steps="17437"/></proof>
-  </goal>
-  <goal name="vc_delete_min_rec&#39;0.24" expl="postcondition" proved="true">
-  <proof prover="2"><result status="valid" time="0.059609" steps="10047"/></proof>
-  </goal>
-  <goal name="vc_delete_min_rec&#39;0.25" expl="precondition" proved="true">
-  <proof prover="6"><result status="valid" time="0.042461" steps="45982"/></proof>
-  </goal>
-  <goal name="vc_delete_min_rec&#39;0.26" expl="precondition" proved="true">
-  <proof prover="3"><result status="valid" time="3.507893" steps="39350"/></proof>
-  </goal>
-  <goal name="vc_delete_min_rec&#39;0.27" expl="precondition" proved="true">
-  <proof prover="2" timelimit="5"><result status="valid" time="0.033144" steps="4979"/></proof>
-  </goal>
-  <goal name="vc_delete_min_rec&#39;0.28" expl="precondition" proved="true">
-  <proof prover="0"><result status="valid" time="0.171859" steps="12987"/></proof>
-  </goal>
-  <goal name="vc_delete_min_rec&#39;0.29" expl="precondition" proved="true">
-  <proof prover="2" timelimit="5"><result status="valid" time="0.156499" steps="22352"/></proof>
+  <proof prover="3" timelimit="3" memlimit="2000"><result status="valid" time="0.072938" steps="290"/></proof>
+  </goal>
+  <goal name="vc_delete_min_rec&#39;0.17" expl="delete_min_rec result type invariant" proved="true">
+  <proof prover="0"><result status="valid" time="0.098895" steps="18103"/></proof>
+  </goal>
+  <goal name="vc_delete_min_rec&#39;0.18" expl="delete_min_rec ensures #0" proved="true">
+  <proof prover="0"><result status="valid" time="0.072006" steps="16180"/></proof>
+  </goal>
+  <goal name="vc_delete_min_rec&#39;0.19" expl="delete_min_rec ensures #1" proved="true">
+  <proof prover="0"><result status="valid" time="0.171859" steps="17492"/></proof>
+  </goal>
+  <goal name="vc_delete_min_rec&#39;0.20" expl="delete_min_rec ensures #2" proved="true">
+  <proof prover="3" timelimit="3" memlimit="2000"><result status="valid" time="0.021583" steps="657"/></proof>
+  </goal>
+  <goal name="vc_delete_min_rec&#39;0.21" expl="delete_min_rec ensures #3" proved="true">
+  <proof prover="2" memlimit="1000"><result status="valid" time="0.079432" steps="21028"/></proof>
+  </goal>
+  <goal name="vc_delete_min_rec&#39;0.22" expl="delete_min_rec ensures #4" proved="true">
+  <proof prover="2" timelimit="3"><result status="valid" time="0.228103" steps="26874"/></proof>
+  </goal>
+  <goal name="vc_delete_min_rec&#39;0.23" expl="delete_min_rec ensures #5" proved="true">
+  <proof prover="2"><result status="valid" time="0.043342" steps="8765"/></proof>
+  </goal>
+  <goal name="vc_delete_min_rec&#39;0.24" expl="delete_min_rec ensures #6" proved="true">
+  <proof prover="0"><result status="valid" time="0.086095" steps="16813"/></proof>
+  </goal>
+  <goal name="vc_delete_min_rec&#39;0.25" expl="is_red &#39;self&#39; type invariant" proved="true">
+  <proof prover="2"><result status="valid" time="0.110515" steps="17555"/></proof>
+  </goal>
+  <goal name="vc_delete_min_rec&#39;0.26" expl="as_ref &#39;self&#39; type invariant" proved="true">
+  <proof prover="2"><result status="valid" time="0.156499" steps="21376"/></proof>
+  </goal>
+  <goal name="vc_delete_min_rec&#39;0.27" expl="unwrap &#39;self&#39; type invariant" proved="true">
+  <proof prover="3" timelimit="3" memlimit="2000"><result status="valid" time="0.060422" steps="48"/></proof>
+  </goal>
+  <goal name="vc_delete_min_rec&#39;0.28" expl="unwrap requires" proved="true">
+  <proof prover="0"><result status="valid" time="0.085136" steps="12937"/></proof>
+  </goal>
+  <goal name="vc_delete_min_rec&#39;0.29" expl="is_red &#39;self&#39; type invariant" proved="true">
+  <proof prover="2"><result status="valid" time="0.253305" steps="22357"/></proof>
   </goal>
   <goal name="vc_delete_min_rec&#39;0.30" proved="true">
-  <proof prover="2" timelimit="5"><result status="valid" time="0.056943" steps="8602"/></proof>
-  </goal>
-  <goal name="vc_delete_min_rec&#39;0.31" expl="precondition" proved="true">
-  <proof prover="0"><result status="valid" time="0.085136" steps="15760"/></proof>
-  </goal>
-  <goal name="vc_delete_min_rec&#39;0.32" expl="precondition" proved="true">
-  <proof prover="2" timelimit="5"><result status="valid" time="0.360477" steps="28781"/></proof>
-  </goal>
-  <goal name="vc_delete_min_rec&#39;0.33" expl="precondition" proved="true">
-  <proof prover="2" timelimit="5"><result status="valid" time="0.159642" steps="19048"/></proof>
-  </goal>
-  <goal name="vc_delete_min_rec&#39;0.34" expl="precondition" proved="true">
-  <proof prover="0"><result status="valid" time="0.256403" steps="20095"/></proof>
+  <proof prover="2"><result status="valid" time="0.056943" steps="8602"/></proof>
+  </goal>
+  <goal name="vc_delete_min_rec&#39;0.31" expl="move_red_left &#39;self&#39; type invariant" proved="true">
+  <proof prover="0"><result status="valid" time="0.153843" steps="15725"/></proof>
+  </goal>
+  <goal name="vc_delete_min_rec&#39;0.32" expl="move_red_left requires #0" proved="true">
+  <proof prover="2" timelimit="3"><result status="valid" time="0.148234" steps="24502"/></proof>
+  </goal>
+  <goal name="vc_delete_min_rec&#39;0.33" expl="move_red_left requires #1" proved="true">
+  <proof prover="0"><result status="valid" time="0.079036" steps="16526"/></proof>
+  </goal>
+  <goal name="vc_delete_min_rec&#39;0.34" expl="move_red_left requires #2" proved="true">
+  <proof prover="3" timelimit="3" memlimit="2000"><result status="valid" time="1.137313" steps="10533"/></proof>
   </goal>
   <goal name="vc_delete_min_rec&#39;0.35" proved="true">
-  <proof prover="2" timelimit="5"><result status="valid" time="0.181014" steps="21244"/></proof>
+  <proof prover="2"><result status="valid" time="0.181014" steps="21287"/></proof>
   </goal>
   <goal name="vc_delete_min_rec&#39;0.36" expl="type invariant" proved="true">
-  <proof prover="2" timelimit="5"><result status="valid" time="0.187397" steps="21631"/></proof>
+  <proof prover="2"><result status="valid" time="0.187397" steps="21674"/></proof>
   </goal>
   <goal name="vc_delete_min_rec&#39;0.37" expl="type invariant" proved="true">
-  <proof prover="2" timelimit="5"><result status="valid" time="0.146775" steps="22649"/></proof>
+  <proof prover="2"><result status="valid" time="0.146775" steps="22692"/></proof>
   </goal>
   <goal name="vc_delete_min_rec&#39;0.38" proved="true">
-  <proof prover="2" timelimit="5"><result status="valid" time="0.070973" steps="17838"/></proof>
-  </goal>
-  <goal name="vc_delete_min_rec&#39;0.39" proved="true">
-  <proof prover="2" timelimit="5"><result status="valid" time="0.253305" steps="28572"/></proof>
-  </goal>
-  <goal name="vc_delete_min_rec&#39;0.40" proved="true">
-  <proof prover="2" timelimit="5"><result status="valid" time="0.609156" steps="52490"/></proof>
-  </goal>
-  <goal name="vc_delete_min_rec&#39;0.41" proved="true">
-  <proof prover="2" timelimit="5"><result status="valid" time="0.304144" steps="29896"/></proof>
+  <proof prover="2"><result status="valid" time="0.070973" steps="17841"/></proof>
+  </goal>
+  <goal name="vc_delete_min_rec&#39;0.39" expl="delete_min_rec &#39;self&#39; type invariant" proved="true">
+  <proof prover="0"><result status="valid" time="0.170517" steps="24595"/></proof>
+  </goal>
+  <goal name="vc_delete_min_rec&#39;0.40" expl="delete_min_rec requires #0" proved="true">
+  <proof prover="2" timelimit="3"><result status="valid" time="0.191877" steps="29679"/></proof>
+  </goal>
+  <goal name="vc_delete_min_rec&#39;0.41" expl="delete_min_rec requires #1" proved="true">
+  <proof prover="3" timelimit="3" memlimit="2000"><result status="valid" time="1.393715" steps="15923"/></proof>
   </goal>
   <goal name="vc_delete_min_rec&#39;0.42" proved="true">
-  <proof prover="2" timelimit="5"><result status="valid" time="0.314350" steps="29661"/></proof>
-  </goal>
-  <goal name="vc_delete_min_rec&#39;0.43" expl="precondition" proved="true">
-  <proof prover="2" timelimit="5"><result status="valid" time="0.319091" steps="29151"/></proof>
-  </goal>
-  <goal name="vc_delete_min_rec&#39;0.44" expl="precondition" proved="true">
-  <proof prover="2" timelimit="5"><result status="valid" time="0.261763" steps="30796"/></proof>
-  </goal>
-  <goal name="vc_delete_min_rec&#39;0.45" expl="precondition" proved="true">
-  <proof prover="2" timelimit="5"><result status="valid" time="0.245540" steps="30889"/></proof>
-  </goal>
-  <goal name="vc_delete_min_rec&#39;0.46" expl="precondition" proved="true">
-  <proof prover="0"><result status="valid" time="0.170517" steps="17766"/></proof>
-  </goal>
-  <goal name="vc_delete_min_rec&#39;0.47" expl="precondition" proved="true">
-  <proof prover="0"><result status="valid" time="0.610987" steps="52782"/></proof>
+  <proof prover="2"><result status="valid" time="0.314350" steps="29714"/></proof>
+  </goal>
+  <goal name="vc_delete_min_rec&#39;0.43" expl="balance &#39;self&#39; type invariant" proved="true">
+  <proof prover="6"><result status="valid" time="0.042461" steps="83738"/></proof>
+  </goal>
+  <goal name="vc_delete_min_rec&#39;0.44" expl="balance requires #0" proved="true">
+  <proof prover="0" timelimit="5" memlimit="1000"><result status="valid" time="0.251064" steps="50642"/></proof>
+  </goal>
+  <goal name="vc_delete_min_rec&#39;0.45" expl="balance requires #1" proved="true">
+  <proof prover="0"><result status="valid" time="0.061519" steps="17684"/></proof>
+  </goal>
+  <goal name="vc_delete_min_rec&#39;0.46" expl="balance requires #2" proved="true">
+  <proof prover="2"><result status="valid" time="0.159642" steps="30953"/></proof>
+  </goal>
+  <goal name="vc_delete_min_rec&#39;0.47" expl="balance requires #3" proved="true">
+  <proof prover="2"><result status="valid" time="0.245540" steps="30965"/></proof>
   </goal>
   <goal name="vc_delete_min_rec&#39;0.48" expl="type invariant" proved="true">
-  <proof prover="2" timelimit="5"><result status="valid" time="0.375927" steps="31563"/></proof>
+  <proof prover="2"><result status="valid" time="0.148003" steps="31596"/></proof>
   </goal>
   <goal name="vc_delete_min_rec&#39;0.49" expl="type invariant" proved="true">
-  <proof prover="2" timelimit="5"><result status="valid" time="0.341272" steps="38404"/></proof>
-  </goal>
-  <goal name="vc_delete_min_rec&#39;0.50" expl="postcondition" proved="true">
-  <proof prover="3"><result status="valid" time="0.021583" steps="96"/></proof>
-  </goal>
-  <goal name="vc_delete_min_rec&#39;0.51" expl="postcondition" proved="true">
-  <proof prover="0"><result status="valid" time="0.251520" steps="33679"/></proof>
-  </goal>
-  <goal name="vc_delete_min_rec&#39;0.52" expl="postcondition" proved="true">
-  <proof prover="2" timelimit="5"><result status="valid" time="0.480991" steps="42147"/></proof>
-  </goal>
-  <goal name="vc_delete_min_rec&#39;0.53" expl="postcondition" proved="true">
-  <proof prover="2" timelimit="5"><result status="valid" time="4.020581" steps="145858"/></proof>
-  </goal>
-  <goal name="vc_delete_min_rec&#39;0.54" expl="postcondition" proved="true">
-  <proof prover="0"><result status="valid" time="0.769405" steps="58629"/></proof>
-  </goal>
-  <goal name="vc_delete_min_rec&#39;0.55" expl="postcondition" proved="true">
-  <proof prover="0"><result status="valid" time="0.321007" steps="37978"/></proof>
-  </goal>
-  <goal name="vc_delete_min_rec&#39;0.56" expl="postcondition" proved="true">
-  <proof prover="0"><result status="valid" time="0.153843" steps="27315"/></proof>
-  </goal>
-  <goal name="vc_delete_min_rec&#39;0.57" expl="postcondition" proved="true">
-  <proof prover="0"><result status="valid" time="0.833708" steps="62590"/></proof>
-=======
-  <goal name="vc_delete_min_rec.17" expl="delete_min_rec result type invariant" proved="true">
-  <proof prover="6"><result status="valid" time="0.029971" steps="64775"/></proof>
-  </goal>
-  <goal name="vc_delete_min_rec.18" expl="delete_min_rec ensures #0" proved="true">
-  <proof prover="6"><result status="valid" time="0.023752" steps="64720"/></proof>
-  </goal>
-  <goal name="vc_delete_min_rec.19" expl="delete_min_rec ensures #1" proved="true">
-  <proof prover="0"><result status="valid" time="0.210908" steps="25101"/></proof>
-  </goal>
-  <goal name="vc_delete_min_rec.20" expl="delete_min_rec ensures #2" proved="true">
-  <proof prover="6"><result status="valid" time="0.071582" steps="69404"/></proof>
-  </goal>
-  <goal name="vc_delete_min_rec.21" expl="delete_min_rec ensures #3" proved="true">
-  <proof prover="6"><result status="valid" time="0.031016" steps="178004"/></proof>
-  </goal>
-  <goal name="vc_delete_min_rec.22" expl="delete_min_rec ensures #4" proved="true">
-  <proof prover="2"><result status="valid" time="0.069520" steps="27061"/></proof>
-  </goal>
-  <goal name="vc_delete_min_rec.23" expl="delete_min_rec ensures #5" proved="true">
-  <proof prover="0"><result status="valid" time="0.078990" steps="21806"/></proof>
-  </goal>
-  <goal name="vc_delete_min_rec.24" expl="delete_min_rec ensures #6" proved="true">
-  <proof prover="6"><result status="valid" time="0.037830" steps="68580"/></proof>
-  </goal>
-  <goal name="vc_delete_min_rec.25" expl="is_red &#39;self&#39; type invariant" proved="true">
-  <proof prover="0"><result status="valid" time="0.049009" steps="19597"/></proof>
-  </goal>
-  <goal name="vc_delete_min_rec.26" expl="as_ref &#39;self&#39; type invariant" proved="true">
-  <proof prover="6"><result status="valid" time="0.018593" steps="71078"/></proof>
-  </goal>
-  <goal name="vc_delete_min_rec.27" expl="unwrap &#39;self&#39; type invariant" proved="true">
-  <proof prover="6"><result status="valid" time="0.038228" steps="4635"/></proof>
-  </goal>
-  <goal name="vc_delete_min_rec.28" expl="unwrap requires" proved="true">
-  <proof prover="3"><result status="valid" time="0.051765" steps="116"/></proof>
-  </goal>
-  <goal name="vc_delete_min_rec.29" expl="is_red &#39;self&#39; type invariant" proved="true">
-  <proof prover="6"><result status="valid" time="0.028637" steps="69818"/></proof>
-  </goal>
-  <goal name="vc_delete_min_rec.30" proved="true">
-  <proof prover="6"><result status="valid" time="0.023424" steps="65869"/></proof>
-  </goal>
-  <goal name="vc_delete_min_rec.31" expl="move_red_left &#39;self&#39; type invariant" proved="true">
-  <proof prover="6"><result status="valid" time="0.051642" steps="61638"/></proof>
-  </goal>
-  <goal name="vc_delete_min_rec.32" expl="move_red_left requires #0" proved="true">
-  <proof prover="0"><result status="valid" time="0.177343" steps="25484"/></proof>
-  </goal>
-  <goal name="vc_delete_min_rec.33" expl="move_red_left requires #1" proved="true">
-  <proof prover="6"><result status="valid" time="0.026520" steps="74569"/></proof>
-  </goal>
-  <goal name="vc_delete_min_rec.34" expl="move_red_left requires #2" proved="true">
-  <proof prover="0"><result status="valid" time="0.226158" steps="36343"/></proof>
-  </goal>
-  <goal name="vc_delete_min_rec.35" proved="true">
-  <proof prover="6"><result status="valid" time="0.020156" steps="70041"/></proof>
-  </goal>
-  <goal name="vc_delete_min_rec.36" expl="type invariant" proved="true">
-  <proof prover="6"><result status="valid" time="0.043042" steps="70681"/></proof>
-  </goal>
-  <goal name="vc_delete_min_rec.37" expl="type invariant" proved="true">
-  <proof prover="6"><result status="valid" time="0.022844" steps="71599"/></proof>
-  </goal>
-  <goal name="vc_delete_min_rec.38" proved="true">
-  <proof prover="6"><result status="valid" time="0.208220" steps="672034"/></proof>
-  </goal>
-  <goal name="vc_delete_min_rec.39" expl="delete_min_rec &#39;self&#39; type invariant" proved="true">
-  <proof prover="6" timelimit="5"><result status="valid" time="0.054126" steps="83051"/></proof>
-  </goal>
-  <goal name="vc_delete_min_rec.40" expl="delete_min_rec requires #0" proved="true">
-  <proof prover="2"><result status="valid" time="0.155042" steps="32688"/></proof>
-  </goal>
-  <goal name="vc_delete_min_rec.41" expl="delete_min_rec requires #1" proved="true">
-  <proof prover="0"><result status="valid" time="0.229084" steps="52003"/></proof>
-  </goal>
-  <goal name="vc_delete_min_rec.42" proved="true">
-  <proof prover="2"><result status="valid" time="0.196864" steps="32806"/></proof>
-  </goal>
-  <goal name="vc_delete_min_rec.43" expl="balance &#39;self&#39; type invariant" proved="true">
-  <proof prover="6"><result status="valid" time="0.033601" steps="83566"/></proof>
-  </goal>
-  <goal name="vc_delete_min_rec.44" expl="balance requires #0" proved="true">
-  <proof prover="0"><result status="valid" time="0.471796" steps="89351"/></proof>
-  </goal>
-  <goal name="vc_delete_min_rec.45" expl="balance requires #1" proved="true">
-  <proof prover="6"><result status="valid" time="0.021611" steps="84047"/></proof>
-  </goal>
-  <goal name="vc_delete_min_rec.46" expl="balance requires #2" proved="true">
-  <proof prover="2"><result status="valid" time="0.196004" steps="39776"/></proof>
-  </goal>
-  <goal name="vc_delete_min_rec.47" expl="balance requires #3" proved="true">
-  <proof prover="2"><result status="valid" time="0.288124" steps="39765"/></proof>
-  </goal>
-  <goal name="vc_delete_min_rec.48" expl="type invariant" proved="true">
-  <proof prover="0"><result status="valid" time="0.154206" steps="34121"/></proof>
-  </goal>
-  <goal name="vc_delete_min_rec.49" expl="type invariant" proved="true">
-  <proof prover="2"><result status="valid" time="0.199815" steps="34970"/></proof>
-  </goal>
-  <goal name="vc_delete_min_rec.50" expl="delete_min_rec result type invariant" proved="true">
-  <proof prover="2"><result status="valid" time="0.026917" steps="14054"/></proof>
-  </goal>
-  <goal name="vc_delete_min_rec.51" expl="delete_min_rec ensures #0" proved="true">
-  <proof prover="6"><result status="valid" time="0.329731" steps="900360"/></proof>
-  </goal>
-  <goal name="vc_delete_min_rec.52" expl="delete_min_rec ensures #1" proved="true">
-  <proof prover="6"><result status="valid" time="0.405436" steps="862500"/></proof>
-  </goal>
-  <goal name="vc_delete_min_rec.53" expl="delete_min_rec ensures #2" proved="true">
-  <proof prover="0"><result status="valid" time="0.134825" steps="48398"/></proof>
-  </goal>
-  <goal name="vc_delete_min_rec.54" expl="delete_min_rec ensures #3" proved="true">
-  <proof prover="2"><result status="valid" time="1.237961" steps="139211"/></proof>
-  </goal>
-  <goal name="vc_delete_min_rec.55" expl="delete_min_rec ensures #4" proved="true">
-  <proof prover="6" timelimit="5"><result status="valid" time="0.639706" steps="937515"/></proof>
-  </goal>
-  <goal name="vc_delete_min_rec.56" expl="delete_min_rec ensures #5" proved="true">
-  <proof prover="6"><result status="valid" time="0.708878" steps="1430970"/></proof>
-  </goal>
-  <goal name="vc_delete_min_rec.57" expl="delete_min_rec ensures #6" proved="true">
-  <proof prover="6"><result status="valid" time="0.412606" steps="825359"/></proof>
->>>>>>> 34cd6190
+  <proof prover="2"><result status="valid" time="0.341272" steps="38315"/></proof>
+  </goal>
+  <goal name="vc_delete_min_rec&#39;0.50" expl="delete_min_rec result type invariant" proved="true">
+  <proof prover="2"><result status="valid" time="0.034552" steps="8997"/></proof>
+  </goal>
+  <goal name="vc_delete_min_rec&#39;0.51" expl="delete_min_rec ensures #0" proved="true">
+  <proof prover="0"><result status="valid" time="0.171917" steps="46628"/></proof>
+  </goal>
+  <goal name="vc_delete_min_rec&#39;0.52" expl="delete_min_rec ensures #1" proved="true">
+  <proof prover="2"><result status="valid" time="0.192990" steps="35489"/></proof>
+  </goal>
+  <goal name="vc_delete_min_rec&#39;0.53" expl="delete_min_rec ensures #2" proved="true">
+  <proof prover="2"><result status="valid" time="0.496206" steps="54299"/></proof>
+  </goal>
+  <goal name="vc_delete_min_rec&#39;0.54" expl="delete_min_rec ensures #3" proved="true">
+  <proof prover="0" timelimit="5" memlimit="1000"><result status="valid" time="0.423232" steps="64827"/></proof>
+  </goal>
+  <goal name="vc_delete_min_rec&#39;0.55" expl="delete_min_rec ensures #4" proved="true">
+  <proof prover="0" timelimit="5" memlimit="1000"><result status="valid" time="0.525444" steps="71978"/></proof>
+  </goal>
+  <goal name="vc_delete_min_rec&#39;0.56" expl="delete_min_rec ensures #5" proved="true">
+  <proof prover="2" timelimit="3"><result status="valid" time="0.405914" steps="41569"/></proof>
+  </goal>
+  <goal name="vc_delete_min_rec&#39;0.57" expl="delete_min_rec ensures #6" proved="true">
+  <proof prover="2"><result status="valid" time="0.267573" steps="40689"/></proof>
   </goal>
  </transf>
  </goal>
@@ -2150,1510 +1113,834 @@
 <theory name="M_red_black_tree__qyi2476155906044564626__delete_rec" proved="true">
  <goal name="vc_delete_rec&#39;0" proved="true">
  <transf name="split_vc" proved="true" >
-<<<<<<< HEAD
   <goal name="vc_delete_rec&#39;0.0" proved="true">
-  <proof prover="6"><result status="valid" time="0.047985" steps="46512"/></proof>
-  </goal>
-  <goal name="vc_delete_rec&#39;0.1" expl="precondition" proved="true">
-  <proof prover="2"><result status="valid" time="0.101222" steps="15975"/></proof>
-  </goal>
-  <goal name="vc_delete_rec&#39;0.2" expl="precondition" proved="true">
-  <proof prover="3"><result status="valid" time="0.020355" steps="30"/></proof>
-  </goal>
-  <goal name="vc_delete_rec&#39;0.3" expl="precondition" proved="true">
-  <proof prover="3"><result status="valid" time="0.028273" steps="181"/></proof>
-=======
-  <goal name="vc_delete_rec.0" proved="true">
-  <proof prover="6"><result status="valid" time="0.050156" steps="70401"/></proof>
-  </goal>
-  <goal name="vc_delete_rec.1" expl="as_mut &#39;self&#39; type invariant" proved="true">
-  <proof prover="6"><result status="valid" time="0.054240" steps="68550"/></proof>
-  </goal>
-  <goal name="vc_delete_rec.2" expl="unwrap &#39;self&#39; type invariant" proved="true">
-  <proof prover="6"><result status="valid" time="0.095994" steps="5541"/></proof>
-  </goal>
-  <goal name="vc_delete_rec.3" expl="unwrap requires" proved="true">
-  <proof prover="6"><result status="valid" time="0.023847" steps="100292"/></proof>
->>>>>>> 34cd6190
+  <proof prover="3"><result status="valid" time="0.024110" steps="138"/></proof>
+  </goal>
+  <goal name="vc_delete_rec&#39;0.1" expl="as_mut &#39;self&#39; type invariant" proved="true">
+  <proof prover="3"><result status="valid" time="0.020536" steps="36"/></proof>
+  </goal>
+  <goal name="vc_delete_rec&#39;0.2" expl="unwrap &#39;self&#39; type invariant" proved="true">
+  <proof prover="3"><result status="valid" time="0.018585" steps="30"/></proof>
+  </goal>
+  <goal name="vc_delete_rec&#39;0.3" expl="unwrap requires" proved="true">
+  <proof prover="3"><result status="valid" time="0.025529" steps="181"/></proof>
   </goal>
   <goal name="vc_delete_rec&#39;0.4" proved="true">
-  <proof prover="6"><result status="valid" time="0.038731" steps="48523"/></proof>
-  </goal>
-<<<<<<< HEAD
-  <goal name="vc_delete_rec&#39;0.5" expl="precondition" proved="true">
-  <proof prover="2"><result status="valid" time="0.135165" steps="15901"/></proof>
-=======
-  <goal name="vc_delete_rec.5" expl="as_mut &#39;self&#39; type invariant" proved="true">
-  <proof prover="6"><result status="valid" time="0.025725" steps="70479"/></proof>
->>>>>>> 34cd6190
+  <proof prover="3"><result status="valid" time="0.021971" steps="92"/></proof>
+  </goal>
+  <goal name="vc_delete_rec&#39;0.5" expl="as_mut &#39;self&#39; type invariant" proved="true">
+  <proof prover="3"><result status="valid" time="0.021272" steps="45"/></proof>
   </goal>
   <goal name="vc_delete_rec&#39;0.6" expl="type invariant" proved="true">
-  <proof prover="3"><result status="valid" time="0.026874" steps="112"/></proof>
-  </goal>
-<<<<<<< HEAD
-  <goal name="vc_delete_rec&#39;0.7" expl="precondition" proved="true">
-  <proof prover="3"><result status="valid" time="0.169612" steps="918"/></proof>
-  </goal>
-  <goal name="vc_delete_rec&#39;0.8" expl="precondition" proved="true">
-  <proof prover="2"><result status="valid" time="0.034030" steps="6526"/></proof>
-  </goal>
-  <goal name="vc_delete_rec&#39;0.9" expl="precondition" proved="true">
-  <proof prover="6"><result status="valid" time="0.049129" steps="67509"/></proof>
-  </goal>
-  <goal name="vc_delete_rec&#39;0.10" expl="precondition" proved="true">
-  <proof prover="6"><result status="valid" time="0.053428" steps="58949"/></proof>
-  </goal>
-  <goal name="vc_delete_rec&#39;0.11" expl="precondition" proved="true">
-  <proof prover="6"><result status="valid" time="0.039214" steps="69507"/></proof>
-  </goal>
-  <goal name="vc_delete_rec&#39;0.12" expl="precondition" proved="true">
-  <proof prover="2"><result status="valid" time="0.024464" steps="6668"/></proof>
-  </goal>
-  <goal name="vc_delete_rec&#39;0.13" expl="precondition" proved="true">
-  <proof prover="2"><result status="valid" time="0.115072" steps="6703"/></proof>
-  </goal>
-  <goal name="vc_delete_rec&#39;0.14" expl="precondition" proved="true">
-  <proof prover="2"><result status="valid" time="0.194419" steps="25090"/></proof>
+  <proof prover="3"><result status="valid" time="0.022870" steps="112"/></proof>
+  </goal>
+  <goal name="vc_delete_rec&#39;0.7" expl="cmp &#39;self&#39; type invariant" proved="true">
+  <proof prover="3"><result status="valid" time="0.019358" steps="48"/></proof>
+  </goal>
+  <goal name="vc_delete_rec&#39;0.8" expl="cmp &#39;other&#39; type invariant" proved="true">
+  <proof prover="3"><result status="valid" time="0.068173" steps="919"/></proof>
+  </goal>
+  <goal name="vc_delete_rec&#39;0.9" expl="is_none &#39;self&#39; type invariant" proved="true">
+  <proof prover="3"><result status="valid" time="0.354701" steps="5019"/></proof>
+  </goal>
+  <goal name="vc_delete_rec&#39;0.10" expl="is_red &#39;self&#39; type invariant" proved="true">
+  <proof prover="3"><result status="valid" time="0.132352" steps="1813"/></proof>
+  </goal>
+  <goal name="vc_delete_rec&#39;0.11" expl="as_ref &#39;self&#39; type invariant" proved="true">
+  <proof prover="3"><result status="valid" time="0.100937" steps="1428"/></proof>
+  </goal>
+  <goal name="vc_delete_rec&#39;0.12" expl="unwrap &#39;self&#39; type invariant" proved="true">
+  <proof prover="3"><result status="valid" time="0.022836" steps="66"/></proof>
+  </goal>
+  <goal name="vc_delete_rec&#39;0.13" expl="unwrap requires" proved="true">
+  <proof prover="3"><result status="valid" time="0.022213" steps="71"/></proof>
+  </goal>
+  <goal name="vc_delete_rec&#39;0.14" expl="is_red &#39;self&#39; type invariant" proved="true">
+  <proof prover="3"><result status="valid" time="0.832295" steps="8532"/></proof>
   </goal>
   <goal name="vc_delete_rec&#39;0.15" proved="true">
-  <proof prover="2" timelimit="5"><result status="valid" time="0.091447" steps="11268"/></proof>
-  </goal>
-  <goal name="vc_delete_rec&#39;0.16" expl="precondition" proved="true">
-  <proof prover="2"><result status="valid" time="0.058612" steps="19392"/></proof>
-  </goal>
-  <goal name="vc_delete_rec&#39;0.17" expl="precondition" proved="true">
-  <proof prover="2"><result status="valid" time="0.404306" steps="31294"/></proof>
-  </goal>
-  <goal name="vc_delete_rec&#39;0.18" expl="precondition" proved="true">
-  <proof prover="2" timelimit="5"><result status="valid" time="0.167600" steps="21710"/></proof>
-  </goal>
-  <goal name="vc_delete_rec&#39;0.19" expl="precondition" proved="true">
-  <proof prover="0"><result status="valid" time="0.238440" steps="24500"/></proof>
+  <proof prover="3"><result status="valid" time="0.025088" steps="79"/></proof>
+  </goal>
+  <goal name="vc_delete_rec&#39;0.16" expl="move_red_left &#39;self&#39; type invariant" proved="true">
+  <proof prover="3"><result status="valid" time="0.027351" steps="83"/></proof>
+  </goal>
+  <goal name="vc_delete_rec&#39;0.17" expl="move_red_left requires #0" proved="true">
+  <proof prover="3"><result status="valid" time="0.144991" steps="1909"/></proof>
+  </goal>
+  <goal name="vc_delete_rec&#39;0.18" expl="move_red_left requires #1" proved="true">
+  <proof prover="3"><result status="valid" time="0.050246" steps="541"/></proof>
+  </goal>
+  <goal name="vc_delete_rec&#39;0.19" expl="move_red_left requires #2" proved="true">
+  <proof prover="3"><result status="valid" time="0.457484" steps="5456"/></proof>
   </goal>
   <goal name="vc_delete_rec&#39;0.20" proved="true">
-  <proof prover="3"><result status="valid" time="0.048407" steps="293"/></proof>
+  <proof prover="3"><result status="valid" time="0.049174" steps="292"/></proof>
   </goal>
   <goal name="vc_delete_rec&#39;0.21" expl="type invariant" proved="true">
-  <proof prover="2"><result status="valid" time="0.191423" steps="24309"/></proof>
+  <proof prover="3"><result status="valid" time="0.050170" steps="320"/></proof>
   </goal>
   <goal name="vc_delete_rec&#39;0.22" expl="type invariant" proved="true">
-  <proof prover="0"><result status="valid" time="0.263866" steps="23389"/></proof>
+  <proof prover="3"><result status="valid" time="0.050840" steps="330"/></proof>
   </goal>
   <goal name="vc_delete_rec&#39;0.23" proved="true">
-  <proof prover="2" timelimit="5"><result status="valid" time="0.061441" steps="12742"/></proof>
-  </goal>
-  <goal name="vc_delete_rec&#39;0.24" proved="true">
-  <proof prover="0" timelimit="1"><result status="valid" time="0.071527" steps="17271"/></proof>
-  </goal>
-  <goal name="vc_delete_rec&#39;0.25" proved="true">
-  <proof prover="3"><result status="valid" time="0.029309" steps="109"/></proof>
-  </goal>
-  <goal name="vc_delete_rec&#39;0.26" proved="true">
-  <proof prover="2"><result status="valid" time="0.205339" steps="25700"/></proof>
-  </goal>
-  <goal name="vc_delete_rec&#39;0.27" proved="true">
-  <proof prover="2"><result status="valid" time="0.168777" steps="25734"/></proof>
+  <proof prover="3"><result status="valid" time="0.087613" steps="846"/></proof>
+  </goal>
+  <goal name="vc_delete_rec&#39;0.24" expl="delete_rec &#39;self&#39; type invariant" proved="true">
+  <proof prover="3"><result status="valid" time="0.036123" steps="108"/></proof>
+  </goal>
+  <goal name="vc_delete_rec&#39;0.25" expl="delete_rec &#39;key&#39; type invariant" proved="true">
+  <proof prover="3"><result status="valid" time="0.024557" steps="102"/></proof>
+  </goal>
+  <goal name="vc_delete_rec&#39;0.26" expl="delete_rec requires #0" proved="true">
+  <proof prover="3"><result status="valid" time="0.048589" steps="358"/></proof>
+  </goal>
+  <goal name="vc_delete_rec&#39;0.27" expl="delete_rec requires #1" proved="true">
+  <proof prover="3"><result status="valid" time="0.060397" steps="692"/></proof>
   </goal>
   <goal name="vc_delete_rec&#39;0.28" proved="true">
-  <proof prover="2" timelimit="5"><result status="valid" time="0.170536" steps="20207"/></proof>
-  </goal>
-  <goal name="vc_delete_rec&#39;0.29" proved="true">
-  <proof prover="0"><result status="valid" time="0.049494" steps="16114"/></proof>
-  </goal>
-  <goal name="vc_delete_rec&#39;0.30" proved="true">
-  <proof prover="2"><result status="valid" time="0.138885" steps="19324"/></proof>
-  </goal>
-  <goal name="vc_delete_rec&#39;0.31" proved="true">
-  <proof prover="0"><result status="valid" time="0.124323" steps="24939"/></proof>
-  </goal>
-  <goal name="vc_delete_rec&#39;0.32" proved="true">
-  <proof prover="0"><result status="valid" time="0.076994" steps="20768"/></proof>
-=======
-  <goal name="vc_delete_rec.7" expl="cmp &#39;self&#39; type invariant" proved="true">
-  <proof prover="6"><result status="valid" time="0.029761" steps="5777"/></proof>
-  </goal>
-  <goal name="vc_delete_rec.8" expl="cmp &#39;other&#39; type invariant" proved="true">
-  <proof prover="6"><result status="valid" time="0.026873" steps="70072"/></proof>
-  </goal>
-  <goal name="vc_delete_rec.9" expl="is_none &#39;self&#39; type invariant" proved="true">
-  <proof prover="6" timelimit="5"><result status="valid" time="0.020065" steps="82278"/></proof>
-  </goal>
-  <goal name="vc_delete_rec.10" expl="is_red &#39;self&#39; type invariant" proved="true">
-  <proof prover="6"><result status="valid" time="0.142414" steps="76569"/></proof>
-  </goal>
-  <goal name="vc_delete_rec.11" expl="as_ref &#39;self&#39; type invariant" proved="true">
-  <proof prover="6"><result status="valid" time="0.056319" steps="90059"/></proof>
-  </goal>
-  <goal name="vc_delete_rec.12" expl="unwrap &#39;self&#39; type invariant" proved="true">
-  <proof prover="6"><result status="valid" time="0.026423" steps="5994"/></proof>
-  </goal>
-  <goal name="vc_delete_rec.13" expl="unwrap requires" proved="true">
-  <proof prover="6"><result status="valid" time="0.011433" steps="79344"/></proof>
-  </goal>
-  <goal name="vc_delete_rec.14" expl="is_red &#39;self&#39; type invariant" proved="true">
-  <proof prover="6"><result status="valid" time="0.104133" steps="87536"/></proof>
-  </goal>
-  <goal name="vc_delete_rec.15" proved="true">
-  <proof prover="6"><result status="valid" time="0.059199" steps="82307"/></proof>
-  </goal>
-  <goal name="vc_delete_rec.16" expl="move_red_left &#39;self&#39; type invariant" proved="true">
-  <proof prover="6"><result status="valid" time="0.022826" steps="77197"/></proof>
-  </goal>
-  <goal name="vc_delete_rec.17" expl="move_red_left requires #0" proved="true">
-  <proof prover="6"><result status="valid" time="0.023279" steps="278970"/></proof>
-  </goal>
-  <goal name="vc_delete_rec.18" expl="move_red_left requires #1" proved="true">
-  <proof prover="6"><result status="valid" time="0.031574" steps="91809"/></proof>
-  </goal>
-  <goal name="vc_delete_rec.19" expl="move_red_left requires #2" proved="true">
-  <proof prover="0"><result status="valid" time="0.172922" steps="41151"/></proof>
-  </goal>
-  <goal name="vc_delete_rec.20" proved="true">
-  <proof prover="6"><result status="valid" time="0.050320" steps="85441"/></proof>
-  </goal>
-  <goal name="vc_delete_rec.21" expl="type invariant" proved="true">
-  <proof prover="6"><result status="valid" time="0.059223" steps="86069"/></proof>
-  </goal>
-  <goal name="vc_delete_rec.22" expl="type invariant" proved="true">
-  <proof prover="6"><result status="valid" time="0.057502" steps="86962"/></proof>
-  </goal>
-  <goal name="vc_delete_rec.23" proved="true">
-  <proof prover="6"><result status="valid" time="0.032577" steps="88338"/></proof>
-  </goal>
-  <goal name="vc_delete_rec.24" expl="delete_rec &#39;self&#39; type invariant" proved="true">
-  <proof prover="6"><result status="valid" time="0.058195" steps="88708"/></proof>
-  </goal>
-  <goal name="vc_delete_rec.25" expl="delete_rec &#39;key&#39; type invariant" proved="true">
-  <proof prover="0"><result status="valid" time="0.038788" steps="20431"/></proof>
-  </goal>
-  <goal name="vc_delete_rec.26" expl="delete_rec requires #0" proved="true">
-  <proof prover="6"><result status="valid" time="0.089896" steps="97636"/></proof>
-  </goal>
-  <goal name="vc_delete_rec.27" expl="delete_rec requires #1" proved="true">
-  <proof prover="6"><result status="valid" time="0.146793" steps="463999"/></proof>
-  </goal>
-  <goal name="vc_delete_rec.28" proved="true">
-  <proof prover="6"><result status="valid" time="0.031577" steps="84266"/></proof>
-  </goal>
-  <goal name="vc_delete_rec.29" expl="delete_rec &#39;self&#39; type invariant" proved="true">
-  <proof prover="6"><result status="valid" time="0.060069" steps="78522"/></proof>
-  </goal>
-  <goal name="vc_delete_rec.30" expl="delete_rec &#39;key&#39; type invariant" proved="true">
-  <proof prover="0"><result status="valid" time="0.023039" steps="19337"/></proof>
-  </goal>
-  <goal name="vc_delete_rec.31" expl="delete_rec requires #0" proved="true">
-  <proof prover="6"><result status="valid" time="0.021027" steps="92449"/></proof>
-  </goal>
-  <goal name="vc_delete_rec.32" expl="delete_rec requires #1" proved="true">
-  <proof prover="6"><result status="valid" time="0.731838" steps="1829384"/></proof>
->>>>>>> 34cd6190
+  <proof prover="3"><result status="valid" time="0.063728" steps="607"/></proof>
+  </goal>
+  <goal name="vc_delete_rec&#39;0.29" expl="delete_rec &#39;self&#39; type invariant" proved="true">
+  <proof prover="3"><result status="valid" time="0.030530" steps="83"/></proof>
+  </goal>
+  <goal name="vc_delete_rec&#39;0.30" expl="delete_rec &#39;key&#39; type invariant" proved="true">
+  <proof prover="3"><result status="valid" time="0.027722" steps="80"/></proof>
+  </goal>
+  <goal name="vc_delete_rec&#39;0.31" expl="delete_rec requires #0" proved="true">
+  <proof prover="3"><result status="valid" time="0.194545" steps="1899"/></proof>
+  </goal>
+  <goal name="vc_delete_rec&#39;0.32" expl="delete_rec requires #1" proved="true">
+  <proof prover="3"><result status="valid" time="0.472792" steps="5221"/></proof>
   </goal>
   <goal name="vc_delete_rec&#39;0.33" proved="true">
-  <proof prover="3"><result status="valid" time="0.316583" steps="2294"/></proof>
-  </goal>
-<<<<<<< HEAD
-  <goal name="vc_delete_rec&#39;0.34" proved="true">
-  <proof prover="2"><result status="valid" time="0.023337" steps="6596"/></proof>
-  </goal>
-  <goal name="vc_delete_rec&#39;0.35" proved="true">
-  <proof prover="0" timelimit="1"><result status="valid" time="0.106888" steps="19205"/></proof>
-  </goal>
-  <goal name="vc_delete_rec&#39;0.36" proved="true">
-  <proof prover="2" timelimit="5"><result status="valid" time="0.143096" steps="18768"/></proof>
-  </goal>
-  <goal name="vc_delete_rec&#39;0.37" proved="true">
-  <proof prover="0"><result status="valid" time="0.221845" steps="19630"/></proof>
+  <proof prover="3"><result status="valid" time="0.225711" steps="2296"/></proof>
+  </goal>
+  <goal name="vc_delete_rec&#39;0.34" expl="delete_rec &#39;self&#39; type invariant" proved="true">
+  <proof prover="3"><result status="valid" time="0.035221" steps="67"/></proof>
+  </goal>
+  <goal name="vc_delete_rec&#39;0.35" expl="delete_rec &#39;key&#39; type invariant" proved="true">
+  <proof prover="3"><result status="valid" time="0.031388" steps="64"/></proof>
+  </goal>
+  <goal name="vc_delete_rec&#39;0.36" expl="delete_rec requires #0" proved="true">
+  <proof prover="3"><result status="valid" time="0.184416" steps="1747"/></proof>
+  </goal>
+  <goal name="vc_delete_rec&#39;0.37" expl="delete_rec requires #1" proved="true">
+  <proof prover="3"><result status="valid" time="0.168804" steps="1193"/></proof>
   </goal>
   <goal name="vc_delete_rec&#39;0.38" expl="type invariant" proved="true">
-  <proof prover="2"><result status="valid" time="0.023125" steps="6561"/></proof>
-=======
-  <goal name="vc_delete_rec.34" expl="delete_rec &#39;self&#39; type invariant" proved="true">
-  <proof prover="6"><result status="valid" time="0.030860" steps="75266"/></proof>
-  </goal>
-  <goal name="vc_delete_rec.35" expl="delete_rec &#39;key&#39; type invariant" proved="true">
-  <proof prover="3"><result status="valid" time="0.021463" steps="66"/></proof>
-  </goal>
-  <goal name="vc_delete_rec.36" expl="delete_rec requires #0" proved="true">
-  <proof prover="6"><result status="valid" time="0.024410" steps="85382"/></proof>
-  </goal>
-  <goal name="vc_delete_rec.37" expl="delete_rec requires #1" proved="true">
-  <proof prover="6"><result status="valid" time="0.028413" steps="304470"/></proof>
-  </goal>
-  <goal name="vc_delete_rec.38" expl="type invariant" proved="true">
-  <proof prover="6"><result status="valid" time="0.012651" steps="5850"/></proof>
->>>>>>> 34cd6190
+  <proof prover="3"><result status="valid" time="0.031774" steps="54"/></proof>
   </goal>
   <goal name="vc_delete_rec&#39;0.39" expl="type invariant" proved="true">
-  <proof prover="6"><result status="valid" time="0.040507" steps="60189"/></proof>
-  </goal>
-<<<<<<< HEAD
-  <goal name="vc_delete_rec&#39;0.40" expl="postcondition" proved="true">
-  <proof prover="2"><result status="valid" time="0.036297" steps="11295"/></proof>
-  </goal>
-  <goal name="vc_delete_rec&#39;0.41" expl="postcondition" proved="true">
-  <proof prover="3" timelimit="1"><result status="valid" time="0.036948" steps="311"/></proof>
-  </goal>
-  <goal name="vc_delete_rec&#39;0.42" expl="postcondition" proved="true">
-  <proof prover="3" timelimit="1"><result status="valid" time="0.050889" steps="1062"/></proof>
-  </goal>
-  <goal name="vc_delete_rec&#39;0.43" expl="postcondition" proved="true">
-  <proof prover="3" timelimit="1"><result status="valid" time="0.062998" steps="1147"/></proof>
-  </goal>
-  <goal name="vc_delete_rec&#39;0.44" expl="postcondition" proved="true">
-  <proof prover="2"><result status="valid" time="0.074136" steps="12876"/></proof>
-  </goal>
-  <goal name="vc_delete_rec&#39;0.45" expl="postcondition" proved="true">
-  <proof prover="3" timelimit="1"><result status="valid" time="0.032048" steps="312"/></proof>
-  </goal>
-  <goal name="vc_delete_rec&#39;0.46" expl="postcondition" proved="true">
-  <proof prover="3" timelimit="1"><result status="valid" time="0.033948" steps="316"/></proof>
-  </goal>
-  <goal name="vc_delete_rec&#39;0.47" expl="precondition" proved="true">
-  <proof prover="6"><result status="valid" time="0.053532" steps="59589"/></proof>
-  </goal>
-  <goal name="vc_delete_rec&#39;0.48" expl="precondition" proved="true">
-  <proof prover="2"><result status="valid" time="0.168019" steps="26264"/></proof>
-  </goal>
-  <goal name="vc_delete_rec&#39;0.49" expl="precondition" proved="true">
-  <proof prover="2"><result status="valid" time="0.225027" steps="26456"/></proof>
-  </goal>
-  <goal name="vc_delete_rec&#39;0.50" expl="precondition" proved="true">
-  <proof prover="3"><result status="valid" time="0.022511" steps="80"/></proof>
-  </goal>
-  <goal name="vc_delete_rec&#39;0.51" expl="precondition" proved="true">
-  <proof prover="2"><result status="valid" time="0.064651" steps="6700"/></proof>
-  </goal>
-  <goal name="vc_delete_rec&#39;0.52" expl="precondition" proved="true">
-  <proof prover="2"><result status="valid" time="0.238502" steps="27405"/></proof>
+  <proof prover="3"><result status="valid" time="0.065888" steps="192"/></proof>
+  </goal>
+  <goal name="vc_delete_rec&#39;0.40" expl="delete_rec result type invariant" proved="true">
+  <proof prover="3"><result status="valid" time="0.038774" steps="65"/></proof>
+  </goal>
+  <goal name="vc_delete_rec&#39;0.41" expl="delete_rec ensures #0" proved="true">
+  <proof prover="3"><result status="valid" time="0.065686" steps="205"/></proof>
+  </goal>
+  <goal name="vc_delete_rec&#39;0.42" expl="delete_rec ensures #1" proved="true">
+  <proof prover="3"><result status="valid" time="0.042883" steps="214"/></proof>
+  </goal>
+  <goal name="vc_delete_rec&#39;0.43" expl="delete_rec ensures #2" proved="true">
+  <proof prover="3"><result status="valid" time="0.214605" steps="2496"/></proof>
+  </goal>
+  <goal name="vc_delete_rec&#39;0.44" expl="delete_rec ensures #3" proved="true">
+  <proof prover="3"><result status="valid" time="0.052645" steps="501"/></proof>
+  </goal>
+  <goal name="vc_delete_rec&#39;0.45" expl="delete_rec ensures #4" proved="true">
+  <proof prover="3"><result status="valid" time="0.080925" steps="862"/></proof>
+  </goal>
+  <goal name="vc_delete_rec&#39;0.46" expl="delete_rec ensures #5" proved="true">
+  <proof prover="3"><result status="valid" time="0.052040" steps="338"/></proof>
+  </goal>
+  <goal name="vc_delete_rec&#39;0.47" expl="is_red &#39;self&#39; type invariant" proved="true">
+  <proof prover="3"><result status="valid" time="0.207513" steps="2164"/></proof>
+  </goal>
+  <goal name="vc_delete_rec&#39;0.48" expl="is_none &#39;self&#39; type invariant" proved="true">
+  <proof prover="3"><result status="valid" time="0.205278" steps="2526"/></proof>
+  </goal>
+  <goal name="vc_delete_rec&#39;0.49" expl="as_ref &#39;self&#39; type invariant" proved="true">
+  <proof prover="3"><result status="valid" time="0.222064" steps="2530"/></proof>
+  </goal>
+  <goal name="vc_delete_rec&#39;0.50" expl="unwrap &#39;self&#39; type invariant" proved="true">
+  <proof prover="3"><result status="valid" time="0.034709" steps="80"/></proof>
+  </goal>
+  <goal name="vc_delete_rec&#39;0.51" expl="unwrap requires" proved="true">
+  <proof prover="3"><result status="valid" time="0.052477" steps="99"/></proof>
+  </goal>
+  <goal name="vc_delete_rec&#39;0.52" expl="is_red &#39;self&#39; type invariant" proved="true">
+  <proof prover="2" timelimit="1" memlimit="1000"><result status="valid" time="0.295555" steps="27418"/></proof>
   </goal>
   <goal name="vc_delete_rec&#39;0.53" proved="true">
-  <proof prover="2" timelimit="5"><result status="valid" time="0.058343" steps="11315"/></proof>
-  </goal>
-  <goal name="vc_delete_rec&#39;0.54" expl="precondition" proved="true">
-  <proof prover="3"><result status="valid" time="0.029540" steps="111"/></proof>
-  </goal>
-  <goal name="vc_delete_rec&#39;0.55" expl="precondition" proved="true">
-  <proof prover="0"><result status="valid" time="0.145085" steps="29587"/></proof>
-  </goal>
-  <goal name="vc_delete_rec&#39;0.56" expl="precondition" proved="true">
-  <proof prover="0"><result status="valid" time="0.071851" steps="21752"/></proof>
-  </goal>
-  <goal name="vc_delete_rec&#39;0.57" expl="precondition" proved="true">
-  <proof prover="2"><result status="valid" time="0.284221" steps="33429"/></proof>
+  <proof prover="3"><result status="valid" time="0.052002" steps="104"/></proof>
+  </goal>
+  <goal name="vc_delete_rec&#39;0.54" expl="move_red_right &#39;self&#39; type invariant" proved="true">
+  <proof prover="3"><result status="valid" time="0.045844" steps="112"/></proof>
+  </goal>
+  <goal name="vc_delete_rec&#39;0.55" expl="move_red_right requires #0" proved="true">
+  <proof prover="2" timelimit="1" memlimit="1000"><result status="valid" time="0.328523" steps="29867"/></proof>
+  </goal>
+  <goal name="vc_delete_rec&#39;0.56" expl="move_red_right requires #1" proved="true">
+  <proof prover="3"><result status="valid" time="0.063043" steps="790"/></proof>
+  </goal>
+  <goal name="vc_delete_rec&#39;0.57" expl="move_red_right requires #2" proved="true">
+  <proof prover="3"><result status="valid" time="0.731454" steps="10009"/></proof>
   </goal>
   <goal name="vc_delete_rec&#39;0.58" proved="true">
-  <proof prover="2" timelimit="5"><result status="valid" time="0.211345" steps="24253"/></proof>
+  <proof prover="3"><result status="valid" time="0.049829" steps="498"/></proof>
   </goal>
   <goal name="vc_delete_rec&#39;0.59" expl="type invariant" proved="true">
-  <proof prover="3"><result status="valid" time="0.056231" steps="436"/></proof>
+  <proof prover="3"><result status="valid" time="0.052677" steps="532"/></proof>
   </goal>
   <goal name="vc_delete_rec&#39;0.60" expl="type invariant" proved="true">
-  <proof prover="2"><result status="valid" time="0.168492" steps="25663"/></proof>
-=======
-  <goal name="vc_delete_rec.40" expl="delete_rec result type invariant" proved="true">
-  <proof prover="6"><result status="valid" time="0.038600" steps="70897"/></proof>
-  </goal>
-  <goal name="vc_delete_rec.41" expl="delete_rec ensures #0" proved="true">
-  <proof prover="6"><result status="valid" time="0.083863" steps="74368"/></proof>
-  </goal>
-  <goal name="vc_delete_rec.42" expl="delete_rec ensures #1" proved="true">
-  <proof prover="6"><result status="valid" time="0.027237" steps="74468"/></proof>
-  </goal>
-  <goal name="vc_delete_rec.43" expl="delete_rec ensures #2" proved="true">
-  <proof prover="6"><result status="valid" time="0.021630" steps="243608"/></proof>
-  </goal>
-  <goal name="vc_delete_rec.44" expl="delete_rec ensures #3" proved="true">
-  <proof prover="6"><result status="valid" time="0.085244" steps="168805"/></proof>
-  </goal>
-  <goal name="vc_delete_rec.45" expl="delete_rec ensures #4" proved="true">
-  <proof prover="6"><result status="valid" time="0.049494" steps="171757"/></proof>
-  </goal>
-  <goal name="vc_delete_rec.46" expl="delete_rec ensures #5" proved="true">
-  <proof prover="6"><result status="valid" time="0.022253" steps="76973"/></proof>
-  </goal>
-  <goal name="vc_delete_rec.47" expl="is_red &#39;self&#39; type invariant" proved="true">
-  <proof prover="6"><result status="valid" time="0.131346" steps="74277"/></proof>
-  </goal>
-  <goal name="vc_delete_rec.48" expl="is_none &#39;self&#39; type invariant" proved="true">
-  <proof prover="6"><result status="valid" time="0.030334" steps="88886"/></proof>
-  </goal>
-  <goal name="vc_delete_rec.49" expl="as_ref &#39;self&#39; type invariant" proved="true">
-  <proof prover="6"><result status="valid" time="0.056603" steps="92095"/></proof>
-  </goal>
-  <goal name="vc_delete_rec.50" expl="unwrap &#39;self&#39; type invariant" proved="true">
-  <proof prover="6"><result status="valid" time="0.034748" steps="6035"/></proof>
-  </goal>
-  <goal name="vc_delete_rec.51" expl="unwrap requires" proved="true">
-  <proof prover="6"><result status="valid" time="0.025385" steps="91783"/></proof>
-  </goal>
-  <goal name="vc_delete_rec.52" expl="is_red &#39;self&#39; type invariant" proved="true">
-  <proof prover="3"><result status="valid" time="0.321619" steps="3951"/></proof>
-  </goal>
-  <goal name="vc_delete_rec.53" proved="true">
-  <proof prover="6"><result status="valid" time="0.017482" steps="78760"/></proof>
-  </goal>
-  <goal name="vc_delete_rec.54" expl="move_red_right &#39;self&#39; type invariant" proved="true">
-  <proof prover="6"><result status="valid" time="0.025785" steps="79051"/></proof>
-  </goal>
-  <goal name="vc_delete_rec.55" expl="move_red_right requires #0" proved="true">
-  <proof prover="6"><result status="valid" time="0.025469" steps="345577"/></proof>
-  </goal>
-  <goal name="vc_delete_rec.56" expl="move_red_right requires #1" proved="true">
-  <proof prover="6"><result status="valid" time="0.012928" steps="95439"/></proof>
-  </goal>
-  <goal name="vc_delete_rec.57" expl="move_red_right requires #2" proved="true">
-  <proof prover="0"><result status="valid" time="0.166532" steps="43059"/></proof>
-  </goal>
-  <goal name="vc_delete_rec.58" proved="true">
-  <proof prover="6"><result status="valid" time="0.025355" steps="87307"/></proof>
-  </goal>
-  <goal name="vc_delete_rec.59" expl="type invariant" proved="true">
-  <proof prover="6"><result status="valid" time="0.093717" steps="87974"/></proof>
-  </goal>
-  <goal name="vc_delete_rec.60" expl="type invariant" proved="true">
-  <proof prover="6"><result status="valid" time="0.024781" steps="88902"/></proof>
->>>>>>> 34cd6190
+  <proof prover="3"><result status="valid" time="0.053507" steps="573"/></proof>
   </goal>
   <goal name="vc_delete_rec&#39;0.61" expl="type invariant" proved="true">
-  <proof prover="3"><result status="valid" time="0.023331" steps="72"/></proof>
+  <proof prover="3"><result status="valid" time="0.021684" steps="72"/></proof>
   </goal>
   <goal name="vc_delete_rec&#39;0.62" expl="type invariant" proved="true">
-  <proof prover="0"><result status="valid" time="0.127937" steps="19448"/></proof>
-  </goal>
-<<<<<<< HEAD
-  <goal name="vc_delete_rec&#39;0.63" expl="postcondition" proved="true">
-  <proof prover="3"><result status="valid" time="0.027200" steps="94"/></proof>
-  </goal>
-  <goal name="vc_delete_rec&#39;0.64" expl="postcondition" proved="true">
-  <proof prover="2"><result status="valid" time="0.034217" steps="12812"/></proof>
-  </goal>
-  <goal name="vc_delete_rec&#39;0.65" expl="postcondition" proved="true">
-  <proof prover="2"><result status="valid" time="0.083138" steps="20149"/></proof>
-  </goal>
-  <goal name="vc_delete_rec&#39;0.66" expl="postcondition" proved="true">
-  <proof prover="3"><result status="valid" time="0.200979" steps="1615"/></proof>
-  </goal>
-  <goal name="vc_delete_rec&#39;0.67" expl="postcondition" proved="true">
-  <proof prover="2"><result status="valid" time="0.036571" steps="14247"/></proof>
-  </goal>
-  <goal name="vc_delete_rec&#39;0.68" expl="postcondition" proved="true">
-  <proof prover="3"><result status="valid" time="0.097287" steps="522"/></proof>
-  </goal>
-  <goal name="vc_delete_rec&#39;0.69" expl="postcondition" proved="true">
-  <proof prover="3"><result status="valid" time="0.055839" steps="534"/></proof>
-=======
-  <goal name="vc_delete_rec.63" expl="delete_rec result type invariant" proved="true">
-  <proof prover="6"><result status="valid" time="0.035730" steps="71836"/></proof>
-  </goal>
-  <goal name="vc_delete_rec.64" expl="delete_rec ensures #0" proved="true">
-  <proof prover="6"><result status="valid" time="0.105627" steps="76627"/></proof>
-  </goal>
-  <goal name="vc_delete_rec.65" expl="delete_rec ensures #1" proved="true">
-  <proof prover="2"><result status="valid" time="0.031547" steps="13532"/></proof>
-  </goal>
-  <goal name="vc_delete_rec.66" expl="delete_rec ensures #2" proved="true">
-  <proof prover="2"><result status="valid" time="0.069968" steps="22732"/></proof>
-  </goal>
-  <goal name="vc_delete_rec.67" expl="delete_rec ensures #3" proved="true">
-  <proof prover="6"><result status="valid" time="0.055768" steps="170476"/></proof>
-  </goal>
-  <goal name="vc_delete_rec.68" expl="delete_rec ensures #4" proved="true">
-  <proof prover="6"><result status="valid" time="0.030465" steps="173903"/></proof>
-  </goal>
-  <goal name="vc_delete_rec.69" expl="delete_rec ensures #5" proved="true">
-  <proof prover="6"><result status="valid" time="0.064650" steps="79296"/></proof>
->>>>>>> 34cd6190
+  <proof prover="3"><result status="valid" time="0.037909" steps="291"/></proof>
+  </goal>
+  <goal name="vc_delete_rec&#39;0.63" expl="delete_rec result type invariant" proved="true">
+  <proof prover="3"><result status="valid" time="0.024933" steps="96"/></proof>
+  </goal>
+  <goal name="vc_delete_rec&#39;0.64" expl="delete_rec ensures #0" proved="true">
+  <proof prover="3"><result status="valid" time="0.037134" steps="307"/></proof>
+  </goal>
+  <goal name="vc_delete_rec&#39;0.65" expl="delete_rec ensures #1" proved="true">
+  <proof prover="3"><result status="valid" time="0.037908" steps="312"/></proof>
+  </goal>
+  <goal name="vc_delete_rec&#39;0.66" expl="delete_rec ensures #2" proved="true">
+  <proof prover="3"><result status="valid" time="0.150404" steps="2401"/></proof>
+  </goal>
+  <goal name="vc_delete_rec&#39;0.67" expl="delete_rec ensures #3" proved="true">
+  <proof prover="3"><result status="valid" time="0.084861" steps="1163"/></proof>
+  </goal>
+  <goal name="vc_delete_rec&#39;0.68" expl="delete_rec ensures #4" proved="true">
+  <proof prover="3"><result status="valid" time="0.055346" steps="514"/></proof>
+  </goal>
+  <goal name="vc_delete_rec&#39;0.69" expl="delete_rec ensures #5" proved="true">
+  <proof prover="3"><result status="valid" time="0.059458" steps="537"/></proof>
   </goal>
   <goal name="vc_delete_rec&#39;0.70" proved="true">
-  <proof prover="2" timelimit="5"><result status="valid" time="0.072914" steps="11017"/></proof>
-  </goal>
-<<<<<<< HEAD
-  <goal name="vc_delete_rec&#39;0.71" expl="precondition" proved="true">
+  <proof prover="3"><result status="valid" time="0.030951" steps="84"/></proof>
+  </goal>
+  <goal name="vc_delete_rec&#39;0.71" expl="rotate_right &#39;self&#39; type invariant" proved="true">
+  <proof prover="3"><result status="valid" time="0.028834" steps="94"/></proof>
+  </goal>
+  <goal name="vc_delete_rec&#39;0.72" expl="rotate_right requires #0" proved="true">
+  <proof prover="3"><result status="valid" time="0.120664" steps="1801"/></proof>
+  </goal>
+  <goal name="vc_delete_rec&#39;0.73" expl="rotate_right requires #1" proved="true">
+  <proof prover="3"><result status="valid" time="0.024832" steps="76"/></proof>
+  </goal>
+  <goal name="vc_delete_rec&#39;0.74" proved="true">
+  <proof prover="3"><result status="valid" time="0.044900" steps="326"/></proof>
+  </goal>
+  <goal name="vc_delete_rec&#39;0.75" expl="delete_rec &#39;self&#39; type invariant" proved="true">
+  <proof prover="3"><result status="valid" time="0.029307" steps="128"/></proof>
+  </goal>
+  <goal name="vc_delete_rec&#39;0.76" expl="delete_rec &#39;key&#39; type invariant" proved="true">
+  <proof prover="3"><result status="valid" time="0.021173" steps="104"/></proof>
+  </goal>
+  <goal name="vc_delete_rec&#39;0.77" expl="delete_rec requires #0" proved="true">
+  <proof prover="3"><result status="valid" time="0.045307" steps="349"/></proof>
+  </goal>
+  <goal name="vc_delete_rec&#39;0.78" expl="delete_rec requires #1" proved="true">
+  <proof prover="3"><result status="valid" time="0.201233" steps="3134"/></proof>
+  </goal>
+  <goal name="vc_delete_rec&#39;0.79" proved="true">
+  <proof prover="3"><result status="valid" time="0.026208" steps="110"/></proof>
+  </goal>
+  <goal name="vc_delete_rec&#39;0.80" proved="true">
+  <proof prover="3"><result status="valid" time="0.024447" steps="97"/></proof>
+  </goal>
+  <goal name="vc_delete_rec&#39;0.81" expl="take &#39;dest&#39; type invariant" proved="true">
+  <proof prover="3"><result status="valid" time="0.028394" steps="123"/></proof>
+  </goal>
+  <goal name="vc_delete_rec&#39;0.82" expl="type invariant" proved="true">
+  <proof prover="3"><result status="valid" time="0.027301" steps="118"/></proof>
+  </goal>
+  <goal name="vc_delete_rec&#39;0.83" expl="type invariant" proved="true">
+  <proof prover="3"><result status="valid" time="0.063849" steps="976"/></proof>
+  </goal>
+  <goal name="vc_delete_rec&#39;0.84" expl="unwrap &#39;self&#39; type invariant" proved="true">
+  <proof prover="3"><result status="valid" time="0.028794" steps="109"/></proof>
+  </goal>
+  <goal name="vc_delete_rec&#39;0.85" expl="unwrap requires" proved="true">
+  <proof prover="3"><result status="valid" time="0.041214" steps="383"/></proof>
+  </goal>
+  <goal name="vc_delete_rec&#39;0.86" expl="type invariant" proved="true">
+  <proof prover="3"><result status="valid" time="0.042715" steps="404"/></proof>
+  </goal>
+  <goal name="vc_delete_rec&#39;0.87" expl="type invariant" proved="true">
+  <proof prover="3"><result status="valid" time="0.172837" steps="2597"/></proof>
+  </goal>
+  <goal name="vc_delete_rec&#39;0.88" expl="delete_rec result type invariant" proved="true">
+  <proof prover="3"><result status="valid" time="0.220279" steps="3303"/></proof>
+  </goal>
+  <goal name="vc_delete_rec&#39;0.89" expl="delete_rec ensures #0" proved="true">
+  <proof prover="3"><result status="valid" time="0.032000" steps="145"/></proof>
+  </goal>
+  <goal name="vc_delete_rec&#39;0.90" expl="delete_rec ensures #1" proved="true">
+  <proof prover="3"><result status="valid" time="0.219797" steps="3329"/></proof>
+  </goal>
+  <goal name="vc_delete_rec&#39;0.91" expl="delete_rec ensures #2" proved="true">
+  <proof prover="3"><result status="valid" time="0.104457" steps="1080"/></proof>
+  </goal>
+  <goal name="vc_delete_rec&#39;0.92" expl="delete_rec ensures #3" proved="true">
+  <proof prover="3"><result status="valid" time="0.607245" steps="9350"/></proof>
+  </goal>
+  <goal name="vc_delete_rec&#39;0.93" expl="delete_rec ensures #4" proved="true">
+  <proof prover="3"><result status="valid" time="0.039707" steps="155"/></proof>
+  </goal>
+  <goal name="vc_delete_rec&#39;0.94" expl="delete_rec ensures #5" proved="true">
+  <proof prover="3"><result status="valid" time="0.060139" steps="374"/></proof>
+  </goal>
+  <goal name="vc_delete_rec&#39;0.95" proved="true">
+  <proof prover="3"><result status="valid" time="0.050925" steps="248"/></proof>
+  </goal>
+  <goal name="vc_delete_rec&#39;0.96" expl="delete_rec &#39;self&#39; type invariant" proved="true">
+  <proof prover="3"><result status="valid" time="0.043402" steps="118"/></proof>
+  </goal>
+  <goal name="vc_delete_rec&#39;0.97" expl="delete_rec &#39;key&#39; type invariant" proved="true">
+  <proof prover="3"><result status="valid" time="0.032220" steps="88"/></proof>
+  </goal>
+  <goal name="vc_delete_rec&#39;0.98" expl="delete_rec requires #0" proved="true">
+  <proof prover="3"><result status="valid" time="0.046614" steps="265"/></proof>
+  </goal>
+  <goal name="vc_delete_rec&#39;0.99" expl="delete_rec requires #1" proved="true">
+  <proof prover="3"><result status="valid" time="0.042004" steps="271"/></proof>
+  </goal>
+  <goal name="vc_delete_rec&#39;0.100" proved="true">
+  <proof prover="3"><result status="valid" time="0.560830" steps="9130"/></proof>
+  </goal>
+  <goal name="vc_delete_rec&#39;0.101" expl="delete_min_rec &#39;self&#39; type invariant" proved="true">
+  <proof prover="3"><result status="valid" time="0.032484" steps="118"/></proof>
+  </goal>
+  <goal name="vc_delete_rec&#39;0.102" expl="delete_min_rec requires #0" proved="true">
+  <proof prover="3"><result status="valid" time="0.451735" steps="7243"/></proof>
+  </goal>
+  <goal name="vc_delete_rec&#39;0.103" expl="delete_min_rec requires #1" proved="true">
+  <proof prover="2" timelimit="1" memlimit="1000"><result status="valid" time="0.786308" steps="69997"/></proof>
+  </goal>
+  <goal name="vc_delete_rec&#39;0.104" proved="true">
+  <proof prover="3"><result status="valid" time="0.174313" steps="2356"/></proof>
+  </goal>
+  <goal name="vc_delete_rec&#39;0.105" proved="true">
+  <proof prover="3"><result status="valid" time="0.031511" steps="100"/></proof>
+  </goal>
+  <goal name="vc_delete_rec&#39;0.106" proved="true">
+  <proof prover="3"><result status="valid" time="0.057836" steps="490"/></proof>
+  </goal>
+  <goal name="vc_delete_rec&#39;0.107" proved="true">
+  <proof prover="3"><result status="valid" time="0.034475" steps="106"/></proof>
+  </goal>
+  <goal name="vc_delete_rec&#39;0.108" expl="swap &#39;x&#39; type invariant" proved="true">
+  <proof prover="3"><result status="valid" time="0.038642" steps="146"/></proof>
+  </goal>
+  <goal name="vc_delete_rec&#39;0.109" expl="swap &#39;y&#39; type invariant" proved="true">
+  <proof prover="3"><result status="valid" time="0.037202" steps="162"/></proof>
+  </goal>
+  <goal name="vc_delete_rec&#39;0.110" expl="type invariant" proved="true">
+  <proof prover="3"><result status="valid" time="0.040885" steps="145"/></proof>
+  </goal>
+  <goal name="vc_delete_rec&#39;0.111" expl="type invariant" proved="true">
+  <proof prover="3"><result status="valid" time="0.036413" steps="156"/></proof>
+  </goal>
+  <goal name="vc_delete_rec&#39;0.112" proved="true">
+  <proof prover="3"><result status="valid" time="0.302770" steps="4302"/></proof>
+  </goal>
+  <goal name="vc_delete_rec&#39;0.113" proved="true">
+  <proof prover="3"><result status="valid" time="0.026638" steps="124"/></proof>
+  </goal>
+  <goal name="vc_delete_rec&#39;0.114" proved="true">
+  <proof prover="3"><result status="valid" time="0.065613" steps="549"/></proof>
+  </goal>
+  <goal name="vc_delete_rec&#39;0.115" proved="true">
+  <proof prover="3"><result status="valid" time="0.032661" steps="130"/></proof>
+  </goal>
+  <goal name="vc_delete_rec&#39;0.116" expl="swap &#39;x&#39; type invariant" proved="true">
+  <proof prover="3"><result status="valid" time="0.041201" steps="177"/></proof>
+  </goal>
+  <goal name="vc_delete_rec&#39;0.117" expl="swap &#39;y&#39; type invariant" proved="true">
+  <proof prover="3"><result status="valid" time="0.043802" steps="191"/></proof>
+  </goal>
+  <goal name="vc_delete_rec&#39;0.118" expl="type invariant" proved="true">
+  <proof prover="3"><result status="valid" time="0.040737" steps="175"/></proof>
+  </goal>
+  <goal name="vc_delete_rec&#39;0.119" expl="type invariant" proved="true">
+  <proof prover="3"><result status="valid" time="0.043589" steps="187"/></proof>
+  </goal>
+  <goal name="vc_delete_rec&#39;0.120" proved="true">
+  <proof prover="3"><result status="valid" time="0.333233" steps="5128"/></proof>
+  </goal>
+  <goal name="vc_delete_rec&#39;0.121" expl="delete_rec &#39;self&#39; type invariant" proved="true">
+  <proof prover="3"><result status="valid" time="0.035838" steps="118"/></proof>
+  </goal>
+  <goal name="vc_delete_rec&#39;0.122" expl="delete_rec &#39;key&#39; type invariant" proved="true">
+  <proof prover="3"><result status="valid" time="0.031361" steps="88"/></proof>
+  </goal>
+  <goal name="vc_delete_rec&#39;0.123" expl="delete_rec requires #0" proved="true">
+  <proof prover="3"><result status="valid" time="0.633488" steps="7832"/></proof>
+  </goal>
+  <goal name="vc_delete_rec&#39;0.124" expl="delete_rec requires #1" proved="true">
+  <proof prover="2" timelimit="1" memlimit="1000"><result status="valid" time="0.781732" steps="67639"/></proof>
+  </goal>
+  <goal name="vc_delete_rec&#39;0.125" proved="true">
+  <proof prover="2" timelimit="1" memlimit="1000"><result status="valid" time="0.913257" steps="114509"/></proof>
+  </goal>
+  <goal name="vc_delete_rec&#39;0.126" expl="balance &#39;self&#39; type invariant" proved="true">
+  <proof prover="3"><result status="valid" time="0.041854" steps="38"/></proof>
+  </goal>
+  <goal name="vc_delete_rec&#39;0.127" expl="balance requires #0" proved="true">
   <transf name="split_vc" proved="true" >
-   <goal name="vc_delete_rec&#39;0.71.0" expl="precondition" proved="true">
-   <proof prover="0" timelimit="1"><result status="valid" time="0.153236" steps="19233"/></proof>
-   </goal>
-   <goal name="vc_delete_rec&#39;0.71.1" expl="precondition" proved="true">
-   <proof prover="2"><result status="valid" time="0.107718" steps="17869"/></proof>
-   </goal>
-  </transf>
-  </goal>
-  <goal name="vc_delete_rec&#39;0.72" expl="precondition" proved="true">
-  <proof prover="3"><result status="valid" time="0.027910" steps="74"/></proof>
-  </goal>
-  <goal name="vc_delete_rec&#39;0.73" expl="precondition" proved="true">
-  <proof prover="2"><result status="valid" time="0.103595" steps="19700"/></proof>
-=======
-  <goal name="vc_delete_rec.71" expl="rotate_right &#39;self&#39; type invariant" proved="true">
-  <proof prover="0"><result status="valid" time="0.082164" steps="23203"/></proof>
-  </goal>
-  <goal name="vc_delete_rec.72" expl="rotate_right requires #0" proved="true">
-  <proof prover="3"><result status="valid" time="0.085594" steps="1495"/></proof>
-  </goal>
-  <goal name="vc_delete_rec.73" expl="rotate_right requires #1" proved="true">
-  <proof prover="2"><result status="valid" time="0.020045" steps="13717"/></proof>
->>>>>>> 34cd6190
-  </goal>
-  <goal name="vc_delete_rec&#39;0.74" proved="true">
-  <proof prover="6"><result status="valid" time="0.045712" steps="63962"/></proof>
-  </goal>
-<<<<<<< HEAD
-  <goal name="vc_delete_rec&#39;0.75" proved="true">
-  <proof prover="0" timelimit="1"><result status="valid" time="0.119369" steps="16700"/></proof>
-  </goal>
-  <goal name="vc_delete_rec&#39;0.76" proved="true">
-  <proof prover="2"><result status="valid" time="0.161373" steps="23013"/></proof>
-  </goal>
-  <goal name="vc_delete_rec&#39;0.77" proved="true">
-  <proof prover="2"><result status="valid" time="0.200947" steps="25587"/></proof>
-  </goal>
-  <goal name="vc_delete_rec&#39;0.78" proved="true">
-  <proof prover="2"><result status="valid" time="0.174803" steps="23201"/></proof>
-=======
-  <goal name="vc_delete_rec.75" expl="delete_rec &#39;self&#39; type invariant" proved="true">
-  <proof prover="6"><result status="valid" time="0.023396" steps="81891"/></proof>
-  </goal>
-  <goal name="vc_delete_rec.76" expl="delete_rec &#39;key&#39; type invariant" proved="true">
-  <proof prover="3"><result status="valid" time="0.024174" steps="102"/></proof>
-  </goal>
-  <goal name="vc_delete_rec.77" expl="delete_rec requires #0" proved="true">
-  <proof prover="6"><result status="valid" time="0.041725" steps="88803"/></proof>
-  </goal>
-  <goal name="vc_delete_rec.78" expl="delete_rec requires #1" proved="true">
-  <proof prover="6"><result status="valid" time="0.008632" steps="395929"/></proof>
->>>>>>> 34cd6190
-  </goal>
-  <goal name="vc_delete_rec&#39;0.79" proved="true">
-  <proof prover="2" timelimit="5"><result status="valid" time="0.052751" steps="7281"/></proof>
-  </goal>
-<<<<<<< HEAD
-  <goal name="vc_delete_rec&#39;0.80" proved="true">
-  <proof prover="2" timelimit="5"><result status="valid" time="0.044010" steps="6776"/></proof>
-  </goal>
-  <goal name="vc_delete_rec&#39;0.81" expl="precondition" proved="true">
-  <proof prover="6"><result status="valid" time="0.046123" steps="58555"/></proof>
-=======
-  <goal name="vc_delete_rec.80" proved="true">
-  <proof prover="6"><result status="valid" time="0.018255" steps="6108"/></proof>
-  </goal>
-  <goal name="vc_delete_rec.81" expl="take &#39;dest&#39; type invariant" proved="true">
-  <proof prover="6"><result status="valid" time="0.025667" steps="78628"/></proof>
->>>>>>> 34cd6190
-  </goal>
-  <goal name="vc_delete_rec&#39;0.82" expl="type invariant" proved="true">
-  <proof prover="3"><result status="valid" time="0.028112" steps="116"/></proof>
-  </goal>
-  <goal name="vc_delete_rec&#39;0.83" expl="type invariant" proved="true">
-  <proof prover="3"><result status="valid" time="0.034702" steps="973"/></proof>
-  </goal>
-<<<<<<< HEAD
-  <goal name="vc_delete_rec&#39;0.84" expl="precondition" proved="true">
-  <proof prover="3"><result status="valid" time="0.025065" steps="109"/></proof>
-  </goal>
-  <goal name="vc_delete_rec&#39;0.85" expl="precondition" proved="true">
-  <proof prover="2"><result status="valid" time="0.090357" steps="7372"/></proof>
-=======
-  <goal name="vc_delete_rec.84" expl="unwrap &#39;self&#39; type invariant" proved="true">
-  <proof prover="6"><result status="valid" time="0.054224" steps="6248"/></proof>
-  </goal>
-  <goal name="vc_delete_rec.85" expl="unwrap requires" proved="true">
-  <proof prover="6"><result status="valid" time="0.047862" steps="92168"/></proof>
->>>>>>> 34cd6190
-  </goal>
-  <goal name="vc_delete_rec&#39;0.86" expl="type invariant" proved="true">
-  <proof prover="2"><result status="valid" time="0.051675" steps="14695"/></proof>
-  </goal>
-  <goal name="vc_delete_rec&#39;0.87" expl="type invariant" proved="true">
-  <proof prover="3"><result status="valid" time="0.234808" steps="2433"/></proof>
-  </goal>
-<<<<<<< HEAD
-  <goal name="vc_delete_rec&#39;0.88" expl="postcondition" proved="true">
-  <proof prover="2"><result status="valid" time="0.144512" steps="25109"/></proof>
-  </goal>
-  <goal name="vc_delete_rec&#39;0.89" expl="postcondition" proved="true">
-  <proof prover="6"><result status="valid" time="0.055674" steps="67921"/></proof>
-  </goal>
-  <goal name="vc_delete_rec&#39;0.90" expl="postcondition" proved="true">
-  <proof prover="2"><result status="valid" time="0.055458" steps="11884"/></proof>
-  </goal>
-  <goal name="vc_delete_rec&#39;0.91" expl="postcondition" proved="true">
-  <proof prover="3"><result status="valid" time="0.710284" steps="9298"/></proof>
-  </goal>
-  <goal name="vc_delete_rec&#39;0.92" expl="postcondition" proved="true">
-  <proof prover="0"><result status="valid" time="0.205195" steps="22194"/></proof>
-  </goal>
-  <goal name="vc_delete_rec&#39;0.93" expl="postcondition" proved="true">
-  <proof prover="2"><result status="valid" time="0.186544" steps="22215"/></proof>
-  </goal>
-  <goal name="vc_delete_rec&#39;0.94" expl="postcondition" proved="true">
-  <proof prover="0"><result status="valid" time="0.124330" steps="21732"/></proof>
-  </goal>
-  <goal name="vc_delete_rec&#39;0.95" proved="true">
-  <proof prover="2" timelimit="5"><result status="valid" time="0.055681" steps="9495"/></proof>
-  </goal>
-  <goal name="vc_delete_rec&#39;0.96" proved="true">
-  <proof prover="3" timelimit="1"><result status="valid" time="0.024908" steps="86"/></proof>
-  </goal>
-  <goal name="vc_delete_rec&#39;0.97" proved="true">
-  <proof prover="0" timelimit="1"><result status="valid" time="0.149223" steps="20026"/></proof>
-  </goal>
-  <goal name="vc_delete_rec&#39;0.98" proved="true">
-  <proof prover="0" timelimit="1"><result status="valid" time="0.218019" steps="20060"/></proof>
-  </goal>
-  <goal name="vc_delete_rec&#39;0.99" proved="true">
-  <proof prover="3"><result status="valid" time="0.075684" steps="270"/></proof>
-  </goal>
-  <goal name="vc_delete_rec&#39;0.100" proved="true">
-  <proof prover="3"><result status="valid" time="0.646906" steps="7827"/></proof>
-  </goal>
-  <goal name="vc_delete_rec&#39;0.101" expl="precondition" proved="true">
-  <proof prover="2"><result status="valid" time="0.204668" steps="29095"/></proof>
-  </goal>
-  <goal name="vc_delete_rec&#39;0.102" expl="precondition" proved="true">
-  <proof prover="0"><result status="valid" time="0.379118" steps="41156"/></proof>
-  </goal>
-  <goal name="vc_delete_rec&#39;0.103" expl="precondition" proved="true">
-  <proof prover="0"><result status="valid" time="0.237870" steps="28675"/></proof>
-  </goal>
-  <goal name="vc_delete_rec&#39;0.104" proved="true">
-  <proof prover="2" timelimit="5"><result status="valid" time="0.059589" steps="16432"/></proof>
-  </goal>
-  <goal name="vc_delete_rec&#39;0.105" proved="true">
-  <proof prover="3"><result status="valid" time="0.045779" steps="100"/></proof>
-  </goal>
-  <goal name="vc_delete_rec&#39;0.106" proved="true">
-  <proof prover="3"><result status="valid" time="0.057663" steps="488"/></proof>
-  </goal>
-  <goal name="vc_delete_rec&#39;0.107" proved="true">
-  <proof prover="2" timelimit="5"><result status="valid" time="0.064051" steps="8630"/></proof>
-  </goal>
-  <goal name="vc_delete_rec&#39;0.108" expl="precondition" proved="true">
-  <proof prover="3"><result status="valid" time="0.033674" steps="145"/></proof>
-  </goal>
-  <goal name="vc_delete_rec&#39;0.109" expl="precondition" proved="true">
-  <proof prover="0"><result status="valid" time="0.142104" steps="28204"/></proof>
-  </goal>
-  <goal name="vc_delete_rec&#39;0.110" expl="type invariant" proved="true">
-  <proof prover="2"><result status="valid" time="0.199728" steps="29515"/></proof>
-  </goal>
-  <goal name="vc_delete_rec&#39;0.111" expl="type invariant" proved="true">
-  <proof prover="3"><result status="valid" time="0.034146" steps="155"/></proof>
-  </goal>
-  <goal name="vc_delete_rec&#39;0.112" proved="true">
-  <proof prover="2" timelimit="5"><result status="valid" time="0.315636" steps="34241"/></proof>
-  </goal>
-  <goal name="vc_delete_rec&#39;0.113" proved="true">
-  <proof prover="2" timelimit="5"><result status="valid" time="0.042150" steps="8543"/></proof>
-  </goal>
-  <goal name="vc_delete_rec&#39;0.114" proved="true">
-  <proof prover="3"><result status="valid" time="0.059745" steps="548"/></proof>
-  </goal>
-  <goal name="vc_delete_rec&#39;0.115" proved="true">
-  <proof prover="2" timelimit="5"><result status="valid" time="0.084571" steps="8556"/></proof>
-  </goal>
-  <goal name="vc_delete_rec&#39;0.116" expl="precondition" proved="true">
-  <proof prover="3"><result status="valid" time="0.034273" steps="174"/></proof>
-  </goal>
-  <goal name="vc_delete_rec&#39;0.117" expl="precondition" proved="true">
-  <proof prover="2"><result status="valid" time="0.127806" steps="29738"/></proof>
-  </goal>
-  <goal name="vc_delete_rec&#39;0.118" expl="type invariant" proved="true">
-  <proof prover="2"><result status="valid" time="0.171324" steps="29716"/></proof>
-  </goal>
-  <goal name="vc_delete_rec&#39;0.119" expl="type invariant" proved="true">
-  <proof prover="3"><result status="valid" time="0.035925" steps="184"/></proof>
-  </goal>
-  <goal name="vc_delete_rec&#39;0.120" proved="true">
-  <proof prover="3"><result status="valid" time="0.807887" steps="7063"/></proof>
-  </goal>
-  <goal name="vc_delete_rec&#39;0.121" proved="true">
-  <proof prover="2"><result status="valid" time="0.029141" steps="8849"/></proof>
-  </goal>
-  <goal name="vc_delete_rec&#39;0.122" proved="true">
-  <proof prover="0" timelimit="1"><result status="valid" time="0.090870" steps="26942"/></proof>
-  </goal>
-  <goal name="vc_delete_rec&#39;0.123" proved="true">
-  <proof prover="0"><result status="valid" time="0.204266" steps="40768"/></proof>
-  </goal>
-  <goal name="vc_delete_rec&#39;0.124" proved="true">
-  <proof prover="3"><result status="valid" time="1.196891" steps="10603"/></proof>
-  </goal>
-  <goal name="vc_delete_rec&#39;0.125" proved="true">
-  <proof prover="2" timelimit="5"><result status="valid" time="0.986527" steps="114205"/></proof>
-  </goal>
-  <goal name="vc_delete_rec&#39;0.126" expl="precondition" proved="true">
-  <proof prover="3"><result status="valid" time="0.027932" steps="38"/></proof>
-  </goal>
-  <goal name="vc_delete_rec&#39;0.127" expl="precondition" proved="true">
-  <transf name="split_vc" proved="true" >
-   <goal name="vc_delete_rec&#39;0.127.0" expl="precondition" proved="true">
-   <proof prover="2"><result status="valid" time="0.375220" steps="43228"/></proof>
-   </goal>
-   <goal name="vc_delete_rec&#39;0.127.1" expl="precondition" proved="true">
-   <proof prover="2"><result status="valid" time="0.219001" steps="25658"/></proof>
-   </goal>
-   <goal name="vc_delete_rec&#39;0.127.2" expl="precondition" proved="true">
-   <proof prover="2"><result status="valid" time="0.321039" steps="41994"/></proof>
-   </goal>
-  </transf>
-  </goal>
-  <goal name="vc_delete_rec&#39;0.128" expl="precondition" proved="true">
-  <proof prover="0"><result status="valid" time="0.841871" steps="104648"/></proof>
-  </goal>
-  <goal name="vc_delete_rec&#39;0.129" expl="precondition" proved="true">
-  <proof prover="0" timelimit="1"><result status="valid" time="1.874519" steps="215590"/></proof>
-  </goal>
-  <goal name="vc_delete_rec&#39;0.130" expl="precondition" proved="true">
-  <transf name="split_vc" proved="true" >
-   <goal name="vc_delete_rec&#39;0.130.0" expl="precondition" proved="true">
+   <goal name="vc_delete_rec&#39;0.127.0" expl="balance requires #0" proved="true">
    <transf name="split_vc" proved="true" >
-    <goal name="vc_delete_rec&#39;0.130.0.0" expl="precondition" proved="true">
-    <transf name="split_vc" proved="true" >
-     <goal name="vc_delete_rec&#39;0.130.0.0.0" expl="precondition" proved="true">
-     <proof prover="2"><result status="valid" time="0.797612" steps="50762"/></proof>
-     </goal>
-     <goal name="vc_delete_rec&#39;0.130.0.0.1" expl="precondition" proved="true">
-     <proof prover="2"><result status="valid" time="0.391451" steps="38112"/></proof>
-     </goal>
-    </transf>
+    <goal name="vc_delete_rec&#39;0.127.0.0" expl="balance requires #0" proved="true">
+    <proof prover="0" timelimit="1" memlimit="1000"><result status="valid" time="0.890808" steps="139522"/></proof>
     </goal>
-    <goal name="vc_delete_rec&#39;0.130.0.1" expl="precondition" proved="true">
-    <proof prover="2"><result status="valid" time="0.411619" steps="36759"/></proof>
+    <goal name="vc_delete_rec&#39;0.127.0.1" expl="balance requires #0" proved="true">
+    <proof prover="2" timelimit="1" memlimit="1000"><result status="valid" time="0.168873" steps="35086"/></proof>
     </goal>
    </transf>
    </goal>
-   <goal name="vc_delete_rec&#39;0.130.1" expl="precondition" proved="true">
-   <proof prover="2"><result status="valid" time="0.400710" steps="42757"/></proof>
-   </goal>
-   <goal name="vc_delete_rec&#39;0.130.2" expl="precondition" proved="true">
+   <goal name="vc_delete_rec&#39;0.127.1" expl="balance requires #0" proved="true">
+   <proof prover="2" timelimit="1" memlimit="1000"><result status="valid" time="0.220125" steps="45938"/></proof>
+   </goal>
+   <goal name="vc_delete_rec&#39;0.127.2" expl="balance requires #0" proved="true">
    <transf name="split_vc" proved="true" >
-    <goal name="vc_delete_rec&#39;0.130.2.0" expl="precondition" proved="true">
-    <proof prover="3" timelimit="1"><result status="valid" time="0.093275" steps="380"/></proof>
+    <goal name="vc_delete_rec&#39;0.127.2.0" expl="balance requires #0" proved="true">
+    <proof prover="3"><result status="valid" time="0.037878" steps="411"/></proof>
     </goal>
-    <goal name="vc_delete_rec&#39;0.130.2.1" expl="precondition" proved="true">
-    <transf name="split_vc" proved="true" >
-     <goal name="vc_delete_rec&#39;0.130.2.1.0" expl="precondition" proved="true">
-     <transf name="split_vc" proved="true" >
-      <goal name="vc_delete_rec&#39;0.130.2.1.0.0" expl="precondition" proved="true">
-      <proof prover="0" timelimit="1"><result status="valid" time="1.185786" steps="88801"/></proof>
-      </goal>
-      <goal name="vc_delete_rec&#39;0.130.2.1.0.1" expl="precondition" proved="true">
-      <proof prover="3" timelimit="1"><result status="valid" time="0.045154" steps="142"/></proof>
-      </goal>
-     </transf>
-     </goal>
-     <goal name="vc_delete_rec&#39;0.130.2.1.1" expl="precondition" proved="true">
-     <proof prover="2"><result status="valid" time="0.949194" steps="70527"/></proof>
-     </goal>
-    </transf>
+    <goal name="vc_delete_rec&#39;0.127.2.1" expl="balance requires #0" proved="true">
+    <proof prover="0" timelimit="1" memlimit="1000"><result status="valid" time="0.825053" steps="107079"/></proof>
     </goal>
-    <goal name="vc_delete_rec&#39;0.130.2.2" expl="precondition" proved="true">
-    <proof prover="2"><result status="valid" time="0.807608" steps="62182"/></proof>
+    <goal name="vc_delete_rec&#39;0.127.2.2" expl="balance requires #0" proved="true">
+    <proof prover="2" timelimit="1" memlimit="1000"><result status="valid" time="0.401555" steps="62286"/></proof>
     </goal>
    </transf>
    </goal>
   </transf>
   </goal>
+  <goal name="vc_delete_rec&#39;0.128" expl="balance requires #1" proved="true">
+  <transf name="split_vc" proved="true" >
+   <goal name="vc_delete_rec&#39;0.128.0" expl="balance requires #1" proved="true">
+   <proof prover="3"><result status="valid" time="0.837156" steps="11047"/></proof>
+   </goal>
+   <goal name="vc_delete_rec&#39;0.128.1" expl="balance requires #1" proved="true">
+   <proof prover="3"><result status="valid" time="0.112643" steps="1409"/></proof>
+   </goal>
+   <goal name="vc_delete_rec&#39;0.128.2" expl="balance requires #1" proved="true">
+   <proof prover="2" timelimit="1" memlimit="1000"><result status="valid" time="0.279563" steps="42466"/></proof>
+   </goal>
+  </transf>
+  </goal>
+  <goal name="vc_delete_rec&#39;0.129" expl="balance requires #2" proved="true">
+  <proof prover="2" timelimit="1" memlimit="1000"><result status="valid" time="0.389069" steps="80360"/></proof>
+  </goal>
+  <goal name="vc_delete_rec&#39;0.130" expl="balance requires #3" proved="true">
+  <transf name="split_vc" proved="true" >
+   <goal name="vc_delete_rec&#39;0.130.0" expl="balance requires #3" proved="true">
+   <proof prover="2" timelimit="1" memlimit="1000"><result status="valid" time="0.324572" steps="43441"/></proof>
+   </goal>
+   <goal name="vc_delete_rec&#39;0.130.1" expl="balance requires #3" proved="true">
+   <proof prover="3"><result status="valid" time="0.180504" steps="1855"/></proof>
+   </goal>
+   <goal name="vc_delete_rec&#39;0.130.2" expl="balance requires #3" proved="true">
+   <proof prover="2" timelimit="1" memlimit="1000"><result status="valid" time="0.275381" steps="42293"/></proof>
+   </goal>
+  </transf>
+  </goal>
   <goal name="vc_delete_rec&#39;0.131" expl="type invariant" proved="true">
-  <proof prover="2"><result status="valid" time="0.815817" steps="100317"/></proof>
+  <proof prover="2" timelimit="1" memlimit="1000"><result status="valid" time="0.691240" steps="100483"/></proof>
   </goal>
   <goal name="vc_delete_rec&#39;0.132" expl="type invariant" proved="true">
   <transf name="split_vc" proved="true" >
    <goal name="vc_delete_rec&#39;0.132.0" expl="type invariant" proved="true">
+   <proof prover="3"><result status="valid" time="0.717049" steps="8374"/></proof>
+   </goal>
+   <goal name="vc_delete_rec&#39;0.132.1" expl="type invariant" proved="true">
+   <proof prover="2" timelimit="1" memlimit="1000"><result status="valid" time="0.252066" steps="32063"/></proof>
+   </goal>
+   <goal name="vc_delete_rec&#39;0.132.2" expl="type invariant" proved="true">
+   <proof prover="2" timelimit="1" memlimit="1000"><result status="valid" time="0.406620" steps="52009"/></proof>
+   </goal>
+  </transf>
+  </goal>
+  <goal name="vc_delete_rec&#39;0.133" expl="delete_rec result type invariant" proved="true">
+  <proof prover="6" timelimit="1"><result status="valid" time="0.055599" steps="181772"/></proof>
+  </goal>
+  <goal name="vc_delete_rec&#39;0.134" expl="delete_rec ensures #0" proved="true">
+  <transf name="split_vc" proved="true" >
+   <goal name="vc_delete_rec&#39;0.134.0" expl="delete_rec ensures #0" proved="true">
+   <proof prover="2" timelimit="1" memlimit="1000"><result status="valid" time="0.594652" steps="82859"/></proof>
+   </goal>
+   <goal name="vc_delete_rec&#39;0.134.1" expl="delete_rec ensures #0" proved="true">
+   <proof prover="2" timelimit="1" memlimit="1000"><result status="valid" time="0.140619" steps="32154"/></proof>
+   </goal>
+   <goal name="vc_delete_rec&#39;0.134.2" expl="delete_rec ensures #0" proved="true">
+   <proof prover="0" timelimit="1" memlimit="1000"><result status="valid" time="0.467566" steps="89317"/></proof>
+   </goal>
+  </transf>
+  </goal>
+  <goal name="vc_delete_rec&#39;0.135" expl="delete_rec ensures #1" proved="true">
+  <transf name="split_vc" proved="true" >
+   <goal name="vc_delete_rec&#39;0.135.0" expl="delete_rec ensures #1" proved="true">
+   <proof prover="2" timelimit="1" memlimit="1000"><result status="valid" time="0.340479" steps="47622"/></proof>
+   </goal>
+   <goal name="vc_delete_rec&#39;0.135.1" expl="delete_rec ensures #1" proved="true">
+   <proof prover="3"><result status="valid" time="0.192348" steps="925"/></proof>
+   </goal>
+   <goal name="vc_delete_rec&#39;0.135.2" expl="delete_rec ensures #1" proved="true">
+   <proof prover="2" timelimit="1" memlimit="1000"><result status="valid" time="0.282565" steps="47002"/></proof>
+   </goal>
+  </transf>
+  </goal>
+  <goal name="vc_delete_rec&#39;0.136" expl="delete_rec ensures #2" proved="true">
+  <transf name="split_vc" proved="true" >
+   <goal name="vc_delete_rec&#39;0.136.0" expl="delete_rec ensures #2" proved="true">
    <transf name="split_vc" proved="true" >
-    <goal name="vc_delete_rec&#39;0.132.0.0" expl="type invariant" proved="true">
+    <goal name="vc_delete_rec&#39;0.136.0.0" expl="delete_rec ensures #2" proved="true">
+    <proof prover="0" timelimit="1" memlimit="1000"><result status="valid" time="0.794500" steps="95500"/></proof>
+    </goal>
+    <goal name="vc_delete_rec&#39;0.136.0.1" expl="delete_rec ensures #2" proved="true">
+    <proof prover="2" timelimit="1" memlimit="1000"><result status="valid" time="0.336103" steps="58336"/></proof>
+    </goal>
+    <goal name="vc_delete_rec&#39;0.136.0.2" expl="delete_rec ensures #2" proved="true">
     <transf name="split_vc" proved="true" >
-     <goal name="vc_delete_rec&#39;0.132.0.0.0" expl="type invariant" proved="true">
-     <proof prover="2" timelimit="5"><result status="valid" time="0.425882" steps="39306"/></proof>
+     <goal name="vc_delete_rec&#39;0.136.0.2.0" expl="delete_rec ensures #2" proved="true">
+     <proof prover="3"><result status="valid" time="0.077388" steps="1175"/></proof>
      </goal>
-     <goal name="vc_delete_rec&#39;0.132.0.0.1" expl="type invariant" proved="true">
-     <proof prover="6"><result status="valid" time="0.060379" steps="92173"/></proof>
+     <goal name="vc_delete_rec&#39;0.136.0.2.1" expl="delete_rec ensures #2" proved="true">
+     <proof prover="3"><result status="valid" time="0.041624" steps="376"/></proof>
      </goal>
-    </transf>
-    </goal>
-    <goal name="vc_delete_rec&#39;0.132.0.1" expl="type invariant" proved="true">
-    <proof prover="6"><result status="valid" time="0.058452" steps="86803"/></proof>
-    </goal>
-   </transf>
-   </goal>
-   <goal name="vc_delete_rec&#39;0.132.1" expl="type invariant" proved="true">
-   <transf name="split_vc" proved="true" >
-    <goal name="vc_delete_rec&#39;0.132.1.0" expl="type invariant" proved="true">
-    <proof prover="6" memlimit="2000"><result status="valid" time="0.027197" steps="94539"/></proof>
-    </goal>
-    <goal name="vc_delete_rec&#39;0.132.1.1" expl="type invariant" proved="true">
-    <proof prover="6"><result status="valid" time="0.067290" steps="94631"/></proof>
-    </goal>
-   </transf>
-   </goal>
-   <goal name="vc_delete_rec&#39;0.132.2" expl="type invariant" proved="true">
-   <proof prover="2" timelimit="5"><result status="valid" time="0.568488" steps="52181"/></proof>
-   </goal>
-  </transf>
-  </goal>
-  <goal name="vc_delete_rec&#39;0.133" expl="postcondition" proved="true">
-  <proof prover="6"><result status="valid" time="0.123098" steps="181776"/></proof>
-  </goal>
-  <goal name="vc_delete_rec&#39;0.134" expl="postcondition" proved="true">
-  <transf name="split_vc" proved="true" >
-   <goal name="vc_delete_rec&#39;0.134.0" expl="postcondition" proved="true">
-   <proof prover="3"><result status="valid" time="0.359883" steps="2877"/></proof>
-   </goal>
-   <goal name="vc_delete_rec&#39;0.134.1" expl="postcondition" proved="true">
-   <proof prover="2"><result status="valid" time="0.311256" steps="33185"/></proof>
-   </goal>
-   <goal name="vc_delete_rec&#39;0.134.2" expl="postcondition" proved="true">
-   <proof prover="3"><result status="valid" time="0.712177" steps="6127"/></proof>
-   </goal>
-  </transf>
-  </goal>
-  <goal name="vc_delete_rec&#39;0.135" expl="postcondition" proved="true">
-  <transf name="split_vc" proved="true" >
-   <goal name="vc_delete_rec&#39;0.135.0" expl="postcondition" proved="true">
-   <proof prover="2" timelimit="5"><result status="valid" time="0.640546" steps="55263"/></proof>
-   </goal>
-   <goal name="vc_delete_rec&#39;0.135.1" expl="postcondition" proved="true">
-   <transf name="split_vc" proved="true" >
-    <goal name="vc_delete_rec&#39;0.135.1.0" expl="postcondition" proved="true">
-    <transf name="split_vc" proved="true" >
-     <goal name="vc_delete_rec&#39;0.135.1.0.0" expl="postcondition" proved="true">
-     <proof prover="2"><result status="valid" time="0.372782" steps="36219"/></proof>
-     </goal>
-    </transf>
-    </goal>
-    <goal name="vc_delete_rec&#39;0.135.1.1" expl="postcondition" proved="true">
-    <proof prover="0"><result status="valid" time="0.305025" steps="39004"/></proof>
-    </goal>
-   </transf>
-   </goal>
-   <goal name="vc_delete_rec&#39;0.135.2" expl="postcondition" proved="true">
-   <proof prover="2" timelimit="5"><result status="valid" time="0.745680" steps="56893"/></proof>
-   </goal>
-  </transf>
-  </goal>
-  <goal name="vc_delete_rec&#39;0.136" expl="postcondition" proved="true">
-  <transf name="split_vc" proved="true" >
-   <goal name="vc_delete_rec&#39;0.136.0" expl="postcondition" proved="true">
-   <transf name="split_vc" proved="true" >
-    <goal name="vc_delete_rec&#39;0.136.0.0" expl="postcondition" proved="true">
-    <transf name="split_vc" proved="true" >
-     <goal name="vc_delete_rec&#39;0.136.0.0.0" expl="postcondition" proved="true">
-     <transf name="split_vc" proved="true" >
-      <goal name="vc_delete_rec&#39;0.136.0.0.0.0" expl="postcondition" proved="true">
-      <proof prover="0" timelimit="1"><result status="valid" time="0.998345" steps="82413"/></proof>
-      </goal>
-      <goal name="vc_delete_rec&#39;0.136.0.0.0.1" expl="postcondition" proved="true">
-      <proof prover="3" timelimit="1"><result status="valid" time="0.783835" steps="7182"/></proof>
-      </goal>
-     </transf>
-     </goal>
-     <goal name="vc_delete_rec&#39;0.136.0.0.1" expl="postcondition" proved="true">
-     <proof prover="3" timelimit="1"><result status="valid" time="0.734375" steps="7952"/></proof>
-     </goal>
-    </transf>
-    </goal>
-    <goal name="vc_delete_rec&#39;0.136.0.1" expl="postcondition" proved="true">
-    <proof prover="0" timelimit="1"><result status="valid" time="0.882775" steps="72314"/></proof>
-    </goal>
-    <goal name="vc_delete_rec&#39;0.136.0.2" expl="postcondition" proved="true">
-    <transf name="split_vc" proved="true" >
-     <goal name="vc_delete_rec&#39;0.136.0.2.0" expl="postcondition" proved="true">
-     <proof prover="3" timelimit="1"><result status="valid" time="0.143635" steps="1131"/></proof>
-     </goal>
-     <goal name="vc_delete_rec&#39;0.136.0.2.1" expl="postcondition" proved="true">
-     <transf name="split_vc" proved="true" >
-      <goal name="vc_delete_rec&#39;0.136.0.2.1.0" expl="postcondition" proved="true">
-      <transf name="split_vc" proved="true" >
-       <goal name="vc_delete_rec&#39;0.136.0.2.1.0.0" expl="postcondition" proved="true">
-       <proof prover="0" timelimit="1"><result status="valid" time="1.633888" steps="103502"/></proof>
-       </goal>
-       <goal name="vc_delete_rec&#39;0.136.0.2.1.0.1" expl="postcondition" proved="true">
-       <proof prover="3" timelimit="1"><result status="valid" time="0.031819" steps="142"/></proof>
-       </goal>
-      </transf>
-      </goal>
-      <goal name="vc_delete_rec&#39;0.136.0.2.1.1" expl="postcondition" proved="true">
-      <proof prover="2"><result status="valid" time="0.623013" steps="49288"/></proof>
-      </goal>
-     </transf>
-     </goal>
-     <goal name="vc_delete_rec&#39;0.136.0.2.2" expl="postcondition" proved="true">
-     <transf name="split_vc" proved="true" >
-      <goal name="vc_delete_rec&#39;0.136.0.2.2.0" expl="postcondition" proved="true">
-      <proof prover="0" timelimit="1"><result status="valid" time="1.214668" steps="86692"/></proof>
-      </goal>
-      <goal name="vc_delete_rec&#39;0.136.0.2.2.1" expl="postcondition" proved="true">
-      <proof prover="3" timelimit="1"><result status="valid" time="0.878593" steps="8873"/></proof>
-      </goal>
-     </transf>
+     <goal name="vc_delete_rec&#39;0.136.0.2.2" expl="delete_rec ensures #2" proved="true">
+     <proof prover="0" timelimit="1" memlimit="1000"><result status="valid" time="0.464477" steps="80993"/></proof>
      </goal>
     </transf>
     </goal>
    </transf>
    </goal>
-   <goal name="vc_delete_rec&#39;0.136.1" expl="postcondition" proved="true">
+   <goal name="vc_delete_rec&#39;0.136.1" expl="delete_rec ensures #2" proved="true">
+   <proof prover="2" timelimit="1" memlimit="1000"><result status="valid" time="0.092692" steps="60166"/></proof>
+   </goal>
+   <goal name="vc_delete_rec&#39;0.136.2" expl="delete_rec ensures #2" proved="true">
    <transf name="split_vc" proved="true" >
-    <goal name="vc_delete_rec&#39;0.136.1.0" expl="postcondition" proved="true">
+    <goal name="vc_delete_rec&#39;0.136.2.0" expl="delete_rec ensures #2" proved="true">
+    <proof prover="2" timelimit="1" memlimit="1000"><result status="valid" time="0.278507" steps="52889"/></proof>
+    </goal>
+    <goal name="vc_delete_rec&#39;0.136.2.1" expl="delete_rec ensures #2" proved="true">
+    <proof prover="2" timelimit="1" memlimit="1000"><result status="valid" time="0.224867" steps="45879"/></proof>
+    </goal>
+    <goal name="vc_delete_rec&#39;0.136.2.2" expl="delete_rec ensures #2" proved="true">
+    <proof prover="2" timelimit="1" memlimit="1000"><result status="valid" time="0.440422" steps="75651"/></proof>
+    </goal>
+   </transf>
+   </goal>
+  </transf>
+  </goal>
+  <goal name="vc_delete_rec&#39;0.137" expl="delete_rec ensures #3" proved="true">
+  <transf name="split_vc" proved="true" >
+   <goal name="vc_delete_rec&#39;0.137.0" expl="delete_rec ensures #3" proved="true">
+   <transf name="split_vc" proved="true" >
+    <goal name="vc_delete_rec&#39;0.137.0.0" expl="delete_rec ensures #3" proved="true">
     <transf name="split_vc" proved="true" >
-     <goal name="vc_delete_rec&#39;0.136.1.0.0" expl="postcondition" proved="true">
+     <goal name="vc_delete_rec&#39;0.137.0.0.0" expl="delete_rec ensures #3" proved="true">
      <transf name="split_vc" proved="true" >
-      <goal name="vc_delete_rec&#39;0.136.1.0.0.0" expl="postcondition" proved="true">
-      <proof prover="0" timelimit="1"><result status="valid" time="0.972501" steps="68549"/></proof>
+      <goal name="vc_delete_rec&#39;0.137.0.0.0.0" expl="delete_rec ensures #3" proved="true">
+      <proof prover="0" timelimit="1" memlimit="1000"><result status="valid" time="0.528368" steps="92971"/></proof>
       </goal>
-      <goal name="vc_delete_rec&#39;0.136.1.0.0.1" expl="postcondition" proved="true">
-      <proof prover="3" timelimit="1"><result status="valid" time="0.714842" steps="6365"/></proof>
+      <goal name="vc_delete_rec&#39;0.137.0.0.0.1" expl="delete_rec ensures #3" proved="true">
+      <proof prover="3"><result status="valid" time="0.396205" steps="7061"/></proof>
       </goal>
      </transf>
      </goal>
-     <goal name="vc_delete_rec&#39;0.136.1.0.1" expl="postcondition" proved="true">
-     <proof prover="3" timelimit="1"><result status="valid" time="0.572878" steps="5938"/></proof>
+     <goal name="vc_delete_rec&#39;0.137.0.0.1" expl="delete_rec ensures #3" proved="true">
+     <proof prover="3"><result status="valid" time="0.413065" steps="7083"/></proof>
      </goal>
     </transf>
     </goal>
-    <goal name="vc_delete_rec&#39;0.136.1.1" expl="postcondition" proved="true">
-    <proof prover="2"><result status="valid" time="1.519774" steps="98309"/></proof>
+    <goal name="vc_delete_rec&#39;0.137.0.1" expl="delete_rec ensures #3" proved="true">
+    <proof prover="0" timelimit="1" memlimit="1000"><result status="valid" time="0.831116" steps="86450"/></proof>
     </goal>
-    <goal name="vc_delete_rec&#39;0.136.1.2" expl="postcondition" proved="true">
+    <goal name="vc_delete_rec&#39;0.137.0.2" expl="delete_rec ensures #3" proved="true">
     <transf name="split_vc" proved="true" >
-     <goal name="vc_delete_rec&#39;0.136.1.2.0" expl="postcondition" proved="true">
-     <proof prover="3" timelimit="1"><result status="valid" time="0.162157" steps="1132"/></proof>
+     <goal name="vc_delete_rec&#39;0.137.0.2.0" expl="delete_rec ensures #3" proved="true">
+     <proof prover="3"><result status="valid" time="0.092812" steps="1173"/></proof>
      </goal>
-     <goal name="vc_delete_rec&#39;0.136.1.2.1" expl="postcondition" proved="true">
-     <proof prover="0" timelimit="1"><result status="valid" time="1.564591" steps="96936"/></proof>
-     </goal>
-     <goal name="vc_delete_rec&#39;0.136.1.2.2" expl="postcondition" proved="true">
+     <goal name="vc_delete_rec&#39;0.137.0.2.1" expl="delete_rec ensures #3" proved="true">
      <transf name="split_vc" proved="true" >
-      <goal name="vc_delete_rec&#39;0.136.1.2.2.0" expl="postcondition" proved="true">
-      <proof prover="0" timelimit="1"><result status="valid" time="0.689651" steps="55268"/></proof>
+      <goal name="vc_delete_rec&#39;0.137.0.2.1.0" expl="delete_rec ensures #3" proved="true">
+      <proof prover="0" timelimit="1" memlimit="1000"><result status="valid" time="0.742457" steps="104896"/></proof>
       </goal>
-      <goal name="vc_delete_rec&#39;0.136.1.2.2.1" expl="postcondition" proved="true">
-      <proof prover="2"><result status="valid" time="0.302728" steps="30331"/></proof>
+      <goal name="vc_delete_rec&#39;0.137.0.2.1.1" expl="delete_rec ensures #3" proved="true">
+      <proof prover="3"><result status="valid" time="0.703783" steps="14117"/></proof>
       </goal>
      </transf>
+     </goal>
+     <goal name="vc_delete_rec&#39;0.137.0.2.2" expl="delete_rec ensures #3" proved="true">
+     <proof prover="0" timelimit="1" memlimit="1000"><result status="valid" time="0.870797" steps="95973"/></proof>
      </goal>
     </transf>
     </goal>
    </transf>
    </goal>
-   <goal name="vc_delete_rec&#39;0.136.2" expl="postcondition" proved="true">
+   <goal name="vc_delete_rec&#39;0.137.1" expl="delete_rec ensures #3" proved="true">
    <transf name="split_vc" proved="true" >
-    <goal name="vc_delete_rec&#39;0.136.2.0" expl="postcondition" proved="true">
+    <goal name="vc_delete_rec&#39;0.137.1.0" expl="delete_rec ensures #3" proved="true">
     <transf name="split_vc" proved="true" >
-     <goal name="vc_delete_rec&#39;0.136.2.0.0" expl="postcondition" proved="true">
+     <goal name="vc_delete_rec&#39;0.137.1.0.0" expl="delete_rec ensures #3" proved="true">
      <transf name="split_vc" proved="true" >
-      <goal name="vc_delete_rec&#39;0.136.2.0.0.0" expl="postcondition" proved="true">
-      <proof prover="0" timelimit="1"><result status="valid" time="1.020864" steps="78904"/></proof>
+      <goal name="vc_delete_rec&#39;0.137.1.0.0.0" expl="delete_rec ensures #3" proved="true">
+      <proof prover="0" timelimit="1" memlimit="1000"><result status="valid" time="0.224225" steps="54529"/></proof>
       </goal>
-      <goal name="vc_delete_rec&#39;0.136.2.0.0.1" expl="postcondition" proved="true">
-      <proof prover="3" timelimit="1"><result status="valid" time="0.605287" steps="5324"/></proof>
+      <goal name="vc_delete_rec&#39;0.137.1.0.0.1" expl="delete_rec ensures #3" proved="true">
+      <proof prover="3"><result status="valid" time="0.351242" steps="6565"/></proof>
       </goal>
      </transf>
      </goal>
-     <goal name="vc_delete_rec&#39;0.136.2.0.1" expl="postcondition" proved="true">
-     <proof prover="3" timelimit="1"><result status="valid" time="0.570344" steps="5368"/></proof>
+     <goal name="vc_delete_rec&#39;0.137.1.0.1" expl="delete_rec ensures #3" proved="true">
+     <proof prover="3"><result status="valid" time="0.696087" steps="7405"/></proof>
      </goal>
     </transf>
     </goal>
-    <goal name="vc_delete_rec&#39;0.136.2.1" expl="postcondition" proved="true">
-    <proof prover="2"><result status="valid" time="1.425199" steps="94037"/></proof>
+    <goal name="vc_delete_rec&#39;0.137.1.1" expl="delete_rec ensures #3" proved="true">
+    <proof prover="0" timelimit="1" memlimit="1000"><result status="valid" time="0.459712" steps="73240"/></proof>
     </goal>
-    <goal name="vc_delete_rec&#39;0.136.2.2" expl="postcondition" proved="true">
-    <proof prover="2" timelimit="5"><result status="valid" time="2.761365" steps="118028"/></proof>
-    </goal>
-   </transf>
-   </goal>
-  </transf>
-  </goal>
-  <goal name="vc_delete_rec&#39;0.137" expl="postcondition" proved="true">
-  <transf name="split_vc" proved="true" >
-   <goal name="vc_delete_rec&#39;0.137.0" expl="postcondition" proved="true">
-   <transf name="split_vc" proved="true" >
-    <goal name="vc_delete_rec&#39;0.137.0.0" expl="postcondition" proved="true">
+    <goal name="vc_delete_rec&#39;0.137.1.2" expl="delete_rec ensures #3" proved="true">
     <transf name="split_vc" proved="true" >
-     <goal name="vc_delete_rec&#39;0.137.0.0.0" expl="postcondition" proved="true">
-     <transf name="split_vc" proved="true" >
-      <goal name="vc_delete_rec&#39;0.137.0.0.0.0" expl="postcondition" proved="true">
-      <proof prover="0" timelimit="1"><result status="valid" time="0.906385" steps="69495"/></proof>
-      </goal>
-      <goal name="vc_delete_rec&#39;0.137.0.0.0.1" expl="postcondition" proved="true">
-      <proof prover="3" timelimit="1"><result status="valid" time="1.086570" steps="9845"/></proof>
-      </goal>
-     </transf>
+     <goal name="vc_delete_rec&#39;0.137.1.2.0" expl="delete_rec ensures #3" proved="true">
+     <proof prover="3"><result status="valid" time="0.122642" steps="1174"/></proof>
      </goal>
-     <goal name="vc_delete_rec&#39;0.137.0.0.1" expl="postcondition" proved="true">
-     <proof prover="3" timelimit="1"><result status="valid" time="0.781266" steps="8453"/></proof>
+     <goal name="vc_delete_rec&#39;0.137.1.2.1" expl="delete_rec ensures #3" proved="true">
+     <proof prover="0" timelimit="1" memlimit="1000"><result status="valid" time="0.976119" steps="114085"/></proof>
      </goal>
-    </transf>
-    </goal>
-    <goal name="vc_delete_rec&#39;0.137.0.1" expl="postcondition" proved="true">
-    <proof prover="2"><result status="valid" time="0.577604" steps="49602"/></proof>
-    </goal>
-    <goal name="vc_delete_rec&#39;0.137.0.2" expl="postcondition" proved="true">
-    <transf name="split_vc" proved="true" >
-     <goal name="vc_delete_rec&#39;0.137.0.2.0" expl="postcondition" proved="true">
-     <proof prover="3" timelimit="1"><result status="valid" time="0.086130" steps="1132"/></proof>
-     </goal>
-     <goal name="vc_delete_rec&#39;0.137.0.2.1" expl="postcondition" proved="true">
-     <proof prover="3" timelimit="1"><result status="valid" time="0.060223" steps="375"/></proof>
-     </goal>
-     <goal name="vc_delete_rec&#39;0.137.0.2.2" expl="postcondition" proved="true">
-     <proof prover="2"><result status="valid" time="1.546640" steps="77517"/></proof>
+     <goal name="vc_delete_rec&#39;0.137.1.2.2" expl="delete_rec ensures #3" proved="true">
+     <proof prover="0" timelimit="1" memlimit="1000"><result status="valid" time="0.699459" steps="90319"/></proof>
      </goal>
     </transf>
     </goal>
    </transf>
    </goal>
-   <goal name="vc_delete_rec&#39;0.137.1" expl="postcondition" proved="true">
-   <proof prover="2"><result status="valid" time="0.119620" steps="60125"/></proof>
-   </goal>
-   <goal name="vc_delete_rec&#39;0.137.2" expl="postcondition" proved="true">
+   <goal name="vc_delete_rec&#39;0.137.2" expl="delete_rec ensures #3" proved="true">
    <transf name="split_vc" proved="true" >
-    <goal name="vc_delete_rec&#39;0.137.2.0" expl="postcondition" proved="true">
-    <proof prover="2"><result status="valid" time="0.632281" steps="54574"/></proof>
+    <goal name="vc_delete_rec&#39;0.137.2.0" expl="delete_rec ensures #3" proved="true">
+    <transf name="split_vc" proved="true" >
+     <goal name="vc_delete_rec&#39;0.137.2.0.0" expl="delete_rec ensures #3" proved="true">
+     <transf name="split_vc" proved="true" >
+      <goal name="vc_delete_rec&#39;0.137.2.0.0.0" expl="delete_rec ensures #3" proved="true">
+      <proof prover="0" timelimit="1" memlimit="1000"><result status="valid" time="0.524402" steps="91621"/></proof>
+      </goal>
+      <goal name="vc_delete_rec&#39;0.137.2.0.0.1" expl="delete_rec ensures #3" proved="true">
+      <proof prover="3"><result status="valid" time="0.308409" steps="5640"/></proof>
+      </goal>
+     </transf>
+     </goal>
+     <goal name="vc_delete_rec&#39;0.137.2.0.1" expl="delete_rec ensures #3" proved="true">
+     <proof prover="3"><result status="valid" time="0.764226" steps="7308"/></proof>
+     </goal>
+    </transf>
     </goal>
-    <goal name="vc_delete_rec&#39;0.137.2.1" expl="postcondition" proved="true">
-    <proof prover="2"><result status="valid" time="0.351763" steps="34504"/></proof>
+    <goal name="vc_delete_rec&#39;0.137.2.1" expl="delete_rec ensures #3" proved="true">
+    <proof prover="0" timelimit="1" memlimit="1000"><result status="valid" time="0.471426" steps="75296"/></proof>
     </goal>
-    <goal name="vc_delete_rec&#39;0.137.2.2" expl="postcondition" proved="true">
-    <proof prover="2"><result status="valid" time="0.982138" steps="72037"/></proof>
-=======
-  <goal name="vc_delete_rec.88" expl="delete_rec result type invariant" proved="true">
-  <proof prover="6"><result status="valid" time="0.025176" steps="92214"/></proof>
-  </goal>
-  <goal name="vc_delete_rec.89" expl="delete_rec ensures #0" proved="true">
-  <proof prover="6"><result status="valid" time="0.023647" steps="92111"/></proof>
-  </goal>
-  <goal name="vc_delete_rec.90" expl="delete_rec ensures #1" proved="true">
-  <proof prover="6"><result status="valid" time="0.101308" steps="288729"/></proof>
-  </goal>
-  <goal name="vc_delete_rec.91" expl="delete_rec ensures #2" proved="true">
-  <proof prover="6"><result status="valid" time="0.120504" steps="274939"/></proof>
-  </goal>
-  <goal name="vc_delete_rec.92" expl="delete_rec ensures #3" proved="true">
-  <proof prover="6"><result status="valid" time="0.067144" steps="273349"/></proof>
-  </goal>
-  <goal name="vc_delete_rec.93" expl="delete_rec ensures #4" proved="true">
-  <proof prover="6"><result status="valid" time="0.053837" steps="87571"/></proof>
-  </goal>
-  <goal name="vc_delete_rec.94" expl="delete_rec ensures #5" proved="true">
-  <proof prover="6"><result status="valid" time="0.016921" steps="96526"/></proof>
-  </goal>
-  <goal name="vc_delete_rec.95" proved="true">
-  <proof prover="6"><result status="valid" time="0.194078" steps="746179"/></proof>
-  </goal>
-  <goal name="vc_delete_rec.96" expl="delete_rec &#39;self&#39; type invariant" proved="true">
-  <proof prover="6"><result status="valid" time="0.031135" steps="96292"/></proof>
-  </goal>
-  <goal name="vc_delete_rec.97" expl="delete_rec &#39;key&#39; type invariant" proved="true">
-  <proof prover="6"><result status="valid" time="0.033908" steps="7170"/></proof>
-  </goal>
-  <goal name="vc_delete_rec.98" expl="delete_rec requires #0" proved="true">
-  <proof prover="6"><result status="valid" time="0.271152" steps="773354"/></proof>
-  </goal>
-  <goal name="vc_delete_rec.99" expl="delete_rec requires #1" proved="true">
-  <proof prover="6"><result status="valid" time="0.257441" steps="973465"/></proof>
-  </goal>
-  <goal name="vc_delete_rec.100" proved="true">
-  <proof prover="2"><result status="valid" time="0.134993" steps="18576"/></proof>
-  </goal>
-  <goal name="vc_delete_rec.101" expl="delete_min_rec &#39;self&#39; type invariant" proved="true">
-  <proof prover="6"><result status="valid" time="0.039409" steps="96294"/></proof>
-  </goal>
-  <goal name="vc_delete_rec.102" expl="delete_min_rec requires #0" proved="true">
-  <proof prover="6"><result status="valid" time="0.304041" steps="773352"/></proof>
-  </goal>
-  <goal name="vc_delete_rec.103" expl="delete_min_rec requires #1" proved="true">
-  <proof prover="0"><result status="valid" time="0.217420" steps="55206"/></proof>
-  </goal>
-  <goal name="vc_delete_rec.104" proved="true">
-  <proof prover="2"><result status="valid" time="0.084718" steps="19232"/></proof>
-  </goal>
-  <goal name="vc_delete_rec.105" proved="true">
-  <proof prover="6"><result status="valid" time="0.031617" steps="7290"/></proof>
-  </goal>
-  <goal name="vc_delete_rec.106" proved="true">
-  <proof prover="6"><result status="valid" time="0.059028" steps="97590"/></proof>
-  </goal>
-  <goal name="vc_delete_rec.107" proved="true">
-  <proof prover="6"><result status="valid" time="0.032662" steps="7310"/></proof>
-  </goal>
-  <goal name="vc_delete_rec.108" expl="swap &#39;x&#39; type invariant" proved="true">
-  <proof prover="6"><result status="valid" time="0.065738" steps="96580"/></proof>
-  </goal>
-  <goal name="vc_delete_rec.109" expl="swap &#39;y&#39; type invariant" proved="true">
-  <proof prover="6"><result status="valid" time="0.056563" steps="96782"/></proof>
-  </goal>
-  <goal name="vc_delete_rec.110" expl="type invariant" proved="true">
-  <proof prover="6"><result status="valid" time="0.056686" steps="96530"/></proof>
-  </goal>
-  <goal name="vc_delete_rec.111" expl="type invariant" proved="true">
-  <proof prover="6"><result status="valid" time="0.041532" steps="97172"/></proof>
-  </goal>
-  <goal name="vc_delete_rec.112" proved="true">
-  <proof prover="6"><result status="valid" time="0.257437" steps="787272"/></proof>
-  </goal>
-  <goal name="vc_delete_rec.113" proved="true">
-  <proof prover="6"><result status="valid" time="0.015263" steps="7300"/></proof>
-  </goal>
-  <goal name="vc_delete_rec.114" proved="true">
-  <proof prover="6"><result status="valid" time="0.038430" steps="97415"/></proof>
-  </goal>
-  <goal name="vc_delete_rec.115" proved="true">
-  <proof prover="6"><result status="valid" time="0.018591" steps="7320"/></proof>
-  </goal>
-  <goal name="vc_delete_rec.116" expl="swap &#39;x&#39; type invariant" proved="true">
-  <proof prover="6"><result status="valid" time="0.062208" steps="97165"/></proof>
-  </goal>
-  <goal name="vc_delete_rec.117" expl="swap &#39;y&#39; type invariant" proved="true">
-  <proof prover="3"><result status="valid" time="0.054501" steps="223"/></proof>
-  </goal>
-  <goal name="vc_delete_rec.118" expl="type invariant" proved="true">
-  <proof prover="6"><result status="valid" time="0.026135" steps="97115"/></proof>
-  </goal>
-  <goal name="vc_delete_rec.119" expl="type invariant" proved="true">
-  <proof prover="6"><result status="valid" time="0.022458" steps="97757"/></proof>
-  </goal>
-  <goal name="vc_delete_rec.120" proved="true">
-  <proof prover="6"><result status="valid" time="0.267138" steps="746182"/></proof>
-  </goal>
-  <goal name="vc_delete_rec.121" expl="delete_rec &#39;self&#39; type invariant" proved="true">
-  <proof prover="3"><result status="valid" time="0.031911" steps="133"/></proof>
-  </goal>
-  <goal name="vc_delete_rec.122" expl="delete_rec &#39;key&#39; type invariant" proved="true">
-  <proof prover="6"><result status="valid" time="0.039690" steps="7170"/></proof>
-  </goal>
-  <goal name="vc_delete_rec.123" expl="delete_rec requires #0" proved="true">
-  <proof prover="0"><result status="valid" time="0.089234" steps="31583"/></proof>
-  </goal>
-  <goal name="vc_delete_rec.124" expl="delete_rec requires #1" proved="true">
-  <proof prover="0"><result status="valid" time="0.228154" steps="54756"/></proof>
-  </goal>
-  <goal name="vc_delete_rec.125" proved="true">
-  <proof prover="2"><result status="valid" time="0.694322" steps="143800"/></proof>
-  </goal>
-  <goal name="vc_delete_rec.126" expl="balance &#39;self&#39; type invariant" proved="true">
-  <proof prover="6"><result status="valid" time="0.028967" steps="163375"/></proof>
-  </goal>
-  <goal name="vc_delete_rec.127" expl="balance requires #0" proved="true">
-  <transf name="split_vc" proved="true" >
-   <goal name="vc_delete_rec.127.0" expl="balance requires #0" proved="true">
-   <proof prover="6" timelimit="5"><result status="valid" time="1.646213" steps="3596983"/></proof>
-   </goal>
-   <goal name="vc_delete_rec.127.1" expl="balance requires #0" proved="true">
-   <proof prover="2"><result status="valid" time="0.225458" steps="40576"/></proof>
-   </goal>
-   <goal name="vc_delete_rec.127.2" expl="balance requires #0" proved="true">
-   <transf name="split_vc" proved="true" >
-    <goal name="vc_delete_rec.127.2.0" expl="balance requires #0" proved="true">
-    <proof prover="3"><result status="valid" time="0.046634" steps="528"/></proof>
-    </goal>
-    <goal name="vc_delete_rec.127.2.1" expl="balance requires #0" proved="true">
-    <proof prover="0"><result status="valid" time="2.799387" steps="355383"/></proof>
-    </goal>
-    <goal name="vc_delete_rec.127.2.2" expl="balance requires #0" proved="true">
-    <proof prover="2"><result status="valid" time="0.525946" steps="68016"/></proof>
+    <goal name="vc_delete_rec&#39;0.137.2.2" expl="delete_rec ensures #3" proved="true">
+    <transf name="split_vc" proved="true" >
+     <goal name="vc_delete_rec&#39;0.137.2.2.0" expl="delete_rec ensures #3" proved="true">
+     <proof prover="3"><result status="valid" time="0.088188" steps="1175"/></proof>
+     </goal>
+     <goal name="vc_delete_rec&#39;0.137.2.2.1" expl="delete_rec ensures #3" proved="true">
+     <proof prover="0" timelimit="1" memlimit="1000"><result status="valid" time="0.827069" steps="96303"/></proof>
+     </goal>
+     <goal name="vc_delete_rec&#39;0.137.2.2.2" expl="delete_rec ensures #3" proved="true">
+     <proof prover="0" timelimit="1" memlimit="1000"><result status="valid" time="0.707931" steps="88607"/></proof>
+     </goal>
+    </transf>
     </goal>
    </transf>
    </goal>
   </transf>
   </goal>
-  <goal name="vc_delete_rec.128" expl="balance requires #1" proved="true">
-  <proof prover="6" timelimit="5"><result status="valid" time="2.672309" steps="7163907"/></proof>
-  </goal>
-  <goal name="vc_delete_rec.129" expl="balance requires #2" proved="true">
-  <proof prover="0"><result status="valid" time="0.382615" steps="127865"/></proof>
-  </goal>
-  <goal name="vc_delete_rec.130" expl="balance requires #3" proved="true">
-  <proof prover="2"><result status="valid" time="3.224960" steps="289845"/></proof>
-  </goal>
-  <goal name="vc_delete_rec.131" expl="type invariant" proved="true">
-  <proof prover="0"><result status="valid" time="0.329613" steps="122987"/></proof>
-  </goal>
-  <goal name="vc_delete_rec.132" expl="type invariant" proved="true">
-  <proof prover="0"><result status="valid" time="0.910376" steps="202827"/></proof>
-  </goal>
-  <goal name="vc_delete_rec.133" expl="delete_rec result type invariant" proved="true">
-  <proof prover="6"><result status="valid" time="0.042887" steps="155743"/></proof>
-  </goal>
-  <goal name="vc_delete_rec.134" expl="delete_rec ensures #0" proved="true">
+  <goal name="vc_delete_rec&#39;0.138" expl="delete_rec ensures #4" proved="true">
   <transf name="split_vc" proved="true" >
-   <goal name="vc_delete_rec.134.0" expl="delete_rec ensures #0" proved="true">
-   <proof prover="2"><result status="valid" time="0.659998" steps="92731"/></proof>
-   </goal>
-   <goal name="vc_delete_rec.134.1" expl="delete_rec ensures #0" proved="true">
-   <proof prover="2"><result status="valid" time="0.220172" steps="30461"/></proof>
-   </goal>
-   <goal name="vc_delete_rec.134.2" expl="delete_rec ensures #0" proved="true">
-   <proof prover="2"><result status="valid" time="0.810501" steps="95796"/></proof>
+   <goal name="vc_delete_rec&#39;0.138.0" expl="delete_rec ensures #4" proved="true">
+   <proof prover="2" timelimit="1" memlimit="1000"><result status="valid" time="0.424616" steps="54603"/></proof>
+   </goal>
+   <goal name="vc_delete_rec&#39;0.138.1" expl="delete_rec ensures #4" proved="true">
+   <proof prover="2" timelimit="1" memlimit="1000"><result status="valid" time="0.292399" steps="34691"/></proof>
+   </goal>
+   <goal name="vc_delete_rec&#39;0.138.2" expl="delete_rec ensures #4" proved="true">
+   <proof prover="2" timelimit="1" memlimit="1000"><result status="valid" time="0.546156" steps="56705"/></proof>
    </goal>
   </transf>
   </goal>
-  <goal name="vc_delete_rec.135" expl="delete_rec ensures #1" proved="true">
-  <proof prover="2"><result status="valid" time="3.792236" steps="312517"/></proof>
-  </goal>
-  <goal name="vc_delete_rec.136" expl="delete_rec ensures #2" proved="true">
+  <goal name="vc_delete_rec&#39;0.139" expl="delete_rec ensures #5" proved="true">
   <transf name="split_vc" proved="true" >
-   <goal name="vc_delete_rec.136.0" expl="delete_rec ensures #2" proved="true">
-   <transf name="split_vc" proved="true" >
-    <goal name="vc_delete_rec.136.0.0" expl="delete_rec ensures #2" proved="true">
-    <proof prover="2"><result status="valid" time="1.613257" steps="135119"/></proof>
-    </goal>
-    <goal name="vc_delete_rec.136.0.1" expl="delete_rec ensures #2" proved="true">
-    <proof prover="2"><result status="valid" time="0.269634" steps="41255"/></proof>
-    </goal>
-    <goal name="vc_delete_rec.136.0.2" expl="delete_rec ensures #2" proved="true">
-    <proof prover="0"><result status="valid" time="0.976285" steps="135354"/></proof>
-    </goal>
-   </transf>
-   </goal>
-   <goal name="vc_delete_rec.136.1" expl="delete_rec ensures #2" proved="true">
-   <proof prover="2"><result status="valid" time="0.235610" steps="88079"/></proof>
-   </goal>
-   <goal name="vc_delete_rec.136.2" expl="delete_rec ensures #2" proved="true">
-   <proof prover="6" timelimit="5"><result status="valid" time="4.715216" steps="7931414"/></proof>
+   <goal name="vc_delete_rec&#39;0.139.0" expl="delete_rec ensures #5" proved="true">
+   <proof prover="3"><result status="valid" time="0.286871" steps="1898"/></proof>
+   </goal>
+   <goal name="vc_delete_rec&#39;0.139.1" expl="delete_rec ensures #5" proved="true">
+   <proof prover="3"><result status="valid" time="0.903005" steps="11626"/></proof>
+   </goal>
+   <goal name="vc_delete_rec&#39;0.139.2" expl="delete_rec ensures #5" proved="true">
+   <proof prover="3"><result status="valid" time="0.638379" steps="5578"/></proof>
    </goal>
   </transf>
   </goal>
-  <goal name="vc_delete_rec.137" expl="delete_rec ensures #3" proved="true">
-  <transf name="split_vc" proved="true" >
-   <goal name="vc_delete_rec.137.0" expl="delete_rec ensures #3" proved="true">
-   <transf name="split_vc" proved="true" >
-    <goal name="vc_delete_rec.137.0.0" expl="delete_rec ensures #3" proved="true">
-    <proof prover="2"><result status="valid" time="1.562063" steps="163333"/></proof>
-    </goal>
-    <goal name="vc_delete_rec.137.0.1" expl="delete_rec ensures #3" proved="true">
-    <proof prover="2"><result status="valid" time="0.805599" steps="68366"/></proof>
-    </goal>
-    <goal name="vc_delete_rec.137.0.2" expl="delete_rec ensures #3" proved="true">
-    <transf name="split_vc" proved="true" >
-     <goal name="vc_delete_rec.137.0.2.0" expl="delete_rec ensures #3" proved="true">
-     <proof prover="2"><result status="valid" time="0.010541" steps="14227"/></proof>
-     </goal>
-     <goal name="vc_delete_rec.137.0.2.1" expl="delete_rec ensures #3" proved="true">
-     <proof prover="0"><result status="valid" time="2.910378" steps="245722"/></proof>
-     </goal>
-     <goal name="vc_delete_rec.137.0.2.2" expl="delete_rec ensures #3" proved="true">
-     <proof prover="2"><result status="valid" time="0.921414" steps="94173"/></proof>
-     </goal>
-    </transf>
->>>>>>> 34cd6190
-    </goal>
-   </transf>
-   </goal>
-   <goal name="vc_delete_rec.137.1" expl="delete_rec ensures #3" proved="true">
-   <proof prover="6" timelimit="5"><result status="valid" time="3.042503" steps="7847056"/></proof>
-   </goal>
-   <goal name="vc_delete_rec.137.2" expl="delete_rec ensures #3" proved="true">
-   <proof prover="6" timelimit="5"><result status="valid" time="3.722117" steps="8891543"/></proof>
-   </goal>
-  </transf>
-  </goal>
-<<<<<<< HEAD
-  <goal name="vc_delete_rec&#39;0.138" expl="postcondition" proved="true">
-  <transf name="split_vc" proved="true" >
-   <goal name="vc_delete_rec&#39;0.138.0" expl="postcondition" proved="true">
-   <proof prover="2"><result status="valid" time="0.485823" steps="49036"/></proof>
-   </goal>
-   <goal name="vc_delete_rec&#39;0.138.1" expl="postcondition" proved="true">
-   <proof prover="3" timelimit="1"><result status="valid" time="0.128237" steps="912"/></proof>
-   </goal>
-   <goal name="vc_delete_rec&#39;0.138.2" expl="postcondition" proved="true">
-   <proof prover="2"><result status="valid" time="0.393915" steps="46552"/></proof>
-   </goal>
-  </transf>
-  </goal>
-  <goal name="vc_delete_rec&#39;0.139" expl="postcondition" proved="true">
-  <transf name="split_vc" proved="true" >
-   <goal name="vc_delete_rec&#39;0.139.0" expl="postcondition" proved="true">
-   <proof prover="2"><result status="valid" time="1.179734" steps="86795"/></proof>
-   </goal>
-   <goal name="vc_delete_rec&#39;0.139.1" expl="postcondition" proved="true">
-   <proof prover="2"><result status="valid" time="0.286141" steps="32687"/></proof>
-   </goal>
-   <goal name="vc_delete_rec&#39;0.139.2" expl="postcondition" proved="true">
-   <transf name="split_vc" proved="true" >
-    <goal name="vc_delete_rec&#39;0.139.2.0" expl="postcondition" proved="true">
-    <proof prover="3" timelimit="1"><result status="valid" time="0.180838" steps="1164"/></proof>
-    </goal>
-    <goal name="vc_delete_rec&#39;0.139.2.1" expl="postcondition" proved="true">
-    <proof prover="2"><result status="valid" time="1.157782" steps="79957"/></proof>
-    </goal>
-    <goal name="vc_delete_rec&#39;0.139.2.2" expl="postcondition" proved="true">
-    <proof prover="2"><result status="valid" time="1.141442" steps="79568"/></proof>
-=======
-  <goal name="vc_delete_rec.138" expl="delete_rec ensures #4" proved="true">
-  <transf name="split_vc" proved="true" >
-   <goal name="vc_delete_rec.138.0" expl="delete_rec ensures #4" proved="true">
-   <proof prover="0"><result status="valid" time="4.063126" steps="254902"/></proof>
-   </goal>
-   <goal name="vc_delete_rec.138.1" expl="delete_rec ensures #4" proved="true">
-   <proof prover="6"><result status="valid" time="0.141119" steps="414983"/></proof>
-   </goal>
-   <goal name="vc_delete_rec.138.2" expl="delete_rec ensures #4" proved="true">
-   <proof prover="0"><result status="valid" time="2.553894" steps="187081"/></proof>
-   </goal>
-  </transf>
-  </goal>
-  <goal name="vc_delete_rec.139" expl="delete_rec ensures #5" proved="true">
-  <transf name="split_vc" proved="true" >
-   <goal name="vc_delete_rec.139.0" expl="delete_rec ensures #5" proved="true">
-   <proof prover="0"><result status="valid" time="0.453970" steps="69023"/></proof>
-   </goal>
-   <goal name="vc_delete_rec.139.1" expl="delete_rec ensures #5" proved="true">
-   <proof prover="6"><result status="valid" time="0.338538" steps="601476"/></proof>
-   </goal>
-   <goal name="vc_delete_rec.139.2" expl="delete_rec ensures #5" proved="true">
-   <transf name="split_vc" proved="true" >
-    <goal name="vc_delete_rec.139.2.0" expl="delete_rec ensures #5" proved="true">
-    <proof prover="2"><result status="valid" time="0.030318" steps="14281"/></proof>
-    </goal>
-    <goal name="vc_delete_rec.139.2.1" expl="delete_rec ensures #5" proved="true">
-    <proof prover="6"><result status="valid" time="0.569337" steps="952297"/></proof>
-    </goal>
-    <goal name="vc_delete_rec.139.2.2" expl="delete_rec ensures #5" proved="true">
-    <proof prover="6"><result status="valid" time="0.669089" steps="969494"/></proof>
->>>>>>> 34cd6190
-    </goal>
-   </transf>
-   </goal>
-  </transf>
-  </goal>
  </transf>
  </goal>
 </theory>
-<<<<<<< HEAD
 <theory name="M_red_black_tree__qyi10312951825188598006__resolve_coherence__refines" proved="true">
  <goal name="refines" proved="true">
- <proof prover="3"><result status="valid" time="0.048307" steps="12"/></proof>
+ <proof prover="3" timelimit="3" memlimit="2000"><result status="valid" time="0.048307" steps="12"/></proof>
  </goal>
 </theory>
 <theory name="M_red_black_tree__qyi10312951825188598006__resolve_coherence" proved="true">
  <goal name="vc_resolve_coherence&#39;0" proved="true">
- <proof prover="3"><result status="valid" time="0.025130" steps="100"/></proof>
+ <proof prover="3" timelimit="3" memlimit="2000"><result status="valid" time="0.025130" steps="100"/></proof>
  </goal>
 </theory>
 <theory name="M_red_black_tree__qyi1501420612169366910__new" proved="true">
  <goal name="vc_new&#39;0" proved="true">
- <proof prover="3"><result status="valid" time="0.021211" steps="77"/></proof>
+ <proof prover="3" timelimit="3" memlimit="2000"><result status="valid" time="0.021211" steps="77"/></proof>
  </goal>
 </theory>
 <theory name="M_red_black_tree__qyi1501420612169366910__insert" proved="true">
  <goal name="vc_insert&#39;0" proved="true">
  <transf name="split_vc" proved="true" >
   <goal name="vc_insert&#39;0.0" proved="true">
-  <proof prover="3"><result status="valid" time="0.021032" steps="55"/></proof>
-  </goal>
-  <goal name="vc_insert&#39;0.1" expl="precondition" proved="true">
-  <proof prover="3" timelimit="1"><result status="valid" time="0.018331" steps="24"/></proof>
-  </goal>
-  <goal name="vc_insert&#39;0.2" expl="precondition" proved="true">
-  <proof prover="3" timelimit="1"><result status="valid" time="0.018756" steps="24"/></proof>
-  </goal>
-  <goal name="vc_insert&#39;0.3" expl="precondition" proved="true">
-  <proof prover="3" timelimit="1"><result status="valid" time="0.019751" steps="26"/></proof>
-  </goal>
-  <goal name="vc_insert&#39;0.4" expl="precondition" proved="true">
-  <proof prover="3" timelimit="1"><result status="valid" time="0.022664" steps="65"/></proof>
-  </goal>
-  <goal name="vc_insert&#39;0.5" expl="precondition" proved="true">
-  <proof prover="3" timelimit="1"><result status="valid" time="0.024512" steps="68"/></proof>
+  <proof prover="6" timelimit="5"><result status="valid" time="0.016883" steps="35050"/></proof>
+  </goal>
+  <goal name="vc_insert&#39;0.1" expl="insert_rec &#39;self&#39; type invariant" proved="true">
+  <proof prover="3" timelimit="5"><result status="valid" time="0.015737" steps="26"/></proof>
+  </goal>
+  <goal name="vc_insert&#39;0.2" expl="insert_rec &#39;key&#39; type invariant" proved="true">
+  <proof prover="2" memlimit="1000"><result status="valid" time="0.011632" steps="4344"/></proof>
+  </goal>
+  <goal name="vc_insert&#39;0.3" expl="insert_rec &#39;val&#39; type invariant" proved="true">
+  <proof prover="6" timelimit="5"><result status="valid" time="0.008073" steps="2915"/></proof>
+  </goal>
+  <goal name="vc_insert&#39;0.4" expl="insert_rec requires #0" proved="true">
+  <proof prover="0" timelimit="5" memlimit="1000"><result status="valid" time="0.040479" steps="12797"/></proof>
+  </goal>
+  <goal name="vc_insert&#39;0.5" expl="insert_rec requires #1" proved="true">
+  <proof prover="3" timelimit="5"><result status="valid" time="0.018866" steps="71"/></proof>
   </goal>
   <goal name="vc_insert&#39;0.6" proved="true">
-  <proof prover="6"><result status="valid" time="0.033048" steps="29986"/></proof>
-  </goal>
-  <goal name="vc_insert&#39;0.7" expl="precondition" proved="true">
-  <proof prover="3" timelimit="1"><result status="valid" time="0.021943" steps="44"/></proof>
-  </goal>
-  <goal name="vc_insert&#39;0.8" expl="precondition" proved="true">
-  <proof prover="3" timelimit="1"><result status="valid" time="0.019695" steps="36"/></proof>
-  </goal>
-  <goal name="vc_insert&#39;0.9" expl="precondition" proved="true">
-  <proof prover="3" timelimit="1"><result status="valid" time="0.026667" steps="137"/></proof>
+  <proof prover="3" timelimit="5"><result status="valid" time="0.023324" steps="83"/></proof>
+  </goal>
+  <goal name="vc_insert&#39;0.7" expl="as_mut &#39;self&#39; type invariant" proved="true">
+  <proof prover="3" timelimit="5"><result status="valid" time="0.020406" steps="44"/></proof>
+  </goal>
+  <goal name="vc_insert&#39;0.8" expl="unwrap &#39;self&#39; type invariant" proved="true">
+  <proof prover="3" timelimit="5"><result status="valid" time="0.017053" steps="36"/></proof>
+  </goal>
+  <goal name="vc_insert&#39;0.9" expl="unwrap requires" proved="true">
+  <proof prover="0" timelimit="5" memlimit="1000"><result status="valid" time="0.035482" steps="13610"/></proof>
   </goal>
   <goal name="vc_insert&#39;0.10" expl="type invariant" proved="true">
-  <proof prover="3" timelimit="1"><result status="valid" time="0.415981" steps="2141"/></proof>
+  <proof prover="6" timelimit="5"><result status="valid" time="0.030146" steps="74064"/></proof>
   </goal>
   <goal name="vc_insert&#39;0.11" expl="type invariant" proved="true">
-  <proof prover="2" timelimit="5"><result status="valid" time="0.114774" steps="21867"/></proof>
-  </goal>
-  <goal name="vc_insert&#39;0.12" expl="postcondition" proved="true">
-  <proof prover="0"><result status="valid" time="0.134454" steps="28118"/></proof>
+  <proof prover="2" memlimit="1000"><result status="valid" time="0.098521" steps="21880"/></proof>
+  </goal>
+  <goal name="vc_insert&#39;0.12" expl="insert ensures" proved="true">
+  <proof prover="0" timelimit="5" memlimit="1000"><result status="valid" time="0.188447" steps="44664"/></proof>
   </goal>
  </transf>
-=======
-<theory name="M_red_black_tree__qyi10312951825188598006" proved="true">
- <goal name="resolve_coherence_refn" proved="true">
- <proof prover="2"><result status="valid" time="0.027862" steps="7037"/></proof>
- </goal>
-</theory>
-<theory name="M_red_black_tree__qyi10312951825188598006__resolve_coherence" proved="true">
- <goal name="vc_resolve_coherence" proved="true">
- <proof prover="3"><result status="valid" time="0.043125" steps="201"/></proof>
- </goal>
-</theory>
-<theory name="M_red_black_tree__qyi1501420612169366910__new" proved="true">
- <goal name="vc_new" proved="true">
- <proof prover="3"><result status="valid" time="0.038987" steps="104"/></proof>
- </goal>
-</theory>
-<theory name="M_red_black_tree__qyi1501420612169366910__insert" proved="true">
- <goal name="vc_insert" proved="true">
- <proof prover="6" timelimit="5"><result status="valid" time="0.794789" steps="1940895"/></proof>
->>>>>>> 34cd6190
  </goal>
 </theory>
 <theory name="M_red_black_tree__qyi1501420612169366910__delete_max" proved="true">
  <goal name="vc_delete_max&#39;0" proved="true">
  <transf name="split_vc" proved="true" >
   <goal name="vc_delete_max&#39;0.0" proved="true">
-  <proof prover="3"><result status="valid" time="0.039244" steps="486"/></proof>
+  <proof prover="6" timelimit="5"><result status="valid" time="0.021617" steps="61704"/></proof>
   </goal>
   <goal name="vc_delete_max&#39;0.1" expl="type invariant" proved="true">
-  <proof prover="2"><result status="valid" time="0.022343" steps="12913"/></proof>
+  <proof prover="3" timelimit="5"><result status="valid" time="0.018504" steps="28"/></proof>
   </goal>
   <goal name="vc_delete_max&#39;0.2" expl="type invariant" proved="true">
-  <proof prover="2"><result status="valid" time="0.053102" steps="8856"/></proof>
-  </goal>
-<<<<<<< HEAD
-  <goal name="vc_delete_max&#39;0.3" expl="postcondition" proved="true">
-  <proof prover="2"><result status="valid" time="0.015399" steps="8991"/></proof>
-  </goal>
-  <goal name="vc_delete_max&#39;0.4" expl="postcondition" proved="true">
-  <proof prover="2"><result status="valid" time="0.023498" steps="14231"/></proof>
-=======
-  <goal name="vc_delete_max.3" expl="delete_max result type invariant" proved="true">
-  <proof prover="6"><result status="valid" time="0.112356" steps="63847"/></proof>
-  </goal>
-  <goal name="vc_delete_max.4" expl="delete_max ensures" proved="true">
-  <proof prover="6"><result status="valid" time="0.042949" steps="62673"/></proof>
->>>>>>> 34cd6190
+  <proof prover="3" timelimit="5"><result status="valid" time="0.014706" steps="37"/></proof>
+  </goal>
+  <goal name="vc_delete_max&#39;0.3" expl="delete_max result type invariant" proved="true">
+  <proof prover="2" memlimit="1000"><result status="valid" time="0.021165" steps="8991"/></proof>
+  </goal>
+  <goal name="vc_delete_max&#39;0.4" expl="delete_max ensures" proved="true">
+  <proof prover="2" memlimit="1000"><result status="valid" time="0.048837" steps="14231"/></proof>
   </goal>
   <goal name="vc_delete_max&#39;0.5" proved="true">
-  <proof prover="2" timelimit="5"><result status="valid" time="0.076356" steps="13496"/></proof>
-  </goal>
-<<<<<<< HEAD
-  <goal name="vc_delete_max&#39;0.6" expl="precondition" proved="true">
-  <proof prover="2"><result status="valid" time="0.053523" steps="14472"/></proof>
-=======
-  <goal name="vc_delete_max.6" expl="is_red &#39;self&#39; type invariant" proved="true">
-  <proof prover="6"><result status="valid" time="0.050529" steps="71193"/></proof>
->>>>>>> 34cd6190
+  <proof prover="3" timelimit="5"><result status="valid" time="0.019323" steps="51"/></proof>
+  </goal>
+  <goal name="vc_delete_max&#39;0.6" expl="is_red &#39;self&#39; type invariant" proved="true">
+  <proof prover="3" timelimit="5"><result status="valid" time="0.057206" steps="744"/></proof>
   </goal>
   <goal name="vc_delete_max&#39;0.7" expl="type invariant" proved="true">
-  <proof prover="2"><result status="valid" time="0.161310" steps="18352"/></proof>
+  <proof prover="6" timelimit="5"><result status="valid" time="0.022528" steps="56819"/></proof>
   </goal>
   <goal name="vc_delete_max&#39;0.8" expl="type invariant" proved="true">
-  <proof prover="2"><result status="valid" time="0.029135" steps="13857"/></proof>
+  <proof prover="2" memlimit="1000"><result status="valid" time="0.047290" steps="13857"/></proof>
   </goal>
   <goal name="vc_delete_max&#39;0.9" expl="type invariant" proved="true">
-  <proof prover="2"><result status="valid" time="0.030854" steps="12458"/></proof>
+  <proof prover="2" memlimit="1000"><result status="valid" time="0.043239" steps="12458"/></proof>
   </goal>
   <goal name="vc_delete_max&#39;0.10" expl="type invariant" proved="true">
-  <proof prover="2"><result status="valid" time="0.032320" steps="13019"/></proof>
+  <proof prover="3" timelimit="5"><result status="valid" time="0.021241" steps="48"/></proof>
   </goal>
   <goal name="vc_delete_max&#39;0.11" proved="true">
-  <proof prover="2"><result status="valid" time="0.014172" steps="8944"/></proof>
-  </goal>
-<<<<<<< HEAD
+  <proof prover="6" timelimit="5"><result status="valid" time="0.015619" steps="37436"/></proof>
+  </goal>
   <goal name="vc_delete_max&#39;0.12" expl="assertion" proved="true">
-  <proof prover="2"><result status="valid" time="0.211234" steps="22389"/></proof>
-=======
-  <goal name="vc_delete_max.12" expl="assertion" proved="true">
-  <proof prover="6"><result status="valid" time="0.253519" steps="381313"/></proof>
->>>>>>> 34cd6190
+  <proof prover="3" timelimit="5"><result status="valid" time="0.047927" steps="703"/></proof>
   </goal>
   <goal name="vc_delete_max&#39;0.13" proved="true">
-  <proof prover="3"><result status="valid" time="0.045190" steps="196"/></proof>
-  </goal>
-<<<<<<< HEAD
-  <goal name="vc_delete_max&#39;0.14" expl="precondition" proved="true">
-  <proof prover="2"><result status="valid" time="0.040582" steps="14510"/></proof>
-  </goal>
-  <goal name="vc_delete_max&#39;0.15" expl="precondition" proved="true">
-  <proof prover="2"><result status="valid" time="0.113065" steps="23354"/></proof>
-  </goal>
-  <goal name="vc_delete_max&#39;0.16" expl="precondition" proved="true">
-  <proof prover="2"><result status="valid" time="0.177505" steps="26616"/></proof>
-  </goal>
-  <goal name="vc_delete_max&#39;0.17" expl="precondition" proved="true">
-  <proof prover="2"><result status="valid" time="0.017274" steps="8863"/></proof>
-=======
-  <goal name="vc_delete_max.14" expl="delete_max_rec &#39;self&#39; type invariant" proved="true">
-  <proof prover="6"><result status="valid" time="0.039546" steps="76869"/></proof>
-  </goal>
-  <goal name="vc_delete_max.15" expl="delete_max_rec requires #0" proved="true">
-  <proof prover="6"><result status="valid" time="0.039293" steps="373603"/></proof>
-  </goal>
-  <goal name="vc_delete_max.16" expl="delete_max_rec requires #1" proved="true">
-  <proof prover="0"><result status="valid" time="0.124106" steps="30481"/></proof>
-  </goal>
-  <goal name="vc_delete_max.17" expl="is_red &#39;self&#39; type invariant" proved="true">
-  <proof prover="3"><result status="valid" time="0.012303" steps="111"/></proof>
->>>>>>> 34cd6190
+  <proof prover="6" timelimit="5"><result status="valid" time="0.021441" steps="56683"/></proof>
+  </goal>
+  <goal name="vc_delete_max&#39;0.14" expl="delete_max_rec &#39;self&#39; type invariant" proved="true">
+  <proof prover="0" timelimit="5" memlimit="1000"><result status="valid" time="0.053027" steps="17168"/></proof>
+  </goal>
+  <goal name="vc_delete_max&#39;0.15" expl="delete_max_rec requires #0" proved="true">
+  <proof prover="2" memlimit="1000"><result status="valid" time="0.121051" steps="24593"/></proof>
+  </goal>
+  <goal name="vc_delete_max&#39;0.16" expl="delete_max_rec requires #1" proved="true">
+  <proof prover="2" memlimit="1000"><result status="valid" time="0.107960" steps="23169"/></proof>
+  </goal>
+  <goal name="vc_delete_max&#39;0.17" expl="is_red &#39;self&#39; type invariant" proved="true">
+  <proof prover="2" memlimit="1000"><result status="valid" time="0.024115" steps="8844"/></proof>
   </goal>
   <goal name="vc_delete_max&#39;0.18" expl="type invariant" proved="true">
-  <proof prover="2"><result status="valid" time="0.055645" steps="18093"/></proof>
-  </goal>
-<<<<<<< HEAD
-  <goal name="vc_delete_max&#39;0.19" expl="postcondition" proved="true">
-  <proof prover="2"><result status="valid" time="0.017817" steps="9134"/></proof>
-  </goal>
-  <goal name="vc_delete_max&#39;0.20" expl="postcondition" proved="true">
-  <proof prover="0"><result status="valid" time="0.298995" steps="45522"/></proof>
-=======
-  <goal name="vc_delete_max.19" expl="delete_max result type invariant" proved="true">
-  <proof prover="6"><result status="valid" time="0.018198" steps="79415"/></proof>
-  </goal>
-  <goal name="vc_delete_max.20" expl="delete_max ensures" proved="true">
-  <proof prover="0"><result status="valid" time="0.407015" steps="94226"/></proof>
->>>>>>> 34cd6190
+  <proof prover="2" memlimit="1000"><result status="valid" time="0.076910" steps="18074"/></proof>
+  </goal>
+  <goal name="vc_delete_max&#39;0.19" expl="delete_max result type invariant" proved="true">
+  <proof prover="3" timelimit="5"><result status="valid" time="0.030893" steps="272"/></proof>
+  </goal>
+  <goal name="vc_delete_max&#39;0.20" expl="delete_max ensures" proved="true">
+  <proof prover="0" timelimit="5" memlimit="1000"><result status="valid" time="0.271667" steps="45330"/></proof>
   </goal>
   <goal name="vc_delete_max&#39;0.21" proved="true">
-  <proof prover="3"><result status="valid" time="0.022183" steps="257"/></proof>
-  </goal>
-<<<<<<< HEAD
-  <goal name="vc_delete_max&#39;0.22" expl="precondition" proved="true">
-  <proof prover="2"><result status="valid" time="0.167000" steps="15690"/></proof>
-  </goal>
-  <goal name="vc_delete_max&#39;0.23" expl="precondition" proved="true">
-  <proof prover="2"><result status="valid" time="0.009467" steps="5374"/></proof>
-  </goal>
-  <goal name="vc_delete_max&#39;0.24" expl="precondition" proved="true">
-  <proof prover="2"><result status="valid" time="0.061231" steps="10449"/></proof>
+  <proof prover="2" memlimit="1000"><result status="valid" time="0.026602" steps="8958"/></proof>
+  </goal>
+  <goal name="vc_delete_max&#39;0.22" expl="as_mut &#39;self&#39; type invariant" proved="true">
+  <proof prover="2" memlimit="1000"><result status="valid" time="0.065132" steps="15671"/></proof>
+  </goal>
+  <goal name="vc_delete_max&#39;0.23" expl="unwrap &#39;self&#39; type invariant" proved="true">
+  <proof prover="3" timelimit="5"><result status="valid" time="0.021682" steps="78"/></proof>
+  </goal>
+  <goal name="vc_delete_max&#39;0.24" expl="unwrap requires" proved="true">
+  <proof prover="0" timelimit="5" memlimit="1000"><result status="valid" time="0.059150" steps="18014"/></proof>
   </goal>
   <goal name="vc_delete_max&#39;0.25" expl="type invariant" proved="true">
-  <proof prover="2"><result status="valid" time="0.452108" steps="41299"/></proof>
+  <proof prover="6" timelimit="5"><result status="valid" time="0.057935" steps="133568"/></proof>
   </goal>
   <goal name="vc_delete_max&#39;0.26" expl="type invariant" proved="true">
-  <proof prover="2"><result status="valid" time="0.285559" steps="29793"/></proof>
-  </goal>
-  <goal name="vc_delete_max&#39;0.27" expl="postcondition" proved="true">
-  <proof prover="2"><result status="valid" time="0.017581" steps="9538"/></proof>
-  </goal>
-  <goal name="vc_delete_max&#39;0.28" expl="postcondition" proved="true">
-  <proof prover="0"><result status="valid" time="0.492451" steps="63079"/></proof>
-=======
-  <goal name="vc_delete_max.22" expl="as_mut &#39;self&#39; type invariant" proved="true">
-  <proof prover="6"><result status="valid" time="0.102119" steps="85045"/></proof>
-  </goal>
-  <goal name="vc_delete_max.23" expl="unwrap &#39;self&#39; type invariant" proved="true">
-  <proof prover="6"><result status="valid" time="0.019259" steps="5695"/></proof>
-  </goal>
-  <goal name="vc_delete_max.24" expl="unwrap requires" proved="true">
-  <proof prover="6"><result status="valid" time="0.050004" steps="344293"/></proof>
-  </goal>
-  <goal name="vc_delete_max.25" expl="type invariant" proved="true">
-  <proof prover="6"><result status="valid" time="0.073628" steps="131657"/></proof>
-  </goal>
-  <goal name="vc_delete_max.26" expl="type invariant" proved="true">
-  <proof prover="2"><result status="valid" time="0.358828" steps="42650"/></proof>
-  </goal>
-  <goal name="vc_delete_max.27" expl="delete_max result type invariant" proved="true">
-  <proof prover="6"><result status="valid" time="0.097204" steps="82442"/></proof>
-  </goal>
-  <goal name="vc_delete_max.28" expl="delete_max ensures" proved="true">
-  <proof prover="0"><result status="valid" time="0.786632" steps="172561"/></proof>
->>>>>>> 34cd6190
+  <proof prover="2" memlimit="1000"><result status="valid" time="0.218594" steps="29774"/></proof>
+  </goal>
+  <goal name="vc_delete_max&#39;0.27" expl="delete_max result type invariant" proved="true">
+  <proof prover="2" memlimit="1000"><result status="valid" time="0.036216" steps="9519"/></proof>
+  </goal>
+  <goal name="vc_delete_max&#39;0.28" expl="delete_max ensures" proved="true">
+  <proof prover="0" timelimit="5" memlimit="1000"><result status="valid" time="0.426866" steps="66156"/></proof>
   </goal>
  </transf>
  </goal>
@@ -3661,184 +1948,89 @@
 <theory name="M_red_black_tree__qyi1501420612169366910__delete_min" proved="true">
  <goal name="vc_delete_min&#39;0" proved="true">
  <transf name="split_vc" proved="true" >
-<<<<<<< HEAD
   <goal name="vc_delete_min&#39;0.0" proved="true">
-  <proof prover="3"><result status="valid" time="0.037021" steps="486"/></proof>
+  <proof prover="3" timelimit="3" memlimit="2000"><result status="valid" time="0.037021" steps="486"/></proof>
   </goal>
   <goal name="vc_delete_min&#39;0.1" expl="type invariant" proved="true">
-  <proof prover="3" timelimit="1"><result status="valid" time="0.019415" steps="28"/></proof>
+  <proof prover="3" memlimit="2000"><result status="valid" time="0.019415" steps="28"/></proof>
   </goal>
   <goal name="vc_delete_min&#39;0.2" expl="type invariant" proved="true">
-  <proof prover="3"><result status="valid" time="0.021474" steps="37"/></proof>
-  </goal>
-  <goal name="vc_delete_min&#39;0.3" expl="postcondition" proved="true">
-  <proof prover="3" timelimit="1"><result status="valid" time="0.020476" steps="37"/></proof>
-  </goal>
-  <goal name="vc_delete_min&#39;0.4" expl="postcondition" proved="true">
-  <proof prover="3" timelimit="1"><result status="valid" time="0.026122" steps="104"/></proof>
+  <proof prover="3" timelimit="3" memlimit="2000"><result status="valid" time="0.021474" steps="37"/></proof>
+  </goal>
+  <goal name="vc_delete_min&#39;0.3" expl="delete_min result type invariant" proved="true">
+  <proof prover="3" memlimit="2000"><result status="valid" time="0.020476" steps="37"/></proof>
+  </goal>
+  <goal name="vc_delete_min&#39;0.4" expl="delete_min ensures" proved="true">
+  <proof prover="3" memlimit="2000"><result status="valid" time="0.026122" steps="104"/></proof>
   </goal>
   <goal name="vc_delete_min&#39;0.5" proved="true">
-  <proof prover="3"><result status="valid" time="0.021727" steps="51"/></proof>
-  </goal>
-  <goal name="vc_delete_min&#39;0.6" expl="precondition" proved="true">
-  <proof prover="3" timelimit="1"><result status="valid" time="0.129001" steps="744"/></proof>
+  <proof prover="3" timelimit="3" memlimit="2000"><result status="valid" time="0.021727" steps="51"/></proof>
+  </goal>
+  <goal name="vc_delete_min&#39;0.6" expl="is_red &#39;self&#39; type invariant" proved="true">
+  <proof prover="3" memlimit="2000"><result status="valid" time="0.129001" steps="744"/></proof>
   </goal>
   <goal name="vc_delete_min&#39;0.7" expl="type invariant" proved="true">
-  <proof prover="3" timelimit="1"><result status="valid" time="0.058790" steps="331"/></proof>
+  <proof prover="3" memlimit="2000"><result status="valid" time="0.058790" steps="331"/></proof>
   </goal>
   <goal name="vc_delete_min&#39;0.8" expl="type invariant" proved="true">
-  <proof prover="3" timelimit="1"><result status="valid" time="0.048620" steps="206"/></proof>
+  <proof prover="3" memlimit="2000"><result status="valid" time="0.048620" steps="206"/></proof>
   </goal>
   <goal name="vc_delete_min&#39;0.9" expl="type invariant" proved="true">
-  <proof prover="3" timelimit="1"><result status="valid" time="0.021139" steps="38"/></proof>
+  <proof prover="3" memlimit="2000"><result status="valid" time="0.021139" steps="38"/></proof>
   </goal>
   <goal name="vc_delete_min&#39;0.10" expl="type invariant" proved="true">
-  <proof prover="3" timelimit="1"><result status="valid" time="0.021810" steps="48"/></proof>
+  <proof prover="3" memlimit="2000"><result status="valid" time="0.021810" steps="48"/></proof>
   </goal>
   <goal name="vc_delete_min&#39;0.11" proved="true">
-  <proof prover="3" timelimit="1"><result status="valid" time="0.019884" steps="24"/></proof>
+  <proof prover="3" memlimit="2000"><result status="valid" time="0.019884" steps="24"/></proof>
   </goal>
   <goal name="vc_delete_min&#39;0.12" proved="true">
   <proof prover="0"><result status="valid" time="0.118069" steps="15334"/></proof>
   </goal>
-  <goal name="vc_delete_min&#39;0.13" expl="precondition" proved="true">
-  <proof prover="3" timelimit="1"><result status="valid" time="0.024404" steps="92"/></proof>
-  </goal>
-  <goal name="vc_delete_min&#39;0.14" expl="precondition" proved="true">
-  <proof prover="0"><result status="valid" time="0.099432" steps="21973"/></proof>
-  </goal>
-  <goal name="vc_delete_min&#39;0.15" expl="precondition" proved="true">
-  <proof prover="2" timelimit="5"><result status="valid" time="0.223124" steps="26253"/></proof>
-  </goal>
-  <goal name="vc_delete_min&#39;0.16" expl="precondition" proved="true">
-  <proof prover="3" timelimit="1"><result status="valid" time="0.029249" steps="98"/></proof>
+  <goal name="vc_delete_min&#39;0.13" expl="delete_min_rec &#39;self&#39; type invariant" proved="true">
+  <proof prover="3" memlimit="2000"><result status="valid" time="0.024404" steps="92"/></proof>
+  </goal>
+  <goal name="vc_delete_min&#39;0.14" expl="delete_min_rec requires #0" proved="true">
+  <proof prover="3" memlimit="2000"><result status="valid" time="0.226766" steps="2130"/></proof>
+  </goal>
+  <goal name="vc_delete_min&#39;0.15" expl="delete_min_rec requires #1" proved="true">
+  <proof prover="2" memlimit="1000"><result status="valid" time="0.082002" steps="22862"/></proof>
+  </goal>
+  <goal name="vc_delete_min&#39;0.16" expl="is_red &#39;self&#39; type invariant" proved="true">
+  <proof prover="0" timelimit="1"><result status="valid" time="0.041057" steps="15407"/></proof>
   </goal>
   <goal name="vc_delete_min&#39;0.17" expl="type invariant" proved="true">
-  <proof prover="2" timelimit="5"><result status="valid" time="0.118197" steps="17442"/></proof>
-  </goal>
-  <goal name="vc_delete_min&#39;0.18" expl="postcondition" proved="true">
-  <proof prover="3" timelimit="1"><result status="valid" time="0.047375" steps="262"/></proof>
-  </goal>
-  <goal name="vc_delete_min&#39;0.19" expl="postcondition" proved="true">
-  <proof prover="0" timelimit="1"><result status="valid" time="0.741034" steps="74311"/></proof>
-=======
-  <goal name="vc_delete_min.0" proved="true">
-  <proof prover="3"><result status="valid" time="0.036823" steps="81"/></proof>
-  </goal>
-  <goal name="vc_delete_min.1" expl="type invariant" proved="true">
-  <proof prover="3"><result status="valid" time="0.019739" steps="25"/></proof>
-  </goal>
-  <goal name="vc_delete_min.2" expl="type invariant" proved="true">
-  <proof prover="3"><result status="valid" time="0.026470" steps="33"/></proof>
-  </goal>
-  <goal name="vc_delete_min.3" expl="delete_min result type invariant" proved="true">
-  <proof prover="2"><result status="valid" time="0.030316" steps="11266"/></proof>
-  </goal>
-  <goal name="vc_delete_min.4" expl="delete_min ensures" proved="true">
-  <proof prover="6"><result status="valid" time="0.045864" steps="62573"/></proof>
-  </goal>
-  <goal name="vc_delete_min.5" proved="true">
-  <proof prover="3"><result status="valid" time="0.044071" steps="49"/></proof>
-  </goal>
-  <goal name="vc_delete_min.6" expl="is_red &#39;self&#39; type invariant" proved="true">
-  <proof prover="3"><result status="valid" time="0.048112" steps="165"/></proof>
-  </goal>
-  <goal name="vc_delete_min.7" expl="type invariant" proved="true">
-  <proof prover="2"><result status="valid" time="0.114221" steps="18439"/></proof>
-  </goal>
-  <goal name="vc_delete_min.8" expl="type invariant" proved="true">
-  <proof prover="3"><result status="valid" time="0.065473" steps="524"/></proof>
-  </goal>
-  <goal name="vc_delete_min.9" expl="type invariant" proved="true">
-  <proof prover="3"><result status="valid" time="0.017092" steps="38"/></proof>
-  </goal>
-  <goal name="vc_delete_min.10" expl="type invariant" proved="true">
-  <proof prover="3"><result status="valid" time="0.035070" steps="50"/></proof>
-  </goal>
-  <goal name="vc_delete_min.11" proved="true">
-  <proof prover="3"><result status="valid" time="0.031792" steps="20"/></proof>
-  </goal>
-  <goal name="vc_delete_min.12" proved="true">
-  <proof prover="3"><result status="valid" time="0.057042" steps="576"/></proof>
-  </goal>
-  <goal name="vc_delete_min.13" expl="delete_min_rec &#39;self&#39; type invariant" proved="true">
-  <proof prover="3"><result status="valid" time="0.064253" steps="93"/></proof>
-  </goal>
-  <goal name="vc_delete_min.14" expl="delete_min_rec requires #0" proved="true">
-  <proof prover="3"><result status="valid" time="0.902553" steps="11736"/></proof>
-  </goal>
-  <goal name="vc_delete_min.15" expl="delete_min_rec requires #1" proved="true">
-  <proof prover="2"><result status="valid" time="0.093845" steps="26497"/></proof>
-  </goal>
-  <goal name="vc_delete_min.16" expl="is_red &#39;self&#39; type invariant" proved="true">
-  <proof prover="3"><result status="valid" time="0.026154" steps="108"/></proof>
-  </goal>
-  <goal name="vc_delete_min.17" expl="type invariant" proved="true">
-  <proof prover="2"><result status="valid" time="0.125937" steps="19795"/></proof>
-  </goal>
-  <goal name="vc_delete_min.18" expl="delete_min result type invariant" proved="true">
-  <proof prover="3"><result status="valid" time="0.128196" steps="408"/></proof>
-  </goal>
-  <goal name="vc_delete_min.19" expl="delete_min ensures" proved="true">
-  <proof prover="0"><result status="valid" time="0.444425" steps="104129"/></proof>
->>>>>>> 34cd6190
+  <proof prover="2"><result status="valid" time="0.118197" steps="17423"/></proof>
+  </goal>
+  <goal name="vc_delete_min&#39;0.18" expl="delete_min result type invariant" proved="true">
+  <proof prover="3" memlimit="2000"><result status="valid" time="0.047375" steps="262"/></proof>
+  </goal>
+  <goal name="vc_delete_min&#39;0.19" expl="delete_min ensures" proved="true">
+  <proof prover="0" timelimit="5" memlimit="1000"><result status="valid" time="0.996599" steps="73979"/></proof>
   </goal>
   <goal name="vc_delete_min&#39;0.20" proved="true">
   <proof prover="6"><result status="valid" time="0.044154" steps="48812"/></proof>
   </goal>
-<<<<<<< HEAD
-  <goal name="vc_delete_min&#39;0.21" expl="precondition" proved="true">
-  <proof prover="3" timelimit="1"><result status="valid" time="0.028513" steps="113"/></proof>
-  </goal>
-  <goal name="vc_delete_min&#39;0.22" expl="precondition" proved="true">
-  <proof prover="3" timelimit="1"><result status="valid" time="0.024427" steps="77"/></proof>
-  </goal>
-  <goal name="vc_delete_min&#39;0.23" expl="precondition" proved="true">
-  <proof prover="3" timelimit="1"><result status="valid" time="0.079003" steps="673"/></proof>
+  <goal name="vc_delete_min&#39;0.21" expl="as_mut &#39;self&#39; type invariant" proved="true">
+  <proof prover="3" memlimit="2000"><result status="valid" time="0.028513" steps="113"/></proof>
+  </goal>
+  <goal name="vc_delete_min&#39;0.22" expl="unwrap &#39;self&#39; type invariant" proved="true">
+  <proof prover="0"><result status="valid" time="0.099432" steps="15079"/></proof>
+  </goal>
+  <goal name="vc_delete_min&#39;0.23" expl="unwrap requires" proved="true">
+  <proof prover="3" memlimit="2000"><result status="valid" time="0.029249" steps="673"/></proof>
   </goal>
   <goal name="vc_delete_min&#39;0.24" expl="type invariant" proved="true">
-  <proof prover="3" timelimit="1"><result status="valid" time="0.858886" steps="7860"/></proof>
+  <proof prover="3" memlimit="2000"><result status="valid" time="0.858886" steps="7859"/></proof>
   </goal>
   <goal name="vc_delete_min&#39;0.25" expl="type invariant" proved="true">
-  <proof prover="2" timelimit="5"><result status="valid" time="0.401507" steps="29579"/></proof>
-  </goal>
-  <goal name="vc_delete_min&#39;0.26" expl="postcondition" proved="true">
-  <proof prover="3" timelimit="1"><result status="valid" time="0.046076" steps="356"/></proof>
-  </goal>
-  <goal name="vc_delete_min&#39;0.27" expl="postcondition" proved="true">
-  <transf name="split_vc" proved="true" >
-   <goal name="vc_delete_min&#39;0.27.0" expl="postcondition" proved="true">
-   <proof prover="3" timelimit="1"><result status="valid" time="1.667705" steps="12802"/></proof>
-   </goal>
-   <goal name="vc_delete_min&#39;0.27.1" expl="postcondition" proved="true">
-   <proof prover="0" timelimit="1"><result status="valid" time="0.277919" steps="31221"/></proof>
-   </goal>
-   <goal name="vc_delete_min&#39;0.27.2" expl="postcondition" proved="true">
-   <proof prover="0" timelimit="1"><result status="valid" time="1.078546" steps="89407"/></proof>
-   </goal>
-  </transf>
-=======
-  <goal name="vc_delete_min.21" expl="as_mut &#39;self&#39; type invariant" proved="true">
-  <proof prover="3"><result status="valid" time="0.045393" steps="130"/></proof>
-  </goal>
-  <goal name="vc_delete_min.22" expl="unwrap &#39;self&#39; type invariant" proved="true">
-  <proof prover="2"><result status="valid" time="0.031441" steps="9558"/></proof>
-  </goal>
-  <goal name="vc_delete_min.23" expl="unwrap requires" proved="true">
-  <proof prover="2"><result status="valid" time="0.069843" steps="21455"/></proof>
-  </goal>
-  <goal name="vc_delete_min.24" expl="type invariant" proved="true">
-  <proof prover="6" timelimit="5"><result status="valid" time="0.077809" steps="133200"/></proof>
-  </goal>
-  <goal name="vc_delete_min.25" expl="type invariant" proved="true">
-  <proof prover="2"><result status="valid" time="0.279872" steps="42815"/></proof>
-  </goal>
-  <goal name="vc_delete_min.26" expl="delete_min result type invariant" proved="true">
-  <proof prover="3"><result status="valid" time="0.070971" steps="513"/></proof>
-  </goal>
-  <goal name="vc_delete_min.27" expl="delete_min ensures" proved="true">
-  <proof prover="0"><result status="valid" time="1.097771" steps="212386"/></proof>
->>>>>>> 34cd6190
+  <proof prover="2"><result status="valid" time="0.401507" steps="29560"/></proof>
+  </goal>
+  <goal name="vc_delete_min&#39;0.26" expl="delete_min result type invariant" proved="true">
+  <proof prover="3" memlimit="2000"><result status="valid" time="0.079003" steps="356"/></proof>
+  </goal>
+  <goal name="vc_delete_min&#39;0.27" expl="delete_min ensures" proved="true">
+  <proof prover="0" timelimit="5" memlimit="1000"><result status="valid" time="3.070920" steps="193706"/></proof>
   </goal>
  </transf>
  </goal>
@@ -3846,638 +2038,347 @@
 <theory name="M_red_black_tree__qyi1501420612169366910__delete" proved="true">
  <goal name="vc_delete&#39;0" proved="true">
  <transf name="split_vc" proved="true" >
-<<<<<<< HEAD
   <goal name="vc_delete&#39;0.0" proved="true">
-  <proof prover="2" timelimit="5"><result status="valid" time="0.054286" steps="13601"/></proof>
+  <proof prover="2"><result status="valid" time="0.054286" steps="13601"/></proof>
   </goal>
   <goal name="vc_delete&#39;0.1" expl="type invariant" proved="true">
-  <proof prover="2"><result status="valid" time="0.022121" steps="12954"/></proof>
+  <proof prover="2" timelimit="3"><result status="valid" time="0.022121" steps="12954"/></proof>
   </goal>
   <goal name="vc_delete&#39;0.2" expl="type invariant" proved="true">
-  <proof prover="2"><result status="valid" time="0.050234" steps="8885"/></proof>
-  </goal>
-  <goal name="vc_delete&#39;0.3" expl="postcondition" proved="true">
-  <proof prover="2"><result status="valid" time="0.015222" steps="9020"/></proof>
-  </goal>
-  <goal name="vc_delete&#39;0.4" expl="postcondition" proved="true">
-  <proof prover="0"><result status="valid" time="0.093759" steps="14686"/></proof>
-  </goal>
-  <goal name="vc_delete&#39;0.5" expl="postcondition" proved="true">
-  <proof prover="2"><result status="valid" time="0.015579" steps="10002"/></proof>
+  <proof prover="2" timelimit="3"><result status="valid" time="0.050234" steps="8885"/></proof>
+  </goal>
+  <goal name="vc_delete&#39;0.3" expl="delete result type invariant" proved="true">
+  <proof prover="2" timelimit="3"><result status="valid" time="0.010585" steps="9020"/></proof>
+  </goal>
+  <goal name="vc_delete&#39;0.4" expl="delete ensures #0" proved="true">
+  <proof prover="2" timelimit="3"><result status="valid" time="0.159389" steps="14080"/></proof>
+  </goal>
+  <goal name="vc_delete&#39;0.5" expl="delete ensures #1" proved="true">
+  <proof prover="2" timelimit="3"><result status="valid" time="0.059490" steps="13219"/></proof>
   </goal>
   <goal name="vc_delete&#39;0.6" proved="true">
-  <proof prover="3"><result status="valid" time="0.021887" steps="55"/></proof>
-  </goal>
-  <goal name="vc_delete&#39;0.7" expl="precondition" proved="true">
-  <proof prover="2"><result status="valid" time="0.052974" steps="14513"/></proof>
+  <proof prover="3" timelimit="3" memlimit="2000"><result status="valid" time="0.021887" steps="55"/></proof>
+  </goal>
+  <goal name="vc_delete&#39;0.7" expl="is_red &#39;self&#39; type invariant" proved="true">
+  <proof prover="0"><result status="valid" time="0.074176" steps="15178"/></proof>
   </goal>
   <goal name="vc_delete&#39;0.8" expl="type invariant" proved="true">
-  <proof prover="2"><result status="valid" time="0.156962" steps="18397"/></proof>
+  <proof prover="2" timelimit="3"><result status="valid" time="0.156962" steps="18397"/></proof>
   </goal>
   <goal name="vc_delete&#39;0.9" expl="type invariant" proved="true">
-  <proof prover="2"><result status="valid" time="0.028569" steps="13899"/></proof>
+  <proof prover="2" timelimit="3"><result status="valid" time="0.028569" steps="13899"/></proof>
   </goal>
   <goal name="vc_delete&#39;0.10" expl="type invariant" proved="true">
-  <proof prover="2"><result status="valid" time="0.031007" steps="12499"/></proof>
+  <proof prover="2" timelimit="3"><result status="valid" time="0.031007" steps="12499"/></proof>
   </goal>
   <goal name="vc_delete&#39;0.11" expl="type invariant" proved="true">
-  <proof prover="2"><result status="valid" time="0.136875" steps="13060"/></proof>
+  <proof prover="2" timelimit="3"><result status="valid" time="0.136875" steps="13060"/></proof>
   </goal>
   <goal name="vc_delete&#39;0.12" proved="true">
-  <proof prover="2"><result status="valid" time="0.014384" steps="8970"/></proof>
+  <proof prover="2" timelimit="3"><result status="valid" time="0.014384" steps="8970"/></proof>
   </goal>
   <goal name="vc_delete&#39;0.13" proved="true">
-  <proof prover="2" timelimit="5"><result status="valid" time="0.070852" steps="10364"/></proof>
-  </goal>
-  <goal name="vc_delete&#39;0.14" expl="precondition" proved="true">
-  <proof prover="2"><result status="valid" time="0.009654" steps="5829"/></proof>
-  </goal>
-  <goal name="vc_delete&#39;0.15" expl="precondition" proved="true">
-  <proof prover="2"><result status="valid" time="0.036911" steps="14290"/></proof>
-  </goal>
-  <goal name="vc_delete&#39;0.16" expl="precondition" proved="true">
-  <proof prover="2"><result status="valid" time="0.200885" steps="23052"/></proof>
-  </goal>
-  <goal name="vc_delete&#39;0.17" expl="precondition" proved="true">
-  <proof prover="2"><result status="valid" time="0.183297" steps="26302"/></proof>
-  </goal>
-  <goal name="vc_delete&#39;0.18" expl="precondition" proved="true">
-  <proof prover="2"><result status="valid" time="0.017589" steps="9024"/></proof>
+  <proof prover="2"><result status="valid" time="0.070852" steps="10364"/></proof>
+  </goal>
+  <goal name="vc_delete&#39;0.14" expl="delete_rec &#39;self&#39; type invariant" proved="true">
+  <proof prover="0"><result status="valid" time="0.056815" steps="17438"/></proof>
+  </goal>
+  <goal name="vc_delete&#39;0.15" expl="delete_rec &#39;key&#39; type invariant" proved="true">
+  <proof prover="0"><result status="valid" time="0.093759" steps="14986"/></proof>
+  </goal>
+  <goal name="vc_delete&#39;0.16" expl="delete_rec requires #0" proved="true">
+  <proof prover="3" timelimit="5"><result status="valid" time="0.266162" steps="2082"/></proof>
+  </goal>
+  <goal name="vc_delete&#39;0.17" expl="delete_rec requires #1" proved="true">
+  <proof prover="2" timelimit="3"><result status="valid" time="0.015579" steps="22911"/></proof>
+  </goal>
+  <goal name="vc_delete&#39;0.18" expl="is_red &#39;self&#39; type invariant" proved="true">
+  <proof prover="0" timelimit="1"><result status="valid" time="0.055695" steps="15633"/></proof>
   </goal>
   <goal name="vc_delete&#39;0.19" expl="type invariant" proved="true">
-  <proof prover="2"><result status="valid" time="0.161186" steps="17360"/></proof>
-  </goal>
-  <goal name="vc_delete&#39;0.20" expl="postcondition" proved="true">
-  <proof prover="2"><result status="valid" time="0.009552" steps="5538"/></proof>
-  </goal>
-  <goal name="vc_delete&#39;0.21" expl="postcondition" proved="true">
-  <proof prover="0" timelimit="1"><result status="valid" time="0.397818" steps="39548"/></proof>
-  </goal>
-  <goal name="vc_delete&#39;0.22" expl="postcondition" proved="true">
-  <proof prover="0"><result status="valid" time="0.797921" steps="57147"/></proof>
+  <proof prover="2" timelimit="3"><result status="valid" time="0.161186" steps="17322"/></proof>
+  </goal>
+  <goal name="vc_delete&#39;0.20" expl="delete result type invariant" proved="true">
+  <proof prover="2" timelimit="3"><result status="valid" time="0.009552" steps="5519"/></proof>
+  </goal>
+  <goal name="vc_delete&#39;0.21" expl="delete ensures #0" proved="true">
+  <proof prover="0" timelimit="5" memlimit="1000"><result status="valid" time="0.672204" steps="54069"/></proof>
+  </goal>
+  <goal name="vc_delete&#39;0.22" expl="delete ensures #1" proved="true">
+  <proof prover="0" timelimit="5" memlimit="1000"><result status="valid" time="0.503915" steps="49144"/></proof>
   </goal>
   <goal name="vc_delete&#39;0.23" proved="true">
-  <proof prover="2" timelimit="5"><result status="valid" time="0.058406" steps="9117"/></proof>
-  </goal>
-  <goal name="vc_delete&#39;0.24" expl="precondition" proved="true">
-  <proof prover="2"><result status="valid" time="0.159389" steps="15336"/></proof>
-  </goal>
-  <goal name="vc_delete&#39;0.25" expl="precondition" proved="true">
-  <proof prover="2"><result status="valid" time="0.009259" steps="5616"/></proof>
-  </goal>
-  <goal name="vc_delete&#39;0.26" expl="precondition" proved="true">
-  <proof prover="2"><result status="valid" time="0.059490" steps="10463"/></proof>
+  <proof prover="2"><result status="valid" time="0.058406" steps="9098"/></proof>
+  </goal>
+  <goal name="vc_delete&#39;0.24" expl="as_mut &#39;self&#39; type invariant" proved="true">
+  <proof prover="2" timelimit="3"><result status="valid" time="0.052974" steps="15298"/></proof>
+  </goal>
+  <goal name="vc_delete&#39;0.25" expl="unwrap &#39;self&#39; type invariant" proved="true">
+  <proof prover="2" timelimit="3"><result status="valid" time="0.021339" steps="5597"/></proof>
+  </goal>
+  <goal name="vc_delete&#39;0.26" expl="unwrap requires" proved="true">
+  <proof prover="2" timelimit="3"><result status="valid" time="0.036911" steps="10444"/></proof>
   </goal>
   <goal name="vc_delete&#39;0.27" expl="type invariant" proved="true">
-  <proof prover="2"><result status="valid" time="0.600784" steps="41915"/></proof>
+  <proof prover="2" timelimit="3"><result status="valid" time="0.396702" steps="41858"/></proof>
   </goal>
   <goal name="vc_delete&#39;0.28" expl="type invariant" proved="true">
-  <proof prover="2"><result status="valid" time="0.315732" steps="30309"/></proof>
-  </goal>
-  <goal name="vc_delete&#39;0.29" expl="postcondition" proved="true">
-  <proof prover="2"><result status="valid" time="0.010585" steps="5727"/></proof>
-  </goal>
-  <goal name="vc_delete&#39;0.30" expl="postcondition" proved="true">
-  <proof prover="0"><result status="valid" time="0.689281" steps="52571"/></proof>
-  </goal>
-  <goal name="vc_delete&#39;0.31" expl="postcondition" proved="true">
-  <proof prover="0" timelimit="1"><result status="valid" time="0.933413" steps="62173"/></proof>
-=======
-  <goal name="vc_delete.0" proved="true">
-  <proof prover="3"><result status="valid" time="0.032739" steps="85"/></proof>
-  </goal>
-  <goal name="vc_delete.1" expl="type invariant" proved="true">
-  <proof prover="3"><result status="valid" time="0.029116" steps="26"/></proof>
-  </goal>
-  <goal name="vc_delete.2" expl="type invariant" proved="true">
-  <proof prover="3"><result status="valid" time="0.036036" steps="34"/></proof>
-  </goal>
-  <goal name="vc_delete.3" expl="delete result type invariant" proved="true">
-  <proof prover="2"><result status="valid" time="0.032772" steps="11297"/></proof>
-  </goal>
-  <goal name="vc_delete.4" expl="delete ensures #0" proved="true">
-  <proof prover="3"><result status="valid" time="0.041210" steps="176"/></proof>
-  </goal>
-  <goal name="vc_delete.5" expl="delete ensures #1" proved="true">
-  <proof prover="3"><result status="valid" time="0.047099" steps="75"/></proof>
-  </goal>
-  <goal name="vc_delete.6" proved="true">
-  <proof prover="3"><result status="valid" time="0.020699" steps="53"/></proof>
-  </goal>
-  <goal name="vc_delete.7" expl="is_red &#39;self&#39; type invariant" proved="true">
-  <proof prover="3"><result status="valid" time="0.025740" steps="167"/></proof>
-  </goal>
-  <goal name="vc_delete.8" expl="type invariant" proved="true">
-  <proof prover="3"><result status="valid" time="0.088052" steps="667"/></proof>
-  </goal>
-  <goal name="vc_delete.9" expl="type invariant" proved="true">
-  <proof prover="6" timelimit="5"><result status="valid" time="0.011570" steps="78746"/></proof>
-  </goal>
-  <goal name="vc_delete.10" expl="type invariant" proved="true">
-  <proof prover="0"><result status="valid" time="0.088579" steps="18422"/></proof>
-  </goal>
-  <goal name="vc_delete.11" expl="type invariant" proved="true">
-  <proof prover="3"><result status="valid" time="0.028910" steps="50"/></proof>
-  </goal>
-  <goal name="vc_delete.12" proved="true">
-  <proof prover="3"><result status="valid" time="0.029167" steps="22"/></proof>
-  </goal>
-  <goal name="vc_delete.13" proved="true">
-  <proof prover="2"><result status="valid" time="0.052933" steps="12820"/></proof>
-  </goal>
-  <goal name="vc_delete.14" expl="delete_rec &#39;self&#39; type invariant" proved="true">
-  <proof prover="6" timelimit="5"><result status="valid" time="0.033139" steps="77957"/></proof>
-  </goal>
-  <goal name="vc_delete.15" expl="delete_rec &#39;key&#39; type invariant" proved="true">
-  <proof prover="3"><result status="valid" time="0.035704" steps="48"/></proof>
-  </goal>
-  <goal name="vc_delete.16" expl="delete_rec requires #0" proved="true">
-  <proof prover="2"><result status="valid" time="0.112625" steps="28649"/></proof>
-  </goal>
-  <goal name="vc_delete.17" expl="delete_rec requires #1" proved="true">
-  <proof prover="2"><result status="valid" time="0.110048" steps="26525"/></proof>
-  </goal>
-  <goal name="vc_delete.18" expl="is_red &#39;self&#39; type invariant" proved="true">
-  <proof prover="6" timelimit="5"><result status="valid" time="0.027959" steps="77058"/></proof>
-  </goal>
-  <goal name="vc_delete.19" expl="type invariant" proved="true">
-  <proof prover="6" timelimit="5"><result status="valid" time="0.129478" steps="355827"/></proof>
-  </goal>
-  <goal name="vc_delete.20" expl="delete result type invariant" proved="true">
-  <proof prover="3"><result status="valid" time="0.026508" steps="67"/></proof>
-  </goal>
-  <goal name="vc_delete.21" expl="delete ensures #0" proved="true">
-  <proof prover="0"><result status="valid" time="0.138645" steps="38565"/></proof>
-  </goal>
-  <goal name="vc_delete.22" expl="delete ensures #1" proved="true">
-  <proof prover="0"><result status="valid" time="0.468891" steps="100508"/></proof>
-  </goal>
-  <goal name="vc_delete.23" proved="true">
-  <proof prover="3"><result status="valid" time="0.044890" steps="391"/></proof>
-  </goal>
-  <goal name="vc_delete.24" expl="as_mut &#39;self&#39; type invariant" proved="true">
-  <proof prover="3"><result status="valid" time="0.041286" steps="129"/></proof>
-  </goal>
-  <goal name="vc_delete.25" expl="unwrap &#39;self&#39; type invariant" proved="true">
-  <proof prover="3"><result status="valid" time="0.022313" steps="65"/></proof>
-  </goal>
-  <goal name="vc_delete.26" expl="unwrap requires" proved="true">
-  <proof prover="3"><result status="valid" time="0.046243" steps="1227"/></proof>
-  </goal>
-  <goal name="vc_delete.27" expl="type invariant" proved="true">
-  <proof prover="6" timelimit="5"><result status="valid" time="0.077597" steps="129561"/></proof>
-  </goal>
-  <goal name="vc_delete.28" expl="type invariant" proved="true">
-  <proof prover="6" timelimit="5"><result status="valid" time="0.223898" steps="582175"/></proof>
-  </goal>
-  <goal name="vc_delete.29" expl="delete result type invariant" proved="true">
-  <proof prover="3"><result status="valid" time="0.037855" steps="87"/></proof>
-  </goal>
-  <goal name="vc_delete.30" expl="delete ensures #0" proved="true">
-  <proof prover="6" timelimit="5"><result status="valid" time="0.533130" steps="1288030"/></proof>
-  </goal>
-  <goal name="vc_delete.31" expl="delete ensures #1" proved="true">
-  <proof prover="6" timelimit="5"><result status="valid" time="0.264100" steps="860175"/></proof>
->>>>>>> 34cd6190
+  <proof prover="2" timelimit="3"><result status="valid" time="0.315732" steps="30271"/></proof>
+  </goal>
+  <goal name="vc_delete&#39;0.29" expl="delete result type invariant" proved="true">
+  <proof prover="2" timelimit="3"><result status="valid" time="0.015222" steps="5708"/></proof>
+  </goal>
+  <goal name="vc_delete&#39;0.30" expl="delete ensures #0" proved="true">
+  <proof prover="0" timelimit="5" memlimit="1000"><result status="valid" time="0.712227" steps="57249"/></proof>
+  </goal>
+  <goal name="vc_delete&#39;0.31" expl="delete ensures #1" proved="true">
+  <proof prover="0" timelimit="5" memlimit="1000"><result status="valid" time="1.661915" steps="130489"/></proof>
   </goal>
  </transf>
  </goal>
 </theory>
 <theory name="M_red_black_tree__qyi1501420612169366910__get" proved="true">
-<<<<<<< HEAD
  <goal name="vc_get&#39;0" proved="true">
  <transf name="split_vc" proved="true" >
-  <goal name="vc_get&#39;0.0" expl="loop invariant" proved="true">
-  <proof prover="3" timelimit="1"><result status="valid" time="0.019994" steps="18"/></proof>
-  </goal>
-  <goal name="vc_get&#39;0.1" expl="loop invariant" proved="true">
-  <proof prover="3" timelimit="1"><result status="valid" time="0.021528" steps="45"/></proof>
-  </goal>
-  <goal name="vc_get&#39;0.2" expl="loop invariant" proved="true">
-  <proof prover="3" timelimit="1"><result status="valid" time="0.023726" steps="43"/></proof>
-  </goal>
-  <goal name="vc_get&#39;0.3" expl="postcondition" proved="true">
-  <proof prover="3" timelimit="1"><result status="valid" time="0.020439" steps="26"/></proof>
-  </goal>
-  <goal name="vc_get&#39;0.4" expl="postcondition" proved="true">
-  <proof prover="3" timelimit="1"><result status="valid" time="0.028474" steps="137"/></proof>
-  </goal>
-  <goal name="vc_get&#39;0.5" expl="precondition" proved="true">
-  <proof prover="3" timelimit="1"><result status="valid" time="0.052943" steps="268"/></proof>
-  </goal>
-  <goal name="vc_get&#39;0.6" expl="precondition" proved="true">
-  <proof prover="3" timelimit="1"><result status="valid" time="0.018828" steps="28"/></proof>
-  </goal>
-  <goal name="vc_get&#39;0.7" expl="loop invariant" proved="true">
-  <proof prover="3" timelimit="1"><result status="valid" time="0.044185" steps="575"/></proof>
-  </goal>
-  <goal name="vc_get&#39;0.8" expl="loop invariant" proved="true">
-  <proof prover="3" timelimit="1"><result status="valid" time="0.028032" steps="299"/></proof>
-  </goal>
-  <goal name="vc_get&#39;0.9" expl="loop invariant" proved="true">
-  <proof prover="3" timelimit="1"><result status="valid" time="0.059068" steps="258"/></proof>
-  </goal>
-  <goal name="vc_get&#39;0.10" expl="postcondition" proved="true">
-  <proof prover="3" timelimit="1"><result status="valid" time="0.062827" steps="312"/></proof>
-  </goal>
-  <goal name="vc_get&#39;0.11" expl="postcondition" proved="true">
-  <proof prover="3" timelimit="1"><result status="valid" time="0.067993" steps="359"/></proof>
-  </goal>
-  <goal name="vc_get&#39;0.12" expl="loop invariant" proved="true">
-  <proof prover="3" timelimit="1"><result status="valid" time="0.045279" steps="278"/></proof>
-  </goal>
-  <goal name="vc_get&#39;0.13" expl="loop invariant" proved="true">
-  <proof prover="3" timelimit="1"><result status="valid" time="0.026462" steps="76"/></proof>
-  </goal>
-  <goal name="vc_get&#39;0.14" expl="loop invariant" proved="true">
-  <proof prover="3" timelimit="1"><result status="valid" time="0.066169" steps="414"/></proof>
+  <goal name="vc_get&#39;0.0" expl="loop invariant #0" proved="true">
+  <proof prover="3" memlimit="2000"><result status="valid" time="0.059068" steps="41"/></proof>
+  </goal>
+  <goal name="vc_get&#39;0.1" expl="loop invariant #1" proved="true">
+  <proof prover="3" memlimit="2000"><result status="valid" time="0.044185" steps="52"/></proof>
+  </goal>
+  <goal name="vc_get&#39;0.2" expl="loop invariant #2" proved="true">
+  <proof prover="3" memlimit="2000"><result status="valid" time="0.028032" steps="22"/></proof>
+  </goal>
+  <goal name="vc_get&#39;0.3" expl="get result type invariant" proved="true">
+  <proof prover="3" memlimit="2000"><result status="valid" time="0.067993" steps="26"/></proof>
+  </goal>
+  <goal name="vc_get&#39;0.4" expl="get ensures" proved="true">
+  <proof prover="3" memlimit="2000"><result status="valid" time="0.062827" steps="137"/></proof>
+  </goal>
+  <goal name="vc_get&#39;0.5" expl="cmp &#39;self&#39; type invariant" proved="true">
+  <proof prover="3" memlimit="2000"><result status="valid" time="0.018828" steps="26"/></proof>
+  </goal>
+  <goal name="vc_get&#39;0.6" expl="cmp &#39;other&#39; type invariant" proved="true">
+  <proof prover="3" memlimit="2000"><result status="valid" time="0.052943" steps="268"/></proof>
+  </goal>
+  <goal name="vc_get&#39;0.7" expl="loop invariant #0" proved="true">
+  <proof prover="3" memlimit="2000"><result status="valid" time="0.023726" steps="256"/></proof>
+  </goal>
+  <goal name="vc_get&#39;0.8" expl="loop invariant #1" proved="true">
+  <proof prover="3" memlimit="2000"><result status="valid" time="0.019994" steps="332"/></proof>
+  </goal>
+  <goal name="vc_get&#39;0.9" expl="loop invariant #2" proved="true">
+  <proof prover="3" memlimit="2000"><result status="valid" time="0.021528" steps="592"/></proof>
+  </goal>
+  <goal name="vc_get&#39;0.10" expl="get result type invariant" proved="true">
+  <proof prover="3" memlimit="2000"><result status="valid" time="0.028474" steps="312"/></proof>
+  </goal>
+  <goal name="vc_get&#39;0.11" expl="get ensures" proved="true">
+  <proof prover="3" memlimit="2000"><result status="valid" time="0.020439" steps="359"/></proof>
+  </goal>
+  <goal name="vc_get&#39;0.12" expl="loop invariant #0" proved="true">
+  <proof prover="3" memlimit="2000"><result status="valid" time="0.066169" steps="414"/></proof>
+  </goal>
+  <goal name="vc_get&#39;0.13" expl="loop invariant #1" proved="true">
+  <proof prover="3" memlimit="2000"><result status="valid" time="0.045279" steps="79"/></proof>
+  </goal>
+  <goal name="vc_get&#39;0.14" expl="loop invariant #2" proved="true">
+  <proof prover="3" memlimit="2000"><result status="valid" time="0.026462" steps="284"/></proof>
   </goal>
   <goal name="vc_get&#39;0.15" proved="true">
-  <proof prover="3" timelimit="1"><result status="valid" time="0.019487" steps="24"/></proof>
+  <proof prover="3" memlimit="2000"><result status="valid" time="0.019487" steps="24"/></proof>
   </goal>
  </transf>
-=======
- <goal name="vc_get" proved="true">
- <proof prover="6" timelimit="5"><result status="valid" time="0.189481" steps="469168"/></proof>
->>>>>>> 34cd6190
  </goal>
 </theory>
 <theory name="M_red_black_tree__qyi1501420612169366910__get_mut" proved="true">
  <goal name="vc_get_mut&#39;0" proved="true">
  <transf name="split_vc" proved="true" >
-<<<<<<< HEAD
   <goal name="vc_get_mut&#39;0.0" proved="true">
   <proof prover="6"><result status="valid" time="0.041033" steps="37202"/></proof>
   </goal>
-  <goal name="vc_get_mut&#39;0.1" expl="loop invariant" proved="true">
-  <proof prover="2"><result status="valid" time="0.063907" steps="8259"/></proof>
-  </goal>
-  <goal name="vc_get_mut&#39;0.2" expl="loop invariant" proved="true">
-  <proof prover="2"><result status="valid" time="0.120747" steps="14164"/></proof>
-  </goal>
-  <goal name="vc_get_mut&#39;0.3" expl="loop invariant" proved="true">
-  <proof prover="2"><result status="valid" time="0.051759" steps="8921"/></proof>
-  </goal>
-  <goal name="vc_get_mut&#39;0.4" expl="loop invariant" proved="true">
-  <proof prover="2"><result status="valid" time="0.054823" steps="9028"/></proof>
-  </goal>
-  <goal name="vc_get_mut&#39;0.5" expl="loop invariant" proved="true">
-  <proof prover="2"><result status="valid" time="0.056523" steps="9167"/></proof>
-  </goal>
-  <goal name="vc_get_mut&#39;0.6" expl="loop invariant" proved="true">
-  <proof prover="2"><result status="valid" time="0.066689" steps="9217"/></proof>
-  </goal>
-  <goal name="vc_get_mut&#39;0.7" expl="loop invariant" proved="true">
-  <proof prover="2"><result status="valid" time="0.165183" steps="15347"/></proof>
-  </goal>
-  <goal name="vc_get_mut&#39;0.8" expl="loop invariant" proved="true">
-  <proof prover="2"><result status="valid" time="0.166221" steps="15441"/></proof>
-  </goal>
-  <goal name="vc_get_mut&#39;0.9" expl="loop invariant" proved="true">
-  <proof prover="2"><result status="valid" time="0.166019" steps="15441"/></proof>
-  </goal>
-  <goal name="vc_get_mut&#39;0.10" expl="loop invariant" proved="true">
-  <proof prover="2"><result status="valid" time="0.123201" steps="15185"/></proof>
+  <goal name="vc_get_mut&#39;0.1" expl="loop invariant #0" proved="true">
+  <proof prover="2" timelimit="3"><result status="valid" time="0.120747" steps="12096"/></proof>
+  </goal>
+  <goal name="vc_get_mut&#39;0.2" expl="loop invariant #1" proved="true">
+  <proof prover="2" timelimit="3"><result status="valid" time="0.147896" steps="12398"/></proof>
+  </goal>
+  <goal name="vc_get_mut&#39;0.3" expl="loop invariant #2" proved="true">
+  <proof prover="2" timelimit="3"><result status="valid" time="0.150529" steps="12458"/></proof>
+  </goal>
+  <goal name="vc_get_mut&#39;0.4" expl="loop invariant #3" proved="true">
+  <proof prover="2" timelimit="3"><result status="valid" time="0.051759" steps="12551"/></proof>
+  </goal>
+  <goal name="vc_get_mut&#39;0.5" expl="loop invariant #4" proved="true">
+  <proof prover="2" timelimit="3"><result status="valid" time="0.034315" steps="8239"/></proof>
+  </goal>
+  <goal name="vc_get_mut&#39;0.6" expl="loop invariant #5" proved="true">
+  <proof prover="2" timelimit="3"><result status="valid" time="0.066689" steps="8279"/></proof>
+  </goal>
+  <goal name="vc_get_mut&#39;0.7" expl="loop invariant #6" proved="true">
+  <proof prover="2" timelimit="3"><result status="valid" time="0.056523" steps="8304"/></proof>
+  </goal>
+  <goal name="vc_get_mut&#39;0.8" expl="loop invariant #7" proved="true">
+  <proof prover="2" timelimit="3"><result status="valid" time="0.037364" steps="8398"/></proof>
+  </goal>
+  <goal name="vc_get_mut&#39;0.9" expl="loop invariant #8" proved="true">
+  <proof prover="2" timelimit="3"><result status="valid" time="0.166019" steps="16018"/></proof>
+  </goal>
+  <goal name="vc_get_mut&#39;0.10" expl="loop invariant #9" proved="true">
+  <proof prover="2" timelimit="3"><result status="valid" time="0.042276" steps="9240"/></proof>
   </goal>
   <goal name="vc_get_mut&#39;0.11" proved="true">
-  <proof prover="6"><result status="valid" time="0.033198" steps="50772"/></proof>
+  <proof prover="6"><result status="valid" time="0.033198" steps="50774"/></proof>
   </goal>
   <goal name="vc_get_mut&#39;0.12" expl="type invariant" proved="true">
-  <proof prover="2"><result status="valid" time="0.147682" steps="15930"/></proof>
+  <proof prover="2" timelimit="3"><result status="valid" time="0.147682" steps="15935"/></proof>
   </goal>
   <goal name="vc_get_mut&#39;0.13" expl="type invariant" proved="true">
-  <proof prover="2"><result status="valid" time="0.041301" steps="9637"/></proof>
+  <proof prover="2" timelimit="3"><result status="valid" time="0.041301" steps="9642"/></proof>
   </goal>
   <goal name="vc_get_mut&#39;0.14" expl="type invariant" proved="true">
-  <proof prover="2"><result status="valid" time="0.060120" steps="17888"/></proof>
-  </goal>
-  <goal name="vc_get_mut&#39;0.15" expl="postcondition" proved="true">
-  <proof prover="2"><result status="valid" time="0.020487" steps="9581"/></proof>
-  </goal>
-  <goal name="vc_get_mut&#39;0.16" expl="postcondition" proved="true">
-  <proof prover="0"><result status="valid" time="0.108421" steps="21997"/></proof>
+  <proof prover="2" timelimit="3"><result status="valid" time="0.060120" steps="17807"/></proof>
+  </goal>
+  <goal name="vc_get_mut&#39;0.15" expl="get_mut result type invariant" proved="true">
+  <proof prover="0"><result status="valid" time="0.108421" steps="16086"/></proof>
+  </goal>
+  <goal name="vc_get_mut&#39;0.16" expl="get_mut ensures" proved="true">
+  <proof prover="3" timelimit="5"><result status="valid" time="0.224828" steps="1479"/></proof>
   </goal>
   <goal name="vc_get_mut&#39;0.17" proved="true">
-  <proof prover="6"><result status="valid" time="0.037414" steps="40298"/></proof>
-  </goal>
-  <goal name="vc_get_mut&#39;0.18" expl="precondition" proved="true">
-  <proof prover="2"><result status="valid" time="0.073724" steps="17694"/></proof>
-  </goal>
-  <goal name="vc_get_mut&#39;0.19" expl="precondition" proved="true">
-  <proof prover="2"><result status="valid" time="0.011742" steps="5495"/></proof>
+  <proof prover="6"><result status="valid" time="0.037414" steps="40300"/></proof>
+  </goal>
+  <goal name="vc_get_mut&#39;0.18" expl="cmp &#39;self&#39; type invariant" proved="true">
+  <proof prover="2" timelimit="3"><result status="valid" time="0.011742" steps="5497"/></proof>
+  </goal>
+  <goal name="vc_get_mut&#39;0.19" expl="cmp &#39;other&#39; type invariant" proved="true">
+  <proof prover="2" timelimit="3"><result status="valid" time="0.073724" steps="17714"/></proof>
   </goal>
   <goal name="vc_get_mut&#39;0.20" proved="true">
-  <proof prover="2" timelimit="5"><result status="valid" time="0.148840" steps="17980"/></proof>
+  <proof prover="2"><result status="valid" time="0.148840" steps="17998"/></proof>
   </goal>
   <goal name="vc_get_mut&#39;0.21" proved="true">
-  <proof prover="2" timelimit="5"><result status="valid" time="0.084655" steps="5520"/></proof>
+  <proof prover="2"><result status="valid" time="0.084655" steps="5528"/></proof>
   </goal>
   <goal name="vc_get_mut&#39;0.22" expl="type invariant" proved="true">
-  <proof prover="2"><result status="valid" time="0.155705" steps="19580"/></proof>
+  <proof prover="2" timelimit="3"><result status="valid" time="0.155705" steps="19590"/></proof>
   </goal>
   <goal name="vc_get_mut&#39;0.23" expl="type invariant" proved="true">
-  <proof prover="2"><result status="valid" time="0.049534" steps="16281"/></proof>
+  <proof prover="2" timelimit="3"><result status="valid" time="0.049534" steps="16277"/></proof>
   </goal>
   <goal name="vc_get_mut&#39;0.24" expl="type invariant" proved="true">
-  <proof prover="2"><result status="valid" time="0.266082" steps="28109"/></proof>
+  <proof prover="2" timelimit="3"><result status="valid" time="0.266082" steps="26015"/></proof>
   </goal>
   <goal name="vc_get_mut&#39;0.25" expl="type invariant" proved="true">
-  <proof prover="2"><result status="valid" time="0.164390" steps="19425"/></proof>
-  </goal>
-  <goal name="vc_get_mut&#39;0.26" expl="loop invariant" proved="true">
-  <proof prover="2"><result status="valid" time="0.320367" steps="23921"/></proof>
-  </goal>
-  <goal name="vc_get_mut&#39;0.27" expl="loop invariant" proved="true">
-  <proof prover="2"><result status="valid" time="0.168952" steps="20400"/></proof>
-  </goal>
-  <goal name="vc_get_mut&#39;0.28" expl="loop invariant" proved="true">
-  <proof prover="2"><result status="valid" time="0.173249" steps="19089"/></proof>
-  </goal>
-  <goal name="vc_get_mut&#39;0.29" expl="loop invariant" proved="true">
-  <proof prover="2"><result status="valid" time="0.472024" steps="38217"/></proof>
-  </goal>
-  <goal name="vc_get_mut&#39;0.30" expl="loop invariant" proved="true">
-  <proof prover="2"><result status="valid" time="0.329193" steps="33303"/></proof>
-  </goal>
-  <goal name="vc_get_mut&#39;0.31" expl="loop invariant" proved="true">
-  <proof prover="2"><result status="valid" time="0.339770" steps="33722"/></proof>
-  </goal>
-  <goal name="vc_get_mut&#39;0.32" expl="loop invariant" proved="true">
-  <proof prover="2"><result status="valid" time="0.062077" steps="19238"/></proof>
-  </goal>
-  <goal name="vc_get_mut&#39;0.33" expl="loop invariant" proved="true">
-  <proof prover="2"><result status="valid" time="0.056616" steps="19289"/></proof>
-  </goal>
-  <goal name="vc_get_mut&#39;0.34" expl="loop invariant" proved="true">
-  <proof prover="2"><result status="valid" time="0.168501" steps="19269"/></proof>
-  </goal>
-  <goal name="vc_get_mut&#39;0.35" expl="loop invariant" proved="true">
-  <proof prover="2"><result status="valid" time="0.136329" steps="19145"/></proof>
+  <proof prover="2" timelimit="3"><result status="valid" time="0.164390" steps="19526"/></proof>
+  </goal>
+  <goal name="vc_get_mut&#39;0.26" expl="loop invariant #0" proved="true">
+  <proof prover="2" timelimit="3"><result status="valid" time="0.183651" steps="17563"/></proof>
+  </goal>
+  <goal name="vc_get_mut&#39;0.27" expl="loop invariant #1" proved="true">
+  <proof prover="2" timelimit="3"><result status="valid" time="0.136329" steps="17845"/></proof>
+  </goal>
+  <goal name="vc_get_mut&#39;0.28" expl="loop invariant #2" proved="true">
+  <proof prover="2" timelimit="3"><result status="valid" time="0.056616" steps="17879"/></proof>
+  </goal>
+  <goal name="vc_get_mut&#39;0.29" expl="loop invariant #3" proved="true">
+  <proof prover="2" timelimit="3"><result status="valid" time="0.155329" steps="17936"/></proof>
+  </goal>
+  <goal name="vc_get_mut&#39;0.30" expl="loop invariant #4" proved="true">
+  <proof prover="2" timelimit="3"><result status="valid" time="0.218198" steps="32391"/></proof>
+  </goal>
+  <goal name="vc_get_mut&#39;0.31" expl="loop invariant #5" proved="true">
+  <proof prover="2" timelimit="3"><result status="valid" time="0.286866" steps="31676"/></proof>
+  </goal>
+  <goal name="vc_get_mut&#39;0.32" expl="loop invariant #6" proved="true">
+  <proof prover="2" timelimit="3"><result status="valid" time="0.367027" steps="42515"/></proof>
+  </goal>
+  <goal name="vc_get_mut&#39;0.33" expl="loop invariant #7" proved="true">
+  <proof prover="2" timelimit="3"><result status="valid" time="0.155087" steps="19506"/></proof>
+  </goal>
+  <goal name="vc_get_mut&#39;0.34" expl="loop invariant #8" proved="true">
+  <proof prover="2" timelimit="3"><result status="valid" time="0.187279" steps="22104"/></proof>
+  </goal>
+  <goal name="vc_get_mut&#39;0.35" expl="loop invariant #9" proved="true">
+  <proof prover="2" timelimit="3"><result status="valid" time="0.181733" steps="25839"/></proof>
   </goal>
   <goal name="vc_get_mut&#39;0.36" proved="true">
-  <proof prover="3"><result status="valid" time="0.024175" steps="506"/></proof>
+  <proof prover="3" timelimit="3" memlimit="2000"><result status="valid" time="0.024175" steps="508"/></proof>
   </goal>
   <goal name="vc_get_mut&#39;0.37" proved="true">
-  <proof prover="2" timelimit="5"><result status="valid" time="0.118232" steps="5518"/></proof>
+  <proof prover="2"><result status="valid" time="0.118232" steps="5526"/></proof>
   </goal>
   <goal name="vc_get_mut&#39;0.38" expl="type invariant" proved="true">
-  <proof prover="2"><result status="valid" time="0.037071" steps="14664"/></proof>
+  <proof prover="2" timelimit="3"><result status="valid" time="0.037071" steps="14673"/></proof>
   </goal>
   <goal name="vc_get_mut&#39;0.39" expl="type invariant" proved="true">
-  <proof prover="2"><result status="valid" time="0.260166" steps="26831"/></proof>
+  <proof prover="2" timelimit="3"><result status="valid" time="0.127713" steps="24485"/></proof>
   </goal>
   <goal name="vc_get_mut&#39;0.40" expl="type invariant" proved="true">
-  <proof prover="2"><result status="valid" time="0.152675" steps="18645"/></proof>
+  <proof prover="2" timelimit="3"><result status="valid" time="0.152675" steps="18373"/></proof>
   </goal>
   <goal name="vc_get_mut&#39;0.41" expl="type invariant" proved="true">
-  <proof prover="2"><result status="valid" time="0.131069" steps="19066"/></proof>
+  <proof prover="2" timelimit="3"><result status="valid" time="0.131069" steps="19024"/></proof>
   </goal>
   <goal name="vc_get_mut&#39;0.42" expl="type invariant" proved="true">
-  <proof prover="2"><result status="valid" time="0.382497" steps="33171"/></proof>
-  </goal>
-  <goal name="vc_get_mut&#39;0.43" expl="postcondition" proved="true">
-  <proof prover="2"><result status="valid" time="0.154317" steps="19771"/></proof>
-  </goal>
-  <goal name="vc_get_mut&#39;0.44" expl="postcondition" proved="true">
-  <proof prover="0"><result status="valid" time="1.111959" steps="144633"/></proof>
+  <proof prover="2" timelimit="3"><result status="valid" time="0.382497" steps="33276"/></proof>
+  </goal>
+  <goal name="vc_get_mut&#39;0.43" expl="get_mut result type invariant" proved="true">
+  <proof prover="0"><result status="valid" time="0.106185" steps="24122"/></proof>
+  </goal>
+  <goal name="vc_get_mut&#39;0.44" expl="get_mut ensures" proved="true">
+  <proof prover="0" timelimit="5" memlimit="1000"><result status="valid" time="1.341747" steps="144471"/></proof>
   </goal>
   <goal name="vc_get_mut&#39;0.45" proved="true">
-  <proof prover="3"><result status="valid" time="0.027694" steps="192"/></proof>
+  <proof prover="3" timelimit="3" memlimit="2000"><result status="valid" time="0.027694" steps="193"/></proof>
   </goal>
   <goal name="vc_get_mut&#39;0.46" proved="true">
-  <proof prover="2" timelimit="5"><result status="valid" time="0.051701" steps="5520"/></proof>
+  <proof prover="2"><result status="valid" time="0.051701" steps="5528"/></proof>
   </goal>
   <goal name="vc_get_mut&#39;0.47" expl="type invariant" proved="true">
-  <proof prover="2"><result status="valid" time="0.162055" steps="19585"/></proof>
+  <proof prover="2" timelimit="3"><result status="valid" time="0.162055" steps="19595"/></proof>
   </goal>
   <goal name="vc_get_mut&#39;0.48" expl="type invariant" proved="true">
-  <proof prover="2"><result status="valid" time="0.040453" steps="16271"/></proof>
+  <proof prover="2" timelimit="3"><result status="valid" time="0.040453" steps="16267"/></proof>
   </goal>
   <goal name="vc_get_mut&#39;0.49" expl="type invariant" proved="true">
-  <proof prover="2"><result status="valid" time="0.280734" steps="29281"/></proof>
+  <proof prover="2" timelimit="3"><result status="valid" time="0.280734" steps="27133"/></proof>
   </goal>
   <goal name="vc_get_mut&#39;0.50" expl="type invariant" proved="true">
-  <proof prover="2"><result status="valid" time="0.160510" steps="19394"/></proof>
-  </goal>
-  <goal name="vc_get_mut&#39;0.51" expl="loop invariant" proved="true">
-  <proof prover="2"><result status="valid" time="0.282202" steps="33658"/></proof>
-  </goal>
-  <goal name="vc_get_mut&#39;0.52" expl="loop invariant" proved="true">
-  <proof prover="2"><result status="valid" time="0.183651" steps="20219"/></proof>
-  </goal>
-  <goal name="vc_get_mut&#39;0.53" expl="loop invariant" proved="true">
-  <proof prover="2"><result status="valid" time="0.155329" steps="19062"/></proof>
-  </goal>
-  <goal name="vc_get_mut&#39;0.54" expl="loop invariant" proved="true">
-  <proof prover="2"><result status="valid" time="1.031538" steps="95427"/></proof>
-  </goal>
-  <goal name="vc_get_mut&#39;0.55" expl="loop invariant" proved="true">
-  <proof prover="2"><result status="valid" time="0.367027" steps="38383"/></proof>
-  </goal>
-  <goal name="vc_get_mut&#39;0.56" expl="loop invariant" proved="true">
-  <proof prover="2"><result status="valid" time="0.286866" steps="38448"/></proof>
-  </goal>
-  <goal name="vc_get_mut&#39;0.57" expl="loop invariant" proved="true">
-  <proof prover="2"><result status="valid" time="0.155087" steps="19182"/></proof>
-  </goal>
-  <goal name="vc_get_mut&#39;0.58" expl="loop invariant" proved="true">
-  <proof prover="2"><result status="valid" time="0.150529" steps="19233"/></proof>
-  </goal>
-  <goal name="vc_get_mut&#39;0.59" expl="loop invariant" proved="true">
-  <proof prover="2"><result status="valid" time="0.187279" steps="19213"/></proof>
-  </goal>
-  <goal name="vc_get_mut&#39;0.60" expl="loop invariant" proved="true">
-  <proof prover="2"><result status="valid" time="0.147896" steps="19089"/></proof>
+  <proof prover="2" timelimit="3"><result status="valid" time="0.160510" steps="19427"/></proof>
+  </goal>
+  <goal name="vc_get_mut&#39;0.51" expl="loop invariant #0" proved="true">
+  <proof prover="2" timelimit="3"><result status="valid" time="0.168952" steps="17494"/></proof>
+  </goal>
+  <goal name="vc_get_mut&#39;0.52" expl="loop invariant #1" proved="true">
+  <proof prover="2" timelimit="3"><result status="valid" time="0.123201" steps="17776"/></proof>
+  </goal>
+  <goal name="vc_get_mut&#39;0.53" expl="loop invariant #2" proved="true">
+  <proof prover="2" timelimit="3"><result status="valid" time="0.166221" steps="17810"/></proof>
+  </goal>
+  <goal name="vc_get_mut&#39;0.54" expl="loop invariant #3" proved="true">
+  <proof prover="2" timelimit="3"><result status="valid" time="0.173249" steps="17867"/></proof>
+  </goal>
+  <goal name="vc_get_mut&#39;0.55" expl="loop invariant #4" proved="true">
+  <proof prover="2" timelimit="3"><result status="valid" time="0.282202" steps="35580"/></proof>
+  </goal>
+  <goal name="vc_get_mut&#39;0.56" expl="loop invariant #5" proved="true">
+  <proof prover="2" timelimit="3"><result status="valid" time="0.339770" steps="35116"/></proof>
+  </goal>
+  <goal name="vc_get_mut&#39;0.57" expl="loop invariant #6" proved="true">
+  <proof prover="3" timelimit="5"><result status="valid" time="0.227911" steps="1778"/></proof>
+  </goal>
+  <goal name="vc_get_mut&#39;0.58" expl="loop invariant #7" proved="true">
+  <proof prover="2" timelimit="3"><result status="valid" time="0.062077" steps="19519"/></proof>
+  </goal>
+  <goal name="vc_get_mut&#39;0.59" expl="loop invariant #8" proved="true">
+  <proof prover="2" timelimit="3"><result status="valid" time="0.168501" steps="21816"/></proof>
+  </goal>
+  <goal name="vc_get_mut&#39;0.60" expl="loop invariant #9" proved="true">
+  <proof prover="2" timelimit="3"><result status="valid" time="0.202571" steps="36448"/></proof>
   </goal>
   <goal name="vc_get_mut&#39;0.61" proved="true">
-  <proof prover="2"><result status="valid" time="0.014045" steps="9255"/></proof>
-=======
-  <goal name="vc_get_mut.0" proved="true">
-  <proof prover="3"><result status="valid" time="0.040817" steps="68"/></proof>
-  </goal>
-  <goal name="vc_get_mut.1" expl="loop invariant #0" proved="true">
-  <proof prover="3"><result status="valid" time="0.034508" steps="21"/></proof>
-  </goal>
-  <goal name="vc_get_mut.2" expl="loop invariant #1" proved="true">
-  <proof prover="6" timelimit="5"><result status="valid" time="0.025517" steps="59697"/></proof>
-  </goal>
-  <goal name="vc_get_mut.3" expl="loop invariant #2" proved="true">
-  <proof prover="3"><result status="valid" time="0.035886" steps="92"/></proof>
-  </goal>
-  <goal name="vc_get_mut.4" expl="loop invariant #3" proved="true">
-  <proof prover="3"><result status="valid" time="0.010997" steps="94"/></proof>
-  </goal>
-  <goal name="vc_get_mut.5" expl="loop invariant #4" proved="true">
-  <proof prover="3"><result status="valid" time="0.026050" steps="44"/></proof>
-  </goal>
-  <goal name="vc_get_mut.6" expl="loop invariant #5" proved="true">
-  <proof prover="3"><result status="valid" time="0.038759" steps="44"/></proof>
-  </goal>
-  <goal name="vc_get_mut.7" expl="loop invariant #6" proved="true">
-  <proof prover="3"><result status="valid" time="0.039772" steps="30"/></proof>
-  </goal>
-  <goal name="vc_get_mut.8" expl="loop invariant #7" proved="true">
-  <proof prover="3"><result status="valid" time="0.048183" steps="33"/></proof>
-  </goal>
-  <goal name="vc_get_mut.9" expl="loop invariant #8" proved="true">
-  <proof prover="3"><result status="valid" time="0.039291" steps="197"/></proof>
-  </goal>
-  <goal name="vc_get_mut.10" expl="loop invariant #9" proved="true">
-  <proof prover="3"><result status="valid" time="0.028396" steps="83"/></proof>
-  </goal>
-  <goal name="vc_get_mut.11" proved="true">
-  <proof prover="3"><result status="valid" time="0.031372" steps="147"/></proof>
-  </goal>
-  <goal name="vc_get_mut.12" expl="type invariant" proved="true">
-  <proof prover="3"><result status="valid" time="0.030936" steps="46"/></proof>
-  </goal>
-  <goal name="vc_get_mut.13" expl="type invariant" proved="true">
-  <proof prover="3"><result status="valid" time="0.045583" steps="54"/></proof>
-  </goal>
-  <goal name="vc_get_mut.14" expl="type invariant" proved="true">
-  <proof prover="3"><result status="valid" time="0.044639" steps="503"/></proof>
-  </goal>
-  <goal name="vc_get_mut.15" expl="get_mut result type invariant" proved="true">
-  <proof prover="3"><result status="valid" time="0.045061" steps="59"/></proof>
-  </goal>
-  <goal name="vc_get_mut.16" expl="get_mut ensures" proved="true">
-  <proof prover="3"><result status="valid" time="0.042144" steps="2080"/></proof>
-  </goal>
-  <goal name="vc_get_mut.17" proved="true">
-  <proof prover="3"><result status="valid" time="0.048687" steps="102"/></proof>
-  </goal>
-  <goal name="vc_get_mut.18" expl="cmp &#39;self&#39; type invariant" proved="true">
-  <proof prover="3"><result status="valid" time="0.035296" steps="42"/></proof>
-  </goal>
-  <goal name="vc_get_mut.19" expl="cmp &#39;other&#39; type invariant" proved="true">
-  <proof prover="3"><result status="valid" time="0.063925" steps="252"/></proof>
-  </goal>
-  <goal name="vc_get_mut.20" proved="true">
-  <proof prover="3"><result status="valid" time="0.064966" steps="387"/></proof>
-  </goal>
-  <goal name="vc_get_mut.21" proved="true">
-  <proof prover="3"><result status="valid" time="0.038459" steps="50"/></proof>
-  </goal>
-  <goal name="vc_get_mut.22" expl="type invariant" proved="true">
-  <proof prover="3"><result status="valid" time="0.052880" steps="535"/></proof>
-  </goal>
-  <goal name="vc_get_mut.23" expl="type invariant" proved="true">
-  <proof prover="3"><result status="valid" time="0.039830" steps="84"/></proof>
-  </goal>
-  <goal name="vc_get_mut.24" expl="type invariant" proved="true">
-  <proof prover="3"><result status="valid" time="0.077782" steps="740"/></proof>
-  </goal>
-  <goal name="vc_get_mut.25" expl="type invariant" proved="true">
-  <proof prover="3"><result status="valid" time="0.079210" steps="670"/></proof>
-  </goal>
-  <goal name="vc_get_mut.26" expl="loop invariant #0" proved="true">
-  <proof prover="3"><result status="valid" time="0.128871" steps="114"/></proof>
-  </goal>
-  <goal name="vc_get_mut.27" expl="loop invariant #1" proved="true">
-  <proof prover="0"><result status="valid" time="0.108447" steps="18326"/></proof>
-  </goal>
-  <goal name="vc_get_mut.28" expl="loop invariant #2" proved="true">
-  <proof prover="6" timelimit="5"><result status="valid" time="0.091819" steps="74728"/></proof>
-  </goal>
-  <goal name="vc_get_mut.29" expl="loop invariant #3" proved="true">
-  <proof prover="3"><result status="valid" time="0.050254" steps="326"/></proof>
-  </goal>
-  <goal name="vc_get_mut.30" expl="loop invariant #4" proved="true">
-  <proof prover="6" timelimit="5"><result status="valid" time="0.118837" steps="271098"/></proof>
-  </goal>
-  <goal name="vc_get_mut.31" expl="loop invariant #5" proved="true">
-  <proof prover="2"><result status="valid" time="0.188931" steps="30730"/></proof>
-  </goal>
-  <goal name="vc_get_mut.32" expl="loop invariant #6" proved="true">
-  <proof prover="2"><result status="valid" time="0.307477" steps="44811"/></proof>
-  </goal>
-  <goal name="vc_get_mut.33" expl="loop invariant #7" proved="true">
-  <proof prover="2"><result status="valid" time="0.080840" steps="20390"/></proof>
-  </goal>
-  <goal name="vc_get_mut.34" expl="loop invariant #8" proved="true">
-  <proof prover="2"><result status="valid" time="0.132872" steps="31737"/></proof>
-  </goal>
-  <goal name="vc_get_mut.35" expl="loop invariant #9" proved="true">
-  <proof prover="3"><result status="valid" time="0.041305" steps="1084"/></proof>
-  </goal>
-  <goal name="vc_get_mut.36" proved="true">
-  <proof prover="3"><result status="valid" time="0.050111" steps="351"/></proof>
-  </goal>
-  <goal name="vc_get_mut.37" proved="true">
-  <proof prover="3"><result status="valid" time="0.030314" steps="50"/></proof>
-  </goal>
-  <goal name="vc_get_mut.38" expl="type invariant" proved="true">
-  <proof prover="3"><result status="valid" time="0.037704" steps="72"/></proof>
-  </goal>
-  <goal name="vc_get_mut.39" expl="type invariant" proved="true">
-  <proof prover="3"><result status="valid" time="0.077906" steps="672"/></proof>
-  </goal>
-  <goal name="vc_get_mut.40" expl="type invariant" proved="true">
-  <proof prover="3"><result status="valid" time="0.077154" steps="598"/></proof>
-  </goal>
-  <goal name="vc_get_mut.41" expl="type invariant" proved="true">
-  <proof prover="2"><result status="valid" time="0.081421" steps="16273"/></proof>
-  </goal>
-  <goal name="vc_get_mut.42" expl="type invariant" proved="true">
-  <proof prover="2"><result status="valid" time="0.204096" steps="29740"/></proof>
-  </goal>
-  <goal name="vc_get_mut.43" expl="get_mut result type invariant" proved="true">
-  <proof prover="3"><result status="valid" time="0.045036" steps="551"/></proof>
-  </goal>
-  <goal name="vc_get_mut.44" expl="get_mut ensures" proved="true">
-  <proof prover="6" timelimit="5"><result status="valid" time="0.508902" steps="1913778"/></proof>
-  </goal>
-  <goal name="vc_get_mut.45" proved="true">
-  <proof prover="3"><result status="valid" time="0.061175" steps="387"/></proof>
-  </goal>
-  <goal name="vc_get_mut.46" proved="true">
-  <proof prover="3"><result status="valid" time="0.039825" steps="50"/></proof>
-  </goal>
-  <goal name="vc_get_mut.47" expl="type invariant" proved="true">
-  <proof prover="3"><result status="valid" time="0.095405" steps="535"/></proof>
-  </goal>
-  <goal name="vc_get_mut.48" expl="type invariant" proved="true">
-  <proof prover="3"><result status="valid" time="0.046190" steps="84"/></proof>
-  </goal>
-  <goal name="vc_get_mut.49" expl="type invariant" proved="true">
-  <proof prover="3"><result status="valid" time="0.113712" steps="741"/></proof>
-  </goal>
-  <goal name="vc_get_mut.50" expl="type invariant" proved="true">
-  <proof prover="6" timelimit="5"><result status="valid" time="0.047006" steps="78847"/></proof>
-  </goal>
-  <goal name="vc_get_mut.51" expl="loop invariant #0" proved="true">
-  <proof prover="3"><result status="valid" time="0.119765" steps="114"/></proof>
-  </goal>
-  <goal name="vc_get_mut.52" expl="loop invariant #1" proved="true">
-  <proof prover="6" timelimit="5"><result status="valid" time="0.022786" steps="74631"/></proof>
-  </goal>
-  <goal name="vc_get_mut.53" expl="loop invariant #2" proved="true">
-  <proof prover="2"><result status="valid" time="0.116414" steps="18348"/></proof>
-  </goal>
-  <goal name="vc_get_mut.54" expl="loop invariant #3" proved="true">
-  <proof prover="3"><result status="valid" time="0.070187" steps="327"/></proof>
-  </goal>
-  <goal name="vc_get_mut.55" expl="loop invariant #4" proved="true">
-  <proof prover="3"><result status="valid" time="0.131962" steps="1552"/></proof>
-  </goal>
-  <goal name="vc_get_mut.56" expl="loop invariant #5" proved="true">
-  <proof prover="3"><result status="valid" time="0.180559" steps="1429"/></proof>
-  </goal>
-  <goal name="vc_get_mut.57" expl="loop invariant #6" proved="true">
-  <proof prover="3"><result status="valid" time="0.284170" steps="2522"/></proof>
-  </goal>
-  <goal name="vc_get_mut.58" expl="loop invariant #7" proved="true">
-  <proof prover="2"><result status="valid" time="0.106984" steps="20543"/></proof>
-  </goal>
-  <goal name="vc_get_mut.59" expl="loop invariant #8" proved="true">
-  <proof prover="3"><result status="valid" time="4.797071" steps="60740"/></proof>
-  </goal>
-  <goal name="vc_get_mut.60" expl="loop invariant #9" proved="true">
-  <proof prover="3"><result status="valid" time="0.146678" steps="1067"/></proof>
-  </goal>
-  <goal name="vc_get_mut.61" proved="true">
-  <proof prover="3"><result status="valid" time="0.019489" steps="39"/></proof>
->>>>>>> 34cd6190
+  <proof prover="2" timelimit="3"><result status="valid" time="0.014045" steps="9249"/></proof>
   </goal>
  </transf>
  </goal>
