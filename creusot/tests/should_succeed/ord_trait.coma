--- conflicted
+++ resolved
@@ -50,8 +50,8 @@
   
   axiom inv_axiom'1 [@rewrite] : forall x : t_T'0 [inv'1 x] . inv'1 x = invariant'1 x
   
-  let rec le'0 (self:t_T'0) (other:t_T'0) (return'  (ret:bool))= {[@expl:precondition] inv'1 other}
-    {[@expl:precondition] inv'1 self}
+  let rec le'0 (self:t_T'0) (other:t_T'0) (return'  (ret:bool))= {[@expl:le 'self' type invariant] inv'1 self}
+    {[@expl:le 'other' type invariant] inv'1 other}
     any
     [ return' (result:bool)-> {[%#scmp2] result = le_log'0 (deep_model'0 self) (deep_model'0 other)}
       (! return' {result}) ]
@@ -113,33 +113,16 @@
   
   function eq_cmp'0 (x : t_DeepModelTy'0) (y : t_DeepModelTy'0) : ()
   
-<<<<<<< HEAD
   axiom eq_cmp'0_spec : forall x : t_DeepModelTy'0, y : t_DeepModelTy'0 . [%#sord16] (x = y)
   = (cmp_log'0 x y = C_Equal'0)
   
   meta "compute_max_steps" 1000000
   
-  let rec x'0 (x:t_T'0) (return'  (ret:bool))= {[%#sord_trait0] inv'0 x}
+  let rec x'0 (x:t_T'0) (return'  (ret:bool))= {[@expl:x 'x' type invariant] [%#sord_trait0] inv'0 x}
     (! bb0
     [ bb0 = s0 [ s0 = le'0 {x} {x} (fun (_ret':bool) ->  [ &_0 <- _ret' ] s1) | s1 = bb1 ]  | bb1 = return' {_0} ]
     ) [ & _0 : bool = any_l () | & x : t_T'0 = x ] 
-    [ return' (result:bool)-> {[@expl:postcondition] [%#sord_trait1] result = true} (! return' {result}) ]
-=======
-  let rec le'0 (self:t) (other:t) (return'  (ret:bool))= {[@expl:le 'self' type invariant] inv'1 self}
-    {[@expl:le 'other' type invariant] inv'1 other}
-    any
-    [ return' (result:bool)-> {[%#scmp2] result = le_log'0 (deep_model'0 self) (deep_model'0 other)}
-      (! return' {result}) ]
-    
-  
-  meta "compute_max_steps" 1000000
-  
-  let rec x (x:t) (return'  (ret:bool))= {[@expl:x 'x' type invariant] [%#sord_trait0] inv'0 x}
-    (! bb0
-    [ bb0 = s0 [ s0 = le'0 {x} {x} (fun (_ret':bool) ->  [ &_0 <- _ret' ] s1) | s1 = bb1 ]  | bb1 = return' {_0} ]
-    ) [ & _0 : bool = any_l () | & x : t = x ] 
     [ return' (result:bool)-> {[@expl:x ensures] [%#sord_trait1] result = true} (! return' {result}) ]
->>>>>>> 34cd6190
     
 end
 module M_ord_trait__gt_or_le [#"ord_trait.rs" 13 0 15 29]
@@ -195,8 +178,8 @@
   
   axiom inv_axiom'1 [@rewrite] : forall x : t_T'0 [inv'1 x] . inv'1 x = invariant'1 x
   
-  let rec ge'0 (self:t_T'0) (other:t_T'0) (return'  (ret:bool))= {[@expl:precondition] inv'1 other}
-    {[@expl:precondition] inv'1 self}
+  let rec ge'0 (self:t_T'0) (other:t_T'0) (return'  (ret:bool))= {[@expl:ge 'self' type invariant] inv'1 self}
+    {[@expl:ge 'other' type invariant] inv'1 other}
     any
     [ return' (result:bool)-> {[%#scmp3] result = ge_log'0 (deep_model'1 self) (deep_model'1 other)}
       (! return' {result}) ]
@@ -248,7 +231,6 @@
   
   function antisym1'0 (x : t_DeepModelTy'0) (y : t_DeepModelTy'0) : ()
   
-<<<<<<< HEAD
   axiom antisym1'0_spec : forall x : t_DeepModelTy'0, y : t_DeepModelTy'0 . ([%#sord13] cmp_log'0 x y = C_Less'0)
    -> ([%#sord14] cmp_log'0 y x = C_Greater'0)
   
@@ -264,29 +246,12 @@
   
   meta "compute_max_steps" 1000000
   
-  let rec gt_or_le'0 (x:t_T'0) (y:t_T'0) (return'  (ret:bool))= {[%#sord_trait1] inv'0 y}
-    {[%#sord_trait0] inv'0 x}
+  let rec gt_or_le'0 (x:t_T'0) (y:t_T'0) (return'  (ret:bool))= {[@expl:gt_or_le 'x' type invariant] [%#sord_trait0] inv'0 x}
+    {[@expl:gt_or_le 'y' type invariant] [%#sord_trait1] inv'0 y}
     (! bb0
     [ bb0 = s0 [ s0 = ge'0 {x} {y} (fun (_ret':bool) ->  [ &_0 <- _ret' ] s1) | s1 = bb1 ]  | bb1 = return' {_0} ]
     ) [ & _0 : bool = any_l () | & x : t_T'0 = x | & y : t_T'0 = y ] 
-    [ return' (result:bool)-> {[@expl:postcondition] [%#sord_trait2] result
-=======
-  let rec ge'0 (self:t) (other:t) (return'  (ret:bool))= {[@expl:ge 'self' type invariant] inv'1 self}
-    {[@expl:ge 'other' type invariant] inv'1 other}
-    any
-    [ return' (result:bool)-> {[%#scmp3] result = ge_log'0 (deep_model'1 self) (deep_model'1 other)}
-      (! return' {result}) ]
-    
-  
-  meta "compute_max_steps" 1000000
-  
-  let rec gt_or_le (x:t) (y:t) (return'  (ret:bool))= {[@expl:gt_or_le 'x' type invariant] [%#sord_trait0] inv'0 x}
-    {[@expl:gt_or_le 'y' type invariant] [%#sord_trait1] inv'0 y}
-    (! bb0
-    [ bb0 = s0 [ s0 = ge'0 {x} {y} (fun (_ret':bool) ->  [ &_0 <- _ret' ] s1) | s1 = bb1 ]  | bb1 = return' {_0} ]
-    ) [ & _0 : bool = any_l () | & x : t = x | & y : t = y ] 
     [ return' (result:bool)-> {[@expl:gt_or_le ensures] [%#sord_trait2] result
->>>>>>> 34cd6190
       = le_log'0 (deep_model'0 y) (deep_model'0 x)}
       (! return' {result}) ]
     
