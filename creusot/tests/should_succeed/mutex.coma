
module T_mutex__MutexInner
  type t_MutexInner 't
end
module T_mutex__Mutex
  use T_mutex__MutexInner as MutexInner'0
  
  type t_Mutex 't 'i =
    | C_Mutex (MutexInner'0.t_MutexInner 't) 'i
  
  function any_l (_ : 'b) : 'a
  
  let rec t_Mutex < 't > < 'i > (input:t_Mutex 't 'i) (ret  (field_0:MutexInner'0.t_MutexInner 't) (field_1:'i))= any
    [ good (field_0:MutexInner'0.t_MutexInner 't) (field_1:'i)-> {C_Mutex field_0 field_1 = input}
      (! ret {field_0} {field_1})
    | bad (field_0:MutexInner'0.t_MutexInner 't) (field_1:'i)-> {C_Mutex field_0 field_1 <> input} {false} any ]
    
  
  function t_Mutex__1 (self : t_Mutex 't 'i) : 'i =
    match self with
      | C_Mutex _ a -> a
      end
end
module T_mutex__GuardInner
  type t_GuardInner 't
end
module T_mutex__MutexGuard
  use prelude.prelude.Snapshot
  
  use T_mutex__GuardInner as GuardInner'0
  
  type t_MutexGuard 't 'i =
    | C_MutexGuard (GuardInner'0.t_GuardInner 't) (Snapshot.snap_ty 'i)
  
  function any_l (_ : 'b) : 'a
  
  let rec t_MutexGuard < 't > < 'i > (input:t_MutexGuard 't 'i) (ret  (field_0:GuardInner'0.t_GuardInner 't) (field_1:Snapshot.snap_ty 'i))= any
    [ good (field_0:GuardInner'0.t_GuardInner 't) (field_1:Snapshot.snap_ty 'i)-> {C_MutexGuard field_0 field_1 = input}
      (! ret {field_0} {field_1})
    | bad (field_0:GuardInner'0.t_GuardInner 't) (field_1:Snapshot.snap_ty 'i)-> {C_MutexGuard field_0 field_1 <> input}
      {false}
      any ]
    
  
  function t_MutexGuard__1 (self : t_MutexGuard 't 'i) : Snapshot.snap_ty 'i =
    match self with
      | C_MutexGuard _ a -> a
      end
end
module T_mutex__Even
  type t_Even  =
    | C_Even
  
  function any_l (_ : 'b) : 'a
  
  let rec t_Even (input:t_Even) (ret  )= any
    [ good -> {C_Even  = input} (! ret) | bad -> {C_Even  <> input} {false} any ]
    
end
module T_mutex__AddsTwo
  use T_mutex__Even as Even'0
  
  use prelude.prelude.UInt32
  
  use prelude.prelude.Int
  
  use T_mutex__Mutex as Mutex'0
  
  use prelude.prelude.Borrow
  
  type t_AddsTwo  =
    | C_AddsTwo (Mutex'0.t_Mutex uint32 (Even'0.t_Even))
  
  function any_l (_ : 'b) : 'a
  
  let rec t_AddsTwo (input:t_AddsTwo) (ret  (mutex:Mutex'0.t_Mutex uint32 (Even'0.t_Even)))= any
    [ good (mutex:Mutex'0.t_Mutex uint32 (Even'0.t_Even))-> {C_AddsTwo mutex = input} (! ret {mutex})
    | bad (mutex:Mutex'0.t_Mutex uint32 (Even'0.t_Even))-> {C_AddsTwo mutex <> input} {false} any ]
    
end
module M_mutex__qy123zimplqy35z3qy125z__call
  let%span smutex0 = "../mutex.rs" 103 17 103 23
  
  let%span smutex1 = "../mutex.rs" 104 24 104 25
  
  let%span smutex2 = "../mutex.rs" 106 18 106 19
  
  let%span span3 = "../../../../creusot-contracts/src/invariant.rs" 8 8 8 12
  
  let%span span4 = "../../../../creusot-contracts/src/invariant.rs" 27 8 27 18
  
  let%span span5 = "../mutex.rs" 67 8 67 24
  
  let%span span6 = "../mutex.rs" 55 4 55 30
  
  let%span span7 = "../mutex.rs" 56 22 56 23
  
  let%span span8 = "../mutex.rs" 49 4 49 35
  
  let%span span9 = "../mutex.rs" 50 23 50 25
  
  let%span span10 = "../mutex.rs" 37 17 37 21
  
  let%span span11 = "../mutex.rs" 36 14 36 33
  
  use T_mutex__Even as Even'0
  
  use prelude.prelude.UInt32
  
  use T_mutex__Mutex as Mutex'0
  
<<<<<<< HEAD
  predicate invariant'3 (self : Mutex'0.t_mutex uint32 (Even'0.t_even)) =
    [%#span3] true
  
  predicate inv'4 (_1 : Mutex'0.t_mutex uint32 (Even'0.t_even))
  
  axiom inv'4 [@rewrite] : forall x : Mutex'0.t_mutex uint32 (Even'0.t_even) . inv'4 x = true
=======
  predicate invariant'6 (self : Mutex'0.t_Mutex uint32 (Even'0.t_Even)) =
    [%#span3] true
  
  predicate inv'7 (_1 : Mutex'0.t_Mutex uint32 (Even'0.t_Even))
  
  axiom inv'7 : forall x : Mutex'0.t_Mutex uint32 (Even'0.t_Even) . inv'7 x = true
>>>>>>> c3369865
  
  predicate invariant'2 (self : uint32) =
    [%#span3] true
  
<<<<<<< HEAD
  predicate inv'3 (_1 : uint32)
  
  axiom inv'3 [@rewrite] : forall x : uint32 . inv'3 x = true
  
  use prelude.prelude.Borrow
  
  predicate invariant'1 (self : uint32) =
    [%#span4] inv'3 self
  
  predicate inv'2 (_1 : uint32)
  
  axiom inv'2 [@rewrite] : forall x : uint32 . inv'2 x = true
  
  predicate invariant'0 (self : Mutex'0.t_mutex uint32 (Even'0.t_even)) =
    [%#span4] inv'4 self
=======
  predicate inv'6 (_1 : uint32)
  
  axiom inv'6 : forall x : uint32 . inv'6 x = true
  
  use T_mutex__MutexGuard as MutexGuard'0
  
  predicate inv'1 (_1 : MutexGuard'0.t_MutexGuard uint32 (Even'0.t_Even))
  
  use prelude.prelude.Borrow
  
  predicate invariant'4 (self : borrowed (MutexGuard'0.t_MutexGuard uint32 (Even'0.t_Even))) =
    [%#span4] inv'1 self.current /\ inv'1 self.final
  
  predicate inv'5 (_1 : borrowed (MutexGuard'0.t_MutexGuard uint32 (Even'0.t_Even)))
  
  axiom inv'5 : forall x : borrowed (MutexGuard'0.t_MutexGuard uint32 (Even'0.t_Even)) . inv'5 x = true
  
  predicate invariant'3 (self : uint32) =
    [%#span5] inv'6 self
  
  predicate inv'4 (_1 : uint32)
  
  axiom inv'4 : forall x : uint32 . inv'4 x = true
  
  predicate invariant'2 (self : MutexGuard'0.t_MutexGuard uint32 (Even'0.t_Even)) =
    [%#span5] inv'1 self
  
  predicate inv'2 (_1 : MutexGuard'0.t_MutexGuard uint32 (Even'0.t_Even))
  
  axiom inv'2 : forall x : MutexGuard'0.t_MutexGuard uint32 (Even'0.t_Even) . inv'2 x = true
  
  predicate invariant'1 (self : MutexGuard'0.t_MutexGuard uint32 (Even'0.t_Even)) =
    [%#span3] true
  
  axiom inv'1 : forall x : MutexGuard'0.t_MutexGuard uint32 (Even'0.t_Even) . inv'1 x = true
  
  predicate invariant'0 (self : Mutex'0.t_Mutex uint32 (Even'0.t_Even)) =
    [%#span5] inv'7 self
>>>>>>> c3369865
  
  predicate inv'0 (_1 : Mutex'0.t_Mutex uint32 (Even'0.t_Even))
  
<<<<<<< HEAD
  axiom inv'0 [@rewrite] : forall x : Mutex'0.t_mutex uint32 (Even'0.t_even) . inv'0 x = true
=======
  axiom inv'0 : forall x : Mutex'0.t_Mutex uint32 (Even'0.t_Even) . inv'0 x = true
>>>>>>> c3369865
  
  use prelude.prelude.Intrinsic
  
  use Mutex_MutexGuard_Type as MutexGuard'0
  
  use prelude.prelude.Int
  
<<<<<<< HEAD
  predicate inv'1 [#"../mutex.rs" 66 4 66 33] (self : Even'0.t_even) (x : uint32) =
    [%#span5] mod x (2 : uint32) = (0 : uint32)
=======
  predicate inv'3 [#"../mutex.rs" 66 4 66 33] (self : Even'0.t_Even) (x : uint32) =
    [%#span6] mod x (2 : uint32) = (0 : uint32)
>>>>>>> c3369865
  
  use prelude.prelude.Snapshot
  
  use T_mutex__MutexGuard as T_mutex__MutexGuard
  
<<<<<<< HEAD
  let rec set'0 (self:borrowed (MutexGuard'0.t_mutexguard uint32 (Even'0.t_even))) (v:uint32) (return'  (ret:()))= {[@expl:precondition] [%#span7] inv'3 v}
    {[@expl:precondition] [%#span6] inv'1 (Snapshot.inner (Mutex_MutexGuard_Type.mutexguard_1 self.current)) v}
    any [ return' (result:())-> (! return' {result}) ] 
  
  let rec deref'0 (self:MutexGuard'0.t_mutexguard uint32 (Even'0.t_even)) (return'  (ret:uint32))= any
    [ return' (result:uint32)-> {[%#span9] inv'2 result}
      {[%#span8] inv'1 (Snapshot.inner (Mutex_MutexGuard_Type.mutexguard_1 self)) result}
=======
  let rec set'0 (self:borrowed (MutexGuard'0.t_MutexGuard uint32 (Even'0.t_Even))) (v:uint32) (return'  (ret:()))= {[@expl:precondition] [%#span9] inv'6 v}
    {[@expl:precondition] [%#span8] inv'5 self}
    {[@expl:precondition] [%#span7] inv'3 (Snapshot.inner (T_mutex__MutexGuard.t_MutexGuard__1 self.current)) v}
    any [ return' (result:())-> (! return' {result}) ] 
  
  let rec deref'0 (self:MutexGuard'0.t_MutexGuard uint32 (Even'0.t_Even)) (return'  (ret:uint32))= {[@expl:precondition] [%#span10] inv'2 self}
    any
    [ return' (result:uint32)-> {[%#span12] inv'4 result}
      {[%#span11] inv'3 (Snapshot.inner (T_mutex__MutexGuard.t_MutexGuard__1 self)) result}
>>>>>>> c3369865
      (! return' {result}) ]
    
  
  use T_mutex__Mutex as T_mutex__Mutex
  
<<<<<<< HEAD
  let rec lock'0 (self:Mutex'0.t_mutex uint32 (Even'0.t_even)) (return'  (ret:MutexGuard'0.t_mutexguard uint32 (Even'0.t_even)))= {[@expl:precondition] [%#span10] inv'0 self}
    any
    [ return' (result:MutexGuard'0.t_mutexguard uint32 (Even'0.t_even))-> {[%#span11] Mutex_Mutex_Type.mutex_1 self
      = Snapshot.inner (Mutex_MutexGuard_Type.mutexguard_1 result)}
=======
  let rec lock'0 (self:Mutex'0.t_Mutex uint32 (Even'0.t_Even)) (return'  (ret:MutexGuard'0.t_MutexGuard uint32 (Even'0.t_Even)))= {[@expl:precondition] [%#span13] inv'0 self}
    any
    [ return' (result:MutexGuard'0.t_MutexGuard uint32 (Even'0.t_Even))-> {[%#span15] inv'1 result}
      {[%#span14] T_mutex__Mutex.t_Mutex__1 self = Snapshot.inner (T_mutex__MutexGuard.t_MutexGuard__1 result)}
>>>>>>> c3369865
      (! return' {result}) ]
    
  
  use T_mutex__AddsTwo as AddsTwo'0
  
  let rec call (self:AddsTwo'0.t_AddsTwo) (return'  (ret:()))= (! bb0
    [ bb0 = s0
      [ s0 = AddsTwo'0.t_AddsTwo {self}
          (fun (rmutex'0:Mutex'0.t_Mutex uint32 (Even'0.t_Even)) ->
            lock'0 {rmutex'0} (fun (_ret':MutexGuard'0.t_MutexGuard uint32 (Even'0.t_Even)) ->  [ &v <- _ret' ] s1))
      | s1 = bb1 ]
      
    | bb1 = s0 [ s0 = deref'0 {v} (fun (_ret':uint32) ->  [ &_5 <- _ret' ] s1) | s1 = bb2 ] 
    | bb2 = s0
      [ s0 =  [ &val' <- _5 ] s1
      | s1 = UInt32.lt {val'} {[%#smutex0] (100000 : uint32)} (fun (_ret':bool) ->  [ &_7 <- _ret' ] s2)
      | s2 = any [ br0 -> {_7 = false} (! bb5) | br1 -> {_7} (! bb3) ]  ]
      
    | bb3 = s0
      [ s0 = Borrow.borrow_mut <MutexGuard'0.t_MutexGuard uint32 (Even'0.t_Even)> {v}
          (fun (_ret':borrowed (MutexGuard'0.t_MutexGuard uint32 (Even'0.t_Even))) ->
             [ &_10 <- _ret' ] 
             [ &v <- _10.final ] 
            s1)
      | s1 = UInt32.add {val'} {[%#smutex1] (2 : uint32)} (fun (_ret':uint32) ->  [ &_11 <- _ret' ] s2)
      | s2 = set'0 {_10} {_11} (fun (_ret':()) ->  [ &_9 <- _ret' ] s3)
      | s3 = bb4 ]
      
    | bb4 = bb7
    | bb5 = s0
      [ s0 = Borrow.borrow_mut <MutexGuard'0.t_MutexGuard uint32 (Even'0.t_Even)> {v}
          (fun (_ret':borrowed (MutexGuard'0.t_MutexGuard uint32 (Even'0.t_Even))) ->
             [ &_14 <- _ret' ] 
             [ &v <- _14.final ] 
            s1)
      | s1 = set'0 {_14} {[%#smutex2] (0 : uint32)} (fun (_ret':()) ->  [ &_13 <- _ret' ] s2)
      | s2 = bb6 ]
      
    | bb6 = bb7
    | bb7 = bb8
    | bb8 = return' {_0} ]
    )
    [ & _0 : () = any_l ()
    | & self : AddsTwo'0.t_AddsTwo = self
    | & v : MutexGuard'0.t_MutexGuard uint32 (Even'0.t_Even) = any_l ()
    | & val' : uint32 = any_l ()
    | & _5 : uint32 = any_l ()
    | & _7 : bool = any_l ()
    | & _9 : () = any_l ()
    | & _10 : borrowed (MutexGuard'0.t_MutexGuard uint32 (Even'0.t_Even)) = any_l ()
    | & _11 : uint32 = any_l ()
    | & _13 : () = any_l ()
    | & _14 : borrowed (MutexGuard'0.t_MutexGuard uint32 (Even'0.t_Even)) = any_l () ]
     [ return' (result:())-> (! return' {result}) ] 
end
module T_core__result__Result
  type t_Result 't 'e =
    | C_Ok 't
    | C_Err 'e
  
  function any_l (_ : 'b) : 'a
  
  let rec v_Ok < 't > < 'e > (input:t_Result 't 'e) (ret  (field_0:'t))= any
    [ good (field_0:'t)-> {C_Ok field_0 = input} (! ret {field_0})
    | bad (field_0:'t)-> {C_Ok field_0 <> input} {false} any ]
    
  
  let rec v_Err < 't > < 'e > (input:t_Result 't 'e) (ret  (field_0:'e))= any
    [ good (field_0:'e)-> {C_Err field_0 = input} (! ret {field_0})
    | bad (field_0:'e)-> {C_Err field_0 <> input} {false} any ]
    
end
module T_mutex__JoinHandleInner
  type t_JoinHandleInner 't
end
module T_mutex__JoinHandle
  use prelude.prelude.Snapshot
  
  use T_mutex__JoinHandleInner as JoinHandleInner'0
  
  type t_JoinHandle 't 'i =
    | C_JoinHandle (JoinHandleInner'0.t_JoinHandleInner 't) (Snapshot.snap_ty 'i)
  
  function any_l (_ : 'b) : 'a
  
  let rec t_JoinHandle < 't > < 'i > (input:t_JoinHandle 't 'i) (ret  (field_0:JoinHandleInner'0.t_JoinHandleInner 't) (field_1:Snapshot.snap_ty 'i))= any
    [ good (field_0:JoinHandleInner'0.t_JoinHandleInner 't) (field_1:Snapshot.snap_ty 'i)-> {C_JoinHandle field_0 field_1
      = input}
      (! ret {field_0} {field_1})
    | bad (field_0:JoinHandleInner'0.t_JoinHandleInner 't) (field_1:Snapshot.snap_ty 'i)-> {C_JoinHandle field_0 field_1
      <> input}
      {false}
      any ]
    
  
  function t_JoinHandle__1 (self : t_JoinHandle 't 'i) : Snapshot.snap_ty 'i =
    match self with
      | C_JoinHandle _ a -> a
      end
end
module T_mutex__SpawnPostCond
  type t_SpawnPostCond 'f =
    | C_SpawnPostCond 'f
  
  function any_l (_ : 'b) : 'a
  
  let rec t_SpawnPostCond < 'f > (input:t_SpawnPostCond 'f) (ret  (f:'f))= any
    [ good (f:'f)-> {C_SpawnPostCond f = input} (! ret {f}) | bad (f:'f)-> {C_SpawnPostCond f <> input} {false} any ]
    
  
  function t_SpawnPostCond__f (self : t_SpawnPostCond 'f) : 'f =
    match self with
      | C_SpawnPostCond a -> a
      end
end
<<<<<<< HEAD
module Alloc_Alloc_Global_Type
  type t_global  =
=======
module T_core__ptr__non_null__NonNull
  use prelude.prelude.Opaque
  
  type t_NonNull 't =
    | C_NonNull opaque_ptr
  
  function any_l (_ : 'b) : 'a
  
  let rec t_NonNull < 't > (input:t_NonNull 't) (ret  (pointer:opaque_ptr))= any
    [ good (pointer:opaque_ptr)-> {C_NonNull pointer = input} (! ret {pointer})
    | bad (pointer:opaque_ptr)-> {C_NonNull pointer <> input} {false} any ]
    
end
module T_core__marker__PhantomData
  type t_PhantomData 't =
    | C_PhantomData
  
  function any_l (_ : 'b) : 'a
  
  let rec t_PhantomData < 't > (input:t_PhantomData 't) (ret  )= any
    [ good -> {C_PhantomData  = input} (! ret) | bad -> {C_PhantomData  <> input} {false} any ]
    
end
module T_core__ptr__unique__Unique
  use T_core__marker__PhantomData as PhantomData'0
  
  use T_core__ptr__non_null__NonNull as NonNull'0
  
  type t_Unique 't =
    | C_Unique (NonNull'0.t_NonNull 't) (PhantomData'0.t_PhantomData 't)
  
  function any_l (_ : 'b) : 'a
  
  let rec t_Unique < 't > (input:t_Unique 't) (ret  (pointer:NonNull'0.t_NonNull 't) (_marker:PhantomData'0.t_PhantomData 't))= any
    [ good (pointer:NonNull'0.t_NonNull 't) (_marker:PhantomData'0.t_PhantomData 't)-> {C_Unique pointer _marker
      = input}
      (! ret {pointer} {_marker})
    | bad (pointer:NonNull'0.t_NonNull 't) (_marker:PhantomData'0.t_PhantomData 't)-> {C_Unique pointer _marker
      <> input}
      {false}
      any ]
    
end
module T_alloc__boxed__Box
  use T_core__ptr__unique__Unique as Unique'0
  
  type t_Box 't 'a =
    | C_Box (Unique'0.t_Unique 't) 'a
  
  function any_l (_ : 'b) : 'a
end
module T_alloc__alloc__Global
  type t_Global  =
>>>>>>> c3369865
    | C_Global
  
  function any_l (_ : 'b) : 'a
  
  let rec t_Global (input:t_Global) (ret  )= any
    [ good -> {C_Global  = input} (! ret) | bad -> {C_Global  <> input} {false} any ]
    
end
module M_mutex__concurrent
  let%span smutex0 = "../mutex.rs" 164 49 164 50
  
  let%span span1 = "../../../../creusot-contracts/src/invariant.rs" 8 8 8 12
  
  let%span span2 = "../../../../creusot-contracts/src/invariant.rs" 37 20 37 44
  
  let%span span3 = "../../../../creusot-contracts/src/std/boxed.rs" 28 8 28 18
  
  let%span span4 = "../mutex.rs" 97 8 97 12
  
  let%span span5 = "../mutex.rs" 149 4 149 16
  
  let%span span6 = "../mutex.rs" 117 14 120 5
  
  let%span span7 = "../mutex.rs" 121 21 121 34
  
  let%span span8 = "../mutex.rs" 92 8 92 12
  
  let%span span9 = "../mutex.rs" 130 11 130 27
  
  let%span span10 = "../mutex.rs" 132 4 132 5
  
  let%span span11 = "../../../../creusot-contracts/src/resolve.rs" 26 20 26 34
  
  let%span span12 = "../mutex.rs" 159 19 159 20
  
  let%span span13 = "../mutex.rs" 158 10 158 23
  
  let%span span14 = "../mutex.rs" 159 33 159 42
  
  let%span span15 = "../mutex.rs" 67 8 67 24
  
  let%span span16 = "../mutex.rs" 17 15 17 25
  
  let%span span17 = "../mutex.rs" 18 15 18 18
  
  let%span span18 = "../mutex.rs" 18 23 18 24
  
  let%span span19 = "../mutex.rs" 18 32 18 36
  
  use T_core__result__Result as Result'0
  
<<<<<<< HEAD
  predicate invariant'6 (self : Result'0.t_result () ()) =
    [%#span1] true
  
  predicate inv'8 (_1 : Result'0.t_result () ())
  
  axiom inv'8 [@rewrite] : forall x : Result'0.t_result () () . inv'8 x = true
=======
  predicate invariant'7 (self : Result'0.t_Result () ()) =
    [%#span1] true
  
  predicate inv'9 (_1 : Result'0.t_Result () ())
  
  axiom inv'9 : forall x : Result'0.t_Result () () . inv'9 x = true
>>>>>>> c3369865
  
  use T_mutex__AddsTwo as AddsTwo'0
  
<<<<<<< HEAD
  predicate invariant'5 (self : AddsTwo'0.t_addstwo) =
=======
  use T_mutex__SpawnPostCond as SpawnPostCond'0
  
  use T_mutex__JoinHandle as JoinHandle'0
  
  predicate invariant'6 (self : JoinHandle'0.t_JoinHandle () (SpawnPostCond'0.t_SpawnPostCond (AddsTwo'0.t_AddsTwo))) =
    [%#span1] true
  
  predicate inv'7 (_1 : JoinHandle'0.t_JoinHandle () (SpawnPostCond'0.t_SpawnPostCond (AddsTwo'0.t_AddsTwo)))
  
  axiom inv'7 : forall x : JoinHandle'0.t_JoinHandle () (SpawnPostCond'0.t_SpawnPostCond (AddsTwo'0.t_AddsTwo)) . inv'7 x
  = true
  
  predicate invariant'5 (self : AddsTwo'0.t_AddsTwo) =
>>>>>>> c3369865
    [%#span1] true
  
  predicate inv'6 (_1 : AddsTwo'0.t_AddsTwo)
  
<<<<<<< HEAD
  axiom inv'6 [@rewrite] : forall x : AddsTwo'0.t_addstwo . inv'6 x = true
=======
  axiom inv'6 : forall x : AddsTwo'0.t_AddsTwo . inv'6 x = true
>>>>>>> c3369865
  
  use T_mutex__Even as Even'0
  
  use prelude.prelude.UInt32
  
  use T_mutex__Mutex as Mutex'0
  
  predicate inv'3 (_1 : Mutex'0.t_Mutex uint32 (Even'0.t_Even))
  
  use prelude.prelude.Borrow
  
  predicate invariant'4 (self : borrowed (Mutex'0.t_Mutex uint32 (Even'0.t_Even))) =
    [%#span2] inv'3 self.current /\ inv'3 self.final
  
  predicate inv'5 (_1 : borrowed (Mutex'0.t_Mutex uint32 (Even'0.t_Even)))
  
<<<<<<< HEAD
  axiom inv'5 [@rewrite] : forall x : borrowed (Mutex'0.t_mutex uint32 (Even'0.t_even)) . inv'5 x = true
=======
  axiom inv'5 : forall x : borrowed (Mutex'0.t_Mutex uint32 (Even'0.t_Even)) . inv'5 x = true
>>>>>>> c3369865
  
  use T_alloc__alloc__Global as Global'0
  
  predicate invariant'3 (self : Mutex'0.t_Mutex uint32 (Even'0.t_Even)) =
    [%#span3] inv'3 self
  
  predicate inv'4 (_1 : Mutex'0.t_Mutex uint32 (Even'0.t_Even))
  
<<<<<<< HEAD
  axiom inv'4 [@rewrite] : forall x : Mutex'0.t_mutex uint32 (Even'0.t_even) . inv'4 x = true
=======
  axiom inv'4 : forall x : Mutex'0.t_Mutex uint32 (Even'0.t_Even) . inv'4 x = true
>>>>>>> c3369865
  
  predicate invariant'2 (self : Mutex'0.t_Mutex uint32 (Even'0.t_Even)) =
    [%#span1] true
  
<<<<<<< HEAD
  axiom inv'3 [@rewrite] : forall x : Mutex'0.t_mutex uint32 (Even'0.t_even) . inv'3 x = true
=======
  axiom inv'3 : forall x : Mutex'0.t_Mutex uint32 (Even'0.t_Even) . inv'3 x = true
>>>>>>> c3369865
  
  predicate invariant'1 (self : Even'0.t_Even) =
    [%#span1] true
  
  predicate inv'2 (_1 : Even'0.t_Even)
  
<<<<<<< HEAD
  axiom inv'2 [@rewrite] : forall x : Even'0.t_even . inv'2 x = true
=======
  axiom inv'2 : forall x : Even'0.t_Even . inv'2 x = true
>>>>>>> c3369865
  
  predicate invariant'0 (self : uint32) =
    [%#span1] true
  
  predicate inv'1 (_1 : uint32)
  
  axiom inv'1 [@rewrite] : forall x : uint32 . inv'1 x = true
  
  use prelude.prelude.Intrinsic
  
<<<<<<< HEAD
  use Mutex_SpawnPostCond_Type as SpawnPostCond'0
  
  use Mutex_JoinHandle_Type as JoinHandle'0
  
  predicate postcondition'0 [#"../mutex.rs" 96 4 96 41] (self : AddsTwo'0.t_addstwo) (_2 : ()) =
=======
  predicate postcondition'0 [#"../mutex.rs" 96 4 96 41] (self : AddsTwo'0.t_AddsTwo) (_2 : ()) =
>>>>>>> c3369865
    [%#span4] true
  
  use T_mutex__SpawnPostCond as T_mutex__SpawnPostCond
  
<<<<<<< HEAD
  predicate inv'7 [#"../mutex.rs" 150 4 150 39] (self : SpawnPostCond'0.t_spawnpostcond (AddsTwo'0.t_addstwo)) (v : ())
=======
  predicate inv'8 [#"../mutex.rs" 150 4 150 39] (self : SpawnPostCond'0.t_SpawnPostCond (AddsTwo'0.t_AddsTwo)) (v : ())
>>>>>>> c3369865
   =
    [%#span5] postcondition'0 (T_mutex__SpawnPostCond.t_SpawnPostCond__f self) v
  
  use prelude.prelude.Snapshot
  
  use T_mutex__JoinHandle as T_mutex__JoinHandle
  
<<<<<<< HEAD
  let rec join'0 (self:JoinHandle'0.t_joinhandle () (SpawnPostCond'0.t_spawnpostcond (AddsTwo'0.t_addstwo))) (return'  (ret:Result'0.t_result () ()))= any
    [ return' (result:Result'0.t_result () ())-> {[%#span7] inv'8 result}
      {[%#span6] match result with
        | Result'0.C_Ok v -> inv'7 (Snapshot.inner (Mutex_JoinHandle_Type.joinhandle_1 self)) v
=======
  let rec join'0 (self:JoinHandle'0.t_JoinHandle () (SpawnPostCond'0.t_SpawnPostCond (AddsTwo'0.t_AddsTwo))) (return'  (ret:Result'0.t_Result () ()))= {[@expl:precondition] [%#span6] inv'7 self}
    any
    [ return' (result:Result'0.t_Result () ())-> {[%#span8] inv'9 result}
      {[%#span7] match result with
        | Result'0.C_Ok v -> inv'8 (Snapshot.inner (T_mutex__JoinHandle.t_JoinHandle__1 self)) v
>>>>>>> c3369865
        | _ -> true
        end}
      (! return' {result}) ]
    
  
<<<<<<< HEAD
  predicate precondition'0 [#"../mutex.rs" 91 4 91 33] (self : AddsTwo'0.t_addstwo) =
    [%#span8] true
  
  let rec spawn'0 (f:AddsTwo'0.t_addstwo) (return'  (ret:JoinHandle'0.t_joinhandle () (SpawnPostCond'0.t_spawnpostcond (AddsTwo'0.t_addstwo))))= {[@expl:precondition] [%#span10] inv'6 f}
    {[@expl:precondition] [%#span9] precondition'0 f}
    any
    [ return' (result:JoinHandle'0.t_joinhandle () (SpawnPostCond'0.t_spawnpostcond (AddsTwo'0.t_addstwo)))-> (! return'
        {result}
        ) ]
    
  
  predicate resolve'0 (self : borrowed (Mutex'0.t_mutex uint32 (Even'0.t_even))) =
    [%#span11] self.final = self.current
  
  let rec leak'0 (b:Mutex'0.t_mutex uint32 (Even'0.t_even)) (return'  (ret:borrowed (Mutex'0.t_mutex uint32 (Even'0.t_even))))= {[@expl:precondition] [%#span12] inv'4 b}
    any
    [ return' (result:borrowed (Mutex'0.t_mutex uint32 (Even'0.t_even)))-> {[%#span14] inv'5 result}
      {[%#span13] result.current = b}
=======
  predicate precondition'0 [#"../mutex.rs" 91 4 91 33] (self : AddsTwo'0.t_AddsTwo) =
    [%#span9] true
  
  let rec spawn'0 (f:AddsTwo'0.t_AddsTwo) (return'  (ret:JoinHandle'0.t_JoinHandle () (SpawnPostCond'0.t_SpawnPostCond (AddsTwo'0.t_AddsTwo))))= {[@expl:precondition] [%#span11] inv'6 f}
    {[@expl:precondition] [%#span10] precondition'0 f}
    any
    [ return' (result:JoinHandle'0.t_JoinHandle () (SpawnPostCond'0.t_SpawnPostCond (AddsTwo'0.t_AddsTwo)))-> {[%#span12] inv'7 result}
      (! return' {result}) ]
    
  
  predicate resolve'0 (self : borrowed (Mutex'0.t_Mutex uint32 (Even'0.t_Even))) =
    [%#span13] self.final = self.current
  
  let rec leak'0 (b:Mutex'0.t_Mutex uint32 (Even'0.t_Even)) (return'  (ret:borrowed (Mutex'0.t_Mutex uint32 (Even'0.t_Even))))= {[@expl:precondition] [%#span14] inv'4 b}
    any
    [ return' (result:borrowed (Mutex'0.t_Mutex uint32 (Even'0.t_Even)))-> {[%#span16] inv'5 result}
      {[%#span15] result.current = b}
>>>>>>> c3369865
      (! return' {result}) ]
    
  
  use prelude.prelude.Int
  
<<<<<<< HEAD
  predicate inv'0 [#"../mutex.rs" 66 4 66 33] (self : Even'0.t_even) (x : uint32) =
    [%#span15] mod x (2 : uint32) = (0 : uint32)
  
  let rec new'0 (val':uint32) (i:Even'0.t_even) (return'  (ret:Mutex'0.t_mutex uint32 (Even'0.t_even)))= {[@expl:precondition] [%#span18] inv'2 i}
    {[@expl:precondition] [%#span17] inv'1 val'}
    {[@expl:precondition] [%#span16] inv'0 i val'}
    any [ return' (result:Mutex'0.t_mutex uint32 (Even'0.t_even))-> {[%#span19] inv'3 result} (! return' {result}) ] 
=======
  predicate inv'0 [#"../mutex.rs" 66 4 66 33] (self : Even'0.t_Even) (x : uint32) =
    [%#span17] mod x (2 : uint32) = (0 : uint32)
  
  let rec new'0 (val':uint32) (i:Even'0.t_Even) (return'  (ret:Mutex'0.t_Mutex uint32 (Even'0.t_Even)))= {[@expl:precondition] [%#span20] inv'2 i}
    {[@expl:precondition] [%#span19] inv'1 val'}
    {[@expl:precondition] [%#span18] inv'0 i val'}
    any [ return' (result:Mutex'0.t_Mutex uint32 (Even'0.t_Even))-> {[%#span21] inv'3 result} (! return' {result}) ] 
>>>>>>> c3369865
  
  let rec concurrent (_1:()) (return'  (ret:()))= (! bb0
    [ bb0 = s0
      [ s0 =  [ &_5 <- Even'0.C_Even ] s1
      | s1 = new'0 {[%#smutex0] (0 : uint32)} {_5}
          (fun (_ret':Mutex'0.t_Mutex uint32 (Even'0.t_Even)) ->  [ &_4 <- _ret' ] s2)
      | s2 = bb1 ]
      
    | bb1 = bb2
    | bb2 = s0
      [ s0 = leak'0 {_4} (fun (_ret':borrowed (Mutex'0.t_Mutex uint32 (Even'0.t_Even))) ->  [ &_2 <- _ret' ] s1)
      | s1 = bb3 ]
      
    | bb3 = s0
      [ s0 =  [ &m <- _2.current ] s1
      | s1 = -{resolve'0 _2}- s2
      | s2 =  [ &_8 <- m ] s3
      | s3 =  [ &t1 <- AddsTwo'0.C_AddsTwo _8 ] s4
      | s4 = spawn'0 {t1}
          (fun (_ret':JoinHandle'0.t_JoinHandle () (SpawnPostCond'0.t_SpawnPostCond (AddsTwo'0.t_AddsTwo))) ->
             [ &j1 <- _ret' ] 
            s5)
      | s5 = bb4 ]
      
    | bb4 = s0
      [ s0 =  [ &_13 <- m ] s1
      | s1 =  [ &t2 <- AddsTwo'0.C_AddsTwo _13 ] s2
      | s2 = spawn'0 {t2}
          (fun (_ret':JoinHandle'0.t_JoinHandle () (SpawnPostCond'0.t_SpawnPostCond (AddsTwo'0.t_AddsTwo))) ->
             [ &j2 <- _ret' ] 
            s3)
      | s3 = bb5 ]
      
    | bb5 = s0 [ s0 = join'0 {j1} (fun (_ret':Result'0.t_Result () ()) ->  [ &_16 <- _ret' ] s1) | s1 = bb6 ] 
    | bb6 = s0 [ s0 = join'0 {j2} (fun (_ret':Result'0.t_Result () ()) ->  [ &_18 <- _ret' ] s1) | s1 = bb7 ] 
    | bb7 = bb8
    | bb8 = bb9
    | bb9 = return' {_0} ]
    )
    [ & _0 : () = any_l ()
    | & m : Mutex'0.t_Mutex uint32 (Even'0.t_Even) = any_l ()
    | & _2 : borrowed (Mutex'0.t_Mutex uint32 (Even'0.t_Even)) = any_l ()
    | & _4 : Mutex'0.t_Mutex uint32 (Even'0.t_Even) = any_l ()
    | & _5 : Even'0.t_Even = any_l ()
    | & t1 : AddsTwo'0.t_AddsTwo = any_l ()
    | & _8 : Mutex'0.t_Mutex uint32 (Even'0.t_Even) = any_l ()
    | & j1 : JoinHandle'0.t_JoinHandle () (SpawnPostCond'0.t_SpawnPostCond (AddsTwo'0.t_AddsTwo)) = any_l ()
    | & t2 : AddsTwo'0.t_AddsTwo = any_l ()
    | & _13 : Mutex'0.t_Mutex uint32 (Even'0.t_Even) = any_l ()
    | & j2 : JoinHandle'0.t_JoinHandle () (SpawnPostCond'0.t_SpawnPostCond (AddsTwo'0.t_AddsTwo)) = any_l ()
    | & _16 : Result'0.t_Result () () = any_l ()
    | & _18 : Result'0.t_Result () () = any_l () ]
     [ return' (result:())-> (! return' {result}) ] 
end
module M_mutex__qy123zimplqy35z2qy125z
  
end
module M_mutex__qy123zimplqy35z5qy125z
  type f
end
module M_mutex__qy123zimplqy35z3qy125z
  let%span smutex0 = "../mutex.rs" 100 4 100 23
  
  let%span span1 = "../../../../creusot-contracts/src/invariant.rs" 8 8 8 12
  
  let%span span2 = "../mutex.rs" 97 8 97 12
  
  let%span span3 = "../mutex.rs" 92 8 92 12
  
  predicate invariant'1 (self : ()) =
    [%#span1] true
  
  predicate inv'1 (_1 : ())
  
  axiom inv'1 [@rewrite] : forall x : () . inv'1 x = true
  
  use T_mutex__AddsTwo as AddsTwo'0
  
  predicate invariant'0 (self : AddsTwo'0.t_AddsTwo) =
    [%#span1] true
  
  predicate inv'0 (_1 : AddsTwo'0.t_AddsTwo)
  
<<<<<<< HEAD
  axiom inv'0 [@rewrite] : forall x : AddsTwo'0.t_addstwo . inv'0 x = true
=======
  axiom inv'0 : forall x : AddsTwo'0.t_AddsTwo . inv'0 x = true
>>>>>>> c3369865
  
  predicate postcondition'0 [#"../mutex.rs" 96 4 96 41] (self : AddsTwo'0.t_AddsTwo) (_2 : ()) =
    [%#span2] true
  
  predicate precondition'0 [#"../mutex.rs" 91 4 91 33] (self : AddsTwo'0.t_AddsTwo) =
    [%#span3] true
  
  goal call_refn : [%#smutex0] forall self : AddsTwo'0.t_AddsTwo . inv'0 self /\ precondition'0 self
   -> (forall result : () . inv'1 result /\ postcondition'0 self result)
end<|MERGE_RESOLUTION|>--- conflicted
+++ resolved
@@ -109,26 +109,16 @@
   
   use T_mutex__Mutex as Mutex'0
   
-<<<<<<< HEAD
-  predicate invariant'3 (self : Mutex'0.t_mutex uint32 (Even'0.t_even)) =
+  predicate invariant'3 (self : Mutex'0.t_Mutex uint32 (Even'0.t_Even)) =
     [%#span3] true
   
-  predicate inv'4 (_1 : Mutex'0.t_mutex uint32 (Even'0.t_even))
-  
-  axiom inv'4 [@rewrite] : forall x : Mutex'0.t_mutex uint32 (Even'0.t_even) . inv'4 x = true
-=======
-  predicate invariant'6 (self : Mutex'0.t_Mutex uint32 (Even'0.t_Even)) =
-    [%#span3] true
-  
-  predicate inv'7 (_1 : Mutex'0.t_Mutex uint32 (Even'0.t_Even))
-  
-  axiom inv'7 : forall x : Mutex'0.t_Mutex uint32 (Even'0.t_Even) . inv'7 x = true
->>>>>>> c3369865
+  predicate inv'4 (_1 : Mutex'0.t_Mutex uint32 (Even'0.t_Even))
+  
+  axiom inv'4 [@rewrite] : forall x : Mutex'0.t_Mutex uint32 (Even'0.t_Even) . inv'4 x = true
   
   predicate invariant'2 (self : uint32) =
     [%#span3] true
   
-<<<<<<< HEAD
   predicate inv'3 (_1 : uint32)
   
   axiom inv'3 [@rewrite] : forall x : uint32 . inv'3 x = true
@@ -142,110 +132,42 @@
   
   axiom inv'2 [@rewrite] : forall x : uint32 . inv'2 x = true
   
-  predicate invariant'0 (self : Mutex'0.t_mutex uint32 (Even'0.t_even)) =
+  predicate invariant'0 (self : Mutex'0.t_Mutex uint32 (Even'0.t_Even)) =
     [%#span4] inv'4 self
-=======
-  predicate inv'6 (_1 : uint32)
-  
-  axiom inv'6 : forall x : uint32 . inv'6 x = true
+  
+  predicate inv'0 (_1 : Mutex'0.t_Mutex uint32 (Even'0.t_Even))
+  
+  axiom inv'0 [@rewrite] : forall x : Mutex'0.t_Mutex uint32 (Even'0.t_Even) . inv'0 x = true
+  
+  use prelude.prelude.Intrinsic
   
   use T_mutex__MutexGuard as MutexGuard'0
   
-  predicate inv'1 (_1 : MutexGuard'0.t_MutexGuard uint32 (Even'0.t_Even))
-  
-  use prelude.prelude.Borrow
-  
-  predicate invariant'4 (self : borrowed (MutexGuard'0.t_MutexGuard uint32 (Even'0.t_Even))) =
-    [%#span4] inv'1 self.current /\ inv'1 self.final
-  
-  predicate inv'5 (_1 : borrowed (MutexGuard'0.t_MutexGuard uint32 (Even'0.t_Even)))
-  
-  axiom inv'5 : forall x : borrowed (MutexGuard'0.t_MutexGuard uint32 (Even'0.t_Even)) . inv'5 x = true
-  
-  predicate invariant'3 (self : uint32) =
-    [%#span5] inv'6 self
-  
-  predicate inv'4 (_1 : uint32)
-  
-  axiom inv'4 : forall x : uint32 . inv'4 x = true
-  
-  predicate invariant'2 (self : MutexGuard'0.t_MutexGuard uint32 (Even'0.t_Even)) =
-    [%#span5] inv'1 self
-  
-  predicate inv'2 (_1 : MutexGuard'0.t_MutexGuard uint32 (Even'0.t_Even))
-  
-  axiom inv'2 : forall x : MutexGuard'0.t_MutexGuard uint32 (Even'0.t_Even) . inv'2 x = true
-  
-  predicate invariant'1 (self : MutexGuard'0.t_MutexGuard uint32 (Even'0.t_Even)) =
-    [%#span3] true
-  
-  axiom inv'1 : forall x : MutexGuard'0.t_MutexGuard uint32 (Even'0.t_Even) . inv'1 x = true
-  
-  predicate invariant'0 (self : Mutex'0.t_Mutex uint32 (Even'0.t_Even)) =
-    [%#span5] inv'7 self
->>>>>>> c3369865
-  
-  predicate inv'0 (_1 : Mutex'0.t_Mutex uint32 (Even'0.t_Even))
-  
-<<<<<<< HEAD
-  axiom inv'0 [@rewrite] : forall x : Mutex'0.t_mutex uint32 (Even'0.t_even) . inv'0 x = true
-=======
-  axiom inv'0 : forall x : Mutex'0.t_Mutex uint32 (Even'0.t_Even) . inv'0 x = true
->>>>>>> c3369865
-  
-  use prelude.prelude.Intrinsic
-  
-  use Mutex_MutexGuard_Type as MutexGuard'0
-  
   use prelude.prelude.Int
   
-<<<<<<< HEAD
-  predicate inv'1 [#"../mutex.rs" 66 4 66 33] (self : Even'0.t_even) (x : uint32) =
+  predicate inv'1 [#"../mutex.rs" 66 4 66 33] (self : Even'0.t_Even) (x : uint32) =
     [%#span5] mod x (2 : uint32) = (0 : uint32)
-=======
-  predicate inv'3 [#"../mutex.rs" 66 4 66 33] (self : Even'0.t_Even) (x : uint32) =
-    [%#span6] mod x (2 : uint32) = (0 : uint32)
->>>>>>> c3369865
   
   use prelude.prelude.Snapshot
   
   use T_mutex__MutexGuard as T_mutex__MutexGuard
   
-<<<<<<< HEAD
-  let rec set'0 (self:borrowed (MutexGuard'0.t_mutexguard uint32 (Even'0.t_even))) (v:uint32) (return'  (ret:()))= {[@expl:precondition] [%#span7] inv'3 v}
-    {[@expl:precondition] [%#span6] inv'1 (Snapshot.inner (Mutex_MutexGuard_Type.mutexguard_1 self.current)) v}
+  let rec set'0 (self:borrowed (MutexGuard'0.t_MutexGuard uint32 (Even'0.t_Even))) (v:uint32) (return'  (ret:()))= {[@expl:precondition] [%#span7] inv'3 v}
+    {[@expl:precondition] [%#span6] inv'1 (Snapshot.inner (T_mutex__MutexGuard.t_MutexGuard__1 self.current)) v}
     any [ return' (result:())-> (! return' {result}) ] 
   
-  let rec deref'0 (self:MutexGuard'0.t_mutexguard uint32 (Even'0.t_even)) (return'  (ret:uint32))= any
+  let rec deref'0 (self:MutexGuard'0.t_MutexGuard uint32 (Even'0.t_Even)) (return'  (ret:uint32))= any
     [ return' (result:uint32)-> {[%#span9] inv'2 result}
-      {[%#span8] inv'1 (Snapshot.inner (Mutex_MutexGuard_Type.mutexguard_1 self)) result}
-=======
-  let rec set'0 (self:borrowed (MutexGuard'0.t_MutexGuard uint32 (Even'0.t_Even))) (v:uint32) (return'  (ret:()))= {[@expl:precondition] [%#span9] inv'6 v}
-    {[@expl:precondition] [%#span8] inv'5 self}
-    {[@expl:precondition] [%#span7] inv'3 (Snapshot.inner (T_mutex__MutexGuard.t_MutexGuard__1 self.current)) v}
-    any [ return' (result:())-> (! return' {result}) ] 
-  
-  let rec deref'0 (self:MutexGuard'0.t_MutexGuard uint32 (Even'0.t_Even)) (return'  (ret:uint32))= {[@expl:precondition] [%#span10] inv'2 self}
+      {[%#span8] inv'1 (Snapshot.inner (T_mutex__MutexGuard.t_MutexGuard__1 self)) result}
+      (! return' {result}) ]
+    
+  
+  use T_mutex__Mutex as T_mutex__Mutex
+  
+  let rec lock'0 (self:Mutex'0.t_Mutex uint32 (Even'0.t_Even)) (return'  (ret:MutexGuard'0.t_MutexGuard uint32 (Even'0.t_Even)))= {[@expl:precondition] [%#span10] inv'0 self}
     any
-    [ return' (result:uint32)-> {[%#span12] inv'4 result}
-      {[%#span11] inv'3 (Snapshot.inner (T_mutex__MutexGuard.t_MutexGuard__1 self)) result}
->>>>>>> c3369865
-      (! return' {result}) ]
-    
-  
-  use T_mutex__Mutex as T_mutex__Mutex
-  
-<<<<<<< HEAD
-  let rec lock'0 (self:Mutex'0.t_mutex uint32 (Even'0.t_even)) (return'  (ret:MutexGuard'0.t_mutexguard uint32 (Even'0.t_even)))= {[@expl:precondition] [%#span10] inv'0 self}
-    any
-    [ return' (result:MutexGuard'0.t_mutexguard uint32 (Even'0.t_even))-> {[%#span11] Mutex_Mutex_Type.mutex_1 self
-      = Snapshot.inner (Mutex_MutexGuard_Type.mutexguard_1 result)}
-=======
-  let rec lock'0 (self:Mutex'0.t_Mutex uint32 (Even'0.t_Even)) (return'  (ret:MutexGuard'0.t_MutexGuard uint32 (Even'0.t_Even)))= {[@expl:precondition] [%#span13] inv'0 self}
-    any
-    [ return' (result:MutexGuard'0.t_MutexGuard uint32 (Even'0.t_Even))-> {[%#span15] inv'1 result}
-      {[%#span14] T_mutex__Mutex.t_Mutex__1 self = Snapshot.inner (T_mutex__MutexGuard.t_MutexGuard__1 result)}
->>>>>>> c3369865
+    [ return' (result:MutexGuard'0.t_MutexGuard uint32 (Even'0.t_Even))-> {[%#span11] T_mutex__Mutex.t_Mutex__1 self
+      = Snapshot.inner (T_mutex__MutexGuard.t_MutexGuard__1 result)}
       (! return' {result}) ]
     
   
@@ -361,64 +283,8 @@
       | C_SpawnPostCond a -> a
       end
 end
-<<<<<<< HEAD
-module Alloc_Alloc_Global_Type
-  type t_global  =
-=======
-module T_core__ptr__non_null__NonNull
-  use prelude.prelude.Opaque
-  
-  type t_NonNull 't =
-    | C_NonNull opaque_ptr
-  
-  function any_l (_ : 'b) : 'a
-  
-  let rec t_NonNull < 't > (input:t_NonNull 't) (ret  (pointer:opaque_ptr))= any
-    [ good (pointer:opaque_ptr)-> {C_NonNull pointer = input} (! ret {pointer})
-    | bad (pointer:opaque_ptr)-> {C_NonNull pointer <> input} {false} any ]
-    
-end
-module T_core__marker__PhantomData
-  type t_PhantomData 't =
-    | C_PhantomData
-  
-  function any_l (_ : 'b) : 'a
-  
-  let rec t_PhantomData < 't > (input:t_PhantomData 't) (ret  )= any
-    [ good -> {C_PhantomData  = input} (! ret) | bad -> {C_PhantomData  <> input} {false} any ]
-    
-end
-module T_core__ptr__unique__Unique
-  use T_core__marker__PhantomData as PhantomData'0
-  
-  use T_core__ptr__non_null__NonNull as NonNull'0
-  
-  type t_Unique 't =
-    | C_Unique (NonNull'0.t_NonNull 't) (PhantomData'0.t_PhantomData 't)
-  
-  function any_l (_ : 'b) : 'a
-  
-  let rec t_Unique < 't > (input:t_Unique 't) (ret  (pointer:NonNull'0.t_NonNull 't) (_marker:PhantomData'0.t_PhantomData 't))= any
-    [ good (pointer:NonNull'0.t_NonNull 't) (_marker:PhantomData'0.t_PhantomData 't)-> {C_Unique pointer _marker
-      = input}
-      (! ret {pointer} {_marker})
-    | bad (pointer:NonNull'0.t_NonNull 't) (_marker:PhantomData'0.t_PhantomData 't)-> {C_Unique pointer _marker
-      <> input}
-      {false}
-      any ]
-    
-end
-module T_alloc__boxed__Box
-  use T_core__ptr__unique__Unique as Unique'0
-  
-  type t_Box 't 'a =
-    | C_Box (Unique'0.t_Unique 't) 'a
-  
-  function any_l (_ : 'b) : 'a
-end
 module T_alloc__alloc__Global
   type t_Global  =
->>>>>>> c3369865
     | C_Global
   
   function any_l (_ : 'b) : 'a
@@ -470,50 +336,21 @@
   
   use T_core__result__Result as Result'0
   
-<<<<<<< HEAD
-  predicate invariant'6 (self : Result'0.t_result () ()) =
-    [%#span1] true
-  
-  predicate inv'8 (_1 : Result'0.t_result () ())
-  
-  axiom inv'8 [@rewrite] : forall x : Result'0.t_result () () . inv'8 x = true
-=======
-  predicate invariant'7 (self : Result'0.t_Result () ()) =
-    [%#span1] true
-  
-  predicate inv'9 (_1 : Result'0.t_Result () ())
-  
-  axiom inv'9 : forall x : Result'0.t_Result () () . inv'9 x = true
->>>>>>> c3369865
+  predicate invariant'6 (self : Result'0.t_Result () ()) =
+    [%#span1] true
+  
+  predicate inv'8 (_1 : Result'0.t_Result () ())
+  
+  axiom inv'8 [@rewrite] : forall x : Result'0.t_Result () () . inv'8 x = true
   
   use T_mutex__AddsTwo as AddsTwo'0
   
-<<<<<<< HEAD
-  predicate invariant'5 (self : AddsTwo'0.t_addstwo) =
-=======
-  use T_mutex__SpawnPostCond as SpawnPostCond'0
-  
-  use T_mutex__JoinHandle as JoinHandle'0
-  
-  predicate invariant'6 (self : JoinHandle'0.t_JoinHandle () (SpawnPostCond'0.t_SpawnPostCond (AddsTwo'0.t_AddsTwo))) =
-    [%#span1] true
-  
-  predicate inv'7 (_1 : JoinHandle'0.t_JoinHandle () (SpawnPostCond'0.t_SpawnPostCond (AddsTwo'0.t_AddsTwo)))
-  
-  axiom inv'7 : forall x : JoinHandle'0.t_JoinHandle () (SpawnPostCond'0.t_SpawnPostCond (AddsTwo'0.t_AddsTwo)) . inv'7 x
-  = true
-  
   predicate invariant'5 (self : AddsTwo'0.t_AddsTwo) =
->>>>>>> c3369865
     [%#span1] true
   
   predicate inv'6 (_1 : AddsTwo'0.t_AddsTwo)
   
-<<<<<<< HEAD
-  axiom inv'6 [@rewrite] : forall x : AddsTwo'0.t_addstwo . inv'6 x = true
-=======
-  axiom inv'6 : forall x : AddsTwo'0.t_AddsTwo . inv'6 x = true
->>>>>>> c3369865
+  axiom inv'6 [@rewrite] : forall x : AddsTwo'0.t_AddsTwo . inv'6 x = true
   
   use T_mutex__Even as Even'0
   
@@ -530,11 +367,7 @@
   
   predicate inv'5 (_1 : borrowed (Mutex'0.t_Mutex uint32 (Even'0.t_Even)))
   
-<<<<<<< HEAD
-  axiom inv'5 [@rewrite] : forall x : borrowed (Mutex'0.t_mutex uint32 (Even'0.t_even)) . inv'5 x = true
-=======
-  axiom inv'5 : forall x : borrowed (Mutex'0.t_Mutex uint32 (Even'0.t_Even)) . inv'5 x = true
->>>>>>> c3369865
+  axiom inv'5 [@rewrite] : forall x : borrowed (Mutex'0.t_Mutex uint32 (Even'0.t_Even)) . inv'5 x = true
   
   use T_alloc__alloc__Global as Global'0
   
@@ -543,31 +376,19 @@
   
   predicate inv'4 (_1 : Mutex'0.t_Mutex uint32 (Even'0.t_Even))
   
-<<<<<<< HEAD
-  axiom inv'4 [@rewrite] : forall x : Mutex'0.t_mutex uint32 (Even'0.t_even) . inv'4 x = true
-=======
-  axiom inv'4 : forall x : Mutex'0.t_Mutex uint32 (Even'0.t_Even) . inv'4 x = true
->>>>>>> c3369865
+  axiom inv'4 [@rewrite] : forall x : Mutex'0.t_Mutex uint32 (Even'0.t_Even) . inv'4 x = true
   
   predicate invariant'2 (self : Mutex'0.t_Mutex uint32 (Even'0.t_Even)) =
     [%#span1] true
   
-<<<<<<< HEAD
-  axiom inv'3 [@rewrite] : forall x : Mutex'0.t_mutex uint32 (Even'0.t_even) . inv'3 x = true
-=======
-  axiom inv'3 : forall x : Mutex'0.t_Mutex uint32 (Even'0.t_Even) . inv'3 x = true
->>>>>>> c3369865
+  axiom inv'3 [@rewrite] : forall x : Mutex'0.t_Mutex uint32 (Even'0.t_Even) . inv'3 x = true
   
   predicate invariant'1 (self : Even'0.t_Even) =
     [%#span1] true
   
   predicate inv'2 (_1 : Even'0.t_Even)
   
-<<<<<<< HEAD
-  axiom inv'2 [@rewrite] : forall x : Even'0.t_even . inv'2 x = true
-=======
-  axiom inv'2 : forall x : Even'0.t_Even . inv'2 x = true
->>>>>>> c3369865
+  axiom inv'2 [@rewrite] : forall x : Even'0.t_Even . inv'2 x = true
   
   predicate invariant'0 (self : uint32) =
     [%#span1] true
@@ -578,24 +399,16 @@
   
   use prelude.prelude.Intrinsic
   
-<<<<<<< HEAD
-  use Mutex_SpawnPostCond_Type as SpawnPostCond'0
-  
-  use Mutex_JoinHandle_Type as JoinHandle'0
-  
-  predicate postcondition'0 [#"../mutex.rs" 96 4 96 41] (self : AddsTwo'0.t_addstwo) (_2 : ()) =
-=======
+  use T_mutex__SpawnPostCond as SpawnPostCond'0
+  
+  use T_mutex__JoinHandle as JoinHandle'0
+  
   predicate postcondition'0 [#"../mutex.rs" 96 4 96 41] (self : AddsTwo'0.t_AddsTwo) (_2 : ()) =
->>>>>>> c3369865
     [%#span4] true
   
   use T_mutex__SpawnPostCond as T_mutex__SpawnPostCond
   
-<<<<<<< HEAD
-  predicate inv'7 [#"../mutex.rs" 150 4 150 39] (self : SpawnPostCond'0.t_spawnpostcond (AddsTwo'0.t_addstwo)) (v : ())
-=======
-  predicate inv'8 [#"../mutex.rs" 150 4 150 39] (self : SpawnPostCond'0.t_SpawnPostCond (AddsTwo'0.t_AddsTwo)) (v : ())
->>>>>>> c3369865
+  predicate inv'7 [#"../mutex.rs" 150 4 150 39] (self : SpawnPostCond'0.t_SpawnPostCond (AddsTwo'0.t_AddsTwo)) (v : ())
    =
     [%#span5] postcondition'0 (T_mutex__SpawnPostCond.t_SpawnPostCond__f self) v
   
@@ -603,83 +416,45 @@
   
   use T_mutex__JoinHandle as T_mutex__JoinHandle
   
-<<<<<<< HEAD
-  let rec join'0 (self:JoinHandle'0.t_joinhandle () (SpawnPostCond'0.t_spawnpostcond (AddsTwo'0.t_addstwo))) (return'  (ret:Result'0.t_result () ()))= any
-    [ return' (result:Result'0.t_result () ())-> {[%#span7] inv'8 result}
+  let rec join'0 (self:JoinHandle'0.t_JoinHandle () (SpawnPostCond'0.t_SpawnPostCond (AddsTwo'0.t_AddsTwo))) (return'  (ret:Result'0.t_Result () ()))= any
+    [ return' (result:Result'0.t_Result () ())-> {[%#span7] inv'8 result}
       {[%#span6] match result with
-        | Result'0.C_Ok v -> inv'7 (Snapshot.inner (Mutex_JoinHandle_Type.joinhandle_1 self)) v
-=======
-  let rec join'0 (self:JoinHandle'0.t_JoinHandle () (SpawnPostCond'0.t_SpawnPostCond (AddsTwo'0.t_AddsTwo))) (return'  (ret:Result'0.t_Result () ()))= {[@expl:precondition] [%#span6] inv'7 self}
-    any
-    [ return' (result:Result'0.t_Result () ())-> {[%#span8] inv'9 result}
-      {[%#span7] match result with
-        | Result'0.C_Ok v -> inv'8 (Snapshot.inner (T_mutex__JoinHandle.t_JoinHandle__1 self)) v
->>>>>>> c3369865
+        | Result'0.C_Ok v -> inv'7 (Snapshot.inner (T_mutex__JoinHandle.t_JoinHandle__1 self)) v
         | _ -> true
         end}
       (! return' {result}) ]
     
   
-<<<<<<< HEAD
-  predicate precondition'0 [#"../mutex.rs" 91 4 91 33] (self : AddsTwo'0.t_addstwo) =
+  predicate precondition'0 [#"../mutex.rs" 91 4 91 33] (self : AddsTwo'0.t_AddsTwo) =
     [%#span8] true
   
-  let rec spawn'0 (f:AddsTwo'0.t_addstwo) (return'  (ret:JoinHandle'0.t_joinhandle () (SpawnPostCond'0.t_spawnpostcond (AddsTwo'0.t_addstwo))))= {[@expl:precondition] [%#span10] inv'6 f}
+  let rec spawn'0 (f:AddsTwo'0.t_AddsTwo) (return'  (ret:JoinHandle'0.t_JoinHandle () (SpawnPostCond'0.t_SpawnPostCond (AddsTwo'0.t_AddsTwo))))= {[@expl:precondition] [%#span10] inv'6 f}
     {[@expl:precondition] [%#span9] precondition'0 f}
     any
-    [ return' (result:JoinHandle'0.t_joinhandle () (SpawnPostCond'0.t_spawnpostcond (AddsTwo'0.t_addstwo)))-> (! return'
+    [ return' (result:JoinHandle'0.t_JoinHandle () (SpawnPostCond'0.t_SpawnPostCond (AddsTwo'0.t_AddsTwo)))-> (! return'
         {result}
         ) ]
     
   
-  predicate resolve'0 (self : borrowed (Mutex'0.t_mutex uint32 (Even'0.t_even))) =
+  predicate resolve'0 (self : borrowed (Mutex'0.t_Mutex uint32 (Even'0.t_Even))) =
     [%#span11] self.final = self.current
   
-  let rec leak'0 (b:Mutex'0.t_mutex uint32 (Even'0.t_even)) (return'  (ret:borrowed (Mutex'0.t_mutex uint32 (Even'0.t_even))))= {[@expl:precondition] [%#span12] inv'4 b}
+  let rec leak'0 (b:Mutex'0.t_Mutex uint32 (Even'0.t_Even)) (return'  (ret:borrowed (Mutex'0.t_Mutex uint32 (Even'0.t_Even))))= {[@expl:precondition] [%#span12] inv'4 b}
     any
-    [ return' (result:borrowed (Mutex'0.t_mutex uint32 (Even'0.t_even)))-> {[%#span14] inv'5 result}
+    [ return' (result:borrowed (Mutex'0.t_Mutex uint32 (Even'0.t_Even)))-> {[%#span14] inv'5 result}
       {[%#span13] result.current = b}
-=======
-  predicate precondition'0 [#"../mutex.rs" 91 4 91 33] (self : AddsTwo'0.t_AddsTwo) =
-    [%#span9] true
-  
-  let rec spawn'0 (f:AddsTwo'0.t_AddsTwo) (return'  (ret:JoinHandle'0.t_JoinHandle () (SpawnPostCond'0.t_SpawnPostCond (AddsTwo'0.t_AddsTwo))))= {[@expl:precondition] [%#span11] inv'6 f}
-    {[@expl:precondition] [%#span10] precondition'0 f}
-    any
-    [ return' (result:JoinHandle'0.t_JoinHandle () (SpawnPostCond'0.t_SpawnPostCond (AddsTwo'0.t_AddsTwo)))-> {[%#span12] inv'7 result}
       (! return' {result}) ]
     
   
-  predicate resolve'0 (self : borrowed (Mutex'0.t_Mutex uint32 (Even'0.t_Even))) =
-    [%#span13] self.final = self.current
-  
-  let rec leak'0 (b:Mutex'0.t_Mutex uint32 (Even'0.t_Even)) (return'  (ret:borrowed (Mutex'0.t_Mutex uint32 (Even'0.t_Even))))= {[@expl:precondition] [%#span14] inv'4 b}
-    any
-    [ return' (result:borrowed (Mutex'0.t_Mutex uint32 (Even'0.t_Even)))-> {[%#span16] inv'5 result}
-      {[%#span15] result.current = b}
->>>>>>> c3369865
-      (! return' {result}) ]
-    
-  
   use prelude.prelude.Int
   
-<<<<<<< HEAD
-  predicate inv'0 [#"../mutex.rs" 66 4 66 33] (self : Even'0.t_even) (x : uint32) =
+  predicate inv'0 [#"../mutex.rs" 66 4 66 33] (self : Even'0.t_Even) (x : uint32) =
     [%#span15] mod x (2 : uint32) = (0 : uint32)
   
-  let rec new'0 (val':uint32) (i:Even'0.t_even) (return'  (ret:Mutex'0.t_mutex uint32 (Even'0.t_even)))= {[@expl:precondition] [%#span18] inv'2 i}
+  let rec new'0 (val':uint32) (i:Even'0.t_Even) (return'  (ret:Mutex'0.t_Mutex uint32 (Even'0.t_Even)))= {[@expl:precondition] [%#span18] inv'2 i}
     {[@expl:precondition] [%#span17] inv'1 val'}
     {[@expl:precondition] [%#span16] inv'0 i val'}
-    any [ return' (result:Mutex'0.t_mutex uint32 (Even'0.t_even))-> {[%#span19] inv'3 result} (! return' {result}) ] 
-=======
-  predicate inv'0 [#"../mutex.rs" 66 4 66 33] (self : Even'0.t_Even) (x : uint32) =
-    [%#span17] mod x (2 : uint32) = (0 : uint32)
-  
-  let rec new'0 (val':uint32) (i:Even'0.t_Even) (return'  (ret:Mutex'0.t_Mutex uint32 (Even'0.t_Even)))= {[@expl:precondition] [%#span20] inv'2 i}
-    {[@expl:precondition] [%#span19] inv'1 val'}
-    {[@expl:precondition] [%#span18] inv'0 i val'}
-    any [ return' (result:Mutex'0.t_Mutex uint32 (Even'0.t_Even))-> {[%#span21] inv'3 result} (! return' {result}) ] 
->>>>>>> c3369865
+    any [ return' (result:Mutex'0.t_Mutex uint32 (Even'0.t_Even))-> {[%#span19] inv'3 result} (! return' {result}) ] 
   
   let rec concurrent (_1:()) (return'  (ret:()))= (! bb0
     [ bb0 = s0
@@ -763,11 +538,7 @@
   
   predicate inv'0 (_1 : AddsTwo'0.t_AddsTwo)
   
-<<<<<<< HEAD
-  axiom inv'0 [@rewrite] : forall x : AddsTwo'0.t_addstwo . inv'0 x = true
-=======
-  axiom inv'0 : forall x : AddsTwo'0.t_AddsTwo . inv'0 x = true
->>>>>>> c3369865
+  axiom inv'0 [@rewrite] : forall x : AddsTwo'0.t_AddsTwo . inv'0 x = true
   
   predicate postcondition'0 [#"../mutex.rs" 96 4 96 41] (self : AddsTwo'0.t_AddsTwo) (_2 : ()) =
     [%#span2] true
