<<<<<<< HEAD

=======
module T_core__ops__range__Range
  type t_Range 'idx =
    | C_Range 'idx 'idx
  
  let rec t_Range < 'idx > (input:t_Range 'idx) (ret  (start:'idx) (end':'idx))= any
    [ good (start:'idx) (end':'idx)-> {C_Range start end' = input} (! ret {start} {end'}) ]
    
  
  function t_Range__end (self : t_Range 'idx) : 'idx =
    match self with
      | C_Range _ a -> a
      end
  
  function t_Range__start (self : t_Range 'idx) : 'idx =
    match self with
      | C_Range a _ -> a
      end
end
module T_core__option__Option
  type t_Option 't =
    | C_None
    | C_Some 't
  
  let rec v_None < 't > (input:t_Option 't) (ret  )= any
    [ good -> {C_None  = input} (! ret) | bad -> {C_None  <> input} (! {false} any) ]
    
  
  let rec v_Some < 't > (input:t_Option 't) (ret  (field_0:'t))= any
    [ good (field_0:'t)-> {C_Some field_0 = input} (! ret {field_0})
    | bad -> {forall field_0 : 't [C_Some field_0 : t_Option 't] . C_Some field_0 <> input} (! {false} any) ]
    
end
module T_core__ptr__non_null__NonNull
  use prelude.prelude.Opaque
  
  type t_NonNull 't =
    | C_NonNull opaque_ptr
  
  let rec t_NonNull < 't > (input:t_NonNull 't) (ret  (pointer:opaque_ptr))= any
    [ good (pointer:opaque_ptr)-> {C_NonNull pointer = input} (! ret {pointer}) ]
    
end
module T_core__marker__PhantomData
  type t_PhantomData 't =
    | C_PhantomData
  
  let rec t_PhantomData < 't > (input:t_PhantomData 't) (ret  )= any [ good -> {C_PhantomData  = input} (! ret) ] 
end
module T_core__ptr__unique__Unique
  use T_core__marker__PhantomData as PhantomData'0
  
  use T_core__ptr__non_null__NonNull as NonNull'0
  
  type t_Unique 't =
    | C_Unique (NonNull'0.t_NonNull 't) (PhantomData'0.t_PhantomData 't)
  
  let rec t_Unique < 't > (input:t_Unique 't) (ret  (pointer:NonNull'0.t_NonNull 't) (_marker:PhantomData'0.t_PhantomData 't))= any
    [ good (pointer:NonNull'0.t_NonNull 't) (_marker:PhantomData'0.t_PhantomData 't)-> {C_Unique pointer _marker
      = input}
      (! ret {pointer} {_marker}) ]
    
end
module T_alloc__raw_vec__Cap
  use prelude.prelude.UIntSize
  
  use prelude.prelude.Int
  
  type t_Cap  =
    | C_Cap usize
  
  let rec t_Cap (input:t_Cap) (ret  (field_0:usize))= any
    [ good (field_0:usize)-> {C_Cap field_0 = input} (! ret {field_0}) ]
    
end
module T_alloc__raw_vec__RawVec
  use T_alloc__raw_vec__Cap as Cap'0
  
  use T_core__ptr__unique__Unique as Unique'0
  
  type t_RawVec 't 'a =
    | C_RawVec (Unique'0.t_Unique 't) (Cap'0.t_Cap) 'a
  
  let rec t_RawVec < 't > < 'a > (input:t_RawVec 't 'a) (ret  (ptr:Unique'0.t_Unique 't) (cap:Cap'0.t_Cap) (alloc:'a))= any
    [ good (ptr:Unique'0.t_Unique 't) (cap:Cap'0.t_Cap) (alloc:'a)-> {C_RawVec ptr cap alloc = input}
      (! ret {ptr} {cap} {alloc}) ]
    
end
module T_alloc__vec__Vec
  use prelude.prelude.UIntSize
  
  use prelude.prelude.Int
  
  use T_alloc__raw_vec__RawVec as RawVec'0
  
  type t_Vec 't 'a =
    | C_Vec (RawVec'0.t_RawVec 't 'a) usize
  
  let rec t_Vec < 't > < 'a > (input:t_Vec 't 'a) (ret  (buf:RawVec'0.t_RawVec 't 'a) (len:usize))= any
    [ good (buf:RawVec'0.t_RawVec 't 'a) (len:usize)-> {C_Vec buf len = input} (! ret {buf} {len}) ]
    
end
module T_alloc__alloc__Global
  type t_Global  =
    | C_Global
  
  let rec t_Global (input:t_Global) (ret  )= any [ good -> {C_Global  = input} (! ret) ] 
end
module T_core__cmp__Ordering
  type t_Ordering  =
    | C_Less
    | C_Equal
    | C_Greater
  
  let rec v_Less (input:t_Ordering) (ret  )= any
    [ good -> {C_Less  = input} (! ret) | bad -> {C_Less  <> input} (! {false} any) ]
    
  
  let rec v_Equal (input:t_Ordering) (ret  )= any
    [ good -> {C_Equal  = input} (! ret) | bad -> {C_Equal  <> input} (! {false} any) ]
    
  
  let rec v_Greater (input:t_Ordering) (ret  )= any
    [ good -> {C_Greater  = input} (! ret) | bad -> {C_Greater  <> input} (! {false} any) ]
    
end
>>>>>>> dfce2a3a
module M_selection_sort_generic__selection_sort [#"selection_sort_generic.rs" 30 0 32 29]
  let%span sselection_sort_generic0 = "selection_sort_generic.rs" 34 16 34 31
  let%span sselection_sort_generic1 = "selection_sort_generic.rs" 39 13 39 14
  let%span sselection_sort_generic2 = "selection_sort_generic.rs" 36 4 36 43
  let%span sselection_sort_generic3 = "selection_sort_generic.rs" 36 4 36 43
  let%span sselection_sort_generic4 = "selection_sort_generic.rs" 36 4 36 43
  let%span sselection_sort_generic5 = "selection_sort_generic.rs" 37 16 37 63
  let%span sselection_sort_generic6 = "selection_sort_generic.rs" 38 16 38 57
  let%span sselection_sort_generic7 = "selection_sort_generic.rs" 36 4 36 43
  let%span sselection_sort_generic8 = "selection_sort_generic.rs" 44 22 44 23
  let%span sselection_sort_generic9 = "selection_sort_generic.rs" 42 8 42 121
  let%span sselection_sort_generic10 = "selection_sort_generic.rs" 42 8 42 121
  let%span sselection_sort_generic11 = "selection_sort_generic.rs" 42 8 42 121
  let%span sselection_sort_generic12 = "selection_sort_generic.rs" 43 20 43 64
  let%span sselection_sort_generic13 = "selection_sort_generic.rs" 42 8 42 121
  let%span sselection_sort_generic14 = "selection_sort_generic.rs" 50 8 51 63
  let%span sselection_sort_generic15 = "selection_sort_generic.rs" 30 42 30 43
  let%span sselection_sort_generic16 = "selection_sort_generic.rs" 28 10 28 35
  let%span sselection_sort_generic17 = "selection_sort_generic.rs" 29 0 29 36
<<<<<<< HEAD
  let%span svec18 = "../../../creusot-contracts/src/std/vec.rs" 84 26 84 48
  let%span siter19 = "../../../creusot-contracts/src/std/iter.rs" 99 0 212 1
  let%span srange20 = "../../../creusot-contracts/src/std/iter/range.rs" 22 8 28 9
  let%span smodel21 = "../../../creusot-contracts/src/model.rs" 106 8 106 22
  let%span ssnapshot22 = "../../../creusot-contracts/src/snapshot.rs" 26 20 26 39
  let%span sseq23 = "../../../creusot-contracts/src/logic/seq.rs" 110 8 110 37
  let%span smodel24 = "../../../creusot-contracts/src/model.rs" 97 8 97 28
  let%span sselection_sort_generic25 = "selection_sort_generic.rs" 11 4 13 5
  let%span sselection_sort_generic26 = "selection_sort_generic.rs" 25 4 25 106
  let%span siter27 = "../../../creusot-contracts/src/std/iter.rs" 105 26 108 17
  let%span svec28 = "../../../creusot-contracts/src/std/vec.rs" 163 27 163 46
  let%span svec29 = "../../../creusot-contracts/src/std/vec.rs" 164 26 164 54
=======
  let%span svec18 = "../../../creusot-contracts/src/std/vec.rs" 86 26 86 48
  let%span siter19 = "../../../creusot-contracts/src/std/iter.rs" 101 0 214 1
  let%span srange20 = "../../../creusot-contracts/src/std/iter/range.rs" 22 8 28 9
  let%span smodel21 = "../../../creusot-contracts/src/model.rs" 109 8 109 22
  let%span ssnapshot22 = "../../../creusot-contracts/src/snapshot.rs" 27 20 27 39
  let%span sseq23 = "../../../creusot-contracts/src/logic/seq.rs" 164 8 164 37
  let%span smodel24 = "../../../creusot-contracts/src/model.rs" 100 8 100 28
  let%span sselection_sort_generic25 = "selection_sort_generic.rs" 11 4 13 5
  let%span sselection_sort_generic26 = "selection_sort_generic.rs" 25 4 25 106
  let%span siter27 = "../../../creusot-contracts/src/std/iter.rs" 107 26 110 17
  let%span svec28 = "../../../creusot-contracts/src/std/vec.rs" 165 27 165 46
  let%span svec29 = "../../../creusot-contracts/src/std/vec.rs" 166 26 166 54
>>>>>>> dfce2a3a
  let%span scmp30 = "../../../creusot-contracts/src/std/cmp.rs" 33 26 33 76
  let%span svec31 = "../../../creusot-contracts/src/std/vec.rs" 176 26 176 42
  let%span svec32 = "../../../creusot-contracts/src/std/vec.rs" 177 26 177 48
  let%span sslice33 = "../../../creusot-contracts/src/std/slice.rs" 257 19 257 35
  let%span sslice34 = "../../../creusot-contracts/src/std/slice.rs" 258 19 258 35
  let%span sslice35 = "../../../creusot-contracts/src/std/slice.rs" 259 8 259 52
  let%span svec36 = "../../../creusot-contracts/src/std/vec.rs" 29 14 29 47
  let%span svec37 = "../../../creusot-contracts/src/std/vec.rs" 30 4 31 53
  let%span sselection_sort_generic38 = "selection_sort_generic.rs" 19 8 19 35
<<<<<<< HEAD
  let%span svec39 = "../../../creusot-contracts/src/std/vec.rs" 18 14 18 41
  let%span smodel40 = "../../../creusot-contracts/src/model.rs" 88 8 88 22
  let%span siter41 = "../../../creusot-contracts/src/std/iter.rs" 84 20 84 24
  let%span siter42 = "../../../creusot-contracts/src/std/iter.rs" 90 8 90 19
=======
  let%span svec39 = "../../../creusot-contracts/src/std/vec.rs" 19 14 19 41
  let%span smodel40 = "../../../creusot-contracts/src/model.rs" 91 8 91 22
  let%span siter41 = "../../../creusot-contracts/src/std/iter.rs" 86 20 86 24
  let%span siter42 = "../../../creusot-contracts/src/std/iter.rs" 92 8 92 19
>>>>>>> dfce2a3a
  let%span srange43 = "../../../creusot-contracts/src/std/iter/range.rs" 33 15 33 24
  let%span srange44 = "../../../creusot-contracts/src/std/iter/range.rs" 34 14 34 45
  let%span srange45 = "../../../creusot-contracts/src/std/iter/range.rs" 39 15 39 21
  let%span srange46 = "../../../creusot-contracts/src/std/iter/range.rs" 40 15 40 21
  let%span srange47 = "../../../creusot-contracts/src/std/iter/range.rs" 41 15 41 21
  let%span srange48 = "../../../creusot-contracts/src/std/iter/range.rs" 42 15 42 32
  let%span srange49 = "../../../creusot-contracts/src/std/iter/range.rs" 43 15 43 32
  let%span srange50 = "../../../creusot-contracts/src/std/iter/range.rs" 44 14 44 42
  let%span snum51 = "../../../creusot-contracts/src/std/num.rs" 21 16 21 35
  let%span srange52 = "../../../creusot-contracts/src/std/iter/range.rs" 15 12 15 78
  let%span sresolve53 = "../../../creusot-contracts/src/resolve.rs" 41 20 41 34
  let%span sord54 = "../../../creusot-contracts/src/logic/ord.rs" 15 14 15 64
  let%span sord55 = "../../../creusot-contracts/src/logic/ord.rs" 25 14 25 61
  let%span sord56 = "../../../creusot-contracts/src/logic/ord.rs" 35 14 35 61
  let%span sord57 = "../../../creusot-contracts/src/logic/ord.rs" 45 14 45 64
  let%span sord58 = "../../../creusot-contracts/src/logic/ord.rs" 49 14 49 45
  let%span sord59 = "../../../creusot-contracts/src/logic/ord.rs" 53 15 53 32
  let%span sord60 = "../../../creusot-contracts/src/logic/ord.rs" 54 15 54 32
  let%span sord61 = "../../../creusot-contracts/src/logic/ord.rs" 55 14 55 31
  let%span sord62 = "../../../creusot-contracts/src/logic/ord.rs" 59 15 59 45
  let%span sord63 = "../../../creusot-contracts/src/logic/ord.rs" 60 14 60 47
  let%span sord64 = "../../../creusot-contracts/src/logic/ord.rs" 64 15 64 48
  let%span sord65 = "../../../creusot-contracts/src/logic/ord.rs" 65 14 65 44
  let%span sord66 = "../../../creusot-contracts/src/logic/ord.rs" 69 14 69 59
  let%span sslice67 = "../../../creusot-contracts/src/std/slice.rs" 122 20 122 37
  let%span sslice68 = "../../../creusot-contracts/src/std/slice.rs" 129 20 129 37
  let%span smodel69 = "../../../creusot-contracts/src/model.rs" 79 8 79 28
  let%span sslice70 = "../../../creusot-contracts/src/std/slice.rs" 28 14 28 41
  let%span sslice71 = "../../../creusot-contracts/src/std/slice.rs" 29 14 29 42
  let%span sops72 = "../../../creusot-contracts/src/logic/ops.rs" 20 8 20 31
  let%span svec73 = "../../../creusot-contracts/src/std/vec.rs" 66 20 66 41
  let%span sslice74 = "../../../creusot-contracts/src/std/slice.rs" 18 20 18 30
  let%span sinvariant75 = "../../../creusot-contracts/src/invariant.rs" 34 20 34 44
  let%span sinvariant76 = "../../../creusot-contracts/src/invariant.rs" 24 8 24 18
<<<<<<< HEAD
  let%span sseq77 = "../../../creusot-contracts/src/logic/seq.rs" 184 8 184 97
=======
  let%span sseq77 = "../../../creusot-contracts/src/logic/seq.rs" 402 8 402 97
>>>>>>> dfce2a3a
  let%span sboxed78 = "../../../creusot-contracts/src/std/boxed.rs" 28 8 28 18
  
  use prelude.prelude.Snapshot
  
  use prelude.prelude.Borrow
  
  use prelude.prelude.Opaque
  
  type t_NonNull'0  =
    { t_NonNull__pointer'0: opaque_ptr }
  
  type t_Unique'0  =
    { t_Unique__pointer'0: t_NonNull'0; t_Unique__qy95zmarker'0: () }
  
  use prelude.prelude.UIntSize
  
  type t_Cap'0  =
    { t_Cap__0'0: usize }
  
  type t_RawVec'0  =
    { t_RawVec__ptr'0: t_Unique'0; t_RawVec__cap'0: t_Cap'0; t_RawVec__alloc'0: () }
  
  type t_Vec'0  =
    { t_Vec__buf'0: t_RawVec'0; t_Vec__len'0: usize }
  
  predicate inv'6 (_1 : t_Vec'0)
  
  use prelude.prelude.UIntSize
  
  type t_T'0
  
  use seq.Seq
  
  use seq.Seq
  
  constant v_MAX'0 : usize = (18446744073709551615 : usize)
  
  use prelude.prelude.Int
  
  function view'2 (self : t_Vec'0) : Seq.seq t_T'0
  
  axiom view'2_spec : forall self : t_Vec'0 . [%#svec39] Seq.length (view'2 self) <= UIntSize.to_int (v_MAX'0 : usize)
  
  function view'3 (self : t_Vec'0) : Seq.seq t_T'0 =
    [%#smodel40] view'2 self
  
  use seq.Seq
  
  predicate inv'0 (_1 : Seq.seq usize)
  
  axiom inv_axiom'0 [@rewrite] : forall x : Seq.seq usize [inv'0 x] . inv'0 x = true
  
  type t_Range'0  =
    { t_Range__start'0: usize; t_Range__end'0: usize }
  
  predicate inv'1 (_1 : t_Range'0)
  
  axiom inv_axiom'1 [@rewrite] : forall x : t_Range'0 [inv'1 x] . inv'1 x = true
  
  predicate inv'2 (_1 : t_Vec'0)
  
  predicate inv'11 (_1 : Seq.seq t_T'0)
  
  predicate invariant'0 (self : t_Vec'0) =
    [%#svec73] inv'11 (view'2 self)
  
  axiom inv_axiom'2 [@rewrite] : forall x : t_Vec'0 [inv'2 x] . inv'2 x = invariant'0 x
  
  use prelude.prelude.Slice
  
  predicate inv'3 (_1 : slice t_T'0)
  
  use prelude.prelude.Slice
  
  function view'6 (self : slice t_T'0) : Seq.seq t_T'0
  
  axiom view'6_spec : forall self : slice t_T'0 . ([%#sslice71] view'6 self = Slice.id self)
  && ([%#sslice70] Seq.length (view'6 self) <= UIntSize.to_int (v_MAX'0 : usize))
  
  predicate invariant'1 (self : slice t_T'0) =
    [%#sslice74] inv'11 (view'6 self)
  
  axiom inv_axiom'3 [@rewrite] : forall x : slice t_T'0 [inv'3 x] . inv'3 x = invariant'1 x
  
  predicate inv'4 (_1 : borrowed (slice t_T'0))
  
  predicate invariant'2 (self : borrowed (slice t_T'0)) =
    [%#sinvariant75] inv'3 self.current /\ inv'3 self.final
  
  axiom inv_axiom'4 [@rewrite] : forall x : borrowed (slice t_T'0) [inv'4 x] . inv'4 x = invariant'2 x
  
  predicate inv'5 (_1 : borrowed (t_Vec'0))
  
  predicate invariant'3 (self : borrowed (t_Vec'0)) =
    [%#sinvariant75] inv'2 self.current /\ inv'2 self.final
  
  axiom inv_axiom'5 [@rewrite] : forall x : borrowed (t_Vec'0) [inv'5 x] . inv'5 x = invariant'3 x
  
  predicate invariant'4 (self : t_Vec'0) =
    [%#sinvariant76] inv'2 self
  
  axiom inv_axiom'6 [@rewrite] : forall x : t_Vec'0 [inv'6 x] . inv'6 x = invariant'4 x
  
  predicate inv'7 (_1 : borrowed (t_Range'0))
  
  axiom inv_axiom'7 [@rewrite] : forall x : borrowed (t_Range'0) [inv'7 x] . inv'7 x = true
  
  type t_Option'0  =
    | C_None'0
    | C_Some'0 usize
  
  predicate inv'8 (_1 : t_Option'0)
  
  axiom inv_axiom'8 [@rewrite] : forall x : t_Option'0 [inv'8 x] . inv'8 x = true
  
  predicate inv'9 (_1 : usize)
  
  axiom inv_axiom'9 [@rewrite] : forall x : usize [inv'9 x] . inv'9 x = true
  
  predicate inv'10 (_1 : t_T'0)
  
  predicate inv'12 (_1 : t_T'0)
  
  predicate invariant'5 (self : t_T'0) =
    [%#sinvariant76] inv'12 self
  
  axiom inv_axiom'10 [@rewrite] : forall x : t_T'0 [inv'10 x] . inv'10 x = invariant'5 x
  
  use seq.Seq
  
  predicate inv'13 (_1 : t_T'0)
  
  predicate invariant'6 (self : Seq.seq t_T'0) =
    [%#sseq77] forall i : int . 0 <= i /\ i < Seq.length self  -> inv'13 (Seq.get self i)
  
  axiom inv_axiom'11 [@rewrite] : forall x : Seq.seq t_T'0 [inv'11 x] . inv'11 x = invariant'6 x
  
  predicate invariant'7 (self : t_T'0) =
    [%#sboxed78] inv'12 self
  
  axiom inv_axiom'12 [@rewrite] : forall x : t_T'0 [inv'13 x] . inv'13 x = invariant'7 x
  
  let rec len'0 (self:t_Vec'0) (return'  (ret:usize))= {[@expl:precondition] inv'6 self}
    any
    [ return' (result:usize)-> {[%#svec18] UIntSize.to_int result = Seq.length (view'3 self)} (! return' {result}) ]
    
  
  predicate into_iter_pre'0 (self : t_Range'0) =
    [%#siter41] true
  
  predicate into_iter_post'0 (self : t_Range'0) (res : t_Range'0) =
    [%#siter42] self = res
  
  let rec into_iter'0 (self:t_Range'0) (return'  (ret:t_Range'0))= {[@expl:precondition] inv'1 self}
    {[@expl:precondition] [%#siter19] into_iter_pre'0 self}
    any [ return' (result:t_Range'0)-> {inv'1 result} {[%#siter19] into_iter_post'0 self result} (! return' {result}) ] 
  
  use prelude.prelude.Snapshot
  
  use seq.Seq
  
  use prelude.prelude.Snapshot
  
  use prelude.prelude.Snapshot
  
  use prelude.prelude.Snapshot
  
  use prelude.prelude.Snapshot
  
  function deep_model'2 (self : usize) : int =
    [%#snum51] UIntSize.to_int self
  
  use seq.Seq
  
  use seq.Seq
  
  predicate produces'0 (self : t_Range'0) (visited : Seq.seq usize) (o : t_Range'0) =
    [%#srange20] self.t_Range__end'0 = o.t_Range__end'0
    /\ deep_model'2 self.t_Range__start'0 <= deep_model'2 o.t_Range__start'0
    /\ (Seq.length visited > 0  -> deep_model'2 o.t_Range__start'0 <= deep_model'2 o.t_Range__end'0)
    /\ Seq.length visited = deep_model'2 o.t_Range__start'0 - deep_model'2 self.t_Range__start'0
    /\ (forall i : int . 0 <= i /\ i < Seq.length visited
     -> deep_model'2 (Seq.get visited i) = deep_model'2 self.t_Range__start'0 + i)
  
  function view'0 (self : borrowed (t_Vec'0)) : Seq.seq t_T'0 =
    [%#smodel21] view'2 self.current
  
  use prelude.prelude.Snapshot
  
  use prelude.prelude.Snapshot
  
  function view'4 (self : borrowed (t_Vec'0)) : Seq.seq t_T'0 =
    [%#smodel40] view'0 self
  
  function view'1 (self : Snapshot.snap_ty (borrowed (t_Vec'0))) : Seq.seq t_T'0 =
    [%#ssnapshot22] view'4 (Snapshot.inner self)
  
  use seq.Permut
  
  predicate permutation_of'0 (self : Seq.seq t_T'0) (o : Seq.seq t_T'0) =
    [%#sseq23] Permut.permut self o 0 (Seq.length self)
  
  type t_DeepModelTy'0
  
  use seq.Seq
  
  use seq.Seq
  
  use seq.Seq
  
  use seq.Seq
  
  function index_logic'0 [@inline:trivial] (self : t_Vec'0) (ix : int) : t_T'0 =
    [%#sops72] Seq.get (view'2 self) ix
  
  function deep_model'4 (self : t_T'0) : t_DeepModelTy'0
  
  function deep_model'1 (self : t_Vec'0) : Seq.seq t_DeepModelTy'0
  
  axiom deep_model'1_spec : forall self : t_Vec'0 . ([%#svec37] forall i : int . 0 <= i /\ i < Seq.length (view'2 self)
   -> Seq.get (deep_model'1 self) i = deep_model'4 (index_logic'0 self i))
  && ([%#svec36] Seq.length (view'2 self) = Seq.length (deep_model'1 self))
  
  function deep_model'0 (self : borrowed (t_Vec'0)) : Seq.seq t_DeepModelTy'0 =
    [%#smodel24] deep_model'1 self.current
  
  function le_log'0 (self : t_DeepModelTy'0) (o : t_DeepModelTy'0) : bool
  
  predicate sorted_range'0 [#"selection_sort_generic.rs" 10 0 10 63] (s : Seq.seq t_DeepModelTy'0) (l : int) (u : int) =
    [%#sselection_sort_generic25] forall i : int, j : int . l <= i /\ i < j /\ j < u
     -> le_log'0 (Seq.get s i) (Seq.get s j)
  
  predicate partition'0 [#"selection_sort_generic.rs" 24 0 24 52] (v : Seq.seq t_DeepModelTy'0) (i : int) =
    [%#sselection_sort_generic26] forall k1 : int, k2 : int . 0 <= k1 /\ k1 < i /\ i <= k2 /\ k2 < Seq.length v
     -> le_log'0 (Seq.get v k1) (Seq.get v k2)
  
  predicate resolve'3 (self : borrowed (t_Range'0)) =
    [%#sresolve53] self.final = self.current
  
  predicate completed'0 (self : borrowed (t_Range'0)) =
    [%#srange52] resolve'3 self
    /\ deep_model'2 (self.current).t_Range__start'0 >= deep_model'2 (self.current).t_Range__end'0
  
  use seq.Seq
  
  let rec next'0 (self:borrowed (t_Range'0)) (return'  (ret:t_Option'0))= {[@expl:precondition] inv'7 self}
    any
    [ return' (result:t_Option'0)-> {inv'8 result}
      {[%#siter27] match result with
        | C_None'0 -> completed'0 self
        | C_Some'0 v -> produces'0 self.current (Seq.singleton v) self.final
        end}
      (! return' {result}) ]
    
  
  predicate resolve'0 (_1 : borrowed (t_Range'0)) =
    resolve'3 _1
  
  let rec v_Some'0 (input:t_Option'0) (ret  (field_0:usize))= any
    [ good (field_0:usize)-> {C_Some'0 field_0 = input} (! ret {field_0})
    | bad -> {forall field_0 : usize [C_Some'0 field_0 : t_Option'0] . C_Some'0 field_0 <> input} (! {false} any) ]
    
  
  use seq.Seq
  
  predicate in_bounds'0 [@inline:trivial] (self : usize) (seq : Seq.seq t_T'0) =
    [%#sslice67] UIntSize.to_int self < Seq.length seq
  
  predicate has_value'0 [@inline:trivial] (self : usize) (seq : Seq.seq t_T'0) (out : t_T'0) =
    [%#sslice68] Seq.get seq (UIntSize.to_int self) = out
  
  let rec index'0 (self:t_Vec'0) (index:usize) (return'  (ret:t_T'0))= {[@expl:precondition] inv'9 index}
    {[@expl:precondition] inv'6 self}
    {[@expl:precondition] [%#svec28] in_bounds'0 index (view'3 self)}
    any
    [ return' (result:t_T'0)-> {inv'10 result}
      {[%#svec29] has_value'0 index (view'3 self) result}
      (! return' {result}) ]
    
  
  function deep_model'3 (self : t_T'0) : t_DeepModelTy'0 =
    [%#smodel69] deep_model'4 self
  
  function lt_log'0 (self : t_DeepModelTy'0) (o : t_DeepModelTy'0) : bool
  
  let rec lt'0 (self:t_T'0) (other:t_T'0) (return'  (ret:bool))= {[@expl:precondition] inv'10 other}
    {[@expl:precondition] inv'10 self}
    any
    [ return' (result:bool)-> {[%#scmp30] result = lt_log'0 (deep_model'3 self) (deep_model'3 other)}
      (! return' {result}) ]
    
  
  function view'5 (self : borrowed (slice t_T'0)) : Seq.seq t_T'0 =
    [%#smodel21] view'6 self.current
  
  let rec deref_mut'0 (self:borrowed (t_Vec'0)) (return'  (ret:borrowed (slice t_T'0)))= {[@expl:precondition] inv'5 self}
    any
    [ return' (result:borrowed (slice t_T'0))-> {inv'4 result}
      {[%#svec32] view'6 result.final = view'2 self.final}
      {[%#svec31] view'5 result = view'0 self}
      (! return' {result}) ]
    
  
  use seq.Permut
  
  let rec swap'0 (self:borrowed (slice t_T'0)) (a:usize) (b:usize) (return'  (ret:()))= {[@expl:precondition] inv'4 self}
    {[@expl:precondition] [%#sslice34] UIntSize.to_int b < Seq.length (view'5 self)}
    {[@expl:precondition] [%#sslice33] UIntSize.to_int a < Seq.length (view'5 self)}
    any
    [ return' (result:())-> {[%#sslice35] Permut.exchange (view'6 self.final) (view'5 self) (UIntSize.to_int a) (UIntSize.to_int b)}
      (! return' {result}) ]
    
  
  predicate resolve'4 (self : borrowed (slice t_T'0)) =
    [%#sresolve53] self.final = self.current
  
  predicate resolve'1 (_1 : borrowed (slice t_T'0)) =
    resolve'4 _1
  
  predicate resolve'5 (self : borrowed (t_Vec'0)) =
    [%#sresolve53] self.final = self.current
  
  predicate resolve'2 (_1 : borrowed (t_Vec'0)) =
    resolve'5 _1
  
  use prelude.prelude.Intrinsic
  
  use prelude.prelude.Snapshot
  
  use prelude.prelude.Snapshot
  
  predicate sorted'0 [#"selection_sort_generic.rs" 17 0 17 41] (s : Seq.seq t_DeepModelTy'0) =
    [%#sselection_sort_generic38] sorted_range'0 s 0 (Seq.length s)
  
  function produces_refl'0 (self : t_Range'0) : ()
  
  axiom produces_refl'0_spec : forall self : t_Range'0 . ([%#srange43] inv'1 self)
   -> ([%#srange44] produces'0 self (Seq.empty  : Seq.seq usize) self)
  
  function produces_trans'0 (a : t_Range'0) (ab : Seq.seq usize) (b : t_Range'0) (bc : Seq.seq usize) (c : t_Range'0) : ()
    
  
  axiom produces_trans'0_spec : forall a : t_Range'0, ab : Seq.seq usize, b : t_Range'0, bc : Seq.seq usize, c : t_Range'0 . ([%#srange45] inv'1 a)
   -> ([%#srange46] inv'1 b)
   -> ([%#srange47] inv'1 c)
   -> ([%#srange48] produces'0 a ab b)
   -> ([%#srange49] produces'0 b bc c)  -> ([%#srange50] produces'0 a (Seq.(++) ab bc) c)
  
  type t_Ordering'0  =
    | C_Less'0
    | C_Equal'0
    | C_Greater'0
  
  function cmp_log'0 (self : t_DeepModelTy'0) (_2 : t_DeepModelTy'0) : t_Ordering'0
  
  function cmp_le_log'0 (x : t_DeepModelTy'0) (y : t_DeepModelTy'0) : ()
  
  axiom cmp_le_log'0_spec : forall x : t_DeepModelTy'0, y : t_DeepModelTy'0 . [%#sord54] le_log'0 x y
  = (cmp_log'0 x y <> C_Greater'0)
  
  function cmp_lt_log'0 (x : t_DeepModelTy'0) (y : t_DeepModelTy'0) : ()
  
  axiom cmp_lt_log'0_spec : forall x : t_DeepModelTy'0, y : t_DeepModelTy'0 . [%#sord55] lt_log'0 x y
  = (cmp_log'0 x y = C_Less'0)
  
  function ge_log'0 (self : t_DeepModelTy'0) (o : t_DeepModelTy'0) : bool
  
  function cmp_ge_log'0 (x : t_DeepModelTy'0) (y : t_DeepModelTy'0) : ()
  
  axiom cmp_ge_log'0_spec : forall x : t_DeepModelTy'0, y : t_DeepModelTy'0 . [%#sord56] ge_log'0 x y
  = (cmp_log'0 x y <> C_Less'0)
  
  function gt_log'0 (self : t_DeepModelTy'0) (o : t_DeepModelTy'0) : bool
  
  function cmp_gt_log'0 (x : t_DeepModelTy'0) (y : t_DeepModelTy'0) : ()
  
  axiom cmp_gt_log'0_spec : forall x : t_DeepModelTy'0, y : t_DeepModelTy'0 . [%#sord57] gt_log'0 x y
  = (cmp_log'0 x y = C_Greater'0)
  
  function refl'0 (x : t_DeepModelTy'0) : ()
  
  axiom refl'0_spec : forall x : t_DeepModelTy'0 . [%#sord58] cmp_log'0 x x = C_Equal'0
  
  function trans'0 (x : t_DeepModelTy'0) (y : t_DeepModelTy'0) (z : t_DeepModelTy'0) (o : t_Ordering'0) : ()
  
  axiom trans'0_spec : forall x : t_DeepModelTy'0, y : t_DeepModelTy'0, z : t_DeepModelTy'0, o : t_Ordering'0 . ([%#sord59] cmp_log'0 x y
  = o)  -> ([%#sord60] cmp_log'0 y z = o)  -> ([%#sord61] cmp_log'0 x z = o)
  
  function antisym1'0 (x : t_DeepModelTy'0) (y : t_DeepModelTy'0) : ()
  
  axiom antisym1'0_spec : forall x : t_DeepModelTy'0, y : t_DeepModelTy'0 . ([%#sord62] cmp_log'0 x y = C_Less'0)
   -> ([%#sord63] cmp_log'0 y x = C_Greater'0)
  
  function antisym2'0 (x : t_DeepModelTy'0) (y : t_DeepModelTy'0) : ()
  
  axiom antisym2'0_spec : forall x : t_DeepModelTy'0, y : t_DeepModelTy'0 . ([%#sord64] cmp_log'0 x y = C_Greater'0)
   -> ([%#sord65] cmp_log'0 y x = C_Less'0)
  
  function eq_cmp'0 (x : t_DeepModelTy'0) (y : t_DeepModelTy'0) : ()
  
  axiom eq_cmp'0_spec : forall x : t_DeepModelTy'0, y : t_DeepModelTy'0 . [%#sord66] (x = y)
  = (cmp_log'0 x y = C_Equal'0)
  
  meta "compute_max_steps" 1000000
  
  let rec selection_sort'0 (v:borrowed (t_Vec'0)) (return'  (ret:()))= {[%#sselection_sort_generic15] inv'5 v}
    (! bb0
    [ bb0 = s0 [ s0 =  [ &old_v <- [%#sselection_sort_generic0] Snapshot.new v ] s1 | s1 = bb1 ] 
    | bb1 = s0 [ s0 = len'0 {v.current} (fun (_ret':usize) ->  [ &_8 <- _ret' ] s1) | s1 = bb2 ] 
    | bb2 = s0
      [ s0 =  [ &_7 <- { t_Range__start'0 = ([%#sselection_sort_generic1] (0 : usize)); t_Range__end'0 = _8 } ] s1
      | s1 = into_iter'0 {_7} (fun (_ret':t_Range'0) ->  [ &iter <- _ret' ] s2)
      | s2 = bb3 ]
      
    | bb3 = s0 [ s0 =  [ &iter_old <- [%#sselection_sort_generic2] Snapshot.new iter ] s1 | s1 = bb4 ] 
    | bb4 = s0
      [ s0 =  [ &produced <- [%#sselection_sort_generic3] Snapshot.new (Seq.empty  : Seq.seq usize) ] s1 | s1 = bb5 ]
      
    | bb5 = s0 [ s0 =  [ &old_6_0 <- Snapshot.new v ] s1 | s1 = bb6 ] 
    | bb6 = bb6
      [ bb6 = {[@expl:loop invariant] (Snapshot.inner old_6_0).final = v.final}
        {[@expl:loop invariant] [%#sselection_sort_generic6] partition'0 (deep_model'0 v) (Seq.length (Snapshot.inner produced))}
        {[@expl:loop invariant] [%#sselection_sort_generic5] sorted_range'0 (deep_model'0 v) 0 (Seq.length (Snapshot.inner produced))}
        {[@expl:loop invariant] [%#sselection_sort_generic4] permutation_of'0 (view'0 v) (view'1 old_v)}
        {[@expl:loop invariant] [%#sselection_sort_generic4] produces'0 (Snapshot.inner iter_old) (Snapshot.inner produced) iter}
        {[@expl:loop invariant] [%#sselection_sort_generic4] inv'1 iter}
        {[@expl:loop invariant] [%#sselection_sort_generic4] inv'0 (Snapshot.inner produced)}
        (! s0) [ s0 = bb7 ] 
        [ bb7 = s0
          [ s0 = Borrow.borrow_mut <t_Range'0> {iter}
              (fun (_ret':borrowed (t_Range'0)) ->  [ &_23 <- _ret' ]  [ &iter <- _ret'.final ] s1)
          | s1 = Borrow.borrow_final <t_Range'0> {_23.current} {Borrow.get_id _23}
              (fun (_ret':borrowed (t_Range'0)) ->
                 [ &_22 <- _ret' ] 
                 [ &_23 <- { _23 with current = _ret'.final } ] 
                s2)
          | s2 = next'0 {_22} (fun (_ret':t_Option'0) ->  [ &_21 <- _ret' ] s3)
          | s3 = bb8 ]
          
        | bb8 = s0
          [ s0 = -{resolve'0 _23}- s1
          | s1 = any [ br0 -> {_21 = C_None'0 } (! bb11) | br1 (x0:usize)-> {_21 = C_Some'0 x0} (! bb10) ]  ]
          
        | bb10 = bb12
        | bb12 = s0
          [ s0 = v_Some'0 {_21} (fun (r0'0:usize) ->  [ &__creusot_proc_iter_elem <- r0'0 ] s1)
          | s1 = 
            [ &_26 <- [%#sselection_sort_generic7] Snapshot.new (Seq.(++) (Snapshot.inner produced) (Seq.singleton __creusot_proc_iter_elem)) ]
            
            s2
          | s2 = bb13 ]
          
        | bb13 = s0
          [ s0 =  [ &produced <- _26 ] s1
          | s1 =  [ &i <- __creusot_proc_iter_elem ] s2
          | s2 =  [ &min <- i ] s3
          | s3 = UIntSize.add {i} {[%#sselection_sort_generic8] (1 : usize)}
              (fun (_ret':usize) ->  [ &_33 <- _ret' ] s4)
          | s4 = len'0 {v.current} (fun (_ret':usize) ->  [ &_35 <- _ret' ] s5)
          | s5 = bb14 ]
          
        | bb14 = s0
          [ s0 =  [ &_32 <- { t_Range__start'0 = _33; t_Range__end'0 = _35 } ] s1
          | s1 = into_iter'0 {_32} (fun (_ret':t_Range'0) ->  [ &iter1 <- _ret' ] s2)
          | s2 = bb15 ]
          
        | bb15 = s0 [ s0 =  [ &iter_old1 <- [%#sselection_sort_generic9] Snapshot.new iter1 ] s1 | s1 = bb16 ] 
        | bb16 = s0
          [ s0 =  [ &produced1 <- [%#sselection_sort_generic10] Snapshot.new (Seq.empty  : Seq.seq usize) ] s1
          | s1 = bb17 ]
          
        | bb17 = bb18
        | bb18 = bb18
          [ bb18 = {[@expl:loop invariant] [%#sselection_sort_generic12] UIntSize.to_int i <= UIntSize.to_int min
            /\ UIntSize.to_int min < Seq.length (Snapshot.inner produced1) + UIntSize.to_int i + 1}
            {[@expl:loop invariant] [%#sselection_sort_generic11] forall k : int . UIntSize.to_int i <= k
            /\ k < Seq.length (Snapshot.inner produced1) + UIntSize.to_int i + 1
             -> le_log'0 (Seq.get (deep_model'0 v) (UIntSize.to_int min)) (Seq.get (deep_model'0 v) k)}
            {[@expl:loop invariant] [%#sselection_sort_generic11] produces'0 (Snapshot.inner iter_old1) (Snapshot.inner produced1) iter1}
            {[@expl:loop invariant] [%#sselection_sort_generic11] inv'1 iter1}
            {[@expl:loop invariant] [%#sselection_sort_generic11] inv'0 (Snapshot.inner produced1)}
            (! s0) [ s0 = bb19 ] 
            [ bb19 = s0
              [ s0 = Borrow.borrow_mut <t_Range'0> {iter1}
                  (fun (_ret':borrowed (t_Range'0)) ->  [ &_48 <- _ret' ]  [ &iter1 <- _ret'.final ] s1)
              | s1 = Borrow.borrow_final <t_Range'0> {_48.current} {Borrow.get_id _48}
                  (fun (_ret':borrowed (t_Range'0)) ->
                     [ &_47 <- _ret' ] 
                     [ &_48 <- { _48 with current = _ret'.final } ] 
                    s2)
              | s2 = next'0 {_47} (fun (_ret':t_Option'0) ->  [ &_46 <- _ret' ] s3)
              | s3 = bb20 ]
              
            | bb20 = s0
              [ s0 = -{resolve'0 _48}- s1
              | s1 = any [ br0 -> {_46 = C_None'0 } (! bb23) | br1 (x0:usize)-> {_46 = C_Some'0 x0} (! bb22) ]  ]
              
            | bb22 = bb24
            | bb24 = s0
              [ s0 = v_Some'0 {_46} (fun (r0'0:usize) ->  [ &__creusot_proc_iter_elem1 <- r0'0 ] s1)
              | s1 = 
                [ &_51 <- [%#sselection_sort_generic13] Snapshot.new (Seq.(++) (Snapshot.inner produced1) (Seq.singleton __creusot_proc_iter_elem1)) ]
                
                s2
              | s2 = bb25 ]
              
            | bb25 = s0
              [ s0 =  [ &produced1 <- _51 ] s1
              | s1 =  [ &j <- __creusot_proc_iter_elem1 ] s2
              | s2 = index'0 {v.current} {j} (fun (_ret':t_T'0) ->  [ &_56 <- _ret' ] s3)
              | s3 = bb26 ]
              
            | bb26 = s0 [ s0 = index'0 {v.current} {min} (fun (_ret':t_T'0) ->  [ &_60 <- _ret' ] s1) | s1 = bb27 ] 
            | bb27 = s0 [ s0 = lt'0 {_56} {_60} (fun (_ret':bool) ->  [ &_54 <- _ret' ] s1) | s1 = bb28 ] 
            | bb28 = any [ br0 -> {_54 = false} (! bb30) | br1 -> {_54} (! bb29) ] 
            | bb29 = s0 [ s0 =  [ &min <- j ] s1 | s1 = bb31 ] 
            | bb30 = bb31
            | bb31 = bb18 ]
             ]
          
        | bb23 = s0
          [ s0 = {inv'2 v.current}
            Borrow.borrow_mut <t_Vec'0> {v.current}
              (fun (_ret':borrowed (t_Vec'0)) ->
                 [ &_68 <- _ret' ] 
                -{inv'2 _ret'.final}-
                 [ &v <- { v with current = _ret'.final } ] 
                s1)
          | s1 = deref_mut'0 {_68} (fun (_ret':borrowed (slice t_T'0)) ->  [ &_67 <- _ret' ] s2)
          | s2 = bb32 ]
          
        | bb32 = s0
          [ s0 = {inv'3 _67.current}
            Borrow.borrow_final <slice t_T'0> {_67.current} {Borrow.get_id _67}
              (fun (_ret':borrowed (slice t_T'0)) ->
                 [ &_66 <- _ret' ] 
                -{inv'3 _ret'.final}-
                 [ &_67 <- { _67 with current = _ret'.final } ] 
                s1)
          | s1 = swap'0 {_66} {i} {min} (fun (_ret':()) ->  [ &_65 <- _ret' ] s2)
          | s2 = bb33 ]
          
        | bb33 = s0
          [ s0 = {[@expl:type invariant] inv'4 _67} s1
          | s1 = -{resolve'1 _67}- s2
          | s2 = {[@expl:assertion] [%#sselection_sort_generic14] let i = Seq.length (Snapshot.inner produced) in forall k1 : int, k2 : int . 0
            <= k1
            /\ k1 < i /\ i <= k2 /\ k2 < Seq.length (deep_model'0 v)
             -> le_log'0 (Seq.get (deep_model'0 v) k1) (Seq.get (deep_model'0 v) k2)}
            s3
          | s3 = bb6 ]
           ]
         ]
      
    | bb11 = s0 [ s0 = {[@expl:type invariant] inv'5 v} s1 | s1 = -{resolve'2 v}- s2 | s2 = return' {_0} ]  ]
    )
    [ & _0 : () = any_l ()
    | & v : borrowed (t_Vec'0) = v
    | & old_v : Snapshot.snap_ty (borrowed (t_Vec'0)) = any_l ()
    | & iter : t_Range'0 = any_l ()
    | & _7 : t_Range'0 = any_l ()
    | & _8 : usize = any_l ()
    | & iter_old : Snapshot.snap_ty (t_Range'0) = any_l ()
    | & produced : Snapshot.snap_ty (Seq.seq usize) = any_l ()
    | & _21 : t_Option'0 = any_l ()
    | & _22 : borrowed (t_Range'0) = any_l ()
    | & _23 : borrowed (t_Range'0) = any_l ()
    | & __creusot_proc_iter_elem : usize = any_l ()
    | & _26 : Snapshot.snap_ty (Seq.seq usize) = any_l ()
    | & i : usize = any_l ()
    | & min : usize = any_l ()
    | & iter1 : t_Range'0 = any_l ()
    | & _32 : t_Range'0 = any_l ()
    | & _33 : usize = any_l ()
    | & _35 : usize = any_l ()
    | & iter_old1 : Snapshot.snap_ty (t_Range'0) = any_l ()
    | & produced1 : Snapshot.snap_ty (Seq.seq usize) = any_l ()
    | & _46 : t_Option'0 = any_l ()
    | & _47 : borrowed (t_Range'0) = any_l ()
    | & _48 : borrowed (t_Range'0) = any_l ()
    | & __creusot_proc_iter_elem1 : usize = any_l ()
    | & _51 : Snapshot.snap_ty (Seq.seq usize) = any_l ()
    | & j : usize = any_l ()
    | & _54 : bool = any_l ()
    | & _56 : t_T'0 = any_l ()
    | & _60 : t_T'0 = any_l ()
    | & _65 : () = any_l ()
    | & _66 : borrowed (slice t_T'0) = any_l ()
    | & _67 : borrowed (slice t_T'0) = any_l ()
    | & _68 : borrowed (t_Vec'0) = any_l ()
    | & old_6_0 : Snapshot.snap_ty (borrowed (t_Vec'0)) = any_l () ]
    
    [ return' (result:())-> {[@expl:postcondition] [%#sselection_sort_generic17] permutation_of'0 (view'2 v.final) (view'0 v)}
      {[@expl:postcondition] [%#sselection_sort_generic16] sorted'0 (deep_model'1 v.final)}
      (! return' {result}) ]
    
end<|MERGE_RESOLUTION|>--- conflicted
+++ resolved
@@ -1,132 +1,3 @@
-<<<<<<< HEAD
-
-=======
-module T_core__ops__range__Range
-  type t_Range 'idx =
-    | C_Range 'idx 'idx
-  
-  let rec t_Range < 'idx > (input:t_Range 'idx) (ret  (start:'idx) (end':'idx))= any
-    [ good (start:'idx) (end':'idx)-> {C_Range start end' = input} (! ret {start} {end'}) ]
-    
-  
-  function t_Range__end (self : t_Range 'idx) : 'idx =
-    match self with
-      | C_Range _ a -> a
-      end
-  
-  function t_Range__start (self : t_Range 'idx) : 'idx =
-    match self with
-      | C_Range a _ -> a
-      end
-end
-module T_core__option__Option
-  type t_Option 't =
-    | C_None
-    | C_Some 't
-  
-  let rec v_None < 't > (input:t_Option 't) (ret  )= any
-    [ good -> {C_None  = input} (! ret) | bad -> {C_None  <> input} (! {false} any) ]
-    
-  
-  let rec v_Some < 't > (input:t_Option 't) (ret  (field_0:'t))= any
-    [ good (field_0:'t)-> {C_Some field_0 = input} (! ret {field_0})
-    | bad -> {forall field_0 : 't [C_Some field_0 : t_Option 't] . C_Some field_0 <> input} (! {false} any) ]
-    
-end
-module T_core__ptr__non_null__NonNull
-  use prelude.prelude.Opaque
-  
-  type t_NonNull 't =
-    | C_NonNull opaque_ptr
-  
-  let rec t_NonNull < 't > (input:t_NonNull 't) (ret  (pointer:opaque_ptr))= any
-    [ good (pointer:opaque_ptr)-> {C_NonNull pointer = input} (! ret {pointer}) ]
-    
-end
-module T_core__marker__PhantomData
-  type t_PhantomData 't =
-    | C_PhantomData
-  
-  let rec t_PhantomData < 't > (input:t_PhantomData 't) (ret  )= any [ good -> {C_PhantomData  = input} (! ret) ] 
-end
-module T_core__ptr__unique__Unique
-  use T_core__marker__PhantomData as PhantomData'0
-  
-  use T_core__ptr__non_null__NonNull as NonNull'0
-  
-  type t_Unique 't =
-    | C_Unique (NonNull'0.t_NonNull 't) (PhantomData'0.t_PhantomData 't)
-  
-  let rec t_Unique < 't > (input:t_Unique 't) (ret  (pointer:NonNull'0.t_NonNull 't) (_marker:PhantomData'0.t_PhantomData 't))= any
-    [ good (pointer:NonNull'0.t_NonNull 't) (_marker:PhantomData'0.t_PhantomData 't)-> {C_Unique pointer _marker
-      = input}
-      (! ret {pointer} {_marker}) ]
-    
-end
-module T_alloc__raw_vec__Cap
-  use prelude.prelude.UIntSize
-  
-  use prelude.prelude.Int
-  
-  type t_Cap  =
-    | C_Cap usize
-  
-  let rec t_Cap (input:t_Cap) (ret  (field_0:usize))= any
-    [ good (field_0:usize)-> {C_Cap field_0 = input} (! ret {field_0}) ]
-    
-end
-module T_alloc__raw_vec__RawVec
-  use T_alloc__raw_vec__Cap as Cap'0
-  
-  use T_core__ptr__unique__Unique as Unique'0
-  
-  type t_RawVec 't 'a =
-    | C_RawVec (Unique'0.t_Unique 't) (Cap'0.t_Cap) 'a
-  
-  let rec t_RawVec < 't > < 'a > (input:t_RawVec 't 'a) (ret  (ptr:Unique'0.t_Unique 't) (cap:Cap'0.t_Cap) (alloc:'a))= any
-    [ good (ptr:Unique'0.t_Unique 't) (cap:Cap'0.t_Cap) (alloc:'a)-> {C_RawVec ptr cap alloc = input}
-      (! ret {ptr} {cap} {alloc}) ]
-    
-end
-module T_alloc__vec__Vec
-  use prelude.prelude.UIntSize
-  
-  use prelude.prelude.Int
-  
-  use T_alloc__raw_vec__RawVec as RawVec'0
-  
-  type t_Vec 't 'a =
-    | C_Vec (RawVec'0.t_RawVec 't 'a) usize
-  
-  let rec t_Vec < 't > < 'a > (input:t_Vec 't 'a) (ret  (buf:RawVec'0.t_RawVec 't 'a) (len:usize))= any
-    [ good (buf:RawVec'0.t_RawVec 't 'a) (len:usize)-> {C_Vec buf len = input} (! ret {buf} {len}) ]
-    
-end
-module T_alloc__alloc__Global
-  type t_Global  =
-    | C_Global
-  
-  let rec t_Global (input:t_Global) (ret  )= any [ good -> {C_Global  = input} (! ret) ] 
-end
-module T_core__cmp__Ordering
-  type t_Ordering  =
-    | C_Less
-    | C_Equal
-    | C_Greater
-  
-  let rec v_Less (input:t_Ordering) (ret  )= any
-    [ good -> {C_Less  = input} (! ret) | bad -> {C_Less  <> input} (! {false} any) ]
-    
-  
-  let rec v_Equal (input:t_Ordering) (ret  )= any
-    [ good -> {C_Equal  = input} (! ret) | bad -> {C_Equal  <> input} (! {false} any) ]
-    
-  
-  let rec v_Greater (input:t_Ordering) (ret  )= any
-    [ good -> {C_Greater  = input} (! ret) | bad -> {C_Greater  <> input} (! {false} any) ]
-    
-end
->>>>>>> dfce2a3a
 module M_selection_sort_generic__selection_sort [#"selection_sort_generic.rs" 30 0 32 29]
   let%span sselection_sort_generic0 = "selection_sort_generic.rs" 34 16 34 31
   let%span sselection_sort_generic1 = "selection_sort_generic.rs" 39 13 39 14
@@ -146,33 +17,18 @@
   let%span sselection_sort_generic15 = "selection_sort_generic.rs" 30 42 30 43
   let%span sselection_sort_generic16 = "selection_sort_generic.rs" 28 10 28 35
   let%span sselection_sort_generic17 = "selection_sort_generic.rs" 29 0 29 36
-<<<<<<< HEAD
   let%span svec18 = "../../../creusot-contracts/src/std/vec.rs" 84 26 84 48
-  let%span siter19 = "../../../creusot-contracts/src/std/iter.rs" 99 0 212 1
+  let%span siter19 = "../../../creusot-contracts/src/std/iter.rs" 101 0 214 1
   let%span srange20 = "../../../creusot-contracts/src/std/iter/range.rs" 22 8 28 9
   let%span smodel21 = "../../../creusot-contracts/src/model.rs" 106 8 106 22
   let%span ssnapshot22 = "../../../creusot-contracts/src/snapshot.rs" 26 20 26 39
-  let%span sseq23 = "../../../creusot-contracts/src/logic/seq.rs" 110 8 110 37
+  let%span sseq23 = "../../../creusot-contracts/src/logic/seq.rs" 154 8 154 37
   let%span smodel24 = "../../../creusot-contracts/src/model.rs" 97 8 97 28
   let%span sselection_sort_generic25 = "selection_sort_generic.rs" 11 4 13 5
   let%span sselection_sort_generic26 = "selection_sort_generic.rs" 25 4 25 106
-  let%span siter27 = "../../../creusot-contracts/src/std/iter.rs" 105 26 108 17
+  let%span siter27 = "../../../creusot-contracts/src/std/iter.rs" 107 26 110 17
   let%span svec28 = "../../../creusot-contracts/src/std/vec.rs" 163 27 163 46
   let%span svec29 = "../../../creusot-contracts/src/std/vec.rs" 164 26 164 54
-=======
-  let%span svec18 = "../../../creusot-contracts/src/std/vec.rs" 86 26 86 48
-  let%span siter19 = "../../../creusot-contracts/src/std/iter.rs" 101 0 214 1
-  let%span srange20 = "../../../creusot-contracts/src/std/iter/range.rs" 22 8 28 9
-  let%span smodel21 = "../../../creusot-contracts/src/model.rs" 109 8 109 22
-  let%span ssnapshot22 = "../../../creusot-contracts/src/snapshot.rs" 27 20 27 39
-  let%span sseq23 = "../../../creusot-contracts/src/logic/seq.rs" 164 8 164 37
-  let%span smodel24 = "../../../creusot-contracts/src/model.rs" 100 8 100 28
-  let%span sselection_sort_generic25 = "selection_sort_generic.rs" 11 4 13 5
-  let%span sselection_sort_generic26 = "selection_sort_generic.rs" 25 4 25 106
-  let%span siter27 = "../../../creusot-contracts/src/std/iter.rs" 107 26 110 17
-  let%span svec28 = "../../../creusot-contracts/src/std/vec.rs" 165 27 165 46
-  let%span svec29 = "../../../creusot-contracts/src/std/vec.rs" 166 26 166 54
->>>>>>> dfce2a3a
   let%span scmp30 = "../../../creusot-contracts/src/std/cmp.rs" 33 26 33 76
   let%span svec31 = "../../../creusot-contracts/src/std/vec.rs" 176 26 176 42
   let%span svec32 = "../../../creusot-contracts/src/std/vec.rs" 177 26 177 48
@@ -182,17 +38,10 @@
   let%span svec36 = "../../../creusot-contracts/src/std/vec.rs" 29 14 29 47
   let%span svec37 = "../../../creusot-contracts/src/std/vec.rs" 30 4 31 53
   let%span sselection_sort_generic38 = "selection_sort_generic.rs" 19 8 19 35
-<<<<<<< HEAD
   let%span svec39 = "../../../creusot-contracts/src/std/vec.rs" 18 14 18 41
   let%span smodel40 = "../../../creusot-contracts/src/model.rs" 88 8 88 22
-  let%span siter41 = "../../../creusot-contracts/src/std/iter.rs" 84 20 84 24
-  let%span siter42 = "../../../creusot-contracts/src/std/iter.rs" 90 8 90 19
-=======
-  let%span svec39 = "../../../creusot-contracts/src/std/vec.rs" 19 14 19 41
-  let%span smodel40 = "../../../creusot-contracts/src/model.rs" 91 8 91 22
   let%span siter41 = "../../../creusot-contracts/src/std/iter.rs" 86 20 86 24
   let%span siter42 = "../../../creusot-contracts/src/std/iter.rs" 92 8 92 19
->>>>>>> dfce2a3a
   let%span srange43 = "../../../creusot-contracts/src/std/iter/range.rs" 33 15 33 24
   let%span srange44 = "../../../creusot-contracts/src/std/iter/range.rs" 34 14 34 45
   let%span srange45 = "../../../creusot-contracts/src/std/iter/range.rs" 39 15 39 21
@@ -227,11 +76,7 @@
   let%span sslice74 = "../../../creusot-contracts/src/std/slice.rs" 18 20 18 30
   let%span sinvariant75 = "../../../creusot-contracts/src/invariant.rs" 34 20 34 44
   let%span sinvariant76 = "../../../creusot-contracts/src/invariant.rs" 24 8 24 18
-<<<<<<< HEAD
-  let%span sseq77 = "../../../creusot-contracts/src/logic/seq.rs" 184 8 184 97
-=======
-  let%span sseq77 = "../../../creusot-contracts/src/logic/seq.rs" 402 8 402 97
->>>>>>> dfce2a3a
+  let%span sseq77 = "../../../creusot-contracts/src/logic/seq.rs" 388 8 388 97
   let%span sboxed78 = "../../../creusot-contracts/src/std/boxed.rs" 28 8 28 18
   
   use prelude.prelude.Snapshot
