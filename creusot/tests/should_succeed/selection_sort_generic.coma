module M_selection_sort_generic__selection_sort [#"selection_sort_generic.rs" 30 0 32 29]
  let%span sselection_sort_generic0 = "selection_sort_generic.rs" 34 16 34 31
  let%span sselection_sort_generic1 = "selection_sort_generic.rs" 39 13 39 14
  let%span sselection_sort_generic2 = "selection_sort_generic.rs" 36 4 36 43
  let%span sselection_sort_generic3 = "selection_sort_generic.rs" 36 4 36 43
  let%span sselection_sort_generic4 = "selection_sort_generic.rs" 36 4 36 43
  let%span sselection_sort_generic5 = "selection_sort_generic.rs" 37 16 37 63
  let%span sselection_sort_generic6 = "selection_sort_generic.rs" 38 16 38 57
  let%span sselection_sort_generic7 = "selection_sort_generic.rs" 36 4 36 43
  let%span sselection_sort_generic8 = "selection_sort_generic.rs" 44 22 44 23
  let%span sselection_sort_generic9 = "selection_sort_generic.rs" 42 8 42 121
  let%span sselection_sort_generic10 = "selection_sort_generic.rs" 42 8 42 121
  let%span sselection_sort_generic11 = "selection_sort_generic.rs" 42 8 42 121
  let%span sselection_sort_generic12 = "selection_sort_generic.rs" 43 20 43 64
  let%span sselection_sort_generic13 = "selection_sort_generic.rs" 42 8 42 121
  let%span sselection_sort_generic14 = "selection_sort_generic.rs" 50 8 51 63
  let%span sselection_sort_generic15 = "selection_sort_generic.rs" 30 42 30 43
  let%span sselection_sort_generic16 = "selection_sort_generic.rs" 28 10 28 35
  let%span sselection_sort_generic17 = "selection_sort_generic.rs" 29 0 29 36
  let%span svec18 = "../../../creusot-contracts/src/std/vec.rs" 84 26 84 48
  let%span siter19 = "../../../creusot-contracts/src/std/iter.rs" 101 0 214 1
  let%span srange20 = "../../../creusot-contracts/src/std/iter/range.rs" 22 8 28 9
<<<<<<< HEAD
  let%span smodel21 = "../../../creusot-contracts/src/model.rs" 106 8 106 22
  let%span ssnapshot22 = "../../../creusot-contracts/src/snapshot.rs" 26 20 26 39
  let%span sseq23 = "../../../creusot-contracts/src/logic/seq.rs" 154 8 154 37
  let%span smodel24 = "../../../creusot-contracts/src/model.rs" 97 8 97 28
=======
  let%span smodel21 = "../../../creusot-contracts/src/model.rs" 109 8 109 22
  let%span ssnapshot22 = "../../../creusot-contracts/src/snapshot.rs" 27 20 27 39
  let%span sseq23 = "../../../creusot-contracts/src/logic/seq.rs" 181 8 181 37
  let%span smodel24 = "../../../creusot-contracts/src/model.rs" 100 8 100 28
>>>>>>> 2c8506fb
  let%span sselection_sort_generic25 = "selection_sort_generic.rs" 11 4 13 5
  let%span sselection_sort_generic26 = "selection_sort_generic.rs" 25 4 25 106
  let%span siter27 = "../../../creusot-contracts/src/std/iter.rs" 107 26 110 17
  let%span svec28 = "../../../creusot-contracts/src/std/vec.rs" 163 27 163 46
  let%span svec29 = "../../../creusot-contracts/src/std/vec.rs" 164 26 164 54
  let%span scmp30 = "../../../creusot-contracts/src/std/cmp.rs" 33 26 33 76
  let%span svec31 = "../../../creusot-contracts/src/std/vec.rs" 176 26 176 42
  let%span svec32 = "../../../creusot-contracts/src/std/vec.rs" 177 26 177 48
  let%span sslice33 = "../../../creusot-contracts/src/std/slice.rs" 257 19 257 35
  let%span sslice34 = "../../../creusot-contracts/src/std/slice.rs" 258 19 258 35
  let%span sslice35 = "../../../creusot-contracts/src/std/slice.rs" 259 8 259 52
  let%span svec36 = "../../../creusot-contracts/src/std/vec.rs" 29 14 29 47
  let%span svec37 = "../../../creusot-contracts/src/std/vec.rs" 30 4 31 53
  let%span sselection_sort_generic38 = "selection_sort_generic.rs" 19 8 19 35
  let%span svec39 = "../../../creusot-contracts/src/std/vec.rs" 18 14 18 41
  let%span smodel40 = "../../../creusot-contracts/src/model.rs" 88 8 88 22
  let%span siter41 = "../../../creusot-contracts/src/std/iter.rs" 86 20 86 24
  let%span siter42 = "../../../creusot-contracts/src/std/iter.rs" 92 8 92 19
  let%span srange43 = "../../../creusot-contracts/src/std/iter/range.rs" 33 15 33 24
  let%span srange44 = "../../../creusot-contracts/src/std/iter/range.rs" 34 14 34 45
  let%span srange45 = "../../../creusot-contracts/src/std/iter/range.rs" 39 15 39 21
  let%span srange46 = "../../../creusot-contracts/src/std/iter/range.rs" 40 15 40 21
  let%span srange47 = "../../../creusot-contracts/src/std/iter/range.rs" 41 15 41 21
  let%span srange48 = "../../../creusot-contracts/src/std/iter/range.rs" 42 15 42 32
  let%span srange49 = "../../../creusot-contracts/src/std/iter/range.rs" 43 15 43 32
  let%span srange50 = "../../../creusot-contracts/src/std/iter/range.rs" 44 14 44 42
  let%span snum51 = "../../../creusot-contracts/src/std/num.rs" 21 16 21 35
  let%span srange52 = "../../../creusot-contracts/src/std/iter/range.rs" 15 12 15 78
  let%span sresolve53 = "../../../creusot-contracts/src/resolve.rs" 41 20 41 34
  let%span sord54 = "../../../creusot-contracts/src/logic/ord.rs" 15 14 15 64
  let%span sord55 = "../../../creusot-contracts/src/logic/ord.rs" 25 14 25 61
  let%span sord56 = "../../../creusot-contracts/src/logic/ord.rs" 35 14 35 61
  let%span sord57 = "../../../creusot-contracts/src/logic/ord.rs" 45 14 45 64
  let%span sord58 = "../../../creusot-contracts/src/logic/ord.rs" 49 14 49 45
  let%span sord59 = "../../../creusot-contracts/src/logic/ord.rs" 53 15 53 32
  let%span sord60 = "../../../creusot-contracts/src/logic/ord.rs" 54 15 54 32
  let%span sord61 = "../../../creusot-contracts/src/logic/ord.rs" 55 14 55 31
  let%span sord62 = "../../../creusot-contracts/src/logic/ord.rs" 59 15 59 45
  let%span sord63 = "../../../creusot-contracts/src/logic/ord.rs" 60 14 60 47
  let%span sord64 = "../../../creusot-contracts/src/logic/ord.rs" 64 15 64 48
  let%span sord65 = "../../../creusot-contracts/src/logic/ord.rs" 65 14 65 44
  let%span sord66 = "../../../creusot-contracts/src/logic/ord.rs" 69 14 69 59
  let%span sslice67 = "../../../creusot-contracts/src/std/slice.rs" 122 20 122 37
  let%span sslice68 = "../../../creusot-contracts/src/std/slice.rs" 129 20 129 37
  let%span smodel69 = "../../../creusot-contracts/src/model.rs" 79 8 79 28
  let%span sslice70 = "../../../creusot-contracts/src/std/slice.rs" 28 14 28 41
  let%span sslice71 = "../../../creusot-contracts/src/std/slice.rs" 29 14 29 42
  let%span sops72 = "../../../creusot-contracts/src/logic/ops.rs" 20 8 20 31
  let%span svec73 = "../../../creusot-contracts/src/std/vec.rs" 66 20 66 41
  let%span sslice74 = "../../../creusot-contracts/src/std/slice.rs" 18 20 18 30
  let%span sinvariant75 = "../../../creusot-contracts/src/invariant.rs" 34 20 34 44
  let%span sinvariant76 = "../../../creusot-contracts/src/invariant.rs" 24 8 24 18
<<<<<<< HEAD
  let%span sseq77 = "../../../creusot-contracts/src/logic/seq.rs" 388 8 388 97
=======
  let%span sseq77 = "../../../creusot-contracts/src/logic/seq.rs" 459 8 459 97
>>>>>>> 2c8506fb
  let%span sboxed78 = "../../../creusot-contracts/src/std/boxed.rs" 28 8 28 18
  
  use prelude.prelude.Snapshot
  
  use prelude.prelude.Borrow
  
  use prelude.prelude.Opaque
  
  type t_NonNull'0  =
    { t_NonNull__pointer'0: opaque_ptr }
  
  type t_Unique'0  =
    { t_Unique__pointer'0: t_NonNull'0; t_Unique__qy95zmarker'0: () }
  
  use prelude.prelude.UIntSize
  
  type t_Cap'0  =
    { t_Cap__0'0: usize }
  
  type t_RawVec'0  =
    { t_RawVec__ptr'0: t_Unique'0; t_RawVec__cap'0: t_Cap'0; t_RawVec__alloc'0: () }
  
  type t_Vec'0  =
    { t_Vec__buf'0: t_RawVec'0; t_Vec__len'0: usize }
  
  predicate inv'6 (_1 : t_Vec'0)
  
  use prelude.prelude.UIntSize
  
  type t_T'0
  
  use seq.Seq
  
  use seq.Seq
  
  constant v_MAX'0 : usize = (18446744073709551615 : usize)
  
  use prelude.prelude.Int
  
  function view'2 (self : t_Vec'0) : Seq.seq t_T'0
  
  axiom view'2_spec : forall self : t_Vec'0 . [%#svec39] Seq.length (view'2 self) <= UIntSize.to_int (v_MAX'0 : usize)
  
  function view'3 (self : t_Vec'0) : Seq.seq t_T'0 =
    [%#smodel40] view'2 self
  
  use seq.Seq
  
  predicate inv'0 (_1 : Seq.seq usize)
  
  axiom inv_axiom'0 [@rewrite] : forall x : Seq.seq usize [inv'0 x] . inv'0 x = true
  
  type t_Range'0  =
    { t_Range__start'0: usize; t_Range__end'0: usize }
  
  predicate inv'1 (_1 : t_Range'0)
  
  axiom inv_axiom'1 [@rewrite] : forall x : t_Range'0 [inv'1 x] . inv'1 x = true
  
  predicate inv'2 (_1 : t_Vec'0)
  
  predicate inv'11 (_1 : Seq.seq t_T'0)
  
  predicate invariant'0 (self : t_Vec'0) =
    [%#svec73] inv'11 (view'2 self)
  
  axiom inv_axiom'2 [@rewrite] : forall x : t_Vec'0 [inv'2 x] . inv'2 x = invariant'0 x
  
  use prelude.prelude.Slice
  
  predicate inv'3 (_1 : slice t_T'0)
  
  use prelude.prelude.Slice
  
  function view'6 (self : slice t_T'0) : Seq.seq t_T'0
  
  axiom view'6_spec : forall self : slice t_T'0 . ([%#sslice71] view'6 self = Slice.id self)
  && ([%#sslice70] Seq.length (view'6 self) <= UIntSize.to_int (v_MAX'0 : usize))
  
  predicate invariant'1 (self : slice t_T'0) =
    [%#sslice74] inv'11 (view'6 self)
  
  axiom inv_axiom'3 [@rewrite] : forall x : slice t_T'0 [inv'3 x] . inv'3 x = invariant'1 x
  
  predicate inv'4 (_1 : borrowed (slice t_T'0))
  
  predicate invariant'2 (self : borrowed (slice t_T'0)) =
    [%#sinvariant75] inv'3 self.current /\ inv'3 self.final
  
  axiom inv_axiom'4 [@rewrite] : forall x : borrowed (slice t_T'0) [inv'4 x] . inv'4 x = invariant'2 x
  
  predicate inv'5 (_1 : borrowed (t_Vec'0))
  
  predicate invariant'3 (self : borrowed (t_Vec'0)) =
    [%#sinvariant75] inv'2 self.current /\ inv'2 self.final
  
  axiom inv_axiom'5 [@rewrite] : forall x : borrowed (t_Vec'0) [inv'5 x] . inv'5 x = invariant'3 x
  
  predicate invariant'4 (self : t_Vec'0) =
    [%#sinvariant76] inv'2 self
  
  axiom inv_axiom'6 [@rewrite] : forall x : t_Vec'0 [inv'6 x] . inv'6 x = invariant'4 x
  
  predicate inv'7 (_1 : borrowed (t_Range'0))
  
  axiom inv_axiom'7 [@rewrite] : forall x : borrowed (t_Range'0) [inv'7 x] . inv'7 x = true
  
  type t_Option'0  =
    | C_None'0
    | C_Some'0 usize
  
  predicate inv'8 (_1 : t_Option'0)
  
  axiom inv_axiom'8 [@rewrite] : forall x : t_Option'0 [inv'8 x] . inv'8 x = true
  
  predicate inv'9 (_1 : usize)
  
  axiom inv_axiom'9 [@rewrite] : forall x : usize [inv'9 x] . inv'9 x = true
  
  predicate inv'10 (_1 : t_T'0)
  
  predicate inv'12 (_1 : t_T'0)
  
  predicate invariant'5 (self : t_T'0) =
    [%#sinvariant76] inv'12 self
  
  axiom inv_axiom'10 [@rewrite] : forall x : t_T'0 [inv'10 x] . inv'10 x = invariant'5 x
  
  use seq.Seq
  
  predicate inv'13 (_1 : t_T'0)
  
  predicate invariant'6 (self : Seq.seq t_T'0) =
    [%#sseq77] forall i : int . 0 <= i /\ i < Seq.length self  -> inv'13 (Seq.get self i)
  
  axiom inv_axiom'11 [@rewrite] : forall x : Seq.seq t_T'0 [inv'11 x] . inv'11 x = invariant'6 x
  
  predicate invariant'7 (self : t_T'0) =
    [%#sboxed78] inv'12 self
  
  axiom inv_axiom'12 [@rewrite] : forall x : t_T'0 [inv'13 x] . inv'13 x = invariant'7 x
  
  let rec len'0 (self:t_Vec'0) (return'  (ret:usize))= {[@expl:precondition] inv'6 self}
    any
    [ return' (result:usize)-> {[%#svec18] UIntSize.to_int result = Seq.length (view'3 self)} (! return' {result}) ]
    
  
  predicate into_iter_pre'0 (self : t_Range'0) =
    [%#siter41] true
  
  predicate into_iter_post'0 (self : t_Range'0) (res : t_Range'0) =
    [%#siter42] self = res
  
  let rec into_iter'0 (self:t_Range'0) (return'  (ret:t_Range'0))= {[@expl:precondition] inv'1 self}
    {[@expl:precondition] [%#siter19] into_iter_pre'0 self}
    any [ return' (result:t_Range'0)-> {inv'1 result} {[%#siter19] into_iter_post'0 self result} (! return' {result}) ] 
  
  use prelude.prelude.Snapshot
  
  use seq.Seq
  
  use prelude.prelude.Snapshot
  
  use prelude.prelude.Snapshot
  
  use prelude.prelude.Snapshot
  
  use prelude.prelude.Snapshot
  
  function deep_model'2 (self : usize) : int =
    [%#snum51] UIntSize.to_int self
  
  use seq.Seq
  
  use seq.Seq
  
  predicate produces'0 (self : t_Range'0) (visited : Seq.seq usize) (o : t_Range'0) =
    [%#srange20] self.t_Range__end'0 = o.t_Range__end'0
    /\ deep_model'2 self.t_Range__start'0 <= deep_model'2 o.t_Range__start'0
    /\ (Seq.length visited > 0  -> deep_model'2 o.t_Range__start'0 <= deep_model'2 o.t_Range__end'0)
    /\ Seq.length visited = deep_model'2 o.t_Range__start'0 - deep_model'2 self.t_Range__start'0
    /\ (forall i : int . 0 <= i /\ i < Seq.length visited
     -> deep_model'2 (Seq.get visited i) = deep_model'2 self.t_Range__start'0 + i)
  
  function view'0 (self : borrowed (t_Vec'0)) : Seq.seq t_T'0 =
    [%#smodel21] view'2 self.current
  
  use prelude.prelude.Snapshot
  
  use prelude.prelude.Snapshot
  
  function view'4 (self : borrowed (t_Vec'0)) : Seq.seq t_T'0 =
    [%#smodel40] view'0 self
  
  function view'1 (self : Snapshot.snap_ty (borrowed (t_Vec'0))) : Seq.seq t_T'0 =
    [%#ssnapshot22] view'4 (Snapshot.inner self)
  
  use seq.Permut
  
  predicate permutation_of'0 (self : Seq.seq t_T'0) (o : Seq.seq t_T'0) =
    [%#sseq23] Permut.permut self o 0 (Seq.length self)
  
  type t_DeepModelTy'0
  
  use seq.Seq
  
  use seq.Seq
  
  use seq.Seq
  
  use seq.Seq
  
  function index_logic'0 [@inline:trivial] (self : t_Vec'0) (ix : int) : t_T'0 =
    [%#sops72] Seq.get (view'2 self) ix
  
  function deep_model'4 (self : t_T'0) : t_DeepModelTy'0
  
  function deep_model'1 (self : t_Vec'0) : Seq.seq t_DeepModelTy'0
  
  axiom deep_model'1_spec : forall self : t_Vec'0 . ([%#svec37] forall i : int . 0 <= i /\ i < Seq.length (view'2 self)
   -> Seq.get (deep_model'1 self) i = deep_model'4 (index_logic'0 self i))
  && ([%#svec36] Seq.length (view'2 self) = Seq.length (deep_model'1 self))
  
  function deep_model'0 (self : borrowed (t_Vec'0)) : Seq.seq t_DeepModelTy'0 =
    [%#smodel24] deep_model'1 self.current
  
  function le_log'0 (self : t_DeepModelTy'0) (o : t_DeepModelTy'0) : bool
  
  predicate sorted_range'0 [#"selection_sort_generic.rs" 10 0 10 63] (s : Seq.seq t_DeepModelTy'0) (l : int) (u : int) =
    [%#sselection_sort_generic25] forall i : int, j : int . l <= i /\ i < j /\ j < u
     -> le_log'0 (Seq.get s i) (Seq.get s j)
  
  predicate partition'0 [#"selection_sort_generic.rs" 24 0 24 52] (v : Seq.seq t_DeepModelTy'0) (i : int) =
    [%#sselection_sort_generic26] forall k1 : int, k2 : int . 0 <= k1 /\ k1 < i /\ i <= k2 /\ k2 < Seq.length v
     -> le_log'0 (Seq.get v k1) (Seq.get v k2)
  
  predicate resolve'3 (self : borrowed (t_Range'0)) =
    [%#sresolve53] self.final = self.current
  
  predicate completed'0 (self : borrowed (t_Range'0)) =
    [%#srange52] resolve'3 self
    /\ deep_model'2 (self.current).t_Range__start'0 >= deep_model'2 (self.current).t_Range__end'0
  
  use seq.Seq
  
  let rec next'0 (self:borrowed (t_Range'0)) (return'  (ret:t_Option'0))= {[@expl:precondition] inv'7 self}
    any
    [ return' (result:t_Option'0)-> {inv'8 result}
      {[%#siter27] match result with
        | C_None'0 -> completed'0 self
        | C_Some'0 v -> produces'0 self.current (Seq.singleton v) self.final
        end}
      (! return' {result}) ]
    
  
  predicate resolve'0 (_1 : borrowed (t_Range'0)) =
    resolve'3 _1
  
  let rec v_Some'0 (input:t_Option'0) (ret  (field_0:usize))= any
    [ good (field_0:usize)-> {C_Some'0 field_0 = input} (! ret {field_0})
    | bad -> {forall field_0 : usize [C_Some'0 field_0 : t_Option'0] . C_Some'0 field_0 <> input} (! {false} any) ]
    
  
  use seq.Seq
  
  predicate in_bounds'0 [@inline:trivial] (self : usize) (seq : Seq.seq t_T'0) =
    [%#sslice67] UIntSize.to_int self < Seq.length seq
  
  predicate has_value'0 [@inline:trivial] (self : usize) (seq : Seq.seq t_T'0) (out : t_T'0) =
    [%#sslice68] Seq.get seq (UIntSize.to_int self) = out
  
  let rec index'0 (self:t_Vec'0) (index:usize) (return'  (ret:t_T'0))= {[@expl:precondition] inv'9 index}
    {[@expl:precondition] inv'6 self}
    {[@expl:precondition] [%#svec28] in_bounds'0 index (view'3 self)}
    any
    [ return' (result:t_T'0)-> {inv'10 result}
      {[%#svec29] has_value'0 index (view'3 self) result}
      (! return' {result}) ]
    
  
  function deep_model'3 (self : t_T'0) : t_DeepModelTy'0 =
    [%#smodel69] deep_model'4 self
  
  function lt_log'0 (self : t_DeepModelTy'0) (o : t_DeepModelTy'0) : bool
  
  let rec lt'0 (self:t_T'0) (other:t_T'0) (return'  (ret:bool))= {[@expl:precondition] inv'10 other}
    {[@expl:precondition] inv'10 self}
    any
    [ return' (result:bool)-> {[%#scmp30] result = lt_log'0 (deep_model'3 self) (deep_model'3 other)}
      (! return' {result}) ]
    
  
  function view'5 (self : borrowed (slice t_T'0)) : Seq.seq t_T'0 =
    [%#smodel21] view'6 self.current
  
  let rec deref_mut'0 (self:borrowed (t_Vec'0)) (return'  (ret:borrowed (slice t_T'0)))= {[@expl:precondition] inv'5 self}
    any
    [ return' (result:borrowed (slice t_T'0))-> {inv'4 result}
      {[%#svec32] view'6 result.final = view'2 self.final}
      {[%#svec31] view'5 result = view'0 self}
      (! return' {result}) ]
    
  
  use seq.Permut
  
  let rec swap'0 (self:borrowed (slice t_T'0)) (a:usize) (b:usize) (return'  (ret:()))= {[@expl:precondition] inv'4 self}
    {[@expl:precondition] [%#sslice34] UIntSize.to_int b < Seq.length (view'5 self)}
    {[@expl:precondition] [%#sslice33] UIntSize.to_int a < Seq.length (view'5 self)}
    any
    [ return' (result:())-> {[%#sslice35] Permut.exchange (view'6 self.final) (view'5 self) (UIntSize.to_int a) (UIntSize.to_int b)}
      (! return' {result}) ]
    
  
  predicate resolve'4 (self : borrowed (slice t_T'0)) =
    [%#sresolve53] self.final = self.current
  
  predicate resolve'1 (_1 : borrowed (slice t_T'0)) =
    resolve'4 _1
  
  predicate resolve'5 (self : borrowed (t_Vec'0)) =
    [%#sresolve53] self.final = self.current
  
  predicate resolve'2 (_1 : borrowed (t_Vec'0)) =
    resolve'5 _1
  
  use prelude.prelude.Intrinsic
  
  use prelude.prelude.Snapshot
  
  use prelude.prelude.Snapshot
  
  predicate sorted'0 [#"selection_sort_generic.rs" 17 0 17 41] (s : Seq.seq t_DeepModelTy'0) =
    [%#sselection_sort_generic38] sorted_range'0 s 0 (Seq.length s)
  
  function produces_refl'0 (self : t_Range'0) : ()
  
  axiom produces_refl'0_spec : forall self : t_Range'0 . ([%#srange43] inv'1 self)
   -> ([%#srange44] produces'0 self (Seq.empty  : Seq.seq usize) self)
  
  function produces_trans'0 (a : t_Range'0) (ab : Seq.seq usize) (b : t_Range'0) (bc : Seq.seq usize) (c : t_Range'0) : ()
    
  
  axiom produces_trans'0_spec : forall a : t_Range'0, ab : Seq.seq usize, b : t_Range'0, bc : Seq.seq usize, c : t_Range'0 . ([%#srange45] inv'1 a)
   -> ([%#srange46] inv'1 b)
   -> ([%#srange47] inv'1 c)
   -> ([%#srange48] produces'0 a ab b)
   -> ([%#srange49] produces'0 b bc c)  -> ([%#srange50] produces'0 a (Seq.(++) ab bc) c)
  
  type t_Ordering'0  =
    | C_Less'0
    | C_Equal'0
    | C_Greater'0
  
  function cmp_log'0 (self : t_DeepModelTy'0) (_2 : t_DeepModelTy'0) : t_Ordering'0
  
  function cmp_le_log'0 (x : t_DeepModelTy'0) (y : t_DeepModelTy'0) : ()
  
  axiom cmp_le_log'0_spec : forall x : t_DeepModelTy'0, y : t_DeepModelTy'0 . [%#sord54] le_log'0 x y
  = (cmp_log'0 x y <> C_Greater'0)
  
  function cmp_lt_log'0 (x : t_DeepModelTy'0) (y : t_DeepModelTy'0) : ()
  
  axiom cmp_lt_log'0_spec : forall x : t_DeepModelTy'0, y : t_DeepModelTy'0 . [%#sord55] lt_log'0 x y
  = (cmp_log'0 x y = C_Less'0)
  
  function ge_log'0 (self : t_DeepModelTy'0) (o : t_DeepModelTy'0) : bool
  
  function cmp_ge_log'0 (x : t_DeepModelTy'0) (y : t_DeepModelTy'0) : ()
  
  axiom cmp_ge_log'0_spec : forall x : t_DeepModelTy'0, y : t_DeepModelTy'0 . [%#sord56] ge_log'0 x y
  = (cmp_log'0 x y <> C_Less'0)
  
  function gt_log'0 (self : t_DeepModelTy'0) (o : t_DeepModelTy'0) : bool
  
  function cmp_gt_log'0 (x : t_DeepModelTy'0) (y : t_DeepModelTy'0) : ()
  
  axiom cmp_gt_log'0_spec : forall x : t_DeepModelTy'0, y : t_DeepModelTy'0 . [%#sord57] gt_log'0 x y
  = (cmp_log'0 x y = C_Greater'0)
  
  function refl'0 (x : t_DeepModelTy'0) : ()
  
  axiom refl'0_spec : forall x : t_DeepModelTy'0 . [%#sord58] cmp_log'0 x x = C_Equal'0
  
  function trans'0 (x : t_DeepModelTy'0) (y : t_DeepModelTy'0) (z : t_DeepModelTy'0) (o : t_Ordering'0) : ()
  
  axiom trans'0_spec : forall x : t_DeepModelTy'0, y : t_DeepModelTy'0, z : t_DeepModelTy'0, o : t_Ordering'0 . ([%#sord59] cmp_log'0 x y
  = o)  -> ([%#sord60] cmp_log'0 y z = o)  -> ([%#sord61] cmp_log'0 x z = o)
  
  function antisym1'0 (x : t_DeepModelTy'0) (y : t_DeepModelTy'0) : ()
  
  axiom antisym1'0_spec : forall x : t_DeepModelTy'0, y : t_DeepModelTy'0 . ([%#sord62] cmp_log'0 x y = C_Less'0)
   -> ([%#sord63] cmp_log'0 y x = C_Greater'0)
  
  function antisym2'0 (x : t_DeepModelTy'0) (y : t_DeepModelTy'0) : ()
  
  axiom antisym2'0_spec : forall x : t_DeepModelTy'0, y : t_DeepModelTy'0 . ([%#sord64] cmp_log'0 x y = C_Greater'0)
   -> ([%#sord65] cmp_log'0 y x = C_Less'0)
  
  function eq_cmp'0 (x : t_DeepModelTy'0) (y : t_DeepModelTy'0) : ()
  
  axiom eq_cmp'0_spec : forall x : t_DeepModelTy'0, y : t_DeepModelTy'0 . [%#sord66] (x = y)
  = (cmp_log'0 x y = C_Equal'0)
  
  meta "compute_max_steps" 1000000
  
  let rec selection_sort'0 (v:borrowed (t_Vec'0)) (return'  (ret:()))= {[%#sselection_sort_generic15] inv'5 v}
    (! bb0
    [ bb0 = s0 [ s0 =  [ &old_v <- [%#sselection_sort_generic0] Snapshot.new v ] s1 | s1 = bb1 ] 
    | bb1 = s0 [ s0 = len'0 {v.current} (fun (_ret':usize) ->  [ &_8 <- _ret' ] s1) | s1 = bb2 ] 
    | bb2 = s0
      [ s0 =  [ &_7 <- { t_Range__start'0 = ([%#sselection_sort_generic1] (0 : usize)); t_Range__end'0 = _8 } ] s1
      | s1 = into_iter'0 {_7} (fun (_ret':t_Range'0) ->  [ &iter <- _ret' ] s2)
      | s2 = bb3 ]
      
    | bb3 = s0 [ s0 =  [ &iter_old <- [%#sselection_sort_generic2] Snapshot.new iter ] s1 | s1 = bb4 ] 
    | bb4 = s0
      [ s0 =  [ &produced <- [%#sselection_sort_generic3] Snapshot.new (Seq.empty  : Seq.seq usize) ] s1 | s1 = bb5 ]
      
    | bb5 = s0 [ s0 =  [ &old_6_0 <- Snapshot.new v ] s1 | s1 = bb6 ] 
    | bb6 = bb6
      [ bb6 = {[@expl:loop invariant] (Snapshot.inner old_6_0).final = v.final}
        {[@expl:loop invariant] [%#sselection_sort_generic6] partition'0 (deep_model'0 v) (Seq.length (Snapshot.inner produced))}
        {[@expl:loop invariant] [%#sselection_sort_generic5] sorted_range'0 (deep_model'0 v) 0 (Seq.length (Snapshot.inner produced))}
        {[@expl:loop invariant] [%#sselection_sort_generic4] permutation_of'0 (view'0 v) (view'1 old_v)}
        {[@expl:loop invariant] [%#sselection_sort_generic4] produces'0 (Snapshot.inner iter_old) (Snapshot.inner produced) iter}
        {[@expl:loop invariant] [%#sselection_sort_generic4] inv'1 iter}
        {[@expl:loop invariant] [%#sselection_sort_generic4] inv'0 (Snapshot.inner produced)}
        (! s0) [ s0 = bb7 ] 
        [ bb7 = s0
          [ s0 = Borrow.borrow_mut <t_Range'0> {iter}
              (fun (_ret':borrowed (t_Range'0)) ->  [ &_23 <- _ret' ]  [ &iter <- _ret'.final ] s1)
          | s1 = Borrow.borrow_final <t_Range'0> {_23.current} {Borrow.get_id _23}
              (fun (_ret':borrowed (t_Range'0)) ->
                 [ &_22 <- _ret' ] 
                 [ &_23 <- { _23 with current = _ret'.final } ] 
                s2)
          | s2 = next'0 {_22} (fun (_ret':t_Option'0) ->  [ &_21 <- _ret' ] s3)
          | s3 = bb8 ]
          
        | bb8 = s0
          [ s0 = -{resolve'0 _23}- s1
          | s1 = any [ br0 -> {_21 = C_None'0 } (! bb11) | br1 (x0:usize)-> {_21 = C_Some'0 x0} (! bb10) ]  ]
          
        | bb10 = bb12
        | bb12 = s0
          [ s0 = v_Some'0 {_21} (fun (r0'0:usize) ->  [ &__creusot_proc_iter_elem <- r0'0 ] s1)
          | s1 = 
            [ &_26 <- [%#sselection_sort_generic7] Snapshot.new (Seq.(++) (Snapshot.inner produced) (Seq.singleton __creusot_proc_iter_elem)) ]
            
            s2
          | s2 = bb13 ]
          
        | bb13 = s0
          [ s0 =  [ &produced <- _26 ] s1
          | s1 =  [ &i <- __creusot_proc_iter_elem ] s2
          | s2 =  [ &min <- i ] s3
          | s3 = UIntSize.add {i} {[%#sselection_sort_generic8] (1 : usize)}
              (fun (_ret':usize) ->  [ &_33 <- _ret' ] s4)
          | s4 = len'0 {v.current} (fun (_ret':usize) ->  [ &_35 <- _ret' ] s5)
          | s5 = bb14 ]
          
        | bb14 = s0
          [ s0 =  [ &_32 <- { t_Range__start'0 = _33; t_Range__end'0 = _35 } ] s1
          | s1 = into_iter'0 {_32} (fun (_ret':t_Range'0) ->  [ &iter1 <- _ret' ] s2)
          | s2 = bb15 ]
          
        | bb15 = s0 [ s0 =  [ &iter_old1 <- [%#sselection_sort_generic9] Snapshot.new iter1 ] s1 | s1 = bb16 ] 
        | bb16 = s0
          [ s0 =  [ &produced1 <- [%#sselection_sort_generic10] Snapshot.new (Seq.empty  : Seq.seq usize) ] s1
          | s1 = bb17 ]
          
        | bb17 = bb18
        | bb18 = bb18
          [ bb18 = {[@expl:loop invariant] [%#sselection_sort_generic12] UIntSize.to_int i <= UIntSize.to_int min
            /\ UIntSize.to_int min < Seq.length (Snapshot.inner produced1) + UIntSize.to_int i + 1}
            {[@expl:loop invariant] [%#sselection_sort_generic11] forall k : int . UIntSize.to_int i <= k
            /\ k < Seq.length (Snapshot.inner produced1) + UIntSize.to_int i + 1
             -> le_log'0 (Seq.get (deep_model'0 v) (UIntSize.to_int min)) (Seq.get (deep_model'0 v) k)}
            {[@expl:loop invariant] [%#sselection_sort_generic11] produces'0 (Snapshot.inner iter_old1) (Snapshot.inner produced1) iter1}
            {[@expl:loop invariant] [%#sselection_sort_generic11] inv'1 iter1}
            {[@expl:loop invariant] [%#sselection_sort_generic11] inv'0 (Snapshot.inner produced1)}
            (! s0) [ s0 = bb19 ] 
            [ bb19 = s0
              [ s0 = Borrow.borrow_mut <t_Range'0> {iter1}
                  (fun (_ret':borrowed (t_Range'0)) ->  [ &_48 <- _ret' ]  [ &iter1 <- _ret'.final ] s1)
              | s1 = Borrow.borrow_final <t_Range'0> {_48.current} {Borrow.get_id _48}
                  (fun (_ret':borrowed (t_Range'0)) ->
                     [ &_47 <- _ret' ] 
                     [ &_48 <- { _48 with current = _ret'.final } ] 
                    s2)
              | s2 = next'0 {_47} (fun (_ret':t_Option'0) ->  [ &_46 <- _ret' ] s3)
              | s3 = bb20 ]
              
            | bb20 = s0
              [ s0 = -{resolve'0 _48}- s1
              | s1 = any [ br0 -> {_46 = C_None'0 } (! bb23) | br1 (x0:usize)-> {_46 = C_Some'0 x0} (! bb22) ]  ]
              
            | bb22 = bb24
            | bb24 = s0
              [ s0 = v_Some'0 {_46} (fun (r0'0:usize) ->  [ &__creusot_proc_iter_elem1 <- r0'0 ] s1)
              | s1 = 
                [ &_51 <- [%#sselection_sort_generic13] Snapshot.new (Seq.(++) (Snapshot.inner produced1) (Seq.singleton __creusot_proc_iter_elem1)) ]
                
                s2
              | s2 = bb25 ]
              
            | bb25 = s0
              [ s0 =  [ &produced1 <- _51 ] s1
              | s1 =  [ &j <- __creusot_proc_iter_elem1 ] s2
              | s2 = index'0 {v.current} {j} (fun (_ret':t_T'0) ->  [ &_56 <- _ret' ] s3)
              | s3 = bb26 ]
              
            | bb26 = s0 [ s0 = index'0 {v.current} {min} (fun (_ret':t_T'0) ->  [ &_60 <- _ret' ] s1) | s1 = bb27 ] 
            | bb27 = s0 [ s0 = lt'0 {_56} {_60} (fun (_ret':bool) ->  [ &_54 <- _ret' ] s1) | s1 = bb28 ] 
            | bb28 = any [ br0 -> {_54 = false} (! bb30) | br1 -> {_54} (! bb29) ] 
            | bb29 = s0 [ s0 =  [ &min <- j ] s1 | s1 = bb31 ] 
            | bb30 = bb31
            | bb31 = bb18 ]
             ]
          
        | bb23 = s0
          [ s0 = {inv'2 v.current}
            Borrow.borrow_mut <t_Vec'0> {v.current}
              (fun (_ret':borrowed (t_Vec'0)) ->
                 [ &_68 <- _ret' ] 
                -{inv'2 _ret'.final}-
                 [ &v <- { v with current = _ret'.final } ] 
                s1)
          | s1 = deref_mut'0 {_68} (fun (_ret':borrowed (slice t_T'0)) ->  [ &_67 <- _ret' ] s2)
          | s2 = bb32 ]
          
        | bb32 = s0
          [ s0 = {inv'3 _67.current}
            Borrow.borrow_final <slice t_T'0> {_67.current} {Borrow.get_id _67}
              (fun (_ret':borrowed (slice t_T'0)) ->
                 [ &_66 <- _ret' ] 
                -{inv'3 _ret'.final}-
                 [ &_67 <- { _67 with current = _ret'.final } ] 
                s1)
          | s1 = swap'0 {_66} {i} {min} (fun (_ret':()) ->  [ &_65 <- _ret' ] s2)
          | s2 = bb33 ]
          
        | bb33 = s0
          [ s0 = {[@expl:type invariant] inv'4 _67} s1
          | s1 = -{resolve'1 _67}- s2
          | s2 = {[@expl:assertion] [%#sselection_sort_generic14] let i = Seq.length (Snapshot.inner produced) in forall k1 : int, k2 : int . 0
            <= k1
            /\ k1 < i /\ i <= k2 /\ k2 < Seq.length (deep_model'0 v)
             -> le_log'0 (Seq.get (deep_model'0 v) k1) (Seq.get (deep_model'0 v) k2)}
            s3
          | s3 = bb6 ]
           ]
         ]
      
    | bb11 = s0 [ s0 = {[@expl:type invariant] inv'5 v} s1 | s1 = -{resolve'2 v}- s2 | s2 = return' {_0} ]  ]
    )
    [ & _0 : () = any_l ()
    | & v : borrowed (t_Vec'0) = v
    | & old_v : Snapshot.snap_ty (borrowed (t_Vec'0)) = any_l ()
    | & iter : t_Range'0 = any_l ()
    | & _7 : t_Range'0 = any_l ()
    | & _8 : usize = any_l ()
    | & iter_old : Snapshot.snap_ty (t_Range'0) = any_l ()
    | & produced : Snapshot.snap_ty (Seq.seq usize) = any_l ()
    | & _21 : t_Option'0 = any_l ()
    | & _22 : borrowed (t_Range'0) = any_l ()
    | & _23 : borrowed (t_Range'0) = any_l ()
    | & __creusot_proc_iter_elem : usize = any_l ()
    | & _26 : Snapshot.snap_ty (Seq.seq usize) = any_l ()
    | & i : usize = any_l ()
    | & min : usize = any_l ()
    | & iter1 : t_Range'0 = any_l ()
    | & _32 : t_Range'0 = any_l ()
    | & _33 : usize = any_l ()
    | & _35 : usize = any_l ()
    | & iter_old1 : Snapshot.snap_ty (t_Range'0) = any_l ()
    | & produced1 : Snapshot.snap_ty (Seq.seq usize) = any_l ()
    | & _46 : t_Option'0 = any_l ()
    | & _47 : borrowed (t_Range'0) = any_l ()
    | & _48 : borrowed (t_Range'0) = any_l ()
    | & __creusot_proc_iter_elem1 : usize = any_l ()
    | & _51 : Snapshot.snap_ty (Seq.seq usize) = any_l ()
    | & j : usize = any_l ()
    | & _54 : bool = any_l ()
    | & _56 : t_T'0 = any_l ()
    | & _60 : t_T'0 = any_l ()
    | & _65 : () = any_l ()
    | & _66 : borrowed (slice t_T'0) = any_l ()
    | & _67 : borrowed (slice t_T'0) = any_l ()
    | & _68 : borrowed (t_Vec'0) = any_l ()
    | & old_6_0 : Snapshot.snap_ty (borrowed (t_Vec'0)) = any_l () ]
    
    [ return' (result:())-> {[@expl:postcondition] [%#sselection_sort_generic17] permutation_of'0 (view'2 v.final) (view'0 v)}
      {[@expl:postcondition] [%#sselection_sort_generic16] sorted'0 (deep_model'1 v.final)}
      (! return' {result}) ]
    
end<|MERGE_RESOLUTION|>--- conflicted
+++ resolved
@@ -17,28 +17,21 @@
   let%span sselection_sort_generic15 = "selection_sort_generic.rs" 30 42 30 43
   let%span sselection_sort_generic16 = "selection_sort_generic.rs" 28 10 28 35
   let%span sselection_sort_generic17 = "selection_sort_generic.rs" 29 0 29 36
-  let%span svec18 = "../../../creusot-contracts/src/std/vec.rs" 84 26 84 48
+  let%span svec18 = "../../../creusot-contracts/src/std/vec.rs" 83 26 83 48
   let%span siter19 = "../../../creusot-contracts/src/std/iter.rs" 101 0 214 1
   let%span srange20 = "../../../creusot-contracts/src/std/iter/range.rs" 22 8 28 9
-<<<<<<< HEAD
   let%span smodel21 = "../../../creusot-contracts/src/model.rs" 106 8 106 22
   let%span ssnapshot22 = "../../../creusot-contracts/src/snapshot.rs" 26 20 26 39
-  let%span sseq23 = "../../../creusot-contracts/src/logic/seq.rs" 154 8 154 37
+  let%span sseq23 = "../../../creusot-contracts/src/logic/seq.rs" 170 8 170 37
   let%span smodel24 = "../../../creusot-contracts/src/model.rs" 97 8 97 28
-=======
-  let%span smodel21 = "../../../creusot-contracts/src/model.rs" 109 8 109 22
-  let%span ssnapshot22 = "../../../creusot-contracts/src/snapshot.rs" 27 20 27 39
-  let%span sseq23 = "../../../creusot-contracts/src/logic/seq.rs" 181 8 181 37
-  let%span smodel24 = "../../../creusot-contracts/src/model.rs" 100 8 100 28
->>>>>>> 2c8506fb
   let%span sselection_sort_generic25 = "selection_sort_generic.rs" 11 4 13 5
   let%span sselection_sort_generic26 = "selection_sort_generic.rs" 25 4 25 106
   let%span siter27 = "../../../creusot-contracts/src/std/iter.rs" 107 26 110 17
-  let%span svec28 = "../../../creusot-contracts/src/std/vec.rs" 163 27 163 46
-  let%span svec29 = "../../../creusot-contracts/src/std/vec.rs" 164 26 164 54
+  let%span svec28 = "../../../creusot-contracts/src/std/vec.rs" 162 27 162 46
+  let%span svec29 = "../../../creusot-contracts/src/std/vec.rs" 163 26 163 54
   let%span scmp30 = "../../../creusot-contracts/src/std/cmp.rs" 33 26 33 76
-  let%span svec31 = "../../../creusot-contracts/src/std/vec.rs" 176 26 176 42
-  let%span svec32 = "../../../creusot-contracts/src/std/vec.rs" 177 26 177 48
+  let%span svec31 = "../../../creusot-contracts/src/std/vec.rs" 175 26 175 42
+  let%span svec32 = "../../../creusot-contracts/src/std/vec.rs" 176 26 176 48
   let%span sslice33 = "../../../creusot-contracts/src/std/slice.rs" 257 19 257 35
   let%span sslice34 = "../../../creusot-contracts/src/std/slice.rs" 258 19 258 35
   let%span sslice35 = "../../../creusot-contracts/src/std/slice.rs" 259 8 259 52
@@ -79,15 +72,11 @@
   let%span sslice70 = "../../../creusot-contracts/src/std/slice.rs" 28 14 28 41
   let%span sslice71 = "../../../creusot-contracts/src/std/slice.rs" 29 14 29 42
   let%span sops72 = "../../../creusot-contracts/src/logic/ops.rs" 20 8 20 31
-  let%span svec73 = "../../../creusot-contracts/src/std/vec.rs" 66 20 66 41
+  let%span svec73 = "../../../creusot-contracts/src/std/vec.rs" 65 20 65 41
   let%span sslice74 = "../../../creusot-contracts/src/std/slice.rs" 18 20 18 30
   let%span sinvariant75 = "../../../creusot-contracts/src/invariant.rs" 34 20 34 44
   let%span sinvariant76 = "../../../creusot-contracts/src/invariant.rs" 24 8 24 18
-<<<<<<< HEAD
-  let%span sseq77 = "../../../creusot-contracts/src/logic/seq.rs" 388 8 388 97
-=======
-  let%span sseq77 = "../../../creusot-contracts/src/logic/seq.rs" 459 8 459 97
->>>>>>> 2c8506fb
+  let%span sseq77 = "../../../creusot-contracts/src/logic/seq.rs" 444 8 444 97
   let%span sboxed78 = "../../../creusot-contracts/src/std/boxed.rs" 28 8 28 18
   
   use prelude.prelude.Snapshot
