
module T_core__cmp__Ordering
  type t_Ordering  =
    | C_Less
    | C_Equal
    | C_Greater
  
  function any_l (_ : 'b) : 'a
  
  let rec v_Less (input:t_Ordering) (ret  )= any
    [ good -> {C_Less  = input} (! ret) | bad -> {C_Less  <> input} {false} any ]
    
  
  let rec v_Equal (input:t_Ordering) (ret  )= any
    [ good -> {C_Equal  = input} (! ret) | bad -> {C_Equal  <> input} {false} any ]
    
  
  let rec v_Greater (input:t_Ordering) (ret  )= any
    [ good -> {C_Greater  = input} (! ret) | bad -> {C_Greater  <> input} {false} any ]
    
end
module T_core__ops__range__Range
  type t_Range 'idx =
    | C_Range 'idx 'idx
  
  function any_l (_ : 'b) : 'a
  
  let rec t_Range < 'idx > (input:t_Range 'idx) (ret  (start:'idx) (end':'idx))= any
    [ good (start:'idx) (end':'idx)-> {C_Range start end' = input} (! ret {start} {end'})
    | bad (start:'idx) (end':'idx)-> {C_Range start end' <> input} {false} any ]
    
  
  function t_Range__end (self : t_Range 'idx) : 'idx =
    match self with
      | C_Range _ a -> a
      end
  
  function t_Range__start (self : t_Range 'idx) : 'idx =
    match self with
      | C_Range a _ -> a
      end
end
module T_core__option__Option
  type t_Option 't =
    | C_None
    | C_Some 't
  
  function any_l (_ : 'b) : 'a
  
  let rec v_None < 't > (input:t_Option 't) (ret  )= any
    [ good -> {C_None  = input} (! ret) | bad -> {C_None  <> input} {false} any ]
    
  
  let rec v_Some < 't > (input:t_Option 't) (ret  (field_0:'t))= any
    [ good (field_0:'t)-> {C_Some field_0 = input} (! ret {field_0})
    | bad (field_0:'t)-> {C_Some field_0 <> input} {false} any ]
    
end
module T_core__ptr__non_null__NonNull
  use prelude.prelude.Opaque
  
  type t_NonNull 't =
    | C_NonNull opaque_ptr
  
  function any_l (_ : 'b) : 'a
  
  let rec t_NonNull < 't > (input:t_NonNull 't) (ret  (pointer:opaque_ptr))= any
    [ good (pointer:opaque_ptr)-> {C_NonNull pointer = input} (! ret {pointer})
    | bad (pointer:opaque_ptr)-> {C_NonNull pointer <> input} {false} any ]
    
end
module T_core__marker__PhantomData
  type t_PhantomData 't =
    | C_PhantomData
  
  function any_l (_ : 'b) : 'a
  
  let rec t_PhantomData < 't > (input:t_PhantomData 't) (ret  )= any
    [ good -> {C_PhantomData  = input} (! ret) | bad -> {C_PhantomData  <> input} {false} any ]
    
end
module T_core__ptr__unique__Unique
  use T_core__marker__PhantomData as PhantomData'0
  
  use T_core__ptr__non_null__NonNull as NonNull'0
  
  type t_Unique 't =
    | C_Unique (NonNull'0.t_NonNull 't) (PhantomData'0.t_PhantomData 't)
  
  function any_l (_ : 'b) : 'a
  
  let rec t_Unique < 't > (input:t_Unique 't) (ret  (pointer:NonNull'0.t_NonNull 't) (_marker:PhantomData'0.t_PhantomData 't))= any
    [ good (pointer:NonNull'0.t_NonNull 't) (_marker:PhantomData'0.t_PhantomData 't)-> {C_Unique pointer _marker
      = input}
      (! ret {pointer} {_marker})
    | bad (pointer:NonNull'0.t_NonNull 't) (_marker:PhantomData'0.t_PhantomData 't)-> {C_Unique pointer _marker
      <> input}
      {false}
      any ]
    
end
module T_alloc__raw_vec__Cap
  use prelude.prelude.UIntSize
  
  use prelude.prelude.Int
  
  type t_Cap  =
    | C_Cap usize
  
  function any_l (_ : 'b) : 'a
  
  let rec t_Cap (input:t_Cap) (ret  (field_0:usize))= any
    [ good (field_0:usize)-> {C_Cap field_0 = input} (! ret {field_0})
    | bad (field_0:usize)-> {C_Cap field_0 <> input} {false} any ]
    
end
module T_alloc__raw_vec__RawVec
  use T_alloc__raw_vec__Cap as Cap'0
  
  use T_core__ptr__unique__Unique as Unique'0
  
  type t_RawVec 't 'a =
    | C_RawVec (Unique'0.t_Unique 't) (Cap'0.t_Cap) 'a
  
  function any_l (_ : 'b) : 'a
  
  let rec t_RawVec < 't > < 'a > (input:t_RawVec 't 'a) (ret  (ptr:Unique'0.t_Unique 't) (cap:Cap'0.t_Cap) (alloc:'a))= any
    [ good (ptr:Unique'0.t_Unique 't) (cap:Cap'0.t_Cap) (alloc:'a)-> {C_RawVec ptr cap alloc = input}
      (! ret {ptr} {cap} {alloc})
    | bad (ptr:Unique'0.t_Unique 't) (cap:Cap'0.t_Cap) (alloc:'a)-> {C_RawVec ptr cap alloc <> input} {false} any ]
    
end
module T_alloc__vec__Vec
  use prelude.prelude.UIntSize
  
  use prelude.prelude.Int
  
  use T_alloc__raw_vec__RawVec as RawVec'0
  
  type t_Vec 't 'a =
    | C_Vec (RawVec'0.t_RawVec 't 'a) usize
  
  function any_l (_ : 'b) : 'a
  
  let rec t_Vec < 't > < 'a > (input:t_Vec 't 'a) (ret  (buf:RawVec'0.t_RawVec 't 'a) (len:usize))= any
    [ good (buf:RawVec'0.t_RawVec 't 'a) (len:usize)-> {C_Vec buf len = input} (! ret {buf} {len})
    | bad (buf:RawVec'0.t_RawVec 't 'a) (len:usize)-> {C_Vec buf len <> input} {false} any ]
    
end
module T_alloc__alloc__Global
  type t_Global  =
    | C_Global
  
  function any_l (_ : 'b) : 'a
  
  let rec t_Global (input:t_Global) (ret  )= any
    [ good -> {C_Global  = input} (! ret) | bad -> {C_Global  <> input} {false} any ]
    
end
<<<<<<< HEAD
module SelectionSortGeneric_SelectionSort
=======
module T_alloc__boxed__Box
  use T_core__ptr__unique__Unique as Unique'0
  
  type t_Box 't 'a =
    | C_Box (Unique'0.t_Unique 't) 'a
  
  function any_l (_ : 'b) : 'a
end
module M_selection_sort_generic__selection_sort
>>>>>>> c3369865
  type t
  
  let%span sselection_sort_generic0 = "../selection_sort_generic.rs" 34 16 34 31
  
  let%span sselection_sort_generic1 = "../selection_sort_generic.rs" 39 13 39 14
  
  let%span sselection_sort_generic2 = "../selection_sort_generic.rs" 36 4 36 43
  
  let%span sselection_sort_generic3 = "../selection_sort_generic.rs" 36 4 36 43
  
  let%span sselection_sort_generic4 = "../selection_sort_generic.rs" 36 4 36 43
  
  let%span sselection_sort_generic5 = "../selection_sort_generic.rs" 37 16 37 63
  
  let%span sselection_sort_generic6 = "../selection_sort_generic.rs" 38 16 38 57
  
  let%span sselection_sort_generic7 = "../selection_sort_generic.rs" 36 4 36 43
  
  let%span sselection_sort_generic8 = "../selection_sort_generic.rs" 44 22 44 23
  
  let%span sselection_sort_generic9 = "../selection_sort_generic.rs" 42 8 42 121
  
  let%span sselection_sort_generic10 = "../selection_sort_generic.rs" 42 8 42 121
  
  let%span sselection_sort_generic11 = "../selection_sort_generic.rs" 42 8 42 121
  
  let%span sselection_sort_generic12 = "../selection_sort_generic.rs" 43 20 43 64
  
  let%span sselection_sort_generic13 = "../selection_sort_generic.rs" 42 8 42 121
  
  let%span sselection_sort_generic14 = "../selection_sort_generic.rs" 50 8 51 63
  
  let%span sselection_sort_generic15 = "../selection_sort_generic.rs" 30 42 30 43
  
  let%span sselection_sort_generic16 = "../selection_sort_generic.rs" 28 10 28 35
  
  let%span sselection_sort_generic17 = "../selection_sort_generic.rs" 29 0 29 36
  
  let%span span18 = "../../../../creusot-contracts/src/std/boxed.rs" 28 8 28 18
  
  let%span span19 = "../../../../creusot-contracts/src/logic/seq.rs" 198 8 198 97
  
  let%span span20 = "../../../../creusot-contracts/src/invariant.rs" 27 8 27 18
  
  let%span span21 = "../../../../creusot-contracts/src/invariant.rs" 8 8 8 12
  
  let%span span22 = "../../../../creusot-contracts/src/invariant.rs" 37 20 37 44
  
  let%span span23 = "" 0 0 0 0
  
  let%span span24 = "../../../../creusot-contracts/src/std/slice.rs" 28 14 28 41
  
  let%span span25 = "../../../../creusot-contracts/src/std/slice.rs" 29 14 29 42
  
  let%span span26 = "../../../../creusot-contracts/src/std/slice.rs" 17 20 17 30
  
  let%span span27 = "../../../../creusot-contracts/src/std/vec.rs" 18 14 18 41
  
  let%span span28 = "../../../../creusot-contracts/src/std/vec.rs" 61 20 61 41
  
  let%span span29 = "../../../../creusot-contracts/src/logic/ord.rs" 69 14 69 59
  
  let%span span30 = "../../../../creusot-contracts/src/logic/ord.rs" 64 15 64 48
  
  let%span span31 = "../../../../creusot-contracts/src/logic/ord.rs" 65 14 65 44
  
  let%span span32 = "../../../../creusot-contracts/src/logic/ord.rs" 59 15 59 45
  
  let%span span33 = "../../../../creusot-contracts/src/logic/ord.rs" 60 14 60 47
  
  let%span span34 = "../../../../creusot-contracts/src/logic/ord.rs" 53 15 53 32
  
  let%span span35 = "../../../../creusot-contracts/src/logic/ord.rs" 54 15 54 32
  
  let%span span36 = "../../../../creusot-contracts/src/logic/ord.rs" 55 14 55 31
  
  let%span span37 = "../../../../creusot-contracts/src/logic/ord.rs" 49 14 49 45
  
  let%span span38 = "../../../../creusot-contracts/src/logic/ord.rs" 45 14 45 64
  
  let%span span39 = "../../../../creusot-contracts/src/logic/ord.rs" 35 14 35 61
  
  let%span span40 = "../../../../creusot-contracts/src/logic/ord.rs" 25 14 25 61
  
  let%span span41 = "../../../../creusot-contracts/src/logic/ord.rs" 15 14 15 64
  
  let%span span42 = "../../../../creusot-contracts/src/std/num.rs" 22 16 22 35
  
  let%span span43 = "../../../../creusot-contracts/src/std/iter/range.rs" 22 8 28 9
  
  let%span span44 = "../../../../creusot-contracts/src/std/iter/range.rs" 39 15 39 21
  
  let%span span45 = "../../../../creusot-contracts/src/std/iter/range.rs" 40 15 40 21
  
  let%span span46 = "../../../../creusot-contracts/src/std/iter/range.rs" 41 15 41 21
  
  let%span span47 = "../../../../creusot-contracts/src/std/iter/range.rs" 42 15 42 32
  
  let%span span48 = "../../../../creusot-contracts/src/std/iter/range.rs" 43 15 43 32
  
  let%span span49 = "../../../../creusot-contracts/src/std/iter/range.rs" 44 14 44 42
  
  let%span span50 = "../../../../creusot-contracts/src/std/iter/range.rs" 33 15 33 24
  
  let%span span51 = "../../../../creusot-contracts/src/std/iter/range.rs" 34 14 34 45
  
  let%span span52 = "../selection_sort_generic.rs" 11 4 13 5
  
  let%span span53 = "../selection_sort_generic.rs" 19 8 19 35
  
  let%span span54 = "../../../../creusot-contracts/src/logic/ops.rs" 20 8 20 31
  
  let%span span55 = "../../../../creusot-contracts/src/std/vec.rs" 30 14 30 56
  
  let%span span56 = "../../../../creusot-contracts/src/std/vec.rs" 31 4 32 53
  
  let%span span57 = "../../../../creusot-contracts/src/resolve.rs" 26 20 26 34
  
  let%span span58 = "../../../../creusot-contracts/src/model.rs" 108 8 108 31
  
  let%span span59 = "../../../../creusot-contracts/src/std/slice.rs" 260 19 260 35
  
  let%span span60 = "../../../../creusot-contracts/src/std/slice.rs" 261 19 261 35
  
  let%span span61 = "" 0 0 0 0
  
  let%span span62 = "../../../../creusot-contracts/src/std/slice.rs" 262 8 262 52
  
  let%span span63 = "" 0 0 0 0
  
  let%span span64 = "../../../../creusot-contracts/src/std/vec.rs" 170 26 170 42
  
  let%span span65 = "../../../../creusot-contracts/src/std/vec.rs" 171 26 171 48
  
  let%span span66 = "" 0 0 0 0
  
  let%span span67 = "../../../../creusot-contracts/src/model.rs" 81 8 81 28
  
  let%span span68 = "" 0 0 0 0
  
  let%span span69 = "" 0 0 0 0
  
  let%span span70 = "../../../../creusot-contracts/src/std/cmp.rs" 33 26 33 76
  
  let%span span71 = "../../../../creusot-contracts/src/std/slice.rs" 132 20 132 37
  
  let%span span72 = "../../../../creusot-contracts/src/std/slice.rs" 125 20 125 37
  
  let%span span73 = "../../../../creusot-contracts/src/model.rs" 90 8 90 31
  
  let%span span74 = "../../../../creusot-contracts/src/std/vec.rs" 157 27 157 46
  
  let%span span75 = "" 0 0 0 0
  
  let%span span76 = "" 0 0 0 0
  
  let%span span77 = "../../../../creusot-contracts/src/std/vec.rs" 158 26 158 54
  
  let%span span78 = "" 0 0 0 0
  
  let%span span79 = "../../../../creusot-contracts/src/std/iter/range.rs" 15 12 15 78
  
  let%span span80 = "" 0 0 0 0
  
  let%span span81 = "../../../../creusot-contracts/src/std/iter.rs" 99 26 102 17
  
  let%span span82 = "" 0 0 0 0
  
  let%span span83 = "../selection_sort_generic.rs" 25 4 25 106
  
  let%span span84 = "../../../../creusot-contracts/src/model.rs" 99 8 99 28
  
  let%span span85 = "../../../../creusot-contracts/src/logic/seq.rs" 120 8 120 37
  
  let%span span86 = "../../../../creusot-contracts/src/snapshot.rs" 27 20 27 48
  
  let%span span87 = "../../../../creusot-contracts/src/std/iter.rs" 84 8 84 19
  
  let%span span88 = "../../../../creusot-contracts/src/std/iter.rs" 78 20 78 24
  
  let%span span89 = "../../../../creusot-contracts/src/std/iter.rs" 93 0 179 1
  
  let%span span90 = "" 0 0 0 0
  
  let%span span91 = "" 0 0 0 0
  
  let%span span92 = "" 0 0 0 0
  
  let%span span93 = "../../../../creusot-contracts/src/std/vec.rs" 79 26 79 48
  
  predicate inv'11 (_1 : t)
  
  use T_alloc__alloc__Global as Global'0
  
  predicate invariant'12 (self : t) =
    [%#span18] inv'11 self
  
  predicate inv'12 (_1 : t)
  
  axiom inv'12 [@rewrite] : forall x : t . inv'12 x = true
  
  predicate invariant'11 (self : t)
  
  axiom inv'11 [@rewrite] : forall x : t . inv'11 x = true
  
  use seq.Seq
  
  use seq.Seq
  
  use prelude.prelude.Int
  
  use seq.Seq
  
  predicate invariant'10 (self : Seq.seq t) =
    [%#span19] forall i : int . 0 <= i /\ i < Seq.length self  -> inv'12 (Seq.get self i)
  
  predicate inv'10 (_1 : Seq.seq t)
  
  axiom inv'10 [@rewrite] : forall x : Seq.seq t . inv'10 x = true
  
  use prelude.prelude.Borrow
  
  predicate invariant'9 (self : t) =
    [%#span20] inv'11 self
  
  predicate inv'9 (_1 : t)
  
  axiom inv'9 [@rewrite] : forall x : t . inv'9 x = true
  
  use prelude.prelude.UIntSize
  
  predicate invariant'8 (self : usize) =
    [%#span21] true
  
  predicate inv'8 (_1 : usize)
  
  axiom inv'8 [@rewrite] : forall x : usize . inv'8 x = true
  
  use T_core__option__Option as Option'0
  
  predicate invariant'7 (self : Option'0.t_Option usize) =
    [%#span21] true
  
  predicate inv'7 (_1 : Option'0.t_Option usize)
  
<<<<<<< HEAD
  axiom inv'7 [@rewrite] : forall x : Option'0.t_option usize . inv'7 x = true
=======
  axiom inv'7 : forall x : Option'0.t_Option usize . inv'7 x = true
>>>>>>> c3369865
  
  use T_core__ops__range__Range as Range'0
  
  predicate inv'0 (_1 : Range'0.t_Range usize)
  
  predicate invariant'6 (self : borrowed (Range'0.t_Range usize)) =
    [%#span22] inv'0 self.current /\ inv'0 self.final
  
  predicate inv'6 (_1 : borrowed (Range'0.t_Range usize))
  
<<<<<<< HEAD
  axiom inv'6 [@rewrite] : forall x : borrowed (Range'0.t_range usize) . inv'6 x = true
=======
  axiom inv'6 : forall x : borrowed (Range'0.t_Range usize) . inv'6 x = true
>>>>>>> c3369865
  
  use T_alloc__vec__Vec as Vec'0
  
  predicate inv'1 (_1 : Vec'0.t_Vec t (Global'0.t_Global))
  
  predicate invariant'5 (self : Vec'0.t_Vec t (Global'0.t_Global)) =
    [%#span20] inv'1 self
  
  predicate inv'5 (_1 : Vec'0.t_Vec t (Global'0.t_Global))
  
<<<<<<< HEAD
  axiom inv'5 [@rewrite] : forall x : Vec'0.t_vec t (Global'0.t_global) . inv'5 x = true
=======
  axiom inv'5 : forall x : Vec'0.t_Vec t (Global'0.t_Global) . inv'5 x = true
>>>>>>> c3369865
  
  predicate invariant'4 (self : borrowed (Vec'0.t_Vec t (Global'0.t_Global))) =
    [%#span22] inv'1 self.current /\ inv'1 self.final
  
  predicate inv'4 (_1 : borrowed (Vec'0.t_Vec t (Global'0.t_Global)))
  
<<<<<<< HEAD
  axiom inv'4 [@rewrite] : forall x : borrowed (Vec'0.t_vec t (Global'0.t_global)) . inv'4 x = true
=======
  axiom inv'4 : forall x : borrowed (Vec'0.t_Vec t (Global'0.t_Global)) . inv'4 x = true
>>>>>>> c3369865
  
  use prelude.prelude.Slice
  
  predicate inv'2 (_1 : slice t)
  
  predicate invariant'3 (self : borrowed (slice t)) =
    [%#span22] inv'2 self.current /\ inv'2 self.final
  
  predicate inv'3 (_1 : borrowed (slice t))
  
  axiom inv'3 [@rewrite] : forall x : borrowed (slice t) . inv'3 x = true
  
  use prelude.prelude.Slice
  
  use prelude.prelude.UIntSize
  
  constant v_MAX'0 : usize = [%#span23] (18446744073709551615 : usize)
  
  function shallow_model'6 (self : slice t) : Seq.seq t
  
  axiom shallow_model'6_spec : forall self : slice t . ([%#span25] shallow_model'6 self = Slice.id self)
  && ([%#span24] Seq.length (shallow_model'6 self) <= UIntSize.to_int (v_MAX'0 : usize))
  
  predicate invariant'2 (self : slice t) =
    [%#span26] inv'10 (shallow_model'6 self)
  
  axiom inv'2 [@rewrite] : forall x : slice t . inv'2 x = true
  
  function shallow_model'2 (self : Vec'0.t_Vec t (Global'0.t_Global)) : Seq.seq t
  
  axiom shallow_model'2_spec : forall self : Vec'0.t_Vec t (Global'0.t_Global) . [%#span27] Seq.length (shallow_model'2 self)
  <= UIntSize.to_int (v_MAX'0 : usize)
  
  predicate invariant'1 (self : Vec'0.t_Vec t (Global'0.t_Global)) =
    [%#span28] inv'10 (shallow_model'2 self)
  
<<<<<<< HEAD
  axiom inv'1 [@rewrite] : forall x : Vec'0.t_vec t (Global'0.t_global) . inv'1 x = true
=======
  axiom inv'1 : forall x : Vec'0.t_Vec t (Global'0.t_Global) . inv'1 x = true
>>>>>>> c3369865
  
  use T_core__cmp__Ordering as Ordering'0
  
  type t_DeepModelTy'0
  
  function cmp_log'0 (self : t_DeepModelTy'0) (_2 : t_DeepModelTy'0) : Ordering'0.t_Ordering
  
  function eq_cmp'0 (x : t_DeepModelTy'0) (y : t_DeepModelTy'0) : ()
  
  axiom eq_cmp'0_spec : forall x : t_DeepModelTy'0, y : t_DeepModelTy'0 . [%#span29] (x = y)
  = (cmp_log'0 x y = Ordering'0.C_Equal)
  
  function antisym2'0 (x : t_DeepModelTy'0) (y : t_DeepModelTy'0) : ()
  
  axiom antisym2'0_spec : forall x : t_DeepModelTy'0, y : t_DeepModelTy'0 . ([%#span30] cmp_log'0 x y
  = Ordering'0.C_Greater)  -> ([%#span31] cmp_log'0 y x = Ordering'0.C_Less)
  
  function antisym1'0 (x : t_DeepModelTy'0) (y : t_DeepModelTy'0) : ()
  
  axiom antisym1'0_spec : forall x : t_DeepModelTy'0, y : t_DeepModelTy'0 . ([%#span32] cmp_log'0 x y
  = Ordering'0.C_Less)  -> ([%#span33] cmp_log'0 y x = Ordering'0.C_Greater)
  
  function trans'0 (x : t_DeepModelTy'0) (y : t_DeepModelTy'0) (z : t_DeepModelTy'0) (o : Ordering'0.t_Ordering) : ()
  
  axiom trans'0_spec : forall x : t_DeepModelTy'0, y : t_DeepModelTy'0, z : t_DeepModelTy'0, o : Ordering'0.t_Ordering . ([%#span34] cmp_log'0 x y
  = o)  -> ([%#span35] cmp_log'0 y z = o)  -> ([%#span36] cmp_log'0 x z = o)
  
  function refl'0 (x : t_DeepModelTy'0) : ()
  
  axiom refl'0_spec : forall x : t_DeepModelTy'0 . [%#span37] cmp_log'0 x x = Ordering'0.C_Equal
  
  function gt_log'0 (self : t_DeepModelTy'0) (o : t_DeepModelTy'0) : bool
  
  function cmp_gt_log'0 (x : t_DeepModelTy'0) (y : t_DeepModelTy'0) : ()
  
  axiom cmp_gt_log'0_spec : forall x : t_DeepModelTy'0, y : t_DeepModelTy'0 . [%#span38] gt_log'0 x y
  = (cmp_log'0 x y = Ordering'0.C_Greater)
  
  function ge_log'0 (self : t_DeepModelTy'0) (o : t_DeepModelTy'0) : bool
  
  function cmp_ge_log'0 (x : t_DeepModelTy'0) (y : t_DeepModelTy'0) : ()
  
  axiom cmp_ge_log'0_spec : forall x : t_DeepModelTy'0, y : t_DeepModelTy'0 . [%#span39] ge_log'0 x y
  = (cmp_log'0 x y <> Ordering'0.C_Less)
  
  function lt_log'0 (self : t_DeepModelTy'0) (o : t_DeepModelTy'0) : bool
  
  function cmp_lt_log'0 (x : t_DeepModelTy'0) (y : t_DeepModelTy'0) : ()
  
  axiom cmp_lt_log'0_spec : forall x : t_DeepModelTy'0, y : t_DeepModelTy'0 . [%#span40] lt_log'0 x y
  = (cmp_log'0 x y = Ordering'0.C_Less)
  
  function le_log'0 (self : t_DeepModelTy'0) (o : t_DeepModelTy'0) : bool
  
  function cmp_le_log'0 (x : t_DeepModelTy'0) (y : t_DeepModelTy'0) : ()
  
  axiom cmp_le_log'0_spec : forall x : t_DeepModelTy'0, y : t_DeepModelTy'0 . [%#span41] le_log'0 x y
  = (cmp_log'0 x y <> Ordering'0.C_Greater)
  
  use seq.Seq
  
  use prelude.prelude.Int
  
  use seq.Seq
  
  use seq.Seq
  
  function deep_model'2 (self : usize) : int =
    [%#span42] UIntSize.to_int self
  
  use T_core__ops__range__Range as T_core__ops__range__Range
  
  predicate produces'0 (self : Range'0.t_Range usize) (visited : Seq.seq usize) (o : Range'0.t_Range usize) =
    [%#span43] T_core__ops__range__Range.t_Range__end self = T_core__ops__range__Range.t_Range__end o
    /\ deep_model'2 (T_core__ops__range__Range.t_Range__start self)
    <= deep_model'2 (T_core__ops__range__Range.t_Range__start o)
    /\ (Seq.length visited > 0
     -> deep_model'2 (T_core__ops__range__Range.t_Range__start o)
    <= deep_model'2 (T_core__ops__range__Range.t_Range__end o))
    /\ Seq.length visited
    = deep_model'2 (T_core__ops__range__Range.t_Range__start o)
    - deep_model'2 (T_core__ops__range__Range.t_Range__start self)
    /\ (forall i : int . 0 <= i /\ i < Seq.length visited
     -> deep_model'2 (Seq.get visited i) = deep_model'2 (T_core__ops__range__Range.t_Range__start self) + i)
  
  function produces_trans'0 (a : Range'0.t_Range usize) (ab : Seq.seq usize) (b : Range'0.t_Range usize) (bc : Seq.seq usize) (c : Range'0.t_Range usize) : ()
    
  
  axiom produces_trans'0_spec : forall a : Range'0.t_Range usize, ab : Seq.seq usize, b : Range'0.t_Range usize, bc : Seq.seq usize, c : Range'0.t_Range usize . ([%#span44] inv'0 a)
   -> ([%#span45] inv'0 b)
   -> ([%#span46] inv'0 c)
   -> ([%#span47] produces'0 a ab b)  -> ([%#span48] produces'0 b bc c)  -> ([%#span49] produces'0 a (Seq.(++) ab bc) c)
  
  use seq.Seq
  
  function produces_refl'0 (self : Range'0.t_Range usize) : ()
  
  axiom produces_refl'0_spec : forall self : Range'0.t_Range usize . ([%#span50] inv'0 self)
   -> ([%#span51] produces'0 self (Seq.empty  : Seq.seq usize) self)
  
  predicate invariant'0 (self : Range'0.t_Range usize) =
    [%#span21] true
  
<<<<<<< HEAD
  axiom inv'0 [@rewrite] : forall x : Range'0.t_range usize . inv'0 x = true
=======
  axiom inv'0 : forall x : Range'0.t_Range usize . inv'0 x = true
>>>>>>> c3369865
  
  use seq.Seq
  
  predicate sorted_range'0 [#"../selection_sort_generic.rs" 10 0 10 63] (s : Seq.seq t_DeepModelTy'0) (l : int) (u : int)
    
   =
    [%#span52] forall i : int, j : int . l <= i /\ i < j /\ j < u  -> le_log'0 (Seq.get s i) (Seq.get s j)
  
  use seq.Seq
  
  predicate sorted'0 [#"../selection_sort_generic.rs" 17 0 17 41] (s : Seq.seq t_DeepModelTy'0) =
    [%#span53] sorted_range'0 s 0 (Seq.length s)
  
  function deep_model'4 (self : t) : t_DeepModelTy'0
  
  use seq.Seq
  
  function index_logic'0 [@inline:trivial] (self : Vec'0.t_Vec t (Global'0.t_Global)) (ix : int) : t =
    [%#span54] Seq.get (shallow_model'2 self) ix
  
  function deep_model'1 (self : Vec'0.t_Vec t (Global'0.t_Global)) : Seq.seq t_DeepModelTy'0
  
  axiom deep_model'1_spec : forall self : Vec'0.t_Vec t (Global'0.t_Global) . ([%#span56] forall i : int . 0 <= i
  /\ i < Seq.length (shallow_model'2 self)  -> Seq.get (deep_model'1 self) i = deep_model'4 (index_logic'0 self i))
  && ([%#span55] Seq.length (shallow_model'2 self) = Seq.length (deep_model'1 self))
  
  use prelude.prelude.Snapshot
  
  use prelude.prelude.Intrinsic
  
  predicate resolve'2 (self : borrowed (Vec'0.t_Vec t (Global'0.t_Global))) =
    [%#span57] self.final = self.current
  
  predicate resolve'1 (self : borrowed (slice t)) =
    [%#span57] self.final = self.current
  
  use seq.Permut
  
  function shallow_model'5 (self : borrowed (slice t)) : Seq.seq t =
    [%#span58] shallow_model'6 self.current
  
  let rec swap'0 (self:borrowed (slice t)) (a:usize) (b:usize) (return'  (ret:()))= {[@expl:precondition] [%#span61] inv'3 self}
    {[@expl:precondition] [%#span60] UIntSize.to_int b < Seq.length (shallow_model'5 self)}
    {[@expl:precondition] [%#span59] UIntSize.to_int a < Seq.length (shallow_model'5 self)}
    any
    [ return' (result:())-> {[%#span62] Permut.exchange (shallow_model'6 self.final) (shallow_model'5 self) (UIntSize.to_int a) (UIntSize.to_int b)}
      (! return' {result}) ]
    
  
  function shallow_model'0 (self : borrowed (Vec'0.t_Vec t (Global'0.t_Global))) : Seq.seq t =
    [%#span58] shallow_model'2 self.current
  
  let rec deref_mut'0 (self:borrowed (Vec'0.t_Vec t (Global'0.t_Global))) (return'  (ret:borrowed (slice t)))= {[@expl:precondition] [%#span63] inv'4 self}
    any
    [ return' (result:borrowed (slice t))-> {[%#span66] inv'3 result}
      {[%#span65] shallow_model'6 result.final = shallow_model'2 self.final}
      {[%#span64] shallow_model'5 result = shallow_model'0 self}
      (! return' {result}) ]
    
  
  function deep_model'3 (self : t) : t_DeepModelTy'0 =
    [%#span67] deep_model'4 self
  
  let rec lt'0 (self:t) (other:t) (return'  (ret:bool))= {[@expl:precondition] [%#span69] inv'9 other}
    {[@expl:precondition] [%#span68] inv'9 self}
    any
    [ return' (result:bool)-> {[%#span70] result = lt_log'0 (deep_model'3 self) (deep_model'3 other)}
      (! return' {result}) ]
    
  
  predicate has_value'0 [@inline:trivial] (self : usize) (seq : Seq.seq t) (out : t) =
    [%#span71] Seq.get seq (UIntSize.to_int self) = out
  
  predicate in_bounds'0 [@inline:trivial] (self : usize) (seq : Seq.seq t) =
    [%#span72] UIntSize.to_int self < Seq.length seq
  
  function shallow_model'3 (self : Vec'0.t_Vec t (Global'0.t_Global)) : Seq.seq t =
    [%#span73] shallow_model'2 self
  
  let rec index'0 (self:Vec'0.t_Vec t (Global'0.t_Global)) (index:usize) (return'  (ret:t))= {[@expl:precondition] [%#span76] inv'8 index}
    {[@expl:precondition] [%#span75] inv'5 self}
    {[@expl:precondition] [%#span74] in_bounds'0 index (shallow_model'3 self)}
    any
    [ return' (result:t)-> {[%#span78] inv'9 result}
      {[%#span77] has_value'0 index (shallow_model'3 self) result}
      (! return' {result}) ]
    
  
  use seq.Seq
  
  predicate resolve'0 (self : borrowed (Range'0.t_Range usize)) =
    [%#span57] self.final = self.current
  
  predicate completed'0 (self : borrowed (Range'0.t_Range usize)) =
    [%#span79] resolve'0 self
    /\ deep_model'2 (T_core__ops__range__Range.t_Range__start self.current)
    >= deep_model'2 (T_core__ops__range__Range.t_Range__end self.current)
  
  let rec next'0 (self:borrowed (Range'0.t_Range usize)) (return'  (ret:Option'0.t_Option usize))= {[@expl:precondition] [%#span80] inv'6 self}
    any
    [ return' (result:Option'0.t_Option usize)-> {[%#span82] inv'7 result}
      {[%#span81] match result with
        | Option'0.C_None -> completed'0 self
        | Option'0.C_Some v -> produces'0 self.current (Seq.singleton v) self.final
        end}
      (! return' {result}) ]
    
  
  use prelude.prelude.Snapshot
  
  predicate partition'0 [#"../selection_sort_generic.rs" 24 0 24 52] (v : Seq.seq t_DeepModelTy'0) (i : int) =
    [%#span83] forall k1 : int, k2 : int . 0 <= k1 /\ k1 < i /\ i <= k2 /\ k2 < Seq.length v
     -> le_log'0 (Seq.get v k1) (Seq.get v k2)
  
  use prelude.prelude.Snapshot
  
  function deep_model'0 (self : borrowed (Vec'0.t_Vec t (Global'0.t_Global))) : Seq.seq t_DeepModelTy'0 =
    [%#span84] deep_model'1 self.current
  
  use seq.Permut
  
  predicate permutation_of'0 (self : Seq.seq t) (o : Seq.seq t) =
    [%#span85] Permut.permut self o 0 (Seq.length self)
  
  function shallow_model'4 (self : borrowed (Vec'0.t_Vec t (Global'0.t_Global))) : Seq.seq t =
    [%#span73] shallow_model'0 self
  
  function shallow_model'1 (self : Snapshot.snap_ty (borrowed (Vec'0.t_Vec t (Global'0.t_Global)))) : Seq.seq t =
    [%#span86] shallow_model'4 (Snapshot.inner self)
  
  use prelude.prelude.Snapshot
  
  use prelude.prelude.Snapshot
  
  use prelude.prelude.Snapshot
  
  use prelude.prelude.Snapshot
  
  predicate into_iter_post'0 (self : Range'0.t_Range usize) (res : Range'0.t_Range usize) =
    [%#span87] self = res
  
  predicate into_iter_pre'0 (self : Range'0.t_Range usize) =
    [%#span88] true
  
  let rec into_iter'0 (self:Range'0.t_Range usize) (return'  (ret:Range'0.t_Range usize))= {[@expl:precondition] [%#span90] inv'0 self}
    {[@expl:precondition] [%#span89] into_iter_pre'0 self}
    any
    [ return' (result:Range'0.t_Range usize)-> {[%#span91] inv'0 result}
      {[%#span89] into_iter_post'0 self result}
      (! return' {result}) ]
    
  
  let rec len'0 (self:Vec'0.t_Vec t (Global'0.t_Global)) (return'  (ret:usize))= {[@expl:precondition] [%#span92] inv'5 self}
    any
    [ return' (result:usize)-> {[%#span93] UIntSize.to_int result = Seq.length (shallow_model'3 self)}
      (! return' {result}) ]
    
  
  use prelude.prelude.Snapshot
  
  let rec selection_sort (v:borrowed (Vec'0.t_Vec t (Global'0.t_Global))) (return'  (ret:()))= {[%#sselection_sort_generic15] inv'4 v}
    (! bb0
    [ bb0 = s0 [ s0 =  [ &old_v <- [%#sselection_sort_generic0] Snapshot.new v ] s1 | s1 = bb1 ] 
    | bb1 = s0 [ s0 = len'0 {v.current} (fun (_ret':usize) ->  [ &_8 <- _ret' ] s1) | s1 = bb2 ] 
    | bb2 = s0
      [ s0 =  [ &_7 <- Range'0.C_Range ([%#sselection_sort_generic1] (0 : usize)) _8 ] s1
      | s1 = into_iter'0 {_7} (fun (_ret':Range'0.t_Range usize) ->  [ &iter <- _ret' ] s2)
      | s2 = bb3 ]
      
    | bb3 = s0 [ s0 =  [ &iter_old <- [%#sselection_sort_generic2] Snapshot.new iter ] s1 | s1 = bb4 ] 
    | bb4 = s0
      [ s0 =  [ &produced <- [%#sselection_sort_generic3] Snapshot.new (Seq.empty  : Seq.seq usize) ] s1 | s1 = bb5 ]
      
    | bb5 = s0 [ s0 =  [ &old_6_0 <- Snapshot.new v ] s1 | s1 = bb6 ] 
    | bb6 = bb6
      [ bb6 = {[@expl:loop invariant] (Snapshot.inner old_6_0).final = v.final}
        {[@expl:loop invariant] [%#sselection_sort_generic6] partition'0 (deep_model'0 v) (Seq.length (Snapshot.inner produced))}
        {[@expl:loop invariant] [%#sselection_sort_generic5] sorted_range'0 (deep_model'0 v) 0 (Seq.length (Snapshot.inner produced))}
        {[@expl:loop invariant] [%#sselection_sort_generic4] permutation_of'0 (shallow_model'0 v) (shallow_model'1 old_v)}
        {[@expl:loop invariant] [%#sselection_sort_generic4] produces'0 (Snapshot.inner iter_old) (Snapshot.inner produced) iter}
        {[@expl:loop invariant] [%#sselection_sort_generic4] inv'0 iter}
        (! s0) [ s0 = bb7 ] 
        [ bb7 = s0
          [ s0 = Borrow.borrow_mut <Range'0.t_Range usize> {iter}
              (fun (_ret':borrowed (Range'0.t_Range usize)) ->  [ &_22 <- _ret' ]  [ &iter <- _22.final ] s1)
          | s1 = Borrow.borrow_final <Range'0.t_Range usize> {_22.current} {Borrow.get_id _22}
              (fun (_ret':borrowed (Range'0.t_Range usize)) ->
                 [ &_21 <- _ret' ] 
                 [ &_22 <- { _22 with current = _21.final ; } ] 
                s2)
          | s2 = next'0 {_21} (fun (_ret':Option'0.t_Option usize) ->  [ &_20 <- _ret' ] s3)
          | s3 = bb8 ]
          
        | bb8 = s0
          [ s0 = -{resolve'0 _22}- s1
          | s1 = any
            [ br0 -> {_20 = Option'0.C_None } (! bb11) | br1 (a:usize)-> {_20 = Option'0.C_Some a} (! bb10) ]
             ]
          
        | bb10 = bb12
        | bb12 = s0
          [ s0 = Option'0.v_Some <usize> {_20} (fun (r0'0:usize) ->  [ &__creusot_proc_iter_elem <- r0'0 ] s1)
          | s1 = 
            [ &_25 <- [%#sselection_sort_generic7] Snapshot.new (Seq.(++) (Snapshot.inner produced) (Seq.singleton __creusot_proc_iter_elem)) ]
            
            s2
          | s2 = bb13 ]
          
        | bb13 = s0
          [ s0 =  [ &produced <- _25 ] s1
          | s1 =  [ &i <- __creusot_proc_iter_elem ] s2
          | s2 =  [ &min <- i ] s3
          | s3 = UIntSize.add {i} {[%#sselection_sort_generic8] (1 : usize)}
              (fun (_ret':usize) ->  [ &_32 <- _ret' ] s4)
          | s4 = len'0 {v.current} (fun (_ret':usize) ->  [ &_34 <- _ret' ] s5)
          | s5 = bb14 ]
          
        | bb14 = s0
          [ s0 =  [ &_31 <- Range'0.C_Range _32 _34 ] s1
          | s1 = into_iter'0 {_31} (fun (_ret':Range'0.t_Range usize) ->  [ &iter1 <- _ret' ] s2)
          | s2 = bb15 ]
          
        | bb15 = s0 [ s0 =  [ &iter_old1 <- [%#sselection_sort_generic9] Snapshot.new iter1 ] s1 | s1 = bb16 ] 
        | bb16 = s0
          [ s0 =  [ &produced1 <- [%#sselection_sort_generic10] Snapshot.new (Seq.empty  : Seq.seq usize) ] s1
          | s1 = bb17 ]
          
        | bb17 = bb18
        | bb18 = bb18
          [ bb18 = {[@expl:loop invariant] [%#sselection_sort_generic12] UIntSize.to_int i <= UIntSize.to_int min
            /\ UIntSize.to_int min < Seq.length (Snapshot.inner produced1) + UIntSize.to_int i + 1}
            {[@expl:loop invariant] [%#sselection_sort_generic11] forall k : int . UIntSize.to_int i <= k
            /\ k < Seq.length (Snapshot.inner produced1) + UIntSize.to_int i + 1
             -> le_log'0 (Seq.get (deep_model'0 v) (UIntSize.to_int min)) (Seq.get (deep_model'0 v) k)}
            {[@expl:loop invariant] [%#sselection_sort_generic11] produces'0 (Snapshot.inner iter_old1) (Snapshot.inner produced1) iter1}
            {[@expl:loop invariant] [%#sselection_sort_generic11] inv'0 iter1}
            (! s0) [ s0 = bb19 ] 
            [ bb19 = s0
              [ s0 = Borrow.borrow_mut <Range'0.t_Range usize> {iter1}
                  (fun (_ret':borrowed (Range'0.t_Range usize)) ->  [ &_46 <- _ret' ]  [ &iter1 <- _46.final ] s1)
              | s1 = Borrow.borrow_final <Range'0.t_Range usize> {_46.current} {Borrow.get_id _46}
                  (fun (_ret':borrowed (Range'0.t_Range usize)) ->
                     [ &_45 <- _ret' ] 
                     [ &_46 <- { _46 with current = _45.final ; } ] 
                    s2)
              | s2 = next'0 {_45} (fun (_ret':Option'0.t_Option usize) ->  [ &_44 <- _ret' ] s3)
              | s3 = bb20 ]
              
            | bb20 = s0
              [ s0 = -{resolve'0 _46}- s1
              | s1 = any
                [ br0 -> {_44 = Option'0.C_None } (! bb23) | br1 (a:usize)-> {_44 = Option'0.C_Some a} (! bb22) ]
                 ]
              
            | bb22 = bb24
            | bb24 = s0
              [ s0 = Option'0.v_Some <usize> {_44} (fun (r0'0:usize) ->  [ &__creusot_proc_iter_elem1 <- r0'0 ] s1)
              | s1 = 
                [ &_49 <- [%#sselection_sort_generic13] Snapshot.new (Seq.(++) (Snapshot.inner produced1) (Seq.singleton __creusot_proc_iter_elem1)) ]
                
                s2
              | s2 = bb25 ]
              
            | bb25 = s0
              [ s0 =  [ &produced1 <- _49 ] s1
              | s1 =  [ &j <- __creusot_proc_iter_elem1 ] s2
              | s2 = index'0 {v.current} {j} (fun (_ret':t) ->  [ &_54 <- _ret' ] s3)
              | s3 = bb26 ]
              
            | bb26 = s0 [ s0 = index'0 {v.current} {min} (fun (_ret':t) ->  [ &_58 <- _ret' ] s1) | s1 = bb27 ] 
            | bb27 = s0 [ s0 = lt'0 {_54} {_58} (fun (_ret':bool) ->  [ &_52 <- _ret' ] s1) | s1 = bb28 ] 
            | bb28 = any [ br0 -> {_52 = false} (! bb30) | br1 -> {_52} (! bb29) ] 
            | bb29 = s0 [ s0 =  [ &min <- j ] s1 | s1 = bb31 ] 
            | bb30 = bb31
            | bb31 = bb18 ]
             ]
          
        | bb23 = s0
          [ s0 = Borrow.borrow_mut <Vec'0.t_Vec t (Global'0.t_Global)> {v.current}
              (fun (_ret':borrowed (Vec'0.t_Vec t (Global'0.t_Global))) ->
                 [ &_66 <- _ret' ] 
                 [ &v <- { v with current = _66.final ; } ] 
                s1)
          | s1 = -{inv'1 _66.final}- s2
          | s2 = deref_mut'0 {_66} (fun (_ret':borrowed (slice t)) ->  [ &_65 <- _ret' ] s3)
          | s3 = bb32 ]
          
        | bb32 = s0
          [ s0 = Borrow.borrow_final <slice t> {_65.current} {Borrow.get_id _65}
              (fun (_ret':borrowed (slice t)) ->  [ &_64 <- _ret' ]  [ &_65 <- { _65 with current = _64.final ; } ] s1)
          | s1 = -{inv'2 _64.final}- s2
          | s2 = swap'0 {_64} {i} {min} (fun (_ret':()) ->  [ &_63 <- _ret' ] s3)
          | s3 = bb33 ]
          
        | bb33 = s0
          [ s0 = {[@expl:type invariant] inv'3 _65} s1
          | s1 = -{resolve'1 _65}- s2
          | s2 = {[@expl:assertion] [%#sselection_sort_generic14] let i = Seq.length (Snapshot.inner produced) in forall k1 : int, k2 : int . 0
            <= k1
            /\ k1 < i /\ i <= k2 /\ k2 < Seq.length (deep_model'0 v)
             -> le_log'0 (Seq.get (deep_model'0 v) k1) (Seq.get (deep_model'0 v) k2)}
            s3
          | s3 = bb6 ]
           ]
         ]
      
    | bb11 = s0 [ s0 = {[@expl:type invariant] inv'4 v} s1 | s1 = -{resolve'2 v}- s2 | s2 = return' {_0} ]  ]
    )
    [ & _0 : () = any_l ()
    | & v : borrowed (Vec'0.t_Vec t (Global'0.t_Global)) = v
    | & old_v : Snapshot.snap_ty (borrowed (Vec'0.t_Vec t (Global'0.t_Global))) = any_l ()
    | & iter : Range'0.t_Range usize = any_l ()
    | & _7 : Range'0.t_Range usize = any_l ()
    | & _8 : usize = any_l ()
    | & iter_old : Snapshot.snap_ty (Range'0.t_Range usize) = any_l ()
    | & produced : Snapshot.snap_ty (Seq.seq usize) = any_l ()
    | & _20 : Option'0.t_Option usize = any_l ()
    | & _21 : borrowed (Range'0.t_Range usize) = any_l ()
    | & _22 : borrowed (Range'0.t_Range usize) = any_l ()
    | & __creusot_proc_iter_elem : usize = any_l ()
    | & _25 : Snapshot.snap_ty (Seq.seq usize) = any_l ()
    | & i : usize = any_l ()
    | & min : usize = any_l ()
    | & iter1 : Range'0.t_Range usize = any_l ()
    | & _31 : Range'0.t_Range usize = any_l ()
    | & _32 : usize = any_l ()
    | & _34 : usize = any_l ()
    | & iter_old1 : Snapshot.snap_ty (Range'0.t_Range usize) = any_l ()
    | & produced1 : Snapshot.snap_ty (Seq.seq usize) = any_l ()
    | & _44 : Option'0.t_Option usize = any_l ()
    | & _45 : borrowed (Range'0.t_Range usize) = any_l ()
    | & _46 : borrowed (Range'0.t_Range usize) = any_l ()
    | & __creusot_proc_iter_elem1 : usize = any_l ()
    | & _49 : Snapshot.snap_ty (Seq.seq usize) = any_l ()
    | & j : usize = any_l ()
    | & _52 : bool = any_l ()
    | & _54 : t = any_l ()
    | & _58 : t = any_l ()
    | & _63 : () = any_l ()
    | & _64 : borrowed (slice t) = any_l ()
    | & _65 : borrowed (slice t) = any_l ()
    | & _66 : borrowed (Vec'0.t_Vec t (Global'0.t_Global)) = any_l ()
    | & old_6_0 : Snapshot.snap_ty (borrowed (Vec'0.t_Vec t (Global'0.t_Global))) = any_l () ]
    
    [ return' (result:())-> {[@expl:postcondition] [%#sselection_sort_generic17] permutation_of'0 (shallow_model'2 v.final) (shallow_model'0 v)}
      {[@expl:postcondition] [%#sselection_sort_generic16] sorted'0 (deep_model'1 v.final)}
      (! return' {result}) ]
    
end<|MERGE_RESOLUTION|>--- conflicted
+++ resolved
@@ -157,19 +157,7 @@
     [ good -> {C_Global  = input} (! ret) | bad -> {C_Global  <> input} {false} any ]
     
 end
-<<<<<<< HEAD
-module SelectionSortGeneric_SelectionSort
-=======
-module T_alloc__boxed__Box
-  use T_core__ptr__unique__Unique as Unique'0
-  
-  type t_Box 't 'a =
-    | C_Box (Unique'0.t_Unique 't) 'a
-  
-  function any_l (_ : 'b) : 'a
-end
 module M_selection_sort_generic__selection_sort
->>>>>>> c3369865
   type t
   
   let%span sselection_sort_generic0 = "../selection_sort_generic.rs" 34 16 34 31
@@ -415,11 +403,7 @@
   
   predicate inv'7 (_1 : Option'0.t_Option usize)
   
-<<<<<<< HEAD
-  axiom inv'7 [@rewrite] : forall x : Option'0.t_option usize . inv'7 x = true
-=======
-  axiom inv'7 : forall x : Option'0.t_Option usize . inv'7 x = true
->>>>>>> c3369865
+  axiom inv'7 [@rewrite] : forall x : Option'0.t_Option usize . inv'7 x = true
   
   use T_core__ops__range__Range as Range'0
   
@@ -430,11 +414,7 @@
   
   predicate inv'6 (_1 : borrowed (Range'0.t_Range usize))
   
-<<<<<<< HEAD
-  axiom inv'6 [@rewrite] : forall x : borrowed (Range'0.t_range usize) . inv'6 x = true
-=======
-  axiom inv'6 : forall x : borrowed (Range'0.t_Range usize) . inv'6 x = true
->>>>>>> c3369865
+  axiom inv'6 [@rewrite] : forall x : borrowed (Range'0.t_Range usize) . inv'6 x = true
   
   use T_alloc__vec__Vec as Vec'0
   
@@ -445,22 +425,14 @@
   
   predicate inv'5 (_1 : Vec'0.t_Vec t (Global'0.t_Global))
   
-<<<<<<< HEAD
-  axiom inv'5 [@rewrite] : forall x : Vec'0.t_vec t (Global'0.t_global) . inv'5 x = true
-=======
-  axiom inv'5 : forall x : Vec'0.t_Vec t (Global'0.t_Global) . inv'5 x = true
->>>>>>> c3369865
+  axiom inv'5 [@rewrite] : forall x : Vec'0.t_Vec t (Global'0.t_Global) . inv'5 x = true
   
   predicate invariant'4 (self : borrowed (Vec'0.t_Vec t (Global'0.t_Global))) =
     [%#span22] inv'1 self.current /\ inv'1 self.final
   
   predicate inv'4 (_1 : borrowed (Vec'0.t_Vec t (Global'0.t_Global)))
   
-<<<<<<< HEAD
-  axiom inv'4 [@rewrite] : forall x : borrowed (Vec'0.t_vec t (Global'0.t_global)) . inv'4 x = true
-=======
-  axiom inv'4 : forall x : borrowed (Vec'0.t_Vec t (Global'0.t_Global)) . inv'4 x = true
->>>>>>> c3369865
+  axiom inv'4 [@rewrite] : forall x : borrowed (Vec'0.t_Vec t (Global'0.t_Global)) . inv'4 x = true
   
   use prelude.prelude.Slice
   
@@ -497,11 +469,7 @@
   predicate invariant'1 (self : Vec'0.t_Vec t (Global'0.t_Global)) =
     [%#span28] inv'10 (shallow_model'2 self)
   
-<<<<<<< HEAD
-  axiom inv'1 [@rewrite] : forall x : Vec'0.t_vec t (Global'0.t_global) . inv'1 x = true
-=======
-  axiom inv'1 : forall x : Vec'0.t_Vec t (Global'0.t_Global) . inv'1 x = true
->>>>>>> c3369865
+  axiom inv'1 [@rewrite] : forall x : Vec'0.t_Vec t (Global'0.t_Global) . inv'1 x = true
   
   use T_core__cmp__Ordering as Ordering'0
   
@@ -605,11 +573,7 @@
   predicate invariant'0 (self : Range'0.t_Range usize) =
     [%#span21] true
   
-<<<<<<< HEAD
-  axiom inv'0 [@rewrite] : forall x : Range'0.t_range usize . inv'0 x = true
-=======
-  axiom inv'0 : forall x : Range'0.t_Range usize . inv'0 x = true
->>>>>>> c3369865
+  axiom inv'0 [@rewrite] : forall x : Range'0.t_Range usize . inv'0 x = true
   
   use seq.Seq
   
