--- conflicted
+++ resolved
@@ -1,21 +1,3 @@
-<<<<<<< HEAD
-
-=======
-module T_core__option__Option
-  type t_Option 't =
-    | C_None
-    | C_Some 't
-  
-  let rec v_None < 't > (input:t_Option 't) (ret  )= any
-    [ good -> {C_None  = input} (! ret) | bad -> {C_None  <> input} (! {false} any) ]
-    
-  
-  let rec v_Some < 't > (input:t_Option 't) (ret  (field_0:'t))= any
-    [ good (field_0:'t)-> {C_Some field_0 = input} (! ret {field_0})
-    | bad -> {forall field_0 : 't [C_Some field_0 : t_Option 't] . C_Some field_0 <> input} (! {false} any) ]
-    
-end
->>>>>>> dfce2a3a
 module M_while_let__f [#"while_let.rs" 4 0 4 10]
   let%span swhile_let0 = "while_let.rs" 5 21 5 23
   let%span swhile_let1 = "while_let.rs" 8 16 8 20
