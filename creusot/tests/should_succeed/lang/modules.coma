<<<<<<< HEAD

=======
module T_modules__nested__Nested [#"modules.rs" 8 4 8 15]
  type t_Nested  =
    | C_Test
  
  let rec v_Test (input:t_Nested) (ret  )= any [ good -> {C_Test  = input} (! ret) ] 
end
>>>>>>> dfce2a3a
module M_modules__nested__qyi3235025002392720358__resolve_coherence [#"modules.rs" 7 13 7 20] (* <nested::Nested as creusot_contracts::Resolve> *)
  let%span smodules0 = "modules.rs" 7 13 7 20
  let%span smodules1 = "modules.rs" 7 13 7 20
  
  type t_Nested'0  =
    | C_Test'0
  
  predicate structural_resolve'0 (x : t_Nested'0) =
    match x with
      | C_Test'0 -> true
      end
  
  predicate resolve'0 [#"modules.rs" 7 13 7 20] (self : t_Nested'0) =
    [%#smodules0] match self with
      | C_Test'0 -> true
      end
  
  use prelude.prelude.Borrow
  
  constant self  : t_Nested'0
  
  function resolve_coherence'0 [#"modules.rs" 7 13 7 20] (self : t_Nested'0) : ()
  
  goal vc_resolve_coherence'0 : ([%#smodules0] structural_resolve'0 self)  -> ([%#smodules0] resolve'0 self)
end
module M_modules__nested__inner_func [#"modules.rs" 13 4 13 31]
  let%span smodules0 = "modules.rs" 15 8 15 12
  let%span smodules1 = "modules.rs" 12 14 12 28
  
  use prelude.prelude.Intrinsic
  
  meta "compute_max_steps" 1000000
  
  let rec inner_func'0 (_1:()) (return'  (ret:bool))= (! bb0
    [ bb0 = s0 [ s0 =  [ &_0 <- [%#smodules0] true ] s1 | s1 = return' {_0} ]  ]
    ) [ & _0 : bool = any_l () ] 
    [ return' (result:bool)-> {[@expl:postcondition] [%#smodules1] result = true} (! return' {result}) ]
    
end
module M_modules__nested__further__another [#"modules.rs" 19 8 19 32]
  let%span smodules0 = "modules.rs" 20 12 20 17
  
  use prelude.prelude.Intrinsic
  
  meta "compute_max_steps" 1000000
  
  let rec another'0 (_1:()) (return'  (ret:bool))= (! bb0
    [ bb0 = s0 [ s0 =  [ &_0 <- [%#smodules0] false ] s1 | s1 = return' {_0} ]  ]
    ) [ & _0 : bool = any_l () ]  [ return' (result:bool)-> (! return' {result}) ] 
end
module M_modules__f [#"modules.rs" 25 0 25 10]
  let%span smodules0 = "modules.rs" 26 4 26 24
  let%span smodules1 = "modules.rs" 28 4 28 13
  let%span smodules2 = "modules.rs" 12 14 12 28
  
  let rec inner_func'0 (_1:()) (return'  (ret:bool))= any
    [ return' (result:bool)-> {[%#smodules2] result = true} (! return' {result}) ]
    
  
  let rec another'0 (_1:()) (return'  (ret:bool))= any [ return' (result:bool)-> (! return' {result}) ] 
  
  use prelude.prelude.Intrinsic
  
  meta "compute_max_steps" 1000000
  
  let rec f'0 (_1:()) (return'  (ret:()))= (! bb0
    [ bb0 = s0 [ s0 = inner_func'0 {[%#smodules0] ()} (fun (_ret':bool) ->  [ &_1 <- _ret' ] s1) | s1 = bb1 ] 
    | bb1 = s0 [ s0 = another'0 {[%#smodules1] ()} (fun (_ret':bool) ->  [ &_2 <- _ret' ] s1) | s1 = bb2 ] 
    | bb2 = return' {_0} ]
    ) [ & _0 : () = any_l () | & _1 : bool = any_l () | & _2 : bool = any_l () ] 
    [ return' (result:())-> (! return' {result}) ]
    
end
module M_modules__nested__qyi3235025002392720358__resolve_coherence__refines [#"modules.rs" 7 13 7 20] (* <nested::Nested as creusot_contracts::Resolve> *)
  let%span smodules0 = "modules.rs" 7 13 7 20
  
  use prelude.prelude.Borrow
  
  type t_Nested'0  =
    | C_Test'0
  
  predicate structural_resolve'0 (x : t_Nested'0) =
    match x with
      | C_Test'0 -> true
      end
  
  predicate inv'0 (_1 : t_Nested'0)
  
  predicate resolve'0 [#"modules.rs" 7 13 7 20] (self : t_Nested'0) =
    [%#smodules0] match self with
      | C_Test'0 -> true
      end
  
  axiom inv_axiom'0 [@rewrite] : forall x : t_Nested'0 [inv'0 x] . inv'0 x = true
  
  goal refines : [%#smodules0] forall self : t_Nested'0 . structural_resolve'0 self /\ inv'0 self
   -> structural_resolve'0 self /\ (forall result : () . resolve'0 self  -> resolve'0 self)
end<|MERGE_RESOLUTION|>--- conflicted
+++ resolved
@@ -1,13 +1,3 @@
-<<<<<<< HEAD
-
-=======
-module T_modules__nested__Nested [#"modules.rs" 8 4 8 15]
-  type t_Nested  =
-    | C_Test
-  
-  let rec v_Test (input:t_Nested) (ret  )= any [ good -> {C_Test  = input} (! ret) ] 
-end
->>>>>>> dfce2a3a
 module M_modules__nested__qyi3235025002392720358__resolve_coherence [#"modules.rs" 7 13 7 20] (* <nested::Nested as creusot_contracts::Resolve> *)
   let%span smodules0 = "modules.rs" 7 13 7 20
   let%span smodules1 = "modules.rs" 7 13 7 20
