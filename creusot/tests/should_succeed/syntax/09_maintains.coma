<<<<<<< HEAD

=======
module T_09_maintains__A [#"09_maintains.rs" 8 0 8 12]
  type t_A  =
    | C_A
  
  let rec t_A (input:t_A) (ret  )= any [ good -> {C_A  = input} (! ret) ] 
end
>>>>>>> dfce2a3a
module M_09_maintains__test_1 [#"09_maintains.rs" 28 0 28 36]
  let%span s09_maintains0 = "09_maintains.rs" 27 0 27 31
  let%span s09_maintains1 = "09_maintains.rs" 13 8 13 12
  
  use prelude.prelude.Intrinsic
  
  use prelude.prelude.UInt64
  
  predicate invariant'0 [#"09_maintains.rs" 12 4 12 47] (self : ()) (b : bool) (c : uint64) =
    [%#s09_maintains1] true
  
  meta "compute_max_steps" 1000000
  
  let rec test_1'0 (a:()) (b:bool) (c:uint64) (return'  (ret:()))= {[%#s09_maintains0] invariant'0 a b c}
    (! bb0 [ bb0 = return' {_0} ] ) [ & _0 : () = any_l () ] 
    [ return' (result:())-> {[@expl:postcondition] [%#s09_maintains0] invariant'0 a b c} (! return' {result}) ]
    
end
module M_09_maintains__test_2 [#"09_maintains.rs" 31 0 31 41]
  let%span s09_maintains0 = "09_maintains.rs" 30 0 30 37
  let%span s09_maintains1 = "09_maintains.rs" 13 8 13 12
  let%span sresolve2 = "../../../../creusot-contracts/src/resolve.rs" 41 20 41 34
  
  use prelude.prelude.Borrow
  
  predicate resolve'1 (self : borrowed ()) =
    [%#sresolve2] self.final = self.current
  
  predicate resolve'0 (_1 : borrowed ()) =
    resolve'1 _1
  
  use prelude.prelude.Intrinsic
  
  use prelude.prelude.UInt64
  
  predicate invariant'0 [#"09_maintains.rs" 12 4 12 47] (self : ()) (b : bool) (c : uint64) =
    [%#s09_maintains1] true
  
  meta "compute_max_steps" 1000000
  
  let rec test_2'0 (a:borrowed ()) (b:bool) (c:uint64) (return'  (ret:()))= {[%#s09_maintains0] invariant'0 a.current b c}
    (! bb0 [ bb0 = s0 [ s0 = -{resolve'0 a}- s1 | s1 = return' {_0} ]  ] )
    [ & _0 : () = any_l () | & a : borrowed () = a ]
     [ return' (result:())-> {[@expl:postcondition] [%#s09_maintains0] invariant'0 a.final b c} (! return' {result}) ] 
end
module M_09_maintains__test_3 [#"09_maintains.rs" 34 0 34 46]
  let%span s09_maintains0 = "09_maintains.rs" 33 0 33 41
  let%span s09_maintains1 = "09_maintains.rs" 13 8 13 12
  let%span sresolve2 = "../../../../creusot-contracts/src/resolve.rs" 41 20 41 34
  
  use prelude.prelude.Borrow
  
  predicate resolve'2 (self : borrowed bool) =
    [%#sresolve2] self.final = self.current
  
  predicate resolve'0 (_1 : borrowed bool) =
    resolve'2 _1
  
  predicate resolve'3 (self : borrowed ()) =
    [%#sresolve2] self.final = self.current
  
  predicate resolve'1 (_1 : borrowed ()) =
    resolve'3 _1
  
  use prelude.prelude.Intrinsic
  
  use prelude.prelude.UInt64
  
  predicate invariant'0 [#"09_maintains.rs" 12 4 12 47] (self : ()) (b : bool) (c : uint64) =
    [%#s09_maintains1] true
  
  meta "compute_max_steps" 1000000
  
  let rec test_3'0 (a:borrowed ()) (b:borrowed bool) (c:uint64) (return'  (ret:()))= {[%#s09_maintains0] invariant'0 a.current b.current c}
    (! bb0 [ bb0 = s0 [ s0 = -{resolve'0 b}- s1 | s1 = -{resolve'1 a}- s2 | s2 = return' {_0} ]  ] )
    [ & _0 : () = any_l () | & a : borrowed () = a | & b : borrowed bool = b ]
    
    [ return' (result:())-> {[@expl:postcondition] [%#s09_maintains0] invariant'0 a.final b.final c}
      (! return' {result}) ]
    
end
module M_09_maintains__test_5 [#"09_maintains.rs" 37 0 37 29]
  let%span s09_maintains0 = "09_maintains.rs" 36 0 36 28
  let%span s09_maintains1 = "09_maintains.rs" 18 8 18 12
  
  use prelude.prelude.Intrinsic
  
  use prelude.prelude.UIntSize
  
  use prelude.prelude.Int
  
  predicate inv2'0 [#"09_maintains.rs" 17 4 17 33] (self : ()) (b : int) =
    [%#s09_maintains1] true
  
  use prelude.prelude.UIntSize
  
  meta "compute_max_steps" 1000000
  
  let rec test_5'0 (a:()) (b:usize) (return'  (ret:()))= {[%#s09_maintains0] inv2'0 a (UIntSize.to_int b + 0)}
    (! bb0 [ bb0 = return' {_0} ] ) [ & _0 : () = any_l () ] 
    [ return' (result:())-> {[@expl:postcondition] [%#s09_maintains0] inv2'0 a (UIntSize.to_int b + 0)}
      (! return' {result}) ]
    
end
module M_09_maintains__test_6 [#"09_maintains.rs" 40 0 40 28]
  let%span s09_maintains0 = "09_maintains.rs" 39 0 39 29
  let%span s09_maintains1 = "09_maintains.rs" 24 4 24 8
  
  use prelude.prelude.Intrinsic
  
  predicate other_inv'0 [#"09_maintains.rs" 23 0 23 35] (a : ()) (b : bool) =
    [%#s09_maintains1] true
  
  meta "compute_max_steps" 1000000
  
  let rec test_6'0 (a:()) (b:bool) (return'  (ret:()))= {[%#s09_maintains0] other_inv'0 a b}
    (! bb0 [ bb0 = return' {_0} ] ) [ & _0 : () = any_l () ] 
    [ return' (result:())-> {[@expl:postcondition] [%#s09_maintains0] other_inv'0 a b} (! return' {result}) ]
    
end<|MERGE_RESOLUTION|>--- conflicted
+++ resolved
@@ -1,13 +1,3 @@
-<<<<<<< HEAD
-
-=======
-module T_09_maintains__A [#"09_maintains.rs" 8 0 8 12]
-  type t_A  =
-    | C_A
-  
-  let rec t_A (input:t_A) (ret  )= any [ good -> {C_A  = input} (! ret) ] 
-end
->>>>>>> dfce2a3a
 module M_09_maintains__test_1 [#"09_maintains.rs" 28 0 28 36]
   let%span s09_maintains0 = "09_maintains.rs" 27 0 27 31
   let%span s09_maintains1 = "09_maintains.rs" 13 8 13 12
