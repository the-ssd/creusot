module M_12_ghost_code__ghost_arg [#"12_ghost_code.rs" 4 0 4 34]
  let%span s12_ghost_code0 = "12_ghost_code.rs" 5 28 5 44
  
  use prelude.prelude.Snapshot
  
  use prelude.prelude.Snapshot
  
  use prelude.prelude.Intrinsic
  
  use prelude.prelude.UInt32
  
  use prelude.prelude.Snapshot
  
  meta "compute_max_steps" 1000000
  
  let rec ghost_arg'0 (g:Snapshot.snap_ty uint32) (return'  (ret:()))= (! bb0
    [ bb0 = s0 [ s0 =  [ &_x <- [%#s12_ghost_code0] Snapshot.new (Snapshot.inner g) ] s1 | s1 = bb1 ] 
    | bb1 = return' {_0} ]
    ) [ & _0 : () = any_l () | & g : Snapshot.snap_ty uint32 = g | & _x : Snapshot.snap_ty uint32 = any_l () ] 
    [ return' (result:())-> (! return' {result}) ]
    
end
module M_12_ghost_code__ghost_vec [#"12_ghost_code.rs" 8 0 8 18]
  let%span s12_ghost_code0 = "12_ghost_code.rs" 9 22 9 32
  let%span s12_ghost_code1 = "12_ghost_code.rs" 10 35 10 50
  let%span svec2 = "../../../../creusot-contracts/src/std/vec.rs" 75 26 75 44
  let%span svec3 = "../../../../creusot-contracts/src/std/vec.rs" 18 14 18 41
  
  use seq.Seq
  
  use prelude.prelude.UIntSize
  
  constant v_MAX'0 : usize = (18446744073709551615 : usize)
  
  use prelude.prelude.UIntSize
  
  use prelude.prelude.Int
  
  use prelude.prelude.Opaque
  
  type t_NonNull'0  =
    { t_NonNull__pointer'0: opaque_ptr }
  
  type t_Unique'0  =
    { t_Unique__pointer'0: t_NonNull'0; t_Unique__qy95zmarker'0: () }
  
  type t_Cap'0  =
    { t_Cap__0'0: usize }
  
  type t_RawVec'0  =
    { t_RawVec__ptr'0: t_Unique'0; t_RawVec__cap'0: t_Cap'0; t_RawVec__alloc'0: () }
  
  type t_Vec'0  =
    { t_Vec__buf'0: t_RawVec'0; t_Vec__len'0: usize }
  
  use prelude.prelude.UInt32
  
  use seq.Seq
  
  function view'0 (self : t_Vec'0) : Seq.seq uint32
  
  axiom view'0_spec : forall self : t_Vec'0 . [%#svec3] Seq.length (view'0 self) <= UIntSize.to_int (v_MAX'0 : usize)
  
  predicate inv'0 (_1 : t_Vec'0)
  
  axiom inv_axiom'0 [@rewrite] : forall x : t_Vec'0 [inv'0 x] . inv'0 x = true
  
  let rec new'0 (_1:()) (return'  (ret:t_Vec'0))= any
    [ return' (result:t_Vec'0)-> {inv'0 result} {[%#svec2] Seq.length (view'0 result) = 0} (! return' {result}) ]
    
  
  use prelude.prelude.Snapshot
  
  use prelude.prelude.Intrinsic
  
  use prelude.prelude.Snapshot
  
  meta "compute_max_steps" 1000000
  
  let rec ghost_vec'0 (_1:()) (return'  (ret:()))= (! bb0
    [ bb0 = s0 [ s0 = new'0 {[%#s12_ghost_code0] ()} (fun (_ret':t_Vec'0) ->  [ &x <- _ret' ] s1) | s1 = bb1 ] 
    | bb1 = s0 [ s0 =  [ &_s <- [%#s12_ghost_code1] Snapshot.new x ] s1 | s1 = bb2 ] 
    | bb2 = bb3
    | bb3 = return' {_0} ]
    ) [ & _0 : () = any_l () | & x : t_Vec'0 = any_l () | & _s : Snapshot.snap_ty (t_Vec'0) = any_l () ] 
    [ return' (result:())-> (! return' {result}) ]
    
end
module M_12_ghost_code__ghost_copy [#"12_ghost_code.rs" 17 0 17 19]
  let%span s12_ghost_code0 = "12_ghost_code.rs" 18 12 18 13
  let%span s12_ghost_code1 = "12_ghost_code.rs" 19 17 19 57
  let%span s12_ghost_code2 = "12_ghost_code.rs" 20 9 20 38
  
  use prelude.prelude.Int32
  
  use seq.Seq
  
  use seq.Seq
  
  use seq.Seq
  
  use prelude.prelude.Snapshot
  
  use prelude.prelude.Snapshot
  
  use prelude.prelude.Intrinsic
  
  use prelude.prelude.Snapshot
  
  meta "compute_max_steps" 1000000
  
  let rec ghost_copy'0 (_1:()) (return'  (ret:()))= (! bb0
    [ bb0 = s0
      [ s0 =  [ &a <- [%#s12_ghost_code0] (0 : int32) ] s1
      | s1 =  [ &_s <- [%#s12_ghost_code1] Snapshot.new (Seq.snoc (Seq.empty  : Seq.seq int32) (0 : int32)) ] s2
      | s2 = bb1 ]
      
    | bb1 = s0 [ s0 =  [ &_4 <- [%#s12_ghost_code2] Snapshot.new (Seq.snoc (Snapshot.inner _s) a) ] s1 | s1 = bb2 ] 
    | bb2 = s0 [ s0 =  [ &_s <- _4 ] s1 | s1 = return' {_0} ]  ]
    )
    [ & _0 : () = any_l ()
    | & a : int32 = any_l ()
    | & _s : Snapshot.snap_ty (Seq.seq int32) = any_l ()
    | & _4 : Snapshot.snap_ty (Seq.seq int32) = any_l () ]
     [ return' (result:())-> (! return' {result}) ] 
end
module M_12_ghost_code__ghost_is_copy [#"12_ghost_code.rs" 23 0 23 22]
  let%span s12_ghost_code0 = "12_ghost_code.rs" 24 16 24 17
  let%span s12_ghost_code1 = "12_ghost_code.rs" 26 12 26 27
  let%span s12_ghost_code2 = "12_ghost_code.rs" 29 18 29 26
  let%span sresolve3 = "../../../../creusot-contracts/src/resolve.rs" 41 20 41 34
  
  use prelude.prelude.Int32
  
  use prelude.prelude.Borrow
  
  predicate resolve'1 (self : borrowed int32) =
    [%#sresolve3] self.final = self.current
  
  predicate resolve'0 (_1 : borrowed int32) =
    resolve'1 _1
  
  use prelude.prelude.Snapshot
  
  use prelude.prelude.Intrinsic
  
  use prelude.prelude.Snapshot
  
  meta "compute_max_steps" 1000000
  
  let rec ghost_is_copy'0 (_1:()) (return'  (ret:()))= (! bb0
    [ bb0 = s0
      [ s0 =  [ &x <- [%#s12_ghost_code0] (0 : int32) ] s1
      | s1 = Borrow.borrow_mut <int32> {x} (fun (_ret':borrowed int32) ->  [ &r <- _ret' ]  [ &x <- _ret'.final ] s2)
      | s2 = -{resolve'0 r}- s3
      | s3 =  [ &g <- [%#s12_ghost_code1] Snapshot.new r ] s4
      | s4 = bb1 ]
      
    | bb1 = s0
      [ s0 =  [ &g1 <- g ] s1
      | s1 =  [ &g2 <- g ] s2
      | s2 = {[@expl:assertion] [%#s12_ghost_code2] g1 = g2} s3
      | s3 = return' {_0} ]
       ]
    )
    [ & _0 : () = any_l ()
    | & x : int32 = any_l ()
    | & r : borrowed int32 = any_l ()
    | & g : Snapshot.snap_ty (borrowed int32) = any_l ()
    | & g1 : Snapshot.snap_ty (borrowed int32) = any_l ()
    | & g2 : Snapshot.snap_ty (borrowed int32) = any_l () ]
     [ return' (result:())-> (! return' {result}) ] 
end
module M_12_ghost_code__ghost_check [#"12_ghost_code.rs" 35 0 35 20]
  let%span s12_ghost_code0 = "12_ghost_code.rs" 36 16 36 26
  let%span s12_ghost_code1 = "12_ghost_code.rs" 39 4 39 31
  let%span s12_ghost_code2 = "12_ghost_code.rs" 41 11 41 12
  let%span s12_ghost_code3 = "12_ghost_code.rs" 43 23 43 24
  let%span s12_ghost_code4 = "12_ghost_code.rs" 43 4 43 25
  let%span svec5 = "../../../../creusot-contracts/src/std/vec.rs" 75 26 75 44
  let%span s12_ghost_code6 = "12_ghost_code.rs" 32 0 32 8
<<<<<<< HEAD
  let%span svec7 = "../../../../creusot-contracts/src/std/vec.rs" 88 26 88 51
  let%span svec8 = "../../../../creusot-contracts/src/std/vec.rs" 84 26 84 48
  let%span svec9 = "../../../../creusot-contracts/src/std/vec.rs" 18 14 18 41
  let%span smodel10 = "../../../../creusot-contracts/src/model.rs" 106 8 106 22
  let%span smodel11 = "../../../../creusot-contracts/src/model.rs" 88 8 88 22
=======
  let%span svec7 = "../../../../creusot-contracts/src/std/vec.rs" 90 26 90 56
  let%span svec8 = "../../../../creusot-contracts/src/std/vec.rs" 86 26 86 48
  let%span svec9 = "../../../../creusot-contracts/src/std/vec.rs" 19 14 19 41
  let%span smodel10 = "../../../../creusot-contracts/src/model.rs" 109 8 109 22
  let%span smodel11 = "../../../../creusot-contracts/src/model.rs" 91 8 91 22
>>>>>>> 2c8506fb
  
  use seq.Seq
  
  use prelude.prelude.UIntSize
  
  constant v_MAX'0 : usize = (18446744073709551615 : usize)
  
  use prelude.prelude.UIntSize
  
  use prelude.prelude.Int
  
  use prelude.prelude.Opaque
  
  type t_NonNull'0  =
    { t_NonNull__pointer'0: opaque_ptr }
  
  type t_Unique'0  =
    { t_Unique__pointer'0: t_NonNull'0; t_Unique__qy95zmarker'0: () }
  
  type t_Cap'0  =
    { t_Cap__0'0: usize }
  
  type t_RawVec'0  =
    { t_RawVec__ptr'0: t_Unique'0; t_RawVec__cap'0: t_Cap'0; t_RawVec__alloc'0: () }
  
  type t_Vec'0  =
    { t_Vec__buf'0: t_RawVec'0; t_Vec__len'0: usize }
  
  use prelude.prelude.Int32
  
  use seq.Seq
  
  function view'0 (self : t_Vec'0) : Seq.seq int32
  
  axiom view'0_spec : forall self : t_Vec'0 . [%#svec9] Seq.length (view'0 self) <= UIntSize.to_int (v_MAX'0 : usize)
  
  predicate inv'0 (_1 : t_Vec'0)
  
  axiom inv_axiom'0 [@rewrite] : forall x : t_Vec'0 [inv'0 x] . inv'0 x = true
  
  use prelude.prelude.Borrow
  
  predicate inv'1 (_1 : borrowed (t_Vec'0))
  
  axiom inv_axiom'1 [@rewrite] : forall x : borrowed (t_Vec'0) [inv'1 x] . inv'1 x = true
  
  predicate inv'2 (_1 : int32)
  
  axiom inv_axiom'2 [@rewrite] : forall x : int32 [inv'2 x] . inv'2 x = true
  
  predicate inv'3 (_1 : t_Vec'0)
  
  axiom inv_axiom'3 [@rewrite] : forall x : t_Vec'0 [inv'3 x] . inv'3 x = true
  
  let rec new'0 (_1:()) (return'  (ret:t_Vec'0))= any
    [ return' (result:t_Vec'0)-> {inv'0 result} {[%#svec5] Seq.length (view'0 result) = 0} (! return' {result}) ]
    
  
  function logi_drop'0 [#"12_ghost_code.rs" 33 0 33 21] (_1 : t_Vec'0) : () =
    [%#s12_ghost_code6] ()
  
  use prelude.prelude.Snapshot
  
  function view'1 (self : borrowed (t_Vec'0)) : Seq.seq int32 =
    [%#smodel10] view'0 self.current
  
  use seq.Seq
  
  let rec push'0 (self:borrowed (t_Vec'0)) (value:int32) (return'  (ret:()))= {[@expl:precondition] inv'2 value}
    {[@expl:precondition] inv'1 self}
    any [ return' (result:())-> {[%#svec7] view'0 self.final = Seq.snoc (view'1 self) value} (! return' {result}) ] 
  
  function view'2 (self : t_Vec'0) : Seq.seq int32 =
    [%#smodel11] view'0 self
  
  let rec len'0 (self:t_Vec'0) (return'  (ret:usize))= {[@expl:precondition] inv'3 self}
    any [ return' (result:usize)-> {[%#svec8] UIntSize.to_int result = Seq.length (view'2 self)} (! return' {result}) ] 
  
  use prelude.prelude.Intrinsic
  
  use prelude.prelude.Snapshot
  
  meta "compute_max_steps" 1000000
  
  let rec ghost_check'0 (_1:()) (return'  (ret:()))= (! bb0
    [ bb0 = s0 [ s0 = new'0 {[%#s12_ghost_code0] ()} (fun (_ret':t_Vec'0) ->  [ &x <- _ret' ] s1) | s1 = bb1 ] 
    | bb1 = s0 [ s0 =  [ &_2 <- [%#s12_ghost_code1] Snapshot.new (let _ = logi_drop'0 x in ()) ] s1 | s1 = bb2 ] 
    | bb2 = s0
      [ s0 = Borrow.borrow_mut <t_Vec'0> {x}
          (fun (_ret':borrowed (t_Vec'0)) ->  [ &_5 <- _ret' ]  [ &x <- _ret'.final ] s1)
      | s1 = push'0 {_5} {[%#s12_ghost_code2] (0 : int32)} (fun (_ret':()) ->  [ &_4 <- _ret' ] s2)
      | s2 = bb3 ]
      
    | bb3 = s0 [ s0 = len'0 {x} (fun (_ret':usize) ->  [ &_8 <- _ret' ] s1) | s1 = bb4 ] 
    | bb4 = s0
      [ s0 = UIntSize.eq {_8} {[%#s12_ghost_code3] (1 : usize)} (fun (_ret':bool) ->  [ &_7 <- _ret' ] s1)
      | s1 = any [ br0 -> {_7 = false} (! bb6) | br1 -> {_7} (! bb5) ]  ]
      
    | bb5 = bb7
    | bb7 = return' {_0}
    | bb6 = {[%#s12_ghost_code4] false} any ]
    )
    [ & _0 : () = any_l ()
    | & x : t_Vec'0 = any_l ()
    | & _2 : Snapshot.snap_ty () = any_l ()
    | & _4 : () = any_l ()
    | & _5 : borrowed (t_Vec'0) = any_l ()
    | & _7 : bool = any_l ()
    | & _8 : usize = any_l () ]
     [ return' (result:())-> (! return' {result}) ] 
end
module M_12_ghost_code__takes_struct [#"12_ghost_code.rs" 52 0 52 36]
  let%span s12_ghost_code0 = "12_ghost_code.rs" 53 10 53 27
  let%span s12_ghost_code1 = "12_ghost_code.rs" 51 11 51 20
  let%span ssnapshot2 = "../../../../creusot-contracts/src/snapshot.rs" 26 20 26 39
  let%span smodel3 = "../../../../creusot-contracts/src/model.rs" 88 8 88 22
  
  use prelude.prelude.UInt32
  
  use prelude.prelude.Snapshot
  
  type t_MyStruct'0  =
    { t_MyStruct__f'0: uint32; t_MyStruct__g'0: Snapshot.snap_ty uint32 }
  
  use prelude.prelude.Snapshot
  
  use prelude.prelude.Intrinsic
  
  use prelude.prelude.Int
  
  use prelude.prelude.Snapshot
  
  use prelude.prelude.Borrow
  
  use prelude.prelude.UInt32
  
  function view'1 (self : uint32) : int =
    [%#smodel3] UInt32.to_int self
  
  function view'0 (self : Snapshot.snap_ty uint32) : int =
    [%#ssnapshot2] view'1 (Snapshot.inner self)
  
  meta "compute_max_steps" 1000000
  
  let rec takes_struct'0 (x:t_MyStruct'0) (return'  (ret:()))= {[%#s12_ghost_code1] view'0 x.t_MyStruct__g'0 = 0}
    (! bb0
    [ bb0 = s0 [ s0 =  [ &_3 <- [%#s12_ghost_code0] Snapshot.new x.t_MyStruct__f'0 ] s1 | s1 = bb1 ] 
    | bb1 = s0 [ s0 =  [ &x <- { x with t_MyStruct__g'0 = _3 } ] s1 | s1 = return' {_0} ]  ]
    ) [ & _0 : () = any_l () | & x : t_MyStruct'0 = x | & _3 : Snapshot.snap_ty uint32 = any_l () ] 
    [ return' (result:())-> (! return' {result}) ]
    
end<|MERGE_RESOLUTION|>--- conflicted
+++ resolved
@@ -23,7 +23,7 @@
 module M_12_ghost_code__ghost_vec [#"12_ghost_code.rs" 8 0 8 18]
   let%span s12_ghost_code0 = "12_ghost_code.rs" 9 22 9 32
   let%span s12_ghost_code1 = "12_ghost_code.rs" 10 35 10 50
-  let%span svec2 = "../../../../creusot-contracts/src/std/vec.rs" 75 26 75 44
+  let%span svec2 = "../../../../creusot-contracts/src/std/vec.rs" 74 26 74 44
   let%span svec3 = "../../../../creusot-contracts/src/std/vec.rs" 18 14 18 41
   
   use seq.Seq
@@ -177,21 +177,13 @@
   let%span s12_ghost_code2 = "12_ghost_code.rs" 41 11 41 12
   let%span s12_ghost_code3 = "12_ghost_code.rs" 43 23 43 24
   let%span s12_ghost_code4 = "12_ghost_code.rs" 43 4 43 25
-  let%span svec5 = "../../../../creusot-contracts/src/std/vec.rs" 75 26 75 44
+  let%span svec5 = "../../../../creusot-contracts/src/std/vec.rs" 74 26 74 44
   let%span s12_ghost_code6 = "12_ghost_code.rs" 32 0 32 8
-<<<<<<< HEAD
-  let%span svec7 = "../../../../creusot-contracts/src/std/vec.rs" 88 26 88 51
-  let%span svec8 = "../../../../creusot-contracts/src/std/vec.rs" 84 26 84 48
+  let%span svec7 = "../../../../creusot-contracts/src/std/vec.rs" 87 26 87 56
+  let%span svec8 = "../../../../creusot-contracts/src/std/vec.rs" 83 26 83 48
   let%span svec9 = "../../../../creusot-contracts/src/std/vec.rs" 18 14 18 41
   let%span smodel10 = "../../../../creusot-contracts/src/model.rs" 106 8 106 22
   let%span smodel11 = "../../../../creusot-contracts/src/model.rs" 88 8 88 22
-=======
-  let%span svec7 = "../../../../creusot-contracts/src/std/vec.rs" 90 26 90 56
-  let%span svec8 = "../../../../creusot-contracts/src/std/vec.rs" 86 26 86 48
-  let%span svec9 = "../../../../creusot-contracts/src/std/vec.rs" 19 14 19 41
-  let%span smodel10 = "../../../../creusot-contracts/src/model.rs" 109 8 109 22
-  let%span smodel11 = "../../../../creusot-contracts/src/model.rs" 91 8 91 22
->>>>>>> 2c8506fb
   
   use seq.Seq
   
