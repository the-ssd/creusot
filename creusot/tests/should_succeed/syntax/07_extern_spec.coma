--- conflicted
+++ resolved
@@ -11,27 +11,19 @@
     [ bb0 = s0 [ s0 =  [ &_0 <- [%#s07_extern_spec0] true ] s1 | s1 = return' {_0} ]  ]
     ) [ & _0 : bool = any_l () ]  [ return' (result:bool)-> (! return' {result}) ] 
 end
-<<<<<<< HEAD
-module M_07_extern_spec__qyi8036055106851583299__func__refines [#"07_extern_spec.rs" 11 4 11 34] (* <() as UseSelf> *)
-  let%span s07_extern_spec0 = "07_extern_spec.rs" 11 4 11 34
-  
-  goal refines : [%#s07_extern_spec0] true
-=======
 module M_07_extern_spec__extern_spec_UseSelf_i32_func_body [#"07_extern_spec.rs" 30 8 30 40]
   let%span s07_extern_spec0 = "07_extern_spec.rs" 31 21 31 22
   let%span s07_extern_spec1 = "07_extern_spec.rs" 29 18 29 43
   
-  use prelude.prelude.Borrow
+  use prelude.prelude.Int32
   
   use prelude.prelude.Intrinsic
   
-  use prelude.prelude.Int
-  
-  use prelude.prelude.Int32
+  use prelude.prelude.Borrow
   
   meta "compute_max_steps" 1000000
   
-  let rec extern_spec_UseSelf_i32_func_body (self_:int32) (s:int32) (return'  (ret:bool))= (! bb0
+  let rec extern_spec_UseSelf_i32_func_body'0 (self_:int32) (s:int32) (return'  (ret:bool))= (! bb0
     [ bb0 = s0
       [ s0 = Int32.eq {self_} {[%#s07_extern_spec0] (1 : int32)} (fun (_ret':bool) ->  [ &_0 <- _ret' ] s1)
       | s1 = return' {_0} ]
@@ -41,14 +33,13 @@
       (! return' {result}) ]
     
 end
-module M_07_extern_spec__qyi8036055106851583299 [#"07_extern_spec.rs" 10 0 10 19] (* <() as UseSelf> *)
+module M_07_extern_spec__qyi8036055106851583299__func__refines [#"07_extern_spec.rs" 11 4 11 34] (* <() as UseSelf> *)
   let%span s07_extern_spec0 = "07_extern_spec.rs" 11 4 11 34
   
-  goal func_refn : [%#s07_extern_spec0] true
+  goal refines : [%#s07_extern_spec0] true
 end
-module M_07_extern_spec__qyi3243879555983665661 [#"07_extern_spec.rs" 16 0 16 20] (* <i32 as UseSelf> *)
+module M_07_extern_spec__qyi3243879555983665661__func__refines [#"07_extern_spec.rs" 18 4 18 35] (* <i32 as UseSelf> *)
   let%span s07_extern_spec0 = "07_extern_spec.rs" 18 4 18 35
   
-  goal func_refn : [%#s07_extern_spec0] true
->>>>>>> dfce2a3a
+  goal refines : [%#s07_extern_spec0] true
 end