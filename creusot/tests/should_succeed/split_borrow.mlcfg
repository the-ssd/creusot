
module SplitBorrow_Z
  let rec cfg z [#"../split_borrow.rs" 5 0 5 14] [@cfg:stackify] [@cfg:subregion_analysis] (_1 : ()) : bool
   = [@vc:do_not_keep_trace] [@vc:sp]
  var _0 : bool;
  {
    goto BB0
  }
  BB0 {
    [#"../split_borrow.rs" 6 4 6 8] _0 <- ([#"../split_borrow.rs" 6 4 6 8] [#"../split_borrow.rs" 6 4 6 8] true);
    return _0
  }
  
end
module SplitBorrow_MyInt_Type
  use prelude.UIntSize
  use prelude.Int
  type t_myint  =
    | C_MyInt usize
    
end
module SplitBorrow_F
  use prelude.Borrow
  use SplitBorrow_MyInt_Type as SplitBorrow_MyInt_Type
  predicate resolve2 (self : SplitBorrow_MyInt_Type.t_myint) =
    [#"../../../../creusot-contracts/src/resolve.rs" 45 8 45 12] true
  val resolve2 (self : SplitBorrow_MyInt_Type.t_myint) : bool
    ensures { result = resolve2 self }
    
  predicate resolve1 (self : (SplitBorrow_MyInt_Type.t_myint, SplitBorrow_MyInt_Type.t_myint)) =
    [#"../../../../creusot-contracts/src/resolve.rs" 16 8 16 60] resolve2 (let (a, _) = self in a) /\ resolve2 (let (_, a) = self in a)
  val resolve1 (self : (SplitBorrow_MyInt_Type.t_myint, SplitBorrow_MyInt_Type.t_myint)) : bool
    ensures { result = resolve1 self }
    
  predicate resolve0 (self : borrowed (SplitBorrow_MyInt_Type.t_myint, SplitBorrow_MyInt_Type.t_myint)) =
    [#"../../../../creusot-contracts/src/resolve.rs" 25 20 25 34]  ^ self =  * self
  val resolve0 (self : borrowed (SplitBorrow_MyInt_Type.t_myint, SplitBorrow_MyInt_Type.t_myint)) : bool
    ensures { result = resolve0 self }
    
  val z0 [#"../split_borrow.rs" 5 0 5 14] (_1 : ()) : bool
  use prelude.UIntSize
  use prelude.Int
  let rec cfg f [#"../split_borrow.rs" 9 0 9 10] [@cfg:stackify] [@cfg:subregion_analysis] (_1 : ()) : ()
   = [@vc:do_not_keep_trace] [@vc:sp]
  var _0 : ();
  var x : (SplitBorrow_MyInt_Type.t_myint, SplitBorrow_MyInt_Type.t_myint);
  var y : borrowed (SplitBorrow_MyInt_Type.t_myint, SplitBorrow_MyInt_Type.t_myint);
  var _5 : ();
  var _6 : bool;
  {
    goto BB0
  }
  BB0 {
<<<<<<< HEAD
    [#"../split_borrow.rs" 10 16 10 36] x <- ([#"../split_borrow.rs" 10 16 10 36] ([#"../split_borrow.rs" 10 17 10 25] SplitBorrow_MyInt_Type.C_MyInt ([#"../split_borrow.rs" 10 23 10 24] [#"../split_borrow.rs" 10 23 10 24] (1 : usize)), [#"../split_borrow.rs" 10 27 10 35] SplitBorrow_MyInt_Type.C_MyInt ([#"../split_borrow.rs" 10 33 10 34] [#"../split_borrow.rs" 10 33 10 34] (2 : usize))));
    [#"../split_borrow.rs" 11 12 11 18] y <- Borrow.borrow_mut x;
    [#"../split_borrow.rs" 11 12 11 18] x <-  ^ y;
    [#"../split_borrow.rs" 13 7 13 10] _6 <- ([#"../split_borrow.rs" 13 7 13 10] z0 ());
=======
    x <- ([#"../split_borrow.rs" 10 16 10 36] (([#"../split_borrow.rs" 10 17 10 25] SplitBorrow_MyInt_Type.C_MyInt ([#"../split_borrow.rs" 10 23 10 24] [#"../split_borrow.rs" 10 23 10 24] (1 : usize))), ([#"../split_borrow.rs" 10 27 10 35] SplitBorrow_MyInt_Type.C_MyInt ([#"../split_borrow.rs" 10 33 10 34] [#"../split_borrow.rs" 10 33 10 34] (2 : usize)))));
    y <- Borrow.borrow_mut x;
    x <-  ^ y;
    _6 <- ([#"../split_borrow.rs" 13 7 13 10] z0 ());
>>>>>>> aa6c5257
    goto BB1
  }
  BB1 {
    switch (_6)
      | False -> goto BB3
      | True -> goto BB2
      end
  }
  BB2 {
<<<<<<< HEAD
    [#"../split_borrow.rs" 14 8 14 25] y <- { y with current = (let (a, b) =  * y in (a, [#"../split_borrow.rs" 14 17 14 25] SplitBorrow_MyInt_Type.C_MyInt ([#"../split_borrow.rs" 14 23 14 24] [#"../split_borrow.rs" 14 23 14 24] (4 : usize)))) };
    [#"../split_borrow.rs" 13 11 15 5] _5 <- ([#"../split_borrow.rs" 13 11 15 5] ());
    goto BB4
  }
  BB3 {
    [#"../split_borrow.rs" 16 8 16 26] y <- { y with current = (let (a, b) =  * y in ([#"../split_borrow.rs" 16 17 16 26] SplitBorrow_MyInt_Type.C_MyInt ([#"../split_borrow.rs" 16 23 16 25] [#"../split_borrow.rs" 16 23 16 25] (10 : usize)), b)) };
    [#"../split_borrow.rs" 15 11 17 5] _5 <- ([#"../split_borrow.rs" 15 11 17 5] ());
=======
    y <- { y with current = (let (x0, x1) =  * y in (x0, ([#"../split_borrow.rs" 14 17 14 25] SplitBorrow_MyInt_Type.C_MyInt ([#"../split_borrow.rs" 14 23 14 24] [#"../split_borrow.rs" 14 23 14 24] (4 : usize))))) };
    _5 <- ([#"../split_borrow.rs" 13 11 15 5] ());
    goto BB4
  }
  BB3 {
    y <- { y with current = (let (x0, x1) =  * y in (([#"../split_borrow.rs" 16 17 16 26] SplitBorrow_MyInt_Type.C_MyInt ([#"../split_borrow.rs" 16 23 16 25] [#"../split_borrow.rs" 16 23 16 25] (10 : usize))), x1)) };
    _5 <- ([#"../split_borrow.rs" 15 11 17 5] ());
>>>>>>> aa6c5257
    goto BB4
  }
  BB4 {
    assume { resolve0 y };
    assume { resolve1 x };
    [#"../split_borrow.rs" 9 11 21 1] _0 <- ([#"../split_borrow.rs" 9 11 21 1] ());
    return _0
  }
  
end
module SplitBorrow_G
  use prelude.Borrow
  use SplitBorrow_MyInt_Type as SplitBorrow_MyInt_Type
  predicate resolve3 (self : SplitBorrow_MyInt_Type.t_myint) =
    [#"../../../../creusot-contracts/src/resolve.rs" 45 8 45 12] true
  val resolve3 (self : SplitBorrow_MyInt_Type.t_myint) : bool
    ensures { result = resolve3 self }
    
  predicate resolve2 (self : (SplitBorrow_MyInt_Type.t_myint, SplitBorrow_MyInt_Type.t_myint)) =
    [#"../../../../creusot-contracts/src/resolve.rs" 16 8 16 60] resolve3 (let (a, _) = self in a) /\ resolve3 (let (_, a) = self in a)
  val resolve2 (self : (SplitBorrow_MyInt_Type.t_myint, SplitBorrow_MyInt_Type.t_myint)) : bool
    ensures { result = resolve2 self }
    
  predicate resolve1 (self : borrowed (SplitBorrow_MyInt_Type.t_myint, SplitBorrow_MyInt_Type.t_myint)) =
    [#"../../../../creusot-contracts/src/resolve.rs" 25 20 25 34]  ^ self =  * self
  val resolve1 (self : borrowed (SplitBorrow_MyInt_Type.t_myint, SplitBorrow_MyInt_Type.t_myint)) : bool
    ensures { result = resolve1 self }
    
  predicate resolve0 (self : borrowed (SplitBorrow_MyInt_Type.t_myint)) =
    [#"../../../../creusot-contracts/src/resolve.rs" 25 20 25 34]  ^ self =  * self
  val resolve0 (self : borrowed (SplitBorrow_MyInt_Type.t_myint)) : bool
    ensures { result = resolve0 self }
    
  use prelude.UIntSize
  use prelude.Int
  let rec cfg g [#"../split_borrow.rs" 23 0 23 10] [@cfg:stackify] [@cfg:subregion_analysis] (_1 : ()) : ()
   = [@vc:do_not_keep_trace] [@vc:sp]
  var _0 : ();
  var a : (SplitBorrow_MyInt_Type.t_myint, SplitBorrow_MyInt_Type.t_myint);
  var x : borrowed (SplitBorrow_MyInt_Type.t_myint, SplitBorrow_MyInt_Type.t_myint);
  var _z : borrowed (SplitBorrow_MyInt_Type.t_myint);
  {
    goto BB0
  }
  BB0 {
<<<<<<< HEAD
    [#"../split_borrow.rs" 24 16 24 36] a <- ([#"../split_borrow.rs" 24 16 24 36] ([#"../split_borrow.rs" 24 17 24 25] SplitBorrow_MyInt_Type.C_MyInt ([#"../split_borrow.rs" 24 23 24 24] [#"../split_borrow.rs" 24 23 24 24] (1 : usize)), [#"../split_borrow.rs" 24 27 24 35] SplitBorrow_MyInt_Type.C_MyInt ([#"../split_borrow.rs" 24 33 24 34] [#"../split_borrow.rs" 24 33 24 34] (2 : usize))));
    [#"../split_borrow.rs" 25 12 25 18] x <- Borrow.borrow_mut a;
    [#"../split_borrow.rs" 25 12 25 18] a <-  ^ x;
    [#"../split_borrow.rs" 27 13 27 21] _z <- Borrow.borrow_mut (let (_, a) =  * x in a);
    [#"../split_borrow.rs" 27 13 27 21] x <- { x with current = (let (a, b) =  * x in (a,  ^ _z)) };
    assume { resolve0 _z };
    [#"../split_borrow.rs" 29 4 29 21] x <- { x with current = (let (a, b) =  * x in ([#"../split_borrow.rs" 29 13 29 21] SplitBorrow_MyInt_Type.C_MyInt ([#"../split_borrow.rs" 29 19 29 20] [#"../split_borrow.rs" 29 19 29 20] (3 : usize)), b)) };
=======
    a <- ([#"../split_borrow.rs" 24 16 24 36] (([#"../split_borrow.rs" 24 17 24 25] SplitBorrow_MyInt_Type.C_MyInt ([#"../split_borrow.rs" 24 23 24 24] [#"../split_borrow.rs" 24 23 24 24] (1 : usize))), ([#"../split_borrow.rs" 24 27 24 35] SplitBorrow_MyInt_Type.C_MyInt ([#"../split_borrow.rs" 24 33 24 34] [#"../split_borrow.rs" 24 33 24 34] (2 : usize)))));
    x <- Borrow.borrow_mut a;
    a <-  ^ x;
    _z <- Borrow.borrow_mut (let (_, a) =  * x in a);
    x <- { x with current = (let (x0, x1) =  * x in (x0,  ^ _z)) };
    assume { resolve0 _z };
    x <- { x with current = (let (x0, x1) =  * x in (([#"../split_borrow.rs" 29 13 29 21] SplitBorrow_MyInt_Type.C_MyInt ([#"../split_borrow.rs" 29 19 29 20] [#"../split_borrow.rs" 29 19 29 20] (3 : usize))), x1)) };
>>>>>>> aa6c5257
    assume { resolve1 x };
    assume { resolve2 a };
    [#"../split_borrow.rs" 23 11 32 1] _0 <- ([#"../split_borrow.rs" 23 11 32 1] ());
    return _0
  }
  
end<|MERGE_RESOLUTION|>--- conflicted
+++ resolved
@@ -7,7 +7,7 @@
     goto BB0
   }
   BB0 {
-    [#"../split_borrow.rs" 6 4 6 8] _0 <- ([#"../split_borrow.rs" 6 4 6 8] [#"../split_borrow.rs" 6 4 6 8] true);
+    _0 <- ([#"../split_borrow.rs" 6 4 6 8] [#"../split_borrow.rs" 6 4 6 8] true);
     return _0
   }
   
@@ -51,17 +51,10 @@
     goto BB0
   }
   BB0 {
-<<<<<<< HEAD
-    [#"../split_borrow.rs" 10 16 10 36] x <- ([#"../split_borrow.rs" 10 16 10 36] ([#"../split_borrow.rs" 10 17 10 25] SplitBorrow_MyInt_Type.C_MyInt ([#"../split_borrow.rs" 10 23 10 24] [#"../split_borrow.rs" 10 23 10 24] (1 : usize)), [#"../split_borrow.rs" 10 27 10 35] SplitBorrow_MyInt_Type.C_MyInt ([#"../split_borrow.rs" 10 33 10 34] [#"../split_borrow.rs" 10 33 10 34] (2 : usize))));
-    [#"../split_borrow.rs" 11 12 11 18] y <- Borrow.borrow_mut x;
-    [#"../split_borrow.rs" 11 12 11 18] x <-  ^ y;
-    [#"../split_borrow.rs" 13 7 13 10] _6 <- ([#"../split_borrow.rs" 13 7 13 10] z0 ());
-=======
     x <- ([#"../split_borrow.rs" 10 16 10 36] (([#"../split_borrow.rs" 10 17 10 25] SplitBorrow_MyInt_Type.C_MyInt ([#"../split_borrow.rs" 10 23 10 24] [#"../split_borrow.rs" 10 23 10 24] (1 : usize))), ([#"../split_borrow.rs" 10 27 10 35] SplitBorrow_MyInt_Type.C_MyInt ([#"../split_borrow.rs" 10 33 10 34] [#"../split_borrow.rs" 10 33 10 34] (2 : usize)))));
     y <- Borrow.borrow_mut x;
     x <-  ^ y;
     _6 <- ([#"../split_borrow.rs" 13 7 13 10] z0 ());
->>>>>>> aa6c5257
     goto BB1
   }
   BB1 {
@@ -71,15 +64,6 @@
       end
   }
   BB2 {
-<<<<<<< HEAD
-    [#"../split_borrow.rs" 14 8 14 25] y <- { y with current = (let (a, b) =  * y in (a, [#"../split_borrow.rs" 14 17 14 25] SplitBorrow_MyInt_Type.C_MyInt ([#"../split_borrow.rs" 14 23 14 24] [#"../split_borrow.rs" 14 23 14 24] (4 : usize)))) };
-    [#"../split_borrow.rs" 13 11 15 5] _5 <- ([#"../split_borrow.rs" 13 11 15 5] ());
-    goto BB4
-  }
-  BB3 {
-    [#"../split_borrow.rs" 16 8 16 26] y <- { y with current = (let (a, b) =  * y in ([#"../split_borrow.rs" 16 17 16 26] SplitBorrow_MyInt_Type.C_MyInt ([#"../split_borrow.rs" 16 23 16 25] [#"../split_borrow.rs" 16 23 16 25] (10 : usize)), b)) };
-    [#"../split_borrow.rs" 15 11 17 5] _5 <- ([#"../split_borrow.rs" 15 11 17 5] ());
-=======
     y <- { y with current = (let (x0, x1) =  * y in (x0, ([#"../split_borrow.rs" 14 17 14 25] SplitBorrow_MyInt_Type.C_MyInt ([#"../split_borrow.rs" 14 23 14 24] [#"../split_borrow.rs" 14 23 14 24] (4 : usize))))) };
     _5 <- ([#"../split_borrow.rs" 13 11 15 5] ());
     goto BB4
@@ -87,13 +71,12 @@
   BB3 {
     y <- { y with current = (let (x0, x1) =  * y in (([#"../split_borrow.rs" 16 17 16 26] SplitBorrow_MyInt_Type.C_MyInt ([#"../split_borrow.rs" 16 23 16 25] [#"../split_borrow.rs" 16 23 16 25] (10 : usize))), x1)) };
     _5 <- ([#"../split_borrow.rs" 15 11 17 5] ());
->>>>>>> aa6c5257
     goto BB4
   }
   BB4 {
     assume { resolve0 y };
     assume { resolve1 x };
-    [#"../split_borrow.rs" 9 11 21 1] _0 <- ([#"../split_borrow.rs" 9 11 21 1] ());
+    _0 <- ([#"../split_borrow.rs" 9 11 21 1] ());
     return _0
   }
   
@@ -133,15 +116,6 @@
     goto BB0
   }
   BB0 {
-<<<<<<< HEAD
-    [#"../split_borrow.rs" 24 16 24 36] a <- ([#"../split_borrow.rs" 24 16 24 36] ([#"../split_borrow.rs" 24 17 24 25] SplitBorrow_MyInt_Type.C_MyInt ([#"../split_borrow.rs" 24 23 24 24] [#"../split_borrow.rs" 24 23 24 24] (1 : usize)), [#"../split_borrow.rs" 24 27 24 35] SplitBorrow_MyInt_Type.C_MyInt ([#"../split_borrow.rs" 24 33 24 34] [#"../split_borrow.rs" 24 33 24 34] (2 : usize))));
-    [#"../split_borrow.rs" 25 12 25 18] x <- Borrow.borrow_mut a;
-    [#"../split_borrow.rs" 25 12 25 18] a <-  ^ x;
-    [#"../split_borrow.rs" 27 13 27 21] _z <- Borrow.borrow_mut (let (_, a) =  * x in a);
-    [#"../split_borrow.rs" 27 13 27 21] x <- { x with current = (let (a, b) =  * x in (a,  ^ _z)) };
-    assume { resolve0 _z };
-    [#"../split_borrow.rs" 29 4 29 21] x <- { x with current = (let (a, b) =  * x in ([#"../split_borrow.rs" 29 13 29 21] SplitBorrow_MyInt_Type.C_MyInt ([#"../split_borrow.rs" 29 19 29 20] [#"../split_borrow.rs" 29 19 29 20] (3 : usize)), b)) };
-=======
     a <- ([#"../split_borrow.rs" 24 16 24 36] (([#"../split_borrow.rs" 24 17 24 25] SplitBorrow_MyInt_Type.C_MyInt ([#"../split_borrow.rs" 24 23 24 24] [#"../split_borrow.rs" 24 23 24 24] (1 : usize))), ([#"../split_borrow.rs" 24 27 24 35] SplitBorrow_MyInt_Type.C_MyInt ([#"../split_borrow.rs" 24 33 24 34] [#"../split_borrow.rs" 24 33 24 34] (2 : usize)))));
     x <- Borrow.borrow_mut a;
     a <-  ^ x;
@@ -149,10 +123,9 @@
     x <- { x with current = (let (x0, x1) =  * x in (x0,  ^ _z)) };
     assume { resolve0 _z };
     x <- { x with current = (let (x0, x1) =  * x in (([#"../split_borrow.rs" 29 13 29 21] SplitBorrow_MyInt_Type.C_MyInt ([#"../split_borrow.rs" 29 19 29 20] [#"../split_borrow.rs" 29 19 29 20] (3 : usize))), x1)) };
->>>>>>> aa6c5257
     assume { resolve1 x };
     assume { resolve2 a };
-    [#"../split_borrow.rs" 23 11 32 1] _0 <- ([#"../split_borrow.rs" 23 11 32 1] ());
+    _0 <- ([#"../split_borrow.rs" 23 11 32 1] ());
     return _0
   }
   
