module M_constrained_types__uses_concrete_instance [#"constrained_types.rs" 14 0 14 67]
  let%span sconstrained_types0 = "constrained_types.rs" 9 18 9 68
  let%span smodel1 = "../../../creusot-contracts/src/model.rs" 79 8 79 28
  let%span sord2 = "../../../creusot-contracts/src/logic/ord.rs" 231 20 231 67
  let%span stuples3 = "../../../creusot-contracts/src/std/tuples.rs" 29 28 29 57
  let%span sord4 = "../../../creusot-contracts/src/logic/ord.rs" 78 39 78 89
  let%span sord5 = "../../../creusot-contracts/src/logic/ord.rs" 83 39 83 86
  let%span sord6 = "../../../creusot-contracts/src/logic/ord.rs" 88 39 88 86
  let%span sord7 = "../../../creusot-contracts/src/logic/ord.rs" 93 39 93 89
  let%span sord8 = "../../../creusot-contracts/src/logic/ord.rs" 98 39 98 70
  let%span sord9 = "../../../creusot-contracts/src/logic/ord.rs" 103 40 103 57
  let%span sord10 = "../../../creusot-contracts/src/logic/ord.rs" 104 40 104 57
  let%span sord11 = "../../../creusot-contracts/src/logic/ord.rs" 105 39 105 56
  let%span sord12 = "../../../creusot-contracts/src/logic/ord.rs" 110 40 110 70
  let%span sord13 = "../../../creusot-contracts/src/logic/ord.rs" 111 39 111 72
  let%span sord14 = "../../../creusot-contracts/src/logic/ord.rs" 116 40 116 73
  let%span sord15 = "../../../creusot-contracts/src/logic/ord.rs" 117 39 117 69
  let%span sord16 = "../../../creusot-contracts/src/logic/ord.rs" 122 39 122 84
<<<<<<< HEAD
  let%span snum17 = "../../../creusot-contracts/src/std/num.rs" 21 16 21 35
  let%span sord18 = "../../../creusot-contracts/src/logic/ord.rs" 225 20 225 68
  let%span sord19 = "../../../creusot-contracts/src/logic/ord.rs" 212 8 219 11
  let%span sord20 = "../../../creusot-contracts/src/logic/ord.rs" 237 20 237 68
  let%span sord21 = "../../../creusot-contracts/src/logic/ord.rs" 243 20 243 67
=======
  let%span snum17 = "../../../creusot-contracts/src/std/num.rs" 22 28 22 33
  let%span sord18 = "../../../creusot-contracts/src/logic/ord.rs" 229 20 229 68
  let%span sord19 = "../../../creusot-contracts/src/logic/ord.rs" 216 8 223 11
  let%span sord20 = "../../../creusot-contracts/src/logic/ord.rs" 241 20 241 68
  let%span sord21 = "../../../creusot-contracts/src/logic/ord.rs" 247 20 247 67
>>>>>>> 716d5822
  let%span sord22 = "../../../creusot-contracts/src/logic/ord.rs" 135 16 141 17
  let%span sord23 = "../../../creusot-contracts/src/logic/ord.rs" 78 39 78 89
  let%span sord24 = "../../../creusot-contracts/src/logic/ord.rs" 83 39 83 86
  let%span sord25 = "../../../creusot-contracts/src/logic/ord.rs" 88 39 88 86
  let%span sord26 = "../../../creusot-contracts/src/logic/ord.rs" 93 39 93 89
  let%span sord27 = "../../../creusot-contracts/src/logic/ord.rs" 98 39 98 70
  let%span sord28 = "../../../creusot-contracts/src/logic/ord.rs" 103 40 103 57
  let%span sord29 = "../../../creusot-contracts/src/logic/ord.rs" 104 40 104 57
  let%span sord30 = "../../../creusot-contracts/src/logic/ord.rs" 105 39 105 56
  let%span sord31 = "../../../creusot-contracts/src/logic/ord.rs" 110 40 110 70
  let%span sord32 = "../../../creusot-contracts/src/logic/ord.rs" 111 39 111 72
  let%span sord33 = "../../../creusot-contracts/src/logic/ord.rs" 116 40 116 73
  let%span sord34 = "../../../creusot-contracts/src/logic/ord.rs" 117 39 117 69
  let%span sord35 = "../../../creusot-contracts/src/logic/ord.rs" 122 39 122 84
  
  use prelude.prelude.Borrow
  
  use prelude.prelude.UInt32
  
  predicate inv'0 (_1 : (uint32, uint32))
  
  use prelude.prelude.Int
  
  use prelude.prelude.UInt32
  
  function deep_model'2 (self : uint32) : int =
    [%#snum17] UInt32.to_int self
  
  function deep_model'1 (self : (uint32, uint32)) : (int, int) =
    [%#stuples3] (deep_model'2 (let (a, _) = self in a), deep_model'2 (let (_, a) = self in a))
  
  function deep_model'0 (self : (uint32, uint32)) : (int, int) =
    [%#smodel1] deep_model'1 self
  
  function lt_log'0 (self : (int, int)) (o : (int, int)) : bool =
    [%#sord2] (let (a, _) = self in a) = (let (a, _) = o in a) /\ (let (_, a) = self in a) < (let (_, a) = o in a)
    \/ (let (a, _) = self in a) < (let (a, _) = o in a)
  
  axiom inv_axiom'0 [@rewrite] : forall x : (uint32, uint32) [inv'0 x] . inv'0 x = true
  
  let rec lt'0 (self:(uint32, uint32)) (other:(uint32, uint32)) (return'  (ret:bool))= {[@expl:precondition] inv'0 other}
    {[@expl:precondition] inv'0 self}
    any
    [ return' (result:bool)-> {[%#sconstrained_types0] result = lt_log'0 (deep_model'0 self) (deep_model'0 other)}
      (! return' {result}) ]
    
  
  use prelude.prelude.Intrinsic
  
  function le_log'0 (self : (int, int)) (o : (int, int)) : bool =
    [%#sord18] (let (a, _) = self in a) = (let (a, _) = o in a) /\ (let (_, a) = self in a) <= (let (_, a) = o in a)
    \/ (let (a, _) = self in a) < (let (a, _) = o in a)
  
  type t_Ordering'0  =
    | C_Less'0
    | C_Equal'0
    | C_Greater'0
  
  function cmp_log'1 (self : int) (o : int) : t_Ordering'0 =
    [%#sord22] if self < o then C_Less'0 else if self = o then C_Equal'0 else C_Greater'0
  
  function cmp_log'0 (self : (int, int)) (o : (int, int)) : t_Ordering'0 =
    [%#sord19] let r = cmp_log'1 (let (a, _) = self in a) (let (a, _) = o in a) in if r = C_Equal'0 then
      cmp_log'1 (let (_, a) = self in a) (let (_, a) = o in a)
    else
      r
    
  
  function cmp_le_log'0 (x : (int, int)) (y : (int, int)) : ()
  
  axiom cmp_le_log'0_spec : forall x : (int, int), y : (int, int) . [%#sord4] le_log'0 x y
  = (cmp_log'0 x y <> C_Greater'0)
  
  function cmp_lt_log'0 (x : (int, int)) (y : (int, int)) : ()
  
  axiom cmp_lt_log'0_spec : forall x : (int, int), y : (int, int) . [%#sord5] lt_log'0 x y = (cmp_log'0 x y = C_Less'0)
  
  function ge_log'0 (self : (int, int)) (o : (int, int)) : bool =
    [%#sord20] (let (a, _) = self in a) = (let (a, _) = o in a) /\ (let (_, a) = self in a) >= (let (_, a) = o in a)
    \/ (let (a, _) = self in a) > (let (a, _) = o in a)
  
  function cmp_ge_log'0 (x : (int, int)) (y : (int, int)) : ()
  
  axiom cmp_ge_log'0_spec : forall x : (int, int), y : (int, int) . [%#sord6] ge_log'0 x y = (cmp_log'0 x y <> C_Less'0)
  
  function gt_log'0 (self : (int, int)) (o : (int, int)) : bool =
    [%#sord21] (let (a, _) = self in a) = (let (a, _) = o in a) /\ (let (_, a) = self in a) > (let (_, a) = o in a)
    \/ (let (a, _) = self in a) > (let (a, _) = o in a)
  
  function cmp_gt_log'0 (x : (int, int)) (y : (int, int)) : ()
  
  axiom cmp_gt_log'0_spec : forall x : (int, int), y : (int, int) . [%#sord7] gt_log'0 x y
  = (cmp_log'0 x y = C_Greater'0)
  
  function refl'0 (x : (int, int)) : ()
  
  axiom refl'0_spec : forall x : (int, int) . [%#sord8] cmp_log'0 x x = C_Equal'0
  
  function trans'0 (x : (int, int)) (y : (int, int)) (z : (int, int)) (o : t_Ordering'0) : ()
  
  axiom trans'0_spec : forall x : (int, int), y : (int, int), z : (int, int), o : t_Ordering'0 . ([%#sord9] cmp_log'0 x y
  = o)  -> ([%#sord10] cmp_log'0 y z = o)  -> ([%#sord11] cmp_log'0 x z = o)
  
  function antisym1'0 (x : (int, int)) (y : (int, int)) : ()
  
  axiom antisym1'0_spec : forall x : (int, int), y : (int, int) . ([%#sord12] cmp_log'0 x y = C_Less'0)
   -> ([%#sord13] cmp_log'0 y x = C_Greater'0)
  
  function antisym2'0 (x : (int, int)) (y : (int, int)) : ()
  
  axiom antisym2'0_spec : forall x : (int, int), y : (int, int) . ([%#sord14] cmp_log'0 x y = C_Greater'0)
   -> ([%#sord15] cmp_log'0 y x = C_Less'0)
  
  function eq_cmp'0 (x : (int, int)) (y : (int, int)) : ()
  
  axiom eq_cmp'0_spec : forall x : (int, int), y : (int, int) . [%#sord16] (x = y) = (cmp_log'0 x y = C_Equal'0)
  
  function cmp_le_log'1 (x : int) (y : int) : ()
  
  axiom cmp_le_log'1_spec : forall x : int, y : int . [%#sord23] (x <= y) = (cmp_log'1 x y <> C_Greater'0)
  
  function cmp_lt_log'1 (x : int) (y : int) : ()
  
  axiom cmp_lt_log'1_spec : forall x : int, y : int . [%#sord24] (x < y) = (cmp_log'1 x y = C_Less'0)
  
  function cmp_ge_log'1 (x : int) (y : int) : ()
  
  axiom cmp_ge_log'1_spec : forall x : int, y : int . [%#sord25] (x >= y) = (cmp_log'1 x y <> C_Less'0)
  
  function cmp_gt_log'1 (x : int) (y : int) : ()
  
  axiom cmp_gt_log'1_spec : forall x : int, y : int . [%#sord26] (x > y) = (cmp_log'1 x y = C_Greater'0)
  
  function refl'1 (x : int) : ()
  
  axiom refl'1_spec : forall x : int . [%#sord27] cmp_log'1 x x = C_Equal'0
  
  function trans'1 (x : int) (y : int) (z : int) (o : t_Ordering'0) : ()
  
  axiom trans'1_spec : forall x : int, y : int, z : int, o : t_Ordering'0 . ([%#sord28] cmp_log'1 x y = o)
   -> ([%#sord29] cmp_log'1 y z = o)  -> ([%#sord30] cmp_log'1 x z = o)
  
  function antisym1'1 (x : int) (y : int) : ()
  
  axiom antisym1'1_spec : forall x : int, y : int . ([%#sord31] cmp_log'1 x y = C_Less'0)
   -> ([%#sord32] cmp_log'1 y x = C_Greater'0)
  
  function antisym2'1 (x : int) (y : int) : ()
  
  axiom antisym2'1_spec : forall x : int, y : int . ([%#sord33] cmp_log'1 x y = C_Greater'0)
   -> ([%#sord34] cmp_log'1 y x = C_Less'0)
  
  function eq_cmp'1 (x : int) (y : int) : ()
  
  axiom eq_cmp'1_spec : forall x : int, y : int . [%#sord35] (x = y) = (cmp_log'1 x y = C_Equal'0)
  
  meta "compute_max_steps" 1000000
  
  let rec uses_concrete_instance'0 (x:(uint32, uint32)) (y:(uint32, uint32)) (return'  (ret:bool))= (! bb0
    [ bb0 = s0 [ s0 = lt'0 {x} {y} (fun (_ret':bool) ->  [ &_0 <- _ret' ] s1) | s1 = bb1 ]  | bb1 = return' {_0} ]
    ) [ & _0 : bool = any_l () | & x : (uint32, uint32) = x | & y : (uint32, uint32) = y ] 
    [ return' (result:bool)-> (! return' {result}) ]
    
end<|MERGE_RESOLUTION|>--- conflicted
+++ resolved
@@ -16,19 +16,11 @@
   let%span sord14 = "../../../creusot-contracts/src/logic/ord.rs" 116 40 116 73
   let%span sord15 = "../../../creusot-contracts/src/logic/ord.rs" 117 39 117 69
   let%span sord16 = "../../../creusot-contracts/src/logic/ord.rs" 122 39 122 84
-<<<<<<< HEAD
-  let%span snum17 = "../../../creusot-contracts/src/std/num.rs" 21 16 21 35
+  let%span snum17 = "../../../creusot-contracts/src/std/num.rs" 21 28 21 33
   let%span sord18 = "../../../creusot-contracts/src/logic/ord.rs" 225 20 225 68
   let%span sord19 = "../../../creusot-contracts/src/logic/ord.rs" 212 8 219 11
   let%span sord20 = "../../../creusot-contracts/src/logic/ord.rs" 237 20 237 68
   let%span sord21 = "../../../creusot-contracts/src/logic/ord.rs" 243 20 243 67
-=======
-  let%span snum17 = "../../../creusot-contracts/src/std/num.rs" 22 28 22 33
-  let%span sord18 = "../../../creusot-contracts/src/logic/ord.rs" 229 20 229 68
-  let%span sord19 = "../../../creusot-contracts/src/logic/ord.rs" 216 8 223 11
-  let%span sord20 = "../../../creusot-contracts/src/logic/ord.rs" 241 20 241 68
-  let%span sord21 = "../../../creusot-contracts/src/logic/ord.rs" 247 20 247 67
->>>>>>> 716d5822
   let%span sord22 = "../../../creusot-contracts/src/logic/ord.rs" 135 16 141 17
   let%span sord23 = "../../../creusot-contracts/src/logic/ord.rs" 78 39 78 89
   let%span sord24 = "../../../creusot-contracts/src/logic/ord.rs" 83 39 83 86
