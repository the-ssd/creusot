
module T_core__ptr__non_null__NonNull
  use prelude.prelude.Opaque
  
  type t_NonNull 't =
    | C_NonNull opaque_ptr
  
  function any_l (_ : 'b) : 'a
  
  let rec t_NonNull < 't > (input:t_NonNull 't) (ret  (pointer:opaque_ptr))= any
    [ good (pointer:opaque_ptr)-> {C_NonNull pointer = input} (! ret {pointer})
    | bad (pointer:opaque_ptr)-> {C_NonNull pointer <> input} {false} any ]
    
end
module T_core__marker__PhantomData
  type t_PhantomData 't =
    | C_PhantomData
  
  function any_l (_ : 'b) : 'a
  
  let rec t_PhantomData < 't > (input:t_PhantomData 't) (ret  )= any
    [ good -> {C_PhantomData  = input} (! ret) | bad -> {C_PhantomData  <> input} {false} any ]
    
end
module T_core__ptr__unique__Unique
  use T_core__marker__PhantomData as PhantomData'0
  
  use T_core__ptr__non_null__NonNull as NonNull'0
  
  type t_Unique 't =
    | C_Unique (NonNull'0.t_NonNull 't) (PhantomData'0.t_PhantomData 't)
  
  function any_l (_ : 'b) : 'a
  
  let rec t_Unique < 't > (input:t_Unique 't) (ret  (pointer:NonNull'0.t_NonNull 't) (_marker:PhantomData'0.t_PhantomData 't))= any
    [ good (pointer:NonNull'0.t_NonNull 't) (_marker:PhantomData'0.t_PhantomData 't)-> {C_Unique pointer _marker
      = input}
      (! ret {pointer} {_marker})
    | bad (pointer:NonNull'0.t_NonNull 't) (_marker:PhantomData'0.t_PhantomData 't)-> {C_Unique pointer _marker
      <> input}
      {false}
      any ]
    
end
module T_alloc__raw_vec__Cap
  use prelude.prelude.UIntSize
  
  use prelude.prelude.Int
  
  type t_Cap  =
    | C_Cap usize
  
  function any_l (_ : 'b) : 'a
  
  let rec t_Cap (input:t_Cap) (ret  (field_0:usize))= any
    [ good (field_0:usize)-> {C_Cap field_0 = input} (! ret {field_0})
    | bad (field_0:usize)-> {C_Cap field_0 <> input} {false} any ]
    
end
module T_alloc__raw_vec__RawVec
  use T_alloc__raw_vec__Cap as Cap'0
  
  use T_core__ptr__unique__Unique as Unique'0
  
  type t_RawVec 't 'a =
    | C_RawVec (Unique'0.t_Unique 't) (Cap'0.t_Cap) 'a
  
  function any_l (_ : 'b) : 'a
  
  let rec t_RawVec < 't > < 'a > (input:t_RawVec 't 'a) (ret  (ptr:Unique'0.t_Unique 't) (cap:Cap'0.t_Cap) (alloc:'a))= any
    [ good (ptr:Unique'0.t_Unique 't) (cap:Cap'0.t_Cap) (alloc:'a)-> {C_RawVec ptr cap alloc = input}
      (! ret {ptr} {cap} {alloc})
    | bad (ptr:Unique'0.t_Unique 't) (cap:Cap'0.t_Cap) (alloc:'a)-> {C_RawVec ptr cap alloc <> input} {false} any ]
    
end
module T_alloc__vec__Vec
  use prelude.prelude.UIntSize
  
  use prelude.prelude.Int
  
  use T_alloc__raw_vec__RawVec as RawVec'0
  
  type t_Vec 't 'a =
    | C_Vec (RawVec'0.t_RawVec 't 'a) usize
  
  function any_l (_ : 'b) : 'a
  
  let rec t_Vec < 't > < 'a > (input:t_Vec 't 'a) (ret  (buf:RawVec'0.t_RawVec 't 'a) (len:usize))= any
    [ good (buf:RawVec'0.t_RawVec 't 'a) (len:usize)-> {C_Vec buf len = input} (! ret {buf} {len})
    | bad (buf:RawVec'0.t_RawVec 't 'a) (len:usize)-> {C_Vec buf len <> input} {false} any ]
    
end
module T_alloc__alloc__Global
  type t_Global  =
    | C_Global
  
  function any_l (_ : 'b) : 'a
  
  let rec t_Global (input:t_Global) (ret  )= any
    [ good -> {C_Global  = input} (! ret) | bad -> {C_Global  <> input} {false} any ]
    
end
<<<<<<< HEAD
module IndexRange_CreateArr
=======
module T_alloc__boxed__Box
  use T_core__ptr__unique__Unique as Unique'0
  
  type t_Box 't 'a =
    | C_Box (Unique'0.t_Unique 't) 'a
  
  function any_l (_ : 'b) : 'a
end
module M_index_range__create_arr
>>>>>>> c3369865
  let%span sindex_range0 = "../index_range.rs" 15 18 15 28
  
  let%span sindex_range1 = "../index_range.rs" 17 13 17 14
  
  let%span sindex_range2 = "../index_range.rs" 18 13 18 14
  
  let%span sindex_range3 = "../index_range.rs" 19 13 19 14
  
  let%span sindex_range4 = "../index_range.rs" 20 13 20 14
  
  let%span sindex_range5 = "../index_range.rs" 21 13 21 14
  
  let%span sindex_range6 = "../index_range.rs" 7 4 12 22
  
  let%span span7 = "../../../../creusot-contracts/src/std/boxed.rs" 28 8 28 18
  
  let%span span8 = "../../../../creusot-contracts/src/logic/seq.rs" 198 8 198 97
  
  let%span span9 = "../../../../creusot-contracts/src/invariant.rs" 8 8 8 12
  
  let%span span10 = "../../../../creusot-contracts/src/invariant.rs" 37 20 37 44
  
  let%span span11 = "" 0 0 0 0
  
  let%span span12 = "../../../../creusot-contracts/src/std/vec.rs" 18 14 18 41
  
  let%span span13 = "../../../../creusot-contracts/src/std/vec.rs" 61 20 61 41
  
  let%span span14 = "../../../../creusot-contracts/src/logic/ops.rs" 20 8 20 31
  
  let%span span15 = "../../../../creusot-contracts/src/model.rs" 108 8 108 31
  
  let%span span16 = "" 0 0 0 0
  
  let%span span17 = "" 0 0 0 0
  
  let%span span18 = "../../../../creusot-contracts/src/std/vec.rs" 83 26 83 51
  
  let%span span19 = "../../../../creusot-contracts/src/std/vec.rs" 70 26 70 44
  
  let%span span20 = "" 0 0 0 0
  
  use prelude.prelude.Int32
  
  predicate inv'2 (_1 : int32)
  
  use T_alloc__alloc__Global as Global'0
  
  predicate invariant'4 (self : int32) =
    [%#span7] inv'2 self
  
  predicate inv'4 (_1 : int32)
  
  axiom inv'4 [@rewrite] : forall x : int32 . inv'4 x = true
  
  use seq.Seq
  
  use seq.Seq
  
  use prelude.prelude.Int
  
  use seq.Seq
  
  predicate invariant'3 (self : Seq.seq int32) =
    [%#span8] forall i : int . 0 <= i /\ i < Seq.length self  -> inv'4 (Seq.get self i)
  
  predicate inv'3 (_1 : Seq.seq int32)
  
  axiom inv'3 [@rewrite] : forall x : Seq.seq int32 . inv'3 x = true
  
  predicate invariant'2 (self : int32) =
    [%#span9] true
  
  axiom inv'2 [@rewrite] : forall x : int32 . inv'2 x = true
  
  use T_alloc__vec__Vec as Vec'0
  
  predicate inv'0 (_1 : Vec'0.t_Vec int32 (Global'0.t_Global))
  
  use prelude.prelude.Borrow
  
  predicate invariant'1 (self : borrowed (Vec'0.t_Vec int32 (Global'0.t_Global))) =
    [%#span10] inv'0 self.current /\ inv'0 self.final
  
  predicate inv'1 (_1 : borrowed (Vec'0.t_Vec int32 (Global'0.t_Global)))
  
<<<<<<< HEAD
  axiom inv'1 [@rewrite] : forall x : borrowed (Vec'0.t_vec int32 (Global'0.t_global)) . inv'1 x = true
=======
  axiom inv'1 : forall x : borrowed (Vec'0.t_Vec int32 (Global'0.t_Global)) . inv'1 x = true
>>>>>>> c3369865
  
  use prelude.prelude.UIntSize
  
  use prelude.prelude.UIntSize
  
  constant v_MAX'0 : usize = [%#span11] (18446744073709551615 : usize)
  
  function shallow_model'0 (self : Vec'0.t_Vec int32 (Global'0.t_Global)) : Seq.seq int32
  
  axiom shallow_model'0_spec : forall self : Vec'0.t_Vec int32 (Global'0.t_Global) . [%#span12] Seq.length (shallow_model'0 self)
  <= UIntSize.to_int (v_MAX'0 : usize)
  
  predicate invariant'0 (self : Vec'0.t_Vec int32 (Global'0.t_Global)) =
    [%#span13] inv'3 (shallow_model'0 self)
  
<<<<<<< HEAD
  axiom inv'0 [@rewrite] : forall x : Vec'0.t_vec int32 (Global'0.t_global) . inv'0 x = true
=======
  axiom inv'0 : forall x : Vec'0.t_Vec int32 (Global'0.t_Global) . inv'0 x = true
>>>>>>> c3369865
  
  use prelude.prelude.Int32
  
  use seq.Seq
  
  function index_logic'0 [@inline:trivial] (self : Vec'0.t_Vec int32 (Global'0.t_Global)) (ix : int) : int32 =
    [%#span14] Seq.get (shallow_model'0 self) ix
  
  use prelude.prelude.Intrinsic
  
  use seq.Seq
  
  function shallow_model'1 (self : borrowed (Vec'0.t_Vec int32 (Global'0.t_Global))) : Seq.seq int32 =
    [%#span15] shallow_model'0 self.current
  
  let rec push'0 (self:borrowed (Vec'0.t_Vec int32 (Global'0.t_Global))) (value:int32) (return'  (ret:()))= {[@expl:precondition] [%#span17] inv'2 value}
    {[@expl:precondition] [%#span16] inv'1 self}
    any
    [ return' (result:())-> {[%#span18] shallow_model'0 self.final = Seq.snoc (shallow_model'1 self) value}
      (! return' {result}) ]
    
  
  let rec new'0 (_1:()) (return'  (ret:Vec'0.t_Vec int32 (Global'0.t_Global)))= any
    [ return' (result:Vec'0.t_Vec int32 (Global'0.t_Global))-> {[%#span20] inv'0 result}
      {[%#span19] Seq.length (shallow_model'0 result) = 0}
      (! return' {result}) ]
    
  
  let rec create_arr (_1:()) (return'  (ret:Vec'0.t_Vec int32 (Global'0.t_Global)))= (! bb0
    [ bb0 = s0
      [ s0 = new'0 {[%#sindex_range0] ()} (fun (_ret':Vec'0.t_Vec int32 (Global'0.t_Global)) ->  [ &arr <- _ret' ] s1)
      | s1 = bb1 ]
      
    | bb1 = s0
      [ s0 = Borrow.borrow_mut <Vec'0.t_Vec int32 (Global'0.t_Global)> {arr}
          (fun (_ret':borrowed (Vec'0.t_Vec int32 (Global'0.t_Global))) ->  [ &_4 <- _ret' ]  [ &arr <- _4.final ] s1)
      | s1 = push'0 {_4} {[%#sindex_range1] (0 : int32)} (fun (_ret':()) ->  [ &_3 <- _ret' ] s2)
      | s2 = bb2 ]
      
    | bb2 = s0
      [ s0 = Borrow.borrow_mut <Vec'0.t_Vec int32 (Global'0.t_Global)> {arr}
          (fun (_ret':borrowed (Vec'0.t_Vec int32 (Global'0.t_Global))) ->  [ &_6 <- _ret' ]  [ &arr <- _6.final ] s1)
      | s1 = push'0 {_6} {[%#sindex_range2] (1 : int32)} (fun (_ret':()) ->  [ &_5 <- _ret' ] s2)
      | s2 = bb3 ]
      
    | bb3 = s0
      [ s0 = Borrow.borrow_mut <Vec'0.t_Vec int32 (Global'0.t_Global)> {arr}
          (fun (_ret':borrowed (Vec'0.t_Vec int32 (Global'0.t_Global))) ->  [ &_8 <- _ret' ]  [ &arr <- _8.final ] s1)
      | s1 = push'0 {_8} {[%#sindex_range3] (2 : int32)} (fun (_ret':()) ->  [ &_7 <- _ret' ] s2)
      | s2 = bb4 ]
      
    | bb4 = s0
      [ s0 = Borrow.borrow_mut <Vec'0.t_Vec int32 (Global'0.t_Global)> {arr}
          (fun (_ret':borrowed (Vec'0.t_Vec int32 (Global'0.t_Global))) ->  [ &_10 <- _ret' ]  [ &arr <- _10.final ] s1)
      | s1 = push'0 {_10} {[%#sindex_range4] (3 : int32)} (fun (_ret':()) ->  [ &_9 <- _ret' ] s2)
      | s2 = bb5 ]
      
    | bb5 = s0
      [ s0 = Borrow.borrow_mut <Vec'0.t_Vec int32 (Global'0.t_Global)> {arr}
          (fun (_ret':borrowed (Vec'0.t_Vec int32 (Global'0.t_Global))) ->  [ &_12 <- _ret' ]  [ &arr <- _12.final ] s1)
      | s1 = push'0 {_12} {[%#sindex_range5] (4 : int32)} (fun (_ret':()) ->  [ &_11 <- _ret' ] s2)
      | s2 = bb6 ]
      
    | bb6 = s0 [ s0 =  [ &_0 <- arr ] s1 | s1 = bb7 ] 
    | bb7 = return' {_0} ]
    )
    [ & _0 : Vec'0.t_Vec int32 (Global'0.t_Global) = any_l ()
    | & arr : Vec'0.t_Vec int32 (Global'0.t_Global) = any_l ()
    | & _3 : () = any_l ()
    | & _4 : borrowed (Vec'0.t_Vec int32 (Global'0.t_Global)) = any_l ()
    | & _5 : () = any_l ()
    | & _6 : borrowed (Vec'0.t_Vec int32 (Global'0.t_Global)) = any_l ()
    | & _7 : () = any_l ()
    | & _8 : borrowed (Vec'0.t_Vec int32 (Global'0.t_Global)) = any_l ()
    | & _9 : () = any_l ()
    | & _10 : borrowed (Vec'0.t_Vec int32 (Global'0.t_Global)) = any_l ()
    | & _11 : () = any_l ()
    | & _12 : borrowed (Vec'0.t_Vec int32 (Global'0.t_Global)) = any_l () ]
    
    [ return' (result:Vec'0.t_Vec int32 (Global'0.t_Global))-> {[@expl:postcondition] [%#sindex_range6] Seq.length (shallow_model'0 result)
      = 5
      /\ Int32.to_int (index_logic'0 result 0) = 0
      /\ Int32.to_int (index_logic'0 result 1) = 1
      /\ Int32.to_int (index_logic'0 result 2) = 2
      /\ Int32.to_int (index_logic'0 result 3) = 3 /\ Int32.to_int (index_logic'0 result 4) = 4}
      (! return' {result}) ]
    
end
module T_core__option__Option
  type t_Option 't =
    | C_None
    | C_Some 't
  
  function any_l (_ : 'b) : 'a
  
  let rec v_None < 't > (input:t_Option 't) (ret  )= any
    [ good -> {C_None  = input} (! ret) | bad -> {C_None  <> input} {false} any ]
    
  
  let rec v_Some < 't > (input:t_Option 't) (ret  (field_0:'t))= any
    [ good (field_0:'t)-> {C_Some field_0 = input} (! ret {field_0})
    | bad (field_0:'t)-> {C_Some field_0 <> input} {false} any ]
    
end
module T_core__ops__range__Range
  type t_Range 'idx =
    | C_Range 'idx 'idx
  
  function any_l (_ : 'b) : 'a
  
  let rec t_Range < 'idx > (input:t_Range 'idx) (ret  (start:'idx) (end':'idx))= any
    [ good (start:'idx) (end':'idx)-> {C_Range start end' = input} (! ret {start} {end'})
    | bad (start:'idx) (end':'idx)-> {C_Range start end' <> input} {false} any ]
    
  
  function t_Range__start (self : t_Range 'idx) : 'idx =
    match self with
      | C_Range a _ -> a
      end
  
  function t_Range__end (self : t_Range 'idx) : 'idx =
    match self with
      | C_Range _ a -> a
      end
end
module M_index_range__test_range
  let%span sindex_range0 = "../index_range.rs" 29 18 29 30
  
  let%span sindex_range1 = "../index_range.rs" 34 17 34 18
  
  let%span sindex_range2 = "../index_range.rs" 34 20 34 21
  
  let%span sindex_range3 = "../index_range.rs" 35 23 35 24
  
  let%span sindex_range4 = "../index_range.rs" 35 30 35 31
  
  let%span sindex_range5 = "../index_range.rs" 35 28 35 32
  
  let%span sindex_range6 = "../index_range.rs" 35 36 35 37
  
  let%span sindex_range7 = "../index_range.rs" 35 43 35 44
  
  let%span sindex_range8 = "../index_range.rs" 35 41 35 45
  
  let%span sindex_range9 = "../index_range.rs" 35 49 35 50
  
  let%span sindex_range10 = "../index_range.rs" 37 17 37 18
  
  let%span sindex_range11 = "../index_range.rs" 37 20 37 21
  
  let%span sindex_range12 = "../index_range.rs" 38 23 38 24
  
  let%span sindex_range13 = "../index_range.rs" 38 30 38 31
  
  let%span sindex_range14 = "../index_range.rs" 38 28 38 32
  
  let%span sindex_range15 = "../index_range.rs" 38 36 38 37
  
  let%span sindex_range16 = "../index_range.rs" 38 43 38 44
  
  let%span sindex_range17 = "../index_range.rs" 38 41 38 45
  
  let%span sindex_range18 = "../index_range.rs" 38 49 38 50
  
  let%span sindex_range19 = "../index_range.rs" 43 16 43 17
  
  let%span sindex_range20 = "../index_range.rs" 43 19 43 20
  
  let%span sindex_range21 = "../index_range.rs" 43 31 43 32
  
  let%span sindex_range22 = "../index_range.rs" 45 16 45 17
  
  let%span sindex_range23 = "../index_range.rs" 45 19 45 20
  
  let%span sindex_range24 = "../index_range.rs" 45 31 45 32
  
  let%span sindex_range25 = "../index_range.rs" 50 20 50 21
  
  let%span sindex_range26 = "../index_range.rs" 50 23 50 24
  
  let%span sindex_range27 = "../index_range.rs" 52 20 52 21
  
  let%span sindex_range28 = "../index_range.rs" 52 23 52 24
  
  let%span sindex_range29 = "../index_range.rs" 54 20 54 21
  
  let%span sindex_range30 = "../index_range.rs" 54 23 54 24
  
  let%span sindex_range31 = "../index_range.rs" 56 20 56 22
  
  let%span sindex_range32 = "../index_range.rs" 56 24 56 26
  
  let%span sindex_range33 = "../index_range.rs" 59 21 59 22
  
  let%span sindex_range34 = "../index_range.rs" 59 24 59 25
  
  let%span sindex_range35 = "../index_range.rs" 60 23 60 24
  
  let%span sindex_range36 = "../index_range.rs" 61 6 61 7
  
  let%span sindex_range37 = "../index_range.rs" 61 4 61 8
  
  let%span sindex_range38 = "../index_range.rs" 61 11 61 13
  
  let%span sindex_range39 = "../index_range.rs" 62 6 62 7
  
  let%span sindex_range40 = "../index_range.rs" 62 4 62 8
  
  let%span sindex_range41 = "../index_range.rs" 62 11 62 13
  
  let%span sindex_range42 = "../index_range.rs" 67 14 67 15
  
  let%span sindex_range43 = "../index_range.rs" 67 12 67 16
  
  let%span sindex_range44 = "../index_range.rs" 67 20 67 21
  
  let%span sindex_range45 = "../index_range.rs" 69 25 69 26
  
  let%span sindex_range46 = "../index_range.rs" 70 16 70 17
  
  let%span sindex_range47 = "../index_range.rs" 70 22 70 23
  
  let%span sindex_range48 = "../index_range.rs" 71 16 71 17
  
  let%span sindex_range49 = "../index_range.rs" 71 22 71 24
  
  let%span sindex_range50 = "../index_range.rs" 72 16 72 17
  
  let%span sindex_range51 = "../index_range.rs" 72 22 72 24
  
  let%span sindex_range52 = "../index_range.rs" 73 16 73 17
  
  let%span sindex_range53 = "../index_range.rs" 73 22 73 23
  
  let%span sindex_range54 = "../index_range.rs" 74 16 74 17
  
  let%span sindex_range55 = "../index_range.rs" 74 22 74 23
  
  let%span sindex_range56 = "../index_range.rs" 74 4 74 24
  
  let%span sindex_range57 = "../index_range.rs" 73 4 73 24
  
  let%span sindex_range58 = "../index_range.rs" 72 4 72 25
  
  let%span sindex_range59 = "../index_range.rs" 71 4 71 25
  
  let%span sindex_range60 = "../index_range.rs" 70 4 70 24
  
  let%span sindex_range61 = "../index_range.rs" 69 4 69 27
  
  let%span sindex_range62 = "../index_range.rs" 67 4 67 22
  
  let%span sindex_range63 = "../index_range.rs" 60 4 60 25
  
  let%span sindex_range64 = "../index_range.rs" 56 4 56 38
  
  let%span sindex_range65 = "../index_range.rs" 54 4 54 36
  
  let%span sindex_range66 = "../index_range.rs" 52 4 52 36
  
  let%span sindex_range67 = "../index_range.rs" 50 4 50 36
  
  let%span sindex_range68 = "../index_range.rs" 45 4 45 33
  
  let%span sindex_range69 = "../index_range.rs" 43 4 43 33
  
  let%span sindex_range70 = "../index_range.rs" 38 4 38 51
  
  let%span sindex_range71 = "../index_range.rs" 35 4 35 51
  
  let%span span72 = "../../../../creusot-contracts/src/std/boxed.rs" 28 8 28 18
  
  let%span span73 = "../../../../creusot-contracts/src/logic/seq.rs" 198 8 198 97
  
  let%span span74 = "../../../../creusot-contracts/src/invariant.rs" 8 8 8 12
  
  let%span span75 = "" 0 0 0 0
  
  let%span span76 = "../../../../creusot-contracts/src/std/slice.rs" 28 14 28 41
  
  let%span span77 = "../../../../creusot-contracts/src/std/slice.rs" 29 14 29 42
  
  let%span span78 = "../../../../creusot-contracts/src/std/slice.rs" 17 20 17 30
  
  let%span span79 = "../../../../creusot-contracts/src/std/vec.rs" 18 14 18 41
  
  let%span span80 = "../../../../creusot-contracts/src/std/vec.rs" 61 20 61 41
  
  let%span span81 = "../../../../creusot-contracts/src/invariant.rs" 27 8 27 18
  
  let%span span82 = "../../../../creusot-contracts/src/invariant.rs" 37 20 37 44
  
  let%span span83 = "../../../../creusot-contracts/src/std/slice.rs" 132 20 132 37
  
  let%span span84 = "../../../../creusot-contracts/src/std/slice.rs" 125 20 125 37
  
  let%span span85 = "../../../../creusot-contracts/src/model.rs" 90 8 90 31
  
  let%span span86 = "../../../../creusot-contracts/src/std/vec.rs" 157 27 157 46
  
  let%span span87 = "" 0 0 0 0
  
  let%span span88 = "" 0 0 0 0
  
  let%span span89 = "../../../../creusot-contracts/src/std/vec.rs" 158 26 158 54
  
  let%span span90 = "" 0 0 0 0
  
  let%span span91 = "" 0 0 0 0
  
  let%span span92 = "../../../../creusot-contracts/src/std/vec.rs" 79 26 79 48
  
  let%span span93 = "../../../../creusot-contracts/src/resolve.rs" 26 20 26 34
  
  let%span span94 = "../../../../creusot-contracts/src/std/slice.rs" 159 8 162 9
  
  let%span span95 = "../../../../creusot-contracts/src/std/slice.rs" 153 20 153 67
  
  let%span span96 = "../../../../creusot-contracts/src/std/slice.rs" 147 20 147 70
  
  let%span span97 = "../../../../creusot-contracts/src/model.rs" 108 8 108 31
  
  let%span span98 = "../../../../creusot-contracts/src/std/vec.rs" 147 27 147 46
  
  let%span span99 = "" 0 0 0 0
  
  let%span span100 = "" 0 0 0 0
  
  let%span span101 = "../../../../creusot-contracts/src/std/vec.rs" 148 26 148 54
  
  let%span span102 = "../../../../creusot-contracts/src/std/vec.rs" 149 26 149 57
  
  let%span span103 = "../../../../creusot-contracts/src/std/vec.rs" 150 26 150 62
  
  let%span span104 = "../../../../creusot-contracts/src/std/vec.rs" 151 26 151 55
  
  let%span span105 = "" 0 0 0 0
  
  let%span span106 = "" 0 0 0 0
  
  let%span span107 = "../../../../creusot-contracts/src/std/option.rs" 39 26 39 51
  
  let%span span108 = "" 0 0 0 0
  
  let%span span109 = "" 0 0 0 0
  
  let%span span110 = "../../../../creusot-contracts/src/std/slice.rs" 265 8 265 102
  
  let%span span111 = "../../../../creusot-contracts/src/std/slice.rs" 266 18 266 55
  
  let%span span112 = "" 0 0 0 0
  
  let%span span113 = "" 0 0 0 0
  
  let%span span114 = "../../../../creusot-contracts/src/std/vec.rs" 164 26 164 42
  
  let%span span115 = "" 0 0 0 0
  
  let%span span116 = "" 0 0 0 0
  
  let%span span117 = "../../../../creusot-contracts/src/std/slice.rs" 248 0 357 1
  
  let%span span118 = "../../../../creusot-contracts/src/logic/ops.rs" 20 8 20 31
  
  let%span span119 = "../index_range.rs" 7 4 12 22
  
  use prelude.prelude.Int32
  
  predicate inv'11 (_1 : int32)
  
  use T_alloc__alloc__Global as Global'0
  
  predicate invariant'13 (self : int32) =
    [%#span72] inv'11 self
  
  predicate inv'13 (_1 : int32)
  
  axiom inv'13 [@rewrite] : forall x : int32 . inv'13 x = true
  
  use seq.Seq
  
  use seq.Seq
  
  use prelude.prelude.Int
  
  use seq.Seq
  
  predicate invariant'12 (self : Seq.seq int32) =
    [%#span73] forall i : int . 0 <= i /\ i < Seq.length self  -> inv'13 (Seq.get self i)
  
  predicate inv'12 (_1 : Seq.seq int32)
  
  axiom inv'12 [@rewrite] : forall x : Seq.seq int32 . inv'12 x = true
  
  predicate invariant'11 (self : int32) =
    [%#span74] true
  
  axiom inv'11 [@rewrite] : forall x : int32 . inv'11 x = true
  
  use prelude.prelude.Slice
  
  use prelude.prelude.Slice
  
  use prelude.prelude.UIntSize
  
  use prelude.prelude.UIntSize
  
  constant v_MAX'0 : usize = [%#span75] (18446744073709551615 : usize)
  
  function shallow_model'4 (self : slice int32) : Seq.seq int32
  
  axiom shallow_model'4_spec : forall self : slice int32 . ([%#span77] shallow_model'4 self = Slice.id self)
  && ([%#span76] Seq.length (shallow_model'4 self) <= UIntSize.to_int (v_MAX'0 : usize))
  
  predicate invariant'10 (self : slice int32) =
    [%#span78] inv'12 (shallow_model'4 self)
  
  predicate inv'10 (_1 : slice int32)
  
  axiom inv'10 [@rewrite] : forall x : slice int32 . inv'10 x = true
  
  use T_alloc__vec__Vec as Vec'0
  
  function shallow_model'0 (self : Vec'0.t_Vec int32 (Global'0.t_Global)) : Seq.seq int32
  
  axiom shallow_model'0_spec : forall self : Vec'0.t_Vec int32 (Global'0.t_Global) . [%#span79] Seq.length (shallow_model'0 self)
  <= UIntSize.to_int (v_MAX'0 : usize)
  
  predicate invariant'9 (self : Vec'0.t_Vec int32 (Global'0.t_Global)) =
    [%#span80] inv'12 (shallow_model'0 self)
  
  predicate inv'9 (_1 : Vec'0.t_Vec int32 (Global'0.t_Global))
  
<<<<<<< HEAD
  axiom inv'9 [@rewrite] : forall x : Vec'0.t_vec int32 (Global'0.t_global) . inv'9 x = true
=======
  axiom inv'9 : forall x : Vec'0.t_Vec int32 (Global'0.t_Global) . inv'9 x = true
>>>>>>> c3369865
  
  use prelude.prelude.Borrow
  
  predicate invariant'8 (self : int32) =
    [%#span81] inv'11 self
  
  predicate inv'8 (_1 : int32)
  
  axiom inv'8 [@rewrite] : forall x : int32 . inv'8 x = true
  
  predicate invariant'7 (self : usize) =
    [%#span74] true
  
  predicate inv'7 (_1 : usize)
  
  axiom inv'7 [@rewrite] : forall x : usize . inv'7 x = true
  
  predicate invariant'6 (self : borrowed (slice int32)) =
    [%#span82] inv'10 self.current /\ inv'10 self.final
  
  predicate inv'6 (_1 : borrowed (slice int32))
  
  axiom inv'6 [@rewrite] : forall x : borrowed (slice int32) . inv'6 x = true
  
  predicate invariant'5 (self : borrowed (Vec'0.t_Vec int32 (Global'0.t_Global))) =
    [%#span82] inv'9 self.current /\ inv'9 self.final
  
  predicate inv'5 (_1 : borrowed (Vec'0.t_Vec int32 (Global'0.t_Global)))
  
<<<<<<< HEAD
  axiom inv'5 [@rewrite] : forall x : borrowed (Vec'0.t_vec int32 (Global'0.t_global)) . inv'5 x = true
=======
  axiom inv'5 : forall x : borrowed (Vec'0.t_Vec int32 (Global'0.t_Global)) . inv'5 x = true
>>>>>>> c3369865
  
  use T_core__option__Option as Option'0
  
  predicate inv'3 (_1 : Option'0.t_Option (slice int32))
  
  predicate invariant'4 (self : Option'0.t_Option (slice int32)) =
    [%#span81] inv'3 self
  
  predicate inv'4 (_1 : Option'0.t_Option (slice int32))
  
<<<<<<< HEAD
  axiom inv'4 [@rewrite] : forall x : Option'0.t_option (slice int32) . inv'4 x = true
=======
  axiom inv'4 : forall x : Option'0.t_Option (slice int32) . inv'4 x = true
>>>>>>> c3369865
  
  predicate invariant'3 (self : Option'0.t_Option (slice int32)) =
    [%#span74] true
  
<<<<<<< HEAD
  axiom inv'3 [@rewrite] : forall x : Option'0.t_option (slice int32) . inv'3 x = true
=======
  axiom inv'3 : forall x : Option'0.t_Option (slice int32) . inv'3 x = true
>>>>>>> c3369865
  
  predicate invariant'2 (self : slice int32) =
    [%#span81] inv'10 self
  
  predicate inv'2 (_1 : slice int32)
  
  axiom inv'2 [@rewrite] : forall x : slice int32 . inv'2 x = true
  
  use T_core__ops__range__Range as Range'0
  
  predicate invariant'1 (self : Range'0.t_Range usize) =
    [%#span74] true
  
  predicate inv'1 (_1 : Range'0.t_Range usize)
  
<<<<<<< HEAD
  axiom inv'1 [@rewrite] : forall x : Range'0.t_range usize . inv'1 x = true
=======
  axiom inv'1 : forall x : Range'0.t_Range usize . inv'1 x = true
>>>>>>> c3369865
  
  predicate invariant'0 (self : Vec'0.t_Vec int32 (Global'0.t_Global)) =
    [%#span81] inv'9 self
  
  predicate inv'0 (_1 : Vec'0.t_Vec int32 (Global'0.t_Global))
  
<<<<<<< HEAD
  axiom inv'0 [@rewrite] : forall x : Vec'0.t_vec int32 (Global'0.t_global) . inv'0 x = true
=======
  axiom inv'0 : forall x : Vec'0.t_Vec int32 (Global'0.t_Global) . inv'0 x = true
>>>>>>> c3369865
  
  use prelude.prelude.Intrinsic
  
  use seq.Seq
  
  predicate has_value'1 [@inline:trivial] (self : usize) (seq : Seq.seq int32) (out : int32) =
    [%#span83] Seq.get seq (UIntSize.to_int self) = out
  
  predicate in_bounds'1 [@inline:trivial] (self : usize) (seq : Seq.seq int32) =
    [%#span84] UIntSize.to_int self < Seq.length seq
  
  function shallow_model'1 (self : Vec'0.t_Vec int32 (Global'0.t_Global)) : Seq.seq int32 =
    [%#span85] shallow_model'0 self
  
  let rec index'1 (self:Vec'0.t_Vec int32 (Global'0.t_Global)) (index:usize) (return'  (ret:int32))= {[@expl:precondition] [%#span88] inv'7 index}
    {[@expl:precondition] [%#span87] inv'0 self}
    {[@expl:precondition] [%#span86] in_bounds'1 index (shallow_model'1 self)}
    any
    [ return' (result:int32)-> {[%#span90] inv'8 result}
      {[%#span89] has_value'1 index (shallow_model'1 self) result}
      (! return' {result}) ]
    
  
  let rec len'1 (self:Vec'0.t_Vec int32 (Global'0.t_Global)) (return'  (ret:usize))= {[@expl:precondition] [%#span91] inv'0 self}
    any
    [ return' (result:usize)-> {[%#span92] UIntSize.to_int result = Seq.length (shallow_model'1 self)}
      (! return' {result}) ]
    
  
  predicate resolve'0 (self : borrowed (slice int32)) =
    [%#span93] self.final = self.current
  
  use T_core__ops__range__Range as T_core__ops__range__Range
  
  predicate resolve_elswhere'0 (self : Range'0.t_Range usize) (old' : Seq.seq int32) (fin : Seq.seq int32) =
    [%#span94] forall i : int . 0 <= i
    /\ (i < UIntSize.to_int (T_core__ops__range__Range.t_Range__start self)
    \/ UIntSize.to_int (T_core__ops__range__Range.t_Range__end self) <= i)
    /\ i < Seq.length old'  -> Seq.get old' i = Seq.get fin i
  
  use prelude.seq_ext.SeqExt
  
  predicate has_value'0 (self : Range'0.t_Range usize) (seq : Seq.seq int32) (out : slice int32) =
    [%#span95] SeqExt.subsequence seq (UIntSize.to_int (T_core__ops__range__Range.t_Range__start self)) (UIntSize.to_int (T_core__ops__range__Range.t_Range__end self))
    = shallow_model'4 out
  
  predicate in_bounds'0 (self : Range'0.t_Range usize) (seq : Seq.seq int32) =
    [%#span96] UIntSize.to_int (T_core__ops__range__Range.t_Range__start self)
    <= UIntSize.to_int (T_core__ops__range__Range.t_Range__end self)
    /\ UIntSize.to_int (T_core__ops__range__Range.t_Range__end self) <= Seq.length seq
  
  function shallow_model'3 (self : borrowed (Vec'0.t_Vec int32 (Global'0.t_Global))) : Seq.seq int32 =
    [%#span97] shallow_model'0 self.current
  
  let rec index_mut'0 (self:borrowed (Vec'0.t_Vec int32 (Global'0.t_Global))) (index:Range'0.t_Range usize) (return'  (ret:borrowed (slice int32)))= {[@expl:precondition] [%#span100] inv'1 index}
    {[@expl:precondition] [%#span99] inv'5 self}
    {[@expl:precondition] [%#span98] in_bounds'0 index (shallow_model'3 self)}
    any
    [ return' (result:borrowed (slice int32))-> {[%#span105] inv'6 result}
      {[%#span104] Seq.length (shallow_model'0 self.final) = Seq.length (shallow_model'3 self)}
      {[%#span103] resolve_elswhere'0 index (shallow_model'3 self) (shallow_model'0 self.final)}
      {[%#span102] has_value'0 index (shallow_model'0 self.final) result.final}
      {[%#span101] has_value'0 index (shallow_model'3 self) result.current}
      (! return' {result}) ]
    
  
  let rec is_none'0 (self:Option'0.t_Option (slice int32)) (return'  (ret:bool))= {[@expl:precondition] [%#span106] inv'4 self}
    any [ return' (result:bool)-> {[%#span107] result = (self = Option'0.C_None)} (! return' {result}) ] 
  
  function shallow_model'2 (self : slice int32) : Seq.seq int32 =
    [%#span85] shallow_model'4 self
  
  let rec get'0 (self:slice int32) (index:Range'0.t_Range usize) (return'  (ret:Option'0.t_Option (slice int32)))= {[@expl:precondition] [%#span109] inv'1 index}
    {[@expl:precondition] [%#span108] inv'2 self}
    any
    [ return' (result:Option'0.t_Option (slice int32))-> {[%#span112] inv'3 result}
      {[%#span111] in_bounds'0 index (shallow_model'2 self) \/ result = Option'0.C_None}
      {[%#span110] in_bounds'0 index (shallow_model'2 self)
       -> (exists r : slice int32 . result = Option'0.C_Some r /\ has_value'0 index (shallow_model'2 self) r)}
      (! return' {result}) ]
    
  
  let rec deref'0 (self:Vec'0.t_Vec int32 (Global'0.t_Global)) (return'  (ret:slice int32))= {[@expl:precondition] [%#span113] inv'0 self}
    any
    [ return' (result:slice int32)-> {[%#span115] inv'2 result}
      {[%#span114] shallow_model'2 result = shallow_model'1 self}
      (! return' {result}) ]
    
  
  let rec len'0 (self:slice int32) (return'  (ret:usize))= {[@expl:precondition] [%#span116] inv'2 self}
    any
    [ return' (result:usize)-> {[%#span117] Seq.length (shallow_model'2 self) = UIntSize.to_int result}
      (! return' {result}) ]
    
  
  let rec index'0 (self:Vec'0.t_Vec int32 (Global'0.t_Global)) (index:Range'0.t_Range usize) (return'  (ret:slice int32))= {[@expl:precondition] [%#span88] inv'1 index}
    {[@expl:precondition] [%#span87] inv'0 self}
    {[@expl:precondition] [%#span86] in_bounds'0 index (shallow_model'1 self)}
    any
    [ return' (result:slice int32)-> {[%#span90] inv'2 result}
      {[%#span89] has_value'0 index (shallow_model'1 self) result}
      (! return' {result}) ]
    
  
  use prelude.prelude.Int32
  
  function index_logic'0 [@inline:trivial] (self : Vec'0.t_Vec int32 (Global'0.t_Global)) (ix : int) : int32 =
    [%#span118] Seq.get (shallow_model'0 self) ix
  
  let rec create_arr'0 (_1:()) (return'  (ret:Vec'0.t_Vec int32 (Global'0.t_Global)))= any
    [ return' (result:Vec'0.t_Vec int32 (Global'0.t_Global))-> {[%#span119] Seq.length (shallow_model'0 result) = 5
      /\ Int32.to_int (index_logic'0 result 0) = 0
      /\ Int32.to_int (index_logic'0 result 1) = 1
      /\ Int32.to_int (index_logic'0 result 2) = 2
      /\ Int32.to_int (index_logic'0 result 3) = 3 /\ Int32.to_int (index_logic'0 result 4) = 4}
      (! return' {result}) ]
    
  
  let rec test_range (_1:()) (return'  (ret:()))= (! bb0
    [ bb0 = s0
      [ s0 = create_arr'0 {[%#sindex_range0] ()}
          (fun (_ret':Vec'0.t_Vec int32 (Global'0.t_Global)) ->  [ &arr <- _ret' ] s1)
      | s1 = bb1 ]
      
    | bb1 = s0
      [ s0 =  [ &_5 <- Range'0.C_Range ([%#sindex_range1] (0 : usize)) ([%#sindex_range2] (2 : usize)) ] s1
      | s1 = index'0 {arr} {_5} (fun (_ret':slice int32) ->  [ &_3 <- _ret' ] s2)
      | s2 = bb2 ]
      
    | bb2 = s0 [ s0 =  [ &s <- _3 ] s1 | s1 = len'0 {s} (fun (_ret':usize) ->  [ &_8 <- _ret' ] s2) | s2 = bb3 ] 
    | bb3 = s0
      [ s0 = UIntSize.eq {_8} {[%#sindex_range3] (2 : usize)} (fun (_ret':bool) ->  [ &_7 <- _ret' ] s1)
      | s1 = any [ br0 -> {_7 = false} (! bb11) | br1 -> {_7} (! bb4) ]  ]
      
    | bb4 = s0
      [ s0 =  [ &_12 <- [%#sindex_range4] (0 : usize) ] s1
      | s1 =  [ &_13 <- Slice.length s ] s2
      | s2 = UIntSize.lt {_12} {_13} (fun (_ret':bool) ->  [ &_14 <- _ret' ] s3)
      | s3 = {[@expl:index in bounds] [%#sindex_range5] _14} s4
      | s4 = bb5 ]
      
    | bb5 = s0
      [ s0 = Slice.get <int32> {s} {_12}
          (fun (r'0:int32) ->
            Int32.eq {r'0} {[%#sindex_range6] (0 : int32)} (fun (_ret':bool) ->  [ &_10 <- _ret' ] s1))
      | s1 = any [ br0 -> {_10 = false} (! bb10) | br1 -> {_10} (! bb6) ]  ]
      
    | bb6 = s0
      [ s0 =  [ &_17 <- [%#sindex_range7] (1 : usize) ] s1
      | s1 =  [ &_18 <- Slice.length s ] s2
      | s2 = UIntSize.lt {_17} {_18} (fun (_ret':bool) ->  [ &_19 <- _ret' ] s3)
      | s3 = {[@expl:index in bounds] [%#sindex_range8] _19} s4
      | s4 = bb7 ]
      
    | bb7 = s0
      [ s0 = Slice.get <int32> {s} {_17}
          (fun (r'0:int32) ->
            Int32.eq {r'0} {[%#sindex_range9] (1 : int32)} (fun (_ret':bool) ->  [ &_15 <- _ret' ] s1))
      | s1 = any [ br0 -> {_15 = false} (! bb9) | br1 -> {_15} (! bb8) ]  ]
      
    | bb8 = s0
      [ s0 =  [ &_24 <- Range'0.C_Range ([%#sindex_range10] (3 : usize)) ([%#sindex_range11] (5 : usize)) ] s1
      | s1 = index'0 {arr} {_24} (fun (_ret':slice int32) ->  [ &_22 <- _ret' ] s2)
      | s2 = bb13 ]
      
    | bb13 = s0 [ s0 =  [ &s1 <- _22 ] s1 | s1 = len'0 {s1} (fun (_ret':usize) ->  [ &_27 <- _ret' ] s2) | s2 = bb14 ] 
    | bb14 = s0
      [ s0 = UIntSize.eq {_27} {[%#sindex_range12] (2 : usize)} (fun (_ret':bool) ->  [ &_26 <- _ret' ] s1)
      | s1 = any [ br0 -> {_26 = false} (! bb22) | br1 -> {_26} (! bb15) ]  ]
      
    | bb15 = s0
      [ s0 =  [ &_31 <- [%#sindex_range13] (0 : usize) ] s1
      | s1 =  [ &_32 <- Slice.length s1 ] s2
      | s2 = UIntSize.lt {_31} {_32} (fun (_ret':bool) ->  [ &_33 <- _ret' ] s3)
      | s3 = {[@expl:index in bounds] [%#sindex_range14] _33} s4
      | s4 = bb16 ]
      
    | bb16 = s0
      [ s0 = Slice.get <int32> {s1} {_31}
          (fun (r'0:int32) ->
            Int32.eq {r'0} {[%#sindex_range15] (3 : int32)} (fun (_ret':bool) ->  [ &_29 <- _ret' ] s1))
      | s1 = any [ br0 -> {_29 = false} (! bb21) | br1 -> {_29} (! bb17) ]  ]
      
    | bb17 = s0
      [ s0 =  [ &_36 <- [%#sindex_range16] (1 : usize) ] s1
      | s1 =  [ &_37 <- Slice.length s1 ] s2
      | s2 = UIntSize.lt {_36} {_37} (fun (_ret':bool) ->  [ &_38 <- _ret' ] s3)
      | s3 = {[@expl:index in bounds] [%#sindex_range17] _38} s4
      | s4 = bb18 ]
      
    | bb18 = s0
      [ s0 = Slice.get <int32> {s1} {_36}
          (fun (r'0:int32) ->
            Int32.eq {r'0} {[%#sindex_range18] (4 : int32)} (fun (_ret':bool) ->  [ &_34 <- _ret' ] s1))
      | s1 = any [ br0 -> {_34 = false} (! bb20) | br1 -> {_34} (! bb19) ]  ]
      
    | bb19 = s0
      [ s0 =  [ &_46 <- Range'0.C_Range ([%#sindex_range19] (2 : usize)) ([%#sindex_range20] (2 : usize)) ] s1
      | s1 = index'0 {arr} {_46} (fun (_ret':slice int32) ->  [ &_44 <- _ret' ] s2)
      | s2 = bb24 ]
      
    | bb24 = s0 [ s0 = len'0 {_44} (fun (_ret':usize) ->  [ &_42 <- _ret' ] s1) | s1 = bb25 ] 
    | bb25 = s0
      [ s0 = UIntSize.eq {_42} {[%#sindex_range21] (0 : usize)} (fun (_ret':bool) ->  [ &_41 <- _ret' ] s1)
      | s1 = any [ br0 -> {_41 = false} (! bb27) | br1 -> {_41} (! bb26) ]  ]
      
    | bb26 = s0
      [ s0 =  [ &_54 <- Range'0.C_Range ([%#sindex_range22] (5 : usize)) ([%#sindex_range23] (5 : usize)) ] s1
      | s1 = index'0 {arr} {_54} (fun (_ret':slice int32) ->  [ &_52 <- _ret' ] s2)
      | s2 = bb28 ]
      
    | bb28 = s0 [ s0 = len'0 {_52} (fun (_ret':usize) ->  [ &_50 <- _ret' ] s1) | s1 = bb29 ] 
    | bb29 = s0
      [ s0 = UIntSize.eq {_50} {[%#sindex_range24] (0 : usize)} (fun (_ret':bool) ->  [ &_49 <- _ret' ] s1)
      | s1 = any [ br0 -> {_49 = false} (! bb31) | br1 -> {_49} (! bb30) ]  ]
      
    | bb30 = s0 [ s0 = deref'0 {arr} (fun (_ret':slice int32) ->  [ &_61 <- _ret' ] s1) | s1 = bb32 ] 
    | bb32 = s0
      [ s0 =  [ &_63 <- Range'0.C_Range ([%#sindex_range25] (2 : usize)) ([%#sindex_range26] (6 : usize)) ] s1
      | s1 = get'0 {_61} {_63} (fun (_ret':Option'0.t_Option (slice int32)) ->  [ &_59 <- _ret' ] s2)
      | s2 = bb33 ]
      
    | bb33 = s0 [ s0 = is_none'0 {_59} (fun (_ret':bool) ->  [ &_57 <- _ret' ] s1) | s1 = bb34 ] 
    | bb34 = any [ br0 -> {_57 = false} (! bb36) | br1 -> {_57} (! bb35) ] 
    | bb35 = s0 [ s0 = deref'0 {arr} (fun (_ret':slice int32) ->  [ &_70 <- _ret' ] s1) | s1 = bb37 ] 
    | bb37 = s0
      [ s0 =  [ &_72 <- Range'0.C_Range ([%#sindex_range27] (2 : usize)) ([%#sindex_range28] (1 : usize)) ] s1
      | s1 = get'0 {_70} {_72} (fun (_ret':Option'0.t_Option (slice int32)) ->  [ &_68 <- _ret' ] s2)
      | s2 = bb38 ]
      
    | bb38 = s0 [ s0 = is_none'0 {_68} (fun (_ret':bool) ->  [ &_66 <- _ret' ] s1) | s1 = bb39 ] 
    | bb39 = any [ br0 -> {_66 = false} (! bb41) | br1 -> {_66} (! bb40) ] 
    | bb40 = s0 [ s0 = deref'0 {arr} (fun (_ret':slice int32) ->  [ &_79 <- _ret' ] s1) | s1 = bb42 ] 
    | bb42 = s0
      [ s0 =  [ &_81 <- Range'0.C_Range ([%#sindex_range29] (6 : usize)) ([%#sindex_range30] (6 : usize)) ] s1
      | s1 = get'0 {_79} {_81} (fun (_ret':Option'0.t_Option (slice int32)) ->  [ &_77 <- _ret' ] s2)
      | s2 = bb43 ]
      
    | bb43 = s0 [ s0 = is_none'0 {_77} (fun (_ret':bool) ->  [ &_75 <- _ret' ] s1) | s1 = bb44 ] 
    | bb44 = any [ br0 -> {_75 = false} (! bb46) | br1 -> {_75} (! bb45) ] 
    | bb45 = s0 [ s0 = deref'0 {arr} (fun (_ret':slice int32) ->  [ &_88 <- _ret' ] s1) | s1 = bb47 ] 
    | bb47 = s0
      [ s0 =  [ &_90 <- Range'0.C_Range ([%#sindex_range31] (10 : usize)) ([%#sindex_range32] (10 : usize)) ] s1
      | s1 = get'0 {_88} {_90} (fun (_ret':Option'0.t_Option (slice int32)) ->  [ &_86 <- _ret' ] s2)
      | s2 = bb48 ]
      
    | bb48 = s0 [ s0 = is_none'0 {_86} (fun (_ret':bool) ->  [ &_84 <- _ret' ] s1) | s1 = bb49 ] 
    | bb49 = any [ br0 -> {_84 = false} (! bb51) | br1 -> {_84} (! bb50) ] 
    | bb50 = s0
      [ s0 = Borrow.borrow_mut <Vec'0.t_Vec int32 (Global'0.t_Global)> {arr}
          (fun (_ret':borrowed (Vec'0.t_Vec int32 (Global'0.t_Global))) ->  [ &_94 <- _ret' ]  [ &arr <- _94.final ] s1)
      | s1 =  [ &_95 <- Range'0.C_Range ([%#sindex_range33] (1 : usize)) ([%#sindex_range34] (4 : usize)) ] s2
      | s2 = index_mut'0 {_94} {_95} (fun (_ret':borrowed (slice int32)) ->  [ &_93 <- _ret' ] s3)
      | s3 = bb52 ]
      
    | bb52 = s0
      [ s0 = Borrow.borrow_final <slice int32> {_93.current} {Borrow.get_id _93}
          (fun (_ret':borrowed (slice int32)) ->  [ &s2 <- _ret' ]  [ &_93 <- { _93 with current = s2.final ; } ] s1)
      | s1 = len'0 {s2.current} (fun (_ret':usize) ->  [ &_98 <- _ret' ] s2)
      | s2 = bb53 ]
      
    | bb53 = s0
      [ s0 = UIntSize.eq {_98} {[%#sindex_range35] (3 : usize)} (fun (_ret':bool) ->  [ &_97 <- _ret' ] s1)
      | s1 = any [ br0 -> {_97 = false} (! bb55) | br1 -> {_97} (! bb54) ]  ]
      
    | bb54 = s0
      [ s0 =  [ &_101 <- [%#sindex_range36] (0 : usize) ] s1
      | s1 =  [ &_102 <- Slice.length s2.current ] s2
      | s2 = UIntSize.lt {_101} {_102} (fun (_ret':bool) ->  [ &_103 <- _ret' ] s3)
      | s3 = {[@expl:index in bounds] [%#sindex_range37] _103} s4
      | s4 = bb56 ]
      
    | bb56 = s0
      [ s0 = Slice.get <int32> {s2.current} {_101}
          (fun (l'0:int32) ->
            Slice.set <int32> {s2.current} {_101} {[%#sindex_range38] (-1 : int32)}
              (fun (l'1:slice int32) ->  [ &s2 <- { s2 with current = l'1 ; } ] s1))
      | s1 =  [ &_104 <- [%#sindex_range39] (1 : usize) ] s2
      | s2 =  [ &_105 <- Slice.length s2.current ] s3
      | s3 = UIntSize.lt {_104} {_105} (fun (_ret':bool) ->  [ &_106 <- _ret' ] s4)
      | s4 = {[@expl:index in bounds] [%#sindex_range40] _106} s5
      | s5 = bb57 ]
      
    | bb57 = s0
      [ s0 = Slice.get <int32> {s2.current} {_104}
          (fun (l'0:int32) ->
            Slice.set <int32> {s2.current} {_104} {[%#sindex_range41] (-1 : int32)}
              (fun (l'1:slice int32) ->  [ &s2 <- { s2 with current = l'1 ; } ] s1))
      | s1 =  [ &_110 <- [%#sindex_range42] (2 : usize) ] s2
      | s2 =  [ &_111 <- Slice.length s2.current ] s3
      | s3 = UIntSize.lt {_110} {_111} (fun (_ret':bool) ->  [ &_112 <- _ret' ] s4)
      | s4 = {[@expl:index in bounds] [%#sindex_range43] _112} s5
      | s5 = bb58 ]
      
    | bb58 = s0
      [ s0 = -{resolve'0 s2}- s1
      | s1 = -{resolve'0 _93}- s2
      | s2 = Slice.get <int32> {s2.current} {_110}
          (fun (r'0:int32) ->
            Int32.eq {r'0} {[%#sindex_range44] (3 : int32)} (fun (_ret':bool) ->  [ &_108 <- _ret' ] s3))
      | s3 = any [ br0 -> {_108 = false} (! bb60) | br1 -> {_108} (! bb59) ]  ]
      
    | bb59 = s0 [ s0 = len'1 {arr} (fun (_ret':usize) ->  [ &_116 <- _ret' ] s1) | s1 = bb61 ] 
    | bb61 = s0
      [ s0 = UIntSize.eq {_116} {[%#sindex_range45] (5 : usize)} (fun (_ret':bool) ->  [ &_115 <- _ret' ] s1)
      | s1 = any [ br0 -> {_115 = false} (! bb63) | br1 -> {_115} (! bb62) ]  ]
      
    | bb62 = s0
      [ s0 = index'1 {arr} {[%#sindex_range46] (0 : usize)} (fun (_ret':int32) ->  [ &_122 <- _ret' ] s1) | s1 = bb64 ]
      
    | bb64 = s0
      [ s0 = Int32.eq {_122} {[%#sindex_range47] (0 : int32)} (fun (_ret':bool) ->  [ &_120 <- _ret' ] s1)
      | s1 = any [ br0 -> {_120 = false} (! bb66) | br1 -> {_120} (! bb65) ]  ]
      
    | bb65 = s0
      [ s0 = index'1 {arr} {[%#sindex_range48] (1 : usize)} (fun (_ret':int32) ->  [ &_128 <- _ret' ] s1) | s1 = bb67 ]
      
    | bb67 = s0
      [ s0 = Int32.eq {_128} {[%#sindex_range49] (-1 : int32)} (fun (_ret':bool) ->  [ &_126 <- _ret' ] s1)
      | s1 = any [ br0 -> {_126 = false} (! bb69) | br1 -> {_126} (! bb68) ]  ]
      
    | bb68 = s0
      [ s0 = index'1 {arr} {[%#sindex_range50] (2 : usize)} (fun (_ret':int32) ->  [ &_134 <- _ret' ] s1) | s1 = bb70 ]
      
    | bb70 = s0
      [ s0 = Int32.eq {_134} {[%#sindex_range51] (-1 : int32)} (fun (_ret':bool) ->  [ &_132 <- _ret' ] s1)
      | s1 = any [ br0 -> {_132 = false} (! bb72) | br1 -> {_132} (! bb71) ]  ]
      
    | bb71 = s0
      [ s0 = index'1 {arr} {[%#sindex_range52] (3 : usize)} (fun (_ret':int32) ->  [ &_140 <- _ret' ] s1) | s1 = bb73 ]
      
    | bb73 = s0
      [ s0 = Int32.eq {_140} {[%#sindex_range53] (3 : int32)} (fun (_ret':bool) ->  [ &_138 <- _ret' ] s1)
      | s1 = any [ br0 -> {_138 = false} (! bb75) | br1 -> {_138} (! bb74) ]  ]
      
    | bb74 = s0
      [ s0 = index'1 {arr} {[%#sindex_range54] (4 : usize)} (fun (_ret':int32) ->  [ &_146 <- _ret' ] s1) | s1 = bb76 ]
      
    | bb76 = s0
      [ s0 = Int32.eq {_146} {[%#sindex_range55] (4 : int32)} (fun (_ret':bool) ->  [ &_144 <- _ret' ] s1)
      | s1 = any [ br0 -> {_144 = false} (! bb78) | br1 -> {_144} (! bb77) ]  ]
      
    | bb77 = bb79
    | bb79 = return' {_0}
    | bb78 = {[%#sindex_range56] false} any
    | bb75 = {[%#sindex_range57] false} any
    | bb72 = {[%#sindex_range58] false} any
    | bb69 = {[%#sindex_range59] false} any
    | bb66 = {[%#sindex_range60] false} any
    | bb63 = {[%#sindex_range61] false} any
    | bb60 = {[%#sindex_range62] false} any
    | bb55 = s0 [ s0 = -{resolve'0 s2}- s1 | s1 = -{resolve'0 _93}- s2 | s2 = {[%#sindex_range63] false} any ] 
    | bb51 = {[%#sindex_range64] false} any
    | bb46 = {[%#sindex_range65] false} any
    | bb41 = {[%#sindex_range66] false} any
    | bb36 = {[%#sindex_range67] false} any
    | bb31 = {[%#sindex_range68] false} any
    | bb27 = {[%#sindex_range69] false} any
    | bb20 = bb23
    | bb21 = bb23
    | bb22 = bb23
    | bb23 = {[%#sindex_range70] false} any
    | bb9 = bb12
    | bb10 = bb12
    | bb11 = bb12
    | bb12 = {[%#sindex_range71] false} any ]
    )
    [ & _0 : () = any_l ()
    | & arr : Vec'0.t_Vec int32 (Global'0.t_Global) = any_l ()
    | & s : slice int32 = any_l ()
    | & _3 : slice int32 = any_l ()
    | & _5 : Range'0.t_Range usize = any_l ()
    | & _7 : bool = any_l ()
    | & _8 : usize = any_l ()
    | & _10 : bool = any_l ()
    | & _12 : usize = any_l ()
    | & _13 : usize = any_l ()
    | & _14 : bool = any_l ()
    | & _15 : bool = any_l ()
    | & _17 : usize = any_l ()
    | & _18 : usize = any_l ()
    | & _19 : bool = any_l ()
    | & s1 : slice int32 = any_l ()
    | & _22 : slice int32 = any_l ()
    | & _24 : Range'0.t_Range usize = any_l ()
    | & _26 : bool = any_l ()
    | & _27 : usize = any_l ()
    | & _29 : bool = any_l ()
    | & _31 : usize = any_l ()
    | & _32 : usize = any_l ()
    | & _33 : bool = any_l ()
    | & _34 : bool = any_l ()
    | & _36 : usize = any_l ()
    | & _37 : usize = any_l ()
    | & _38 : bool = any_l ()
    | & _41 : bool = any_l ()
    | & _42 : usize = any_l ()
    | & _44 : slice int32 = any_l ()
    | & _46 : Range'0.t_Range usize = any_l ()
    | & _49 : bool = any_l ()
    | & _50 : usize = any_l ()
    | & _52 : slice int32 = any_l ()
    | & _54 : Range'0.t_Range usize = any_l ()
    | & _57 : bool = any_l ()
    | & _59 : Option'0.t_Option (slice int32) = any_l ()
    | & _61 : slice int32 = any_l ()
    | & _63 : Range'0.t_Range usize = any_l ()
    | & _66 : bool = any_l ()
    | & _68 : Option'0.t_Option (slice int32) = any_l ()
    | & _70 : slice int32 = any_l ()
    | & _72 : Range'0.t_Range usize = any_l ()
    | & _75 : bool = any_l ()
    | & _77 : Option'0.t_Option (slice int32) = any_l ()
    | & _79 : slice int32 = any_l ()
    | & _81 : Range'0.t_Range usize = any_l ()
    | & _84 : bool = any_l ()
    | & _86 : Option'0.t_Option (slice int32) = any_l ()
    | & _88 : slice int32 = any_l ()
    | & _90 : Range'0.t_Range usize = any_l ()
    | & s2 : borrowed (slice int32) = any_l ()
    | & _93 : borrowed (slice int32) = any_l ()
    | & _94 : borrowed (Vec'0.t_Vec int32 (Global'0.t_Global)) = any_l ()
    | & _95 : Range'0.t_Range usize = any_l ()
    | & _97 : bool = any_l ()
    | & _98 : usize = any_l ()
    | & _101 : usize = any_l ()
    | & _102 : usize = any_l ()
    | & _103 : bool = any_l ()
    | & _104 : usize = any_l ()
    | & _105 : usize = any_l ()
    | & _106 : bool = any_l ()
    | & _108 : bool = any_l ()
    | & _110 : usize = any_l ()
    | & _111 : usize = any_l ()
    | & _112 : bool = any_l ()
    | & _115 : bool = any_l ()
    | & _116 : usize = any_l ()
    | & _120 : bool = any_l ()
    | & _122 : int32 = any_l ()
    | & _126 : bool = any_l ()
    | & _128 : int32 = any_l ()
    | & _132 : bool = any_l ()
    | & _134 : int32 = any_l ()
    | & _138 : bool = any_l ()
    | & _140 : int32 = any_l ()
    | & _144 : bool = any_l ()
    | & _146 : int32 = any_l () ]
     [ return' (result:())-> (! return' {result}) ] 
end
module T_core__ops__range__RangeTo
  type t_RangeTo 'idx =
    | C_RangeTo 'idx
  
  function any_l (_ : 'b) : 'a
  
  let rec t_RangeTo < 'idx > (input:t_RangeTo 'idx) (ret  (end':'idx))= any
    [ good (end':'idx)-> {C_RangeTo end' = input} (! ret {end'})
    | bad (end':'idx)-> {C_RangeTo end' <> input} {false} any ]
    
  
  function t_RangeTo__end (self : t_RangeTo 'idx) : 'idx =
    match self with
      | C_RangeTo a -> a
      end
end
module M_index_range__test_range_to
  let%span sindex_range0 = "../index_range.rs" 80 18 80 30
  
  let%span sindex_range1 = "../index_range.rs" 85 19 85 20
  
  let%span sindex_range2 = "../index_range.rs" 86 23 86 24
  
  let%span sindex_range3 = "../index_range.rs" 86 30 86 31
  
  let%span sindex_range4 = "../index_range.rs" 86 28 86 32
  
  let%span sindex_range5 = "../index_range.rs" 86 36 86 37
  
  let%span sindex_range6 = "../index_range.rs" 86 43 86 44
  
  let%span sindex_range7 = "../index_range.rs" 86 41 86 45
  
  let%span sindex_range8 = "../index_range.rs" 86 49 86 50
  
  let%span sindex_range9 = "../index_range.rs" 91 18 91 19
  
  let%span sindex_range10 = "../index_range.rs" 91 30 91 31
  
  let%span sindex_range11 = "../index_range.rs" 96 22 96 23
  
  let%span sindex_range12 = "../index_range.rs" 99 23 99 24
  
  let%span sindex_range13 = "../index_range.rs" 100 23 100 24
  
  let%span sindex_range14 = "../index_range.rs" 101 6 101 7
  
  let%span sindex_range15 = "../index_range.rs" 101 4 101 8
  
  let%span sindex_range16 = "../index_range.rs" 101 11 101 13
  
  let%span sindex_range17 = "../index_range.rs" 102 6 102 7
  
  let%span sindex_range18 = "../index_range.rs" 102 4 102 8
  
  let%span sindex_range19 = "../index_range.rs" 102 11 102 13
  
  let%span sindex_range20 = "../index_range.rs" 104 14 104 15
  
  let%span sindex_range21 = "../index_range.rs" 104 12 104 16
  
  let%span sindex_range22 = "../index_range.rs" 104 20 104 21
  
  let%span sindex_range23 = "../index_range.rs" 106 25 106 26
  
  let%span sindex_range24 = "../index_range.rs" 107 16 107 17
  
  let%span sindex_range25 = "../index_range.rs" 107 22 107 24
  
  let%span sindex_range26 = "../index_range.rs" 108 16 108 17
  
  let%span sindex_range27 = "../index_range.rs" 108 22 108 23
  
  let%span sindex_range28 = "../index_range.rs" 109 16 109 17
  
  let%span sindex_range29 = "../index_range.rs" 109 22 109 24
  
  let%span sindex_range30 = "../index_range.rs" 110 16 110 17
  
  let%span sindex_range31 = "../index_range.rs" 110 22 110 23
  
  let%span sindex_range32 = "../index_range.rs" 111 16 111 17
  
  let%span sindex_range33 = "../index_range.rs" 111 22 111 23
  
  let%span sindex_range34 = "../index_range.rs" 111 4 111 24
  
  let%span sindex_range35 = "../index_range.rs" 110 4 110 24
  
  let%span sindex_range36 = "../index_range.rs" 109 4 109 25
  
  let%span sindex_range37 = "../index_range.rs" 108 4 108 24
  
  let%span sindex_range38 = "../index_range.rs" 107 4 107 25
  
  let%span sindex_range39 = "../index_range.rs" 106 4 106 27
  
  let%span sindex_range40 = "../index_range.rs" 104 4 104 22
  
  let%span sindex_range41 = "../index_range.rs" 100 4 100 25
  
  let%span sindex_range42 = "../index_range.rs" 96 4 96 35
  
  let%span sindex_range43 = "../index_range.rs" 91 4 91 32
  
  let%span sindex_range44 = "../index_range.rs" 86 4 86 51
  
  let%span span45 = "../../../../creusot-contracts/src/std/boxed.rs" 28 8 28 18
  
  let%span span46 = "../../../../creusot-contracts/src/logic/seq.rs" 198 8 198 97
  
  let%span span47 = "../../../../creusot-contracts/src/invariant.rs" 8 8 8 12
  
  let%span span48 = "" 0 0 0 0
  
  let%span span49 = "../../../../creusot-contracts/src/std/slice.rs" 28 14 28 41
  
  let%span span50 = "../../../../creusot-contracts/src/std/slice.rs" 29 14 29 42
  
  let%span span51 = "../../../../creusot-contracts/src/std/slice.rs" 17 20 17 30
  
  let%span span52 = "../../../../creusot-contracts/src/std/vec.rs" 18 14 18 41
  
  let%span span53 = "../../../../creusot-contracts/src/std/vec.rs" 61 20 61 41
  
  let%span span54 = "../../../../creusot-contracts/src/invariant.rs" 27 8 27 18
  
  let%span span55 = "../../../../creusot-contracts/src/invariant.rs" 37 20 37 44
  
  let%span span56 = "../../../../creusot-contracts/src/std/slice.rs" 132 20 132 37
  
  let%span span57 = "../../../../creusot-contracts/src/std/slice.rs" 125 20 125 37
  
  let%span span58 = "../../../../creusot-contracts/src/model.rs" 90 8 90 31
  
  let%span span59 = "../../../../creusot-contracts/src/std/vec.rs" 157 27 157 46
  
  let%span span60 = "" 0 0 0 0
  
  let%span span61 = "" 0 0 0 0
  
  let%span span62 = "../../../../creusot-contracts/src/std/vec.rs" 158 26 158 54
  
  let%span span63 = "" 0 0 0 0
  
  let%span span64 = "" 0 0 0 0
  
  let%span span65 = "../../../../creusot-contracts/src/std/vec.rs" 79 26 79 48
  
  let%span span66 = "../../../../creusot-contracts/src/resolve.rs" 26 20 26 34
  
  let%span span67 = "../../../../creusot-contracts/src/std/slice.rs" 182 8 182 90
  
  let%span span68 = "../../../../creusot-contracts/src/std/slice.rs" 176 20 176 57
  
  let%span span69 = "../../../../creusot-contracts/src/std/slice.rs" 170 20 170 42
  
  let%span span70 = "../../../../creusot-contracts/src/model.rs" 108 8 108 31
  
  let%span span71 = "../../../../creusot-contracts/src/std/vec.rs" 147 27 147 46
  
  let%span span72 = "" 0 0 0 0
  
  let%span span73 = "" 0 0 0 0
  
  let%span span74 = "../../../../creusot-contracts/src/std/vec.rs" 148 26 148 54
  
  let%span span75 = "../../../../creusot-contracts/src/std/vec.rs" 149 26 149 57
  
  let%span span76 = "../../../../creusot-contracts/src/std/vec.rs" 150 26 150 62
  
  let%span span77 = "../../../../creusot-contracts/src/std/vec.rs" 151 26 151 55
  
  let%span span78 = "" 0 0 0 0
  
  let%span span79 = "" 0 0 0 0
  
  let%span span80 = "../../../../creusot-contracts/src/std/option.rs" 39 26 39 51
  
  let%span span81 = "" 0 0 0 0
  
  let%span span82 = "" 0 0 0 0
  
  let%span span83 = "../../../../creusot-contracts/src/std/slice.rs" 265 8 265 102
  
  let%span span84 = "../../../../creusot-contracts/src/std/slice.rs" 266 18 266 55
  
  let%span span85 = "" 0 0 0 0
  
  let%span span86 = "" 0 0 0 0
  
  let%span span87 = "../../../../creusot-contracts/src/std/vec.rs" 164 26 164 42
  
  let%span span88 = "" 0 0 0 0
  
  let%span span89 = "" 0 0 0 0
  
  let%span span90 = "../../../../creusot-contracts/src/std/slice.rs" 248 0 357 1
  
  let%span span91 = "../../../../creusot-contracts/src/logic/ops.rs" 20 8 20 31
  
  let%span span92 = "../index_range.rs" 7 4 12 22
  
  use prelude.prelude.Int32
  
  predicate inv'11 (_1 : int32)
  
  use T_alloc__alloc__Global as Global'0
  
  predicate invariant'13 (self : int32) =
    [%#span45] inv'11 self
  
  predicate inv'13 (_1 : int32)
  
  axiom inv'13 [@rewrite] : forall x : int32 . inv'13 x = true
  
  use seq.Seq
  
  use seq.Seq
  
  use prelude.prelude.Int
  
  use seq.Seq
  
  predicate invariant'12 (self : Seq.seq int32) =
    [%#span46] forall i : int . 0 <= i /\ i < Seq.length self  -> inv'13 (Seq.get self i)
  
  predicate inv'12 (_1 : Seq.seq int32)
  
  axiom inv'12 [@rewrite] : forall x : Seq.seq int32 . inv'12 x = true
  
  predicate invariant'11 (self : int32) =
    [%#span47] true
  
  axiom inv'11 [@rewrite] : forall x : int32 . inv'11 x = true
  
  use prelude.prelude.Slice
  
  use prelude.prelude.Slice
  
  use prelude.prelude.UIntSize
  
  use prelude.prelude.UIntSize
  
  constant v_MAX'0 : usize = [%#span48] (18446744073709551615 : usize)
  
  function shallow_model'4 (self : slice int32) : Seq.seq int32
  
  axiom shallow_model'4_spec : forall self : slice int32 . ([%#span50] shallow_model'4 self = Slice.id self)
  && ([%#span49] Seq.length (shallow_model'4 self) <= UIntSize.to_int (v_MAX'0 : usize))
  
  predicate invariant'10 (self : slice int32) =
    [%#span51] inv'12 (shallow_model'4 self)
  
  predicate inv'10 (_1 : slice int32)
  
  axiom inv'10 [@rewrite] : forall x : slice int32 . inv'10 x = true
  
  use T_alloc__vec__Vec as Vec'0
  
  function shallow_model'0 (self : Vec'0.t_Vec int32 (Global'0.t_Global)) : Seq.seq int32
  
  axiom shallow_model'0_spec : forall self : Vec'0.t_Vec int32 (Global'0.t_Global) . [%#span52] Seq.length (shallow_model'0 self)
  <= UIntSize.to_int (v_MAX'0 : usize)
  
  predicate invariant'9 (self : Vec'0.t_Vec int32 (Global'0.t_Global)) =
    [%#span53] inv'12 (shallow_model'0 self)
  
  predicate inv'9 (_1 : Vec'0.t_Vec int32 (Global'0.t_Global))
  
<<<<<<< HEAD
  axiom inv'9 [@rewrite] : forall x : Vec'0.t_vec int32 (Global'0.t_global) . inv'9 x = true
=======
  axiom inv'9 : forall x : Vec'0.t_Vec int32 (Global'0.t_Global) . inv'9 x = true
>>>>>>> c3369865
  
  use prelude.prelude.Borrow
  
  predicate invariant'8 (self : int32) =
    [%#span54] inv'11 self
  
  predicate inv'8 (_1 : int32)
  
  axiom inv'8 [@rewrite] : forall x : int32 . inv'8 x = true
  
  predicate invariant'7 (self : usize) =
    [%#span47] true
  
  predicate inv'7 (_1 : usize)
  
  axiom inv'7 [@rewrite] : forall x : usize . inv'7 x = true
  
  predicate invariant'6 (self : borrowed (slice int32)) =
    [%#span55] inv'10 self.current /\ inv'10 self.final
  
  predicate inv'6 (_1 : borrowed (slice int32))
  
  axiom inv'6 [@rewrite] : forall x : borrowed (slice int32) . inv'6 x = true
  
  predicate invariant'5 (self : borrowed (Vec'0.t_Vec int32 (Global'0.t_Global))) =
    [%#span55] inv'9 self.current /\ inv'9 self.final
  
  predicate inv'5 (_1 : borrowed (Vec'0.t_Vec int32 (Global'0.t_Global)))
  
<<<<<<< HEAD
  axiom inv'5 [@rewrite] : forall x : borrowed (Vec'0.t_vec int32 (Global'0.t_global)) . inv'5 x = true
=======
  axiom inv'5 : forall x : borrowed (Vec'0.t_Vec int32 (Global'0.t_Global)) . inv'5 x = true
>>>>>>> c3369865
  
  use T_core__option__Option as Option'0
  
  predicate inv'3 (_1 : Option'0.t_Option (slice int32))
  
  predicate invariant'4 (self : Option'0.t_Option (slice int32)) =
    [%#span54] inv'3 self
  
  predicate inv'4 (_1 : Option'0.t_Option (slice int32))
  
<<<<<<< HEAD
  axiom inv'4 [@rewrite] : forall x : Option'0.t_option (slice int32) . inv'4 x = true
=======
  axiom inv'4 : forall x : Option'0.t_Option (slice int32) . inv'4 x = true
>>>>>>> c3369865
  
  predicate invariant'3 (self : Option'0.t_Option (slice int32)) =
    [%#span47] true
  
<<<<<<< HEAD
  axiom inv'3 [@rewrite] : forall x : Option'0.t_option (slice int32) . inv'3 x = true
=======
  axiom inv'3 : forall x : Option'0.t_Option (slice int32) . inv'3 x = true
>>>>>>> c3369865
  
  predicate invariant'2 (self : slice int32) =
    [%#span54] inv'10 self
  
  predicate inv'2 (_1 : slice int32)
  
  axiom inv'2 [@rewrite] : forall x : slice int32 . inv'2 x = true
  
  use T_core__ops__range__RangeTo as RangeTo'0
  
  predicate invariant'1 (self : RangeTo'0.t_RangeTo usize) =
    [%#span47] true
  
  predicate inv'1 (_1 : RangeTo'0.t_RangeTo usize)
  
<<<<<<< HEAD
  axiom inv'1 [@rewrite] : forall x : RangeTo'0.t_rangeto usize . inv'1 x = true
=======
  axiom inv'1 : forall x : RangeTo'0.t_RangeTo usize . inv'1 x = true
>>>>>>> c3369865
  
  predicate invariant'0 (self : Vec'0.t_Vec int32 (Global'0.t_Global)) =
    [%#span54] inv'9 self
  
  predicate inv'0 (_1 : Vec'0.t_Vec int32 (Global'0.t_Global))
  
<<<<<<< HEAD
  axiom inv'0 [@rewrite] : forall x : Vec'0.t_vec int32 (Global'0.t_global) . inv'0 x = true
=======
  axiom inv'0 : forall x : Vec'0.t_Vec int32 (Global'0.t_Global) . inv'0 x = true
>>>>>>> c3369865
  
  use prelude.prelude.Intrinsic
  
  use seq.Seq
  
  predicate has_value'1 [@inline:trivial] (self : usize) (seq : Seq.seq int32) (out : int32) =
    [%#span56] Seq.get seq (UIntSize.to_int self) = out
  
  predicate in_bounds'1 [@inline:trivial] (self : usize) (seq : Seq.seq int32) =
    [%#span57] UIntSize.to_int self < Seq.length seq
  
  function shallow_model'1 (self : Vec'0.t_Vec int32 (Global'0.t_Global)) : Seq.seq int32 =
    [%#span58] shallow_model'0 self
  
  let rec index'1 (self:Vec'0.t_Vec int32 (Global'0.t_Global)) (index:usize) (return'  (ret:int32))= {[@expl:precondition] [%#span61] inv'7 index}
    {[@expl:precondition] [%#span60] inv'0 self}
    {[@expl:precondition] [%#span59] in_bounds'1 index (shallow_model'1 self)}
    any
    [ return' (result:int32)-> {[%#span63] inv'8 result}
      {[%#span62] has_value'1 index (shallow_model'1 self) result}
      (! return' {result}) ]
    
  
  let rec len'1 (self:Vec'0.t_Vec int32 (Global'0.t_Global)) (return'  (ret:usize))= {[@expl:precondition] [%#span64] inv'0 self}
    any
    [ return' (result:usize)-> {[%#span65] UIntSize.to_int result = Seq.length (shallow_model'1 self)}
      (! return' {result}) ]
    
  
  predicate resolve'0 (self : borrowed (slice int32)) =
    [%#span66] self.final = self.current
  
  use T_core__ops__range__RangeTo as T_core__ops__range__RangeTo
  
  predicate resolve_elswhere'0 (self : RangeTo'0.t_RangeTo usize) (old' : Seq.seq int32) (fin : Seq.seq int32) =
    [%#span67] forall i : int . UIntSize.to_int (T_core__ops__range__RangeTo.t_RangeTo__end self) <= i
    /\ i < Seq.length old'  -> Seq.get old' i = Seq.get fin i
  
  use prelude.seq_ext.SeqExt
  
  predicate has_value'0 (self : RangeTo'0.t_RangeTo usize) (seq : Seq.seq int32) (out : slice int32) =
    [%#span68] SeqExt.subsequence seq 0 (UIntSize.to_int (T_core__ops__range__RangeTo.t_RangeTo__end self))
    = shallow_model'4 out
  
  predicate in_bounds'0 (self : RangeTo'0.t_RangeTo usize) (seq : Seq.seq int32) =
    [%#span69] UIntSize.to_int (T_core__ops__range__RangeTo.t_RangeTo__end self) <= Seq.length seq
  
  function shallow_model'3 (self : borrowed (Vec'0.t_Vec int32 (Global'0.t_Global))) : Seq.seq int32 =
    [%#span70] shallow_model'0 self.current
  
  let rec index_mut'0 (self:borrowed (Vec'0.t_Vec int32 (Global'0.t_Global))) (index:RangeTo'0.t_RangeTo usize) (return'  (ret:borrowed (slice int32)))= {[@expl:precondition] [%#span73] inv'1 index}
    {[@expl:precondition] [%#span72] inv'5 self}
    {[@expl:precondition] [%#span71] in_bounds'0 index (shallow_model'3 self)}
    any
    [ return' (result:borrowed (slice int32))-> {[%#span78] inv'6 result}
      {[%#span77] Seq.length (shallow_model'0 self.final) = Seq.length (shallow_model'3 self)}
      {[%#span76] resolve_elswhere'0 index (shallow_model'3 self) (shallow_model'0 self.final)}
      {[%#span75] has_value'0 index (shallow_model'0 self.final) result.final}
      {[%#span74] has_value'0 index (shallow_model'3 self) result.current}
      (! return' {result}) ]
    
  
  let rec is_none'0 (self:Option'0.t_Option (slice int32)) (return'  (ret:bool))= {[@expl:precondition] [%#span79] inv'4 self}
    any [ return' (result:bool)-> {[%#span80] result = (self = Option'0.C_None)} (! return' {result}) ] 
  
  function shallow_model'2 (self : slice int32) : Seq.seq int32 =
    [%#span58] shallow_model'4 self
  
  let rec get'0 (self:slice int32) (index:RangeTo'0.t_RangeTo usize) (return'  (ret:Option'0.t_Option (slice int32)))= {[@expl:precondition] [%#span82] inv'1 index}
    {[@expl:precondition] [%#span81] inv'2 self}
    any
    [ return' (result:Option'0.t_Option (slice int32))-> {[%#span85] inv'3 result}
      {[%#span84] in_bounds'0 index (shallow_model'2 self) \/ result = Option'0.C_None}
      {[%#span83] in_bounds'0 index (shallow_model'2 self)
       -> (exists r : slice int32 . result = Option'0.C_Some r /\ has_value'0 index (shallow_model'2 self) r)}
      (! return' {result}) ]
    
  
  let rec deref'0 (self:Vec'0.t_Vec int32 (Global'0.t_Global)) (return'  (ret:slice int32))= {[@expl:precondition] [%#span86] inv'0 self}
    any
    [ return' (result:slice int32)-> {[%#span88] inv'2 result}
      {[%#span87] shallow_model'2 result = shallow_model'1 self}
      (! return' {result}) ]
    
  
  let rec len'0 (self:slice int32) (return'  (ret:usize))= {[@expl:precondition] [%#span89] inv'2 self}
    any
    [ return' (result:usize)-> {[%#span90] Seq.length (shallow_model'2 self) = UIntSize.to_int result}
      (! return' {result}) ]
    
  
  let rec index'0 (self:Vec'0.t_Vec int32 (Global'0.t_Global)) (index:RangeTo'0.t_RangeTo usize) (return'  (ret:slice int32))= {[@expl:precondition] [%#span61] inv'1 index}
    {[@expl:precondition] [%#span60] inv'0 self}
    {[@expl:precondition] [%#span59] in_bounds'0 index (shallow_model'1 self)}
    any
    [ return' (result:slice int32)-> {[%#span63] inv'2 result}
      {[%#span62] has_value'0 index (shallow_model'1 self) result}
      (! return' {result}) ]
    
  
  use prelude.prelude.Int32
  
  function index_logic'0 [@inline:trivial] (self : Vec'0.t_Vec int32 (Global'0.t_Global)) (ix : int) : int32 =
    [%#span91] Seq.get (shallow_model'0 self) ix
  
  let rec create_arr'0 (_1:()) (return'  (ret:Vec'0.t_Vec int32 (Global'0.t_Global)))= any
    [ return' (result:Vec'0.t_Vec int32 (Global'0.t_Global))-> {[%#span92] Seq.length (shallow_model'0 result) = 5
      /\ Int32.to_int (index_logic'0 result 0) = 0
      /\ Int32.to_int (index_logic'0 result 1) = 1
      /\ Int32.to_int (index_logic'0 result 2) = 2
      /\ Int32.to_int (index_logic'0 result 3) = 3 /\ Int32.to_int (index_logic'0 result 4) = 4}
      (! return' {result}) ]
    
  
  let rec test_range_to (_1:()) (return'  (ret:()))= (! bb0
    [ bb0 = s0
      [ s0 = create_arr'0 {[%#sindex_range0] ()}
          (fun (_ret':Vec'0.t_Vec int32 (Global'0.t_Global)) ->  [ &arr <- _ret' ] s1)
      | s1 = bb1 ]
      
    | bb1 = s0
      [ s0 =  [ &_5 <- RangeTo'0.C_RangeTo ([%#sindex_range1] (2 : usize)) ] s1
      | s1 = index'0 {arr} {_5} (fun (_ret':slice int32) ->  [ &_3 <- _ret' ] s2)
      | s2 = bb2 ]
      
    | bb2 = s0 [ s0 =  [ &s <- _3 ] s1 | s1 = len'0 {s} (fun (_ret':usize) ->  [ &_8 <- _ret' ] s2) | s2 = bb3 ] 
    | bb3 = s0
      [ s0 = UIntSize.eq {_8} {[%#sindex_range2] (2 : usize)} (fun (_ret':bool) ->  [ &_7 <- _ret' ] s1)
      | s1 = any [ br0 -> {_7 = false} (! bb11) | br1 -> {_7} (! bb4) ]  ]
      
    | bb4 = s0
      [ s0 =  [ &_12 <- [%#sindex_range3] (0 : usize) ] s1
      | s1 =  [ &_13 <- Slice.length s ] s2
      | s2 = UIntSize.lt {_12} {_13} (fun (_ret':bool) ->  [ &_14 <- _ret' ] s3)
      | s3 = {[@expl:index in bounds] [%#sindex_range4] _14} s4
      | s4 = bb5 ]
      
    | bb5 = s0
      [ s0 = Slice.get <int32> {s} {_12}
          (fun (r'0:int32) ->
            Int32.eq {r'0} {[%#sindex_range5] (0 : int32)} (fun (_ret':bool) ->  [ &_10 <- _ret' ] s1))
      | s1 = any [ br0 -> {_10 = false} (! bb10) | br1 -> {_10} (! bb6) ]  ]
      
    | bb6 = s0
      [ s0 =  [ &_17 <- [%#sindex_range6] (1 : usize) ] s1
      | s1 =  [ &_18 <- Slice.length s ] s2
      | s2 = UIntSize.lt {_17} {_18} (fun (_ret':bool) ->  [ &_19 <- _ret' ] s3)
      | s3 = {[@expl:index in bounds] [%#sindex_range7] _19} s4
      | s4 = bb7 ]
      
    | bb7 = s0
      [ s0 = Slice.get <int32> {s} {_17}
          (fun (r'0:int32) ->
            Int32.eq {r'0} {[%#sindex_range8] (1 : int32)} (fun (_ret':bool) ->  [ &_15 <- _ret' ] s1))
      | s1 = any [ br0 -> {_15 = false} (! bb9) | br1 -> {_15} (! bb8) ]  ]
      
    | bb8 = s0
      [ s0 =  [ &_27 <- RangeTo'0.C_RangeTo ([%#sindex_range9] (0 : usize)) ] s1
      | s1 = index'0 {arr} {_27} (fun (_ret':slice int32) ->  [ &_25 <- _ret' ] s2)
      | s2 = bb13 ]
      
    | bb13 = s0 [ s0 = len'0 {_25} (fun (_ret':usize) ->  [ &_23 <- _ret' ] s1) | s1 = bb14 ] 
    | bb14 = s0
      [ s0 = UIntSize.eq {_23} {[%#sindex_range10] (0 : usize)} (fun (_ret':bool) ->  [ &_22 <- _ret' ] s1)
      | s1 = any [ br0 -> {_22 = false} (! bb16) | br1 -> {_22} (! bb15) ]  ]
      
    | bb15 = s0 [ s0 = deref'0 {arr} (fun (_ret':slice int32) ->  [ &_34 <- _ret' ] s1) | s1 = bb17 ] 
    | bb17 = s0
      [ s0 =  [ &_36 <- RangeTo'0.C_RangeTo ([%#sindex_range11] (6 : usize)) ] s1
      | s1 = get'0 {_34} {_36} (fun (_ret':Option'0.t_Option (slice int32)) ->  [ &_32 <- _ret' ] s2)
      | s2 = bb18 ]
      
    | bb18 = s0 [ s0 = is_none'0 {_32} (fun (_ret':bool) ->  [ &_30 <- _ret' ] s1) | s1 = bb19 ] 
    | bb19 = any [ br0 -> {_30 = false} (! bb21) | br1 -> {_30} (! bb20) ] 
    | bb20 = s0
      [ s0 = Borrow.borrow_mut <Vec'0.t_Vec int32 (Global'0.t_Global)> {arr}
          (fun (_ret':borrowed (Vec'0.t_Vec int32 (Global'0.t_Global))) ->  [ &_40 <- _ret' ]  [ &arr <- _40.final ] s1)
      | s1 =  [ &_41 <- RangeTo'0.C_RangeTo ([%#sindex_range12] (3 : usize)) ] s2
      | s2 = index_mut'0 {_40} {_41} (fun (_ret':borrowed (slice int32)) ->  [ &_39 <- _ret' ] s3)
      | s3 = bb22 ]
      
    | bb22 = s0
      [ s0 = Borrow.borrow_final <slice int32> {_39.current} {Borrow.get_id _39}
          (fun (_ret':borrowed (slice int32)) ->  [ &s1 <- _ret' ]  [ &_39 <- { _39 with current = s1.final ; } ] s1)
      | s1 = len'0 {s1.current} (fun (_ret':usize) ->  [ &_44 <- _ret' ] s2)
      | s2 = bb23 ]
      
    | bb23 = s0
      [ s0 = UIntSize.eq {_44} {[%#sindex_range13] (3 : usize)} (fun (_ret':bool) ->  [ &_43 <- _ret' ] s1)
      | s1 = any [ br0 -> {_43 = false} (! bb25) | br1 -> {_43} (! bb24) ]  ]
      
    | bb24 = s0
      [ s0 =  [ &_47 <- [%#sindex_range14] (0 : usize) ] s1
      | s1 =  [ &_48 <- Slice.length s1.current ] s2
      | s2 = UIntSize.lt {_47} {_48} (fun (_ret':bool) ->  [ &_49 <- _ret' ] s3)
      | s3 = {[@expl:index in bounds] [%#sindex_range15] _49} s4
      | s4 = bb26 ]
      
    | bb26 = s0
      [ s0 = Slice.get <int32> {s1.current} {_47}
          (fun (l'0:int32) ->
            Slice.set <int32> {s1.current} {_47} {[%#sindex_range16] (-1 : int32)}
              (fun (l'1:slice int32) ->  [ &s1 <- { s1 with current = l'1 ; } ] s1))
      | s1 =  [ &_50 <- [%#sindex_range17] (2 : usize) ] s2
      | s2 =  [ &_51 <- Slice.length s1.current ] s3
      | s3 = UIntSize.lt {_50} {_51} (fun (_ret':bool) ->  [ &_52 <- _ret' ] s4)
      | s4 = {[@expl:index in bounds] [%#sindex_range18] _52} s5
      | s5 = bb27 ]
      
    | bb27 = s0
      [ s0 = Slice.get <int32> {s1.current} {_50}
          (fun (l'0:int32) ->
            Slice.set <int32> {s1.current} {_50} {[%#sindex_range19] (-1 : int32)}
              (fun (l'1:slice int32) ->  [ &s1 <- { s1 with current = l'1 ; } ] s1))
      | s1 =  [ &_56 <- [%#sindex_range20] (1 : usize) ] s2
      | s2 =  [ &_57 <- Slice.length s1.current ] s3
      | s3 = UIntSize.lt {_56} {_57} (fun (_ret':bool) ->  [ &_58 <- _ret' ] s4)
      | s4 = {[@expl:index in bounds] [%#sindex_range21] _58} s5
      | s5 = bb28 ]
      
    | bb28 = s0
      [ s0 = -{resolve'0 s1}- s1
      | s1 = -{resolve'0 _39}- s2
      | s2 = Slice.get <int32> {s1.current} {_56}
          (fun (r'0:int32) ->
            Int32.eq {r'0} {[%#sindex_range22] (1 : int32)} (fun (_ret':bool) ->  [ &_54 <- _ret' ] s3))
      | s3 = any [ br0 -> {_54 = false} (! bb30) | br1 -> {_54} (! bb29) ]  ]
      
    | bb29 = s0 [ s0 = len'1 {arr} (fun (_ret':usize) ->  [ &_62 <- _ret' ] s1) | s1 = bb31 ] 
    | bb31 = s0
      [ s0 = UIntSize.eq {_62} {[%#sindex_range23] (5 : usize)} (fun (_ret':bool) ->  [ &_61 <- _ret' ] s1)
      | s1 = any [ br0 -> {_61 = false} (! bb33) | br1 -> {_61} (! bb32) ]  ]
      
    | bb32 = s0
      [ s0 = index'1 {arr} {[%#sindex_range24] (0 : usize)} (fun (_ret':int32) ->  [ &_68 <- _ret' ] s1) | s1 = bb34 ]
      
    | bb34 = s0
      [ s0 = Int32.eq {_68} {[%#sindex_range25] (-1 : int32)} (fun (_ret':bool) ->  [ &_66 <- _ret' ] s1)
      | s1 = any [ br0 -> {_66 = false} (! bb36) | br1 -> {_66} (! bb35) ]  ]
      
    | bb35 = s0
      [ s0 = index'1 {arr} {[%#sindex_range26] (1 : usize)} (fun (_ret':int32) ->  [ &_74 <- _ret' ] s1) | s1 = bb37 ]
      
    | bb37 = s0
      [ s0 = Int32.eq {_74} {[%#sindex_range27] (1 : int32)} (fun (_ret':bool) ->  [ &_72 <- _ret' ] s1)
      | s1 = any [ br0 -> {_72 = false} (! bb39) | br1 -> {_72} (! bb38) ]  ]
      
    | bb38 = s0
      [ s0 = index'1 {arr} {[%#sindex_range28] (2 : usize)} (fun (_ret':int32) ->  [ &_80 <- _ret' ] s1) | s1 = bb40 ]
      
    | bb40 = s0
      [ s0 = Int32.eq {_80} {[%#sindex_range29] (-1 : int32)} (fun (_ret':bool) ->  [ &_78 <- _ret' ] s1)
      | s1 = any [ br0 -> {_78 = false} (! bb42) | br1 -> {_78} (! bb41) ]  ]
      
    | bb41 = s0
      [ s0 = index'1 {arr} {[%#sindex_range30] (3 : usize)} (fun (_ret':int32) ->  [ &_86 <- _ret' ] s1) | s1 = bb43 ]
      
    | bb43 = s0
      [ s0 = Int32.eq {_86} {[%#sindex_range31] (3 : int32)} (fun (_ret':bool) ->  [ &_84 <- _ret' ] s1)
      | s1 = any [ br0 -> {_84 = false} (! bb45) | br1 -> {_84} (! bb44) ]  ]
      
    | bb44 = s0
      [ s0 = index'1 {arr} {[%#sindex_range32] (4 : usize)} (fun (_ret':int32) ->  [ &_92 <- _ret' ] s1) | s1 = bb46 ]
      
    | bb46 = s0
      [ s0 = Int32.eq {_92} {[%#sindex_range33] (4 : int32)} (fun (_ret':bool) ->  [ &_90 <- _ret' ] s1)
      | s1 = any [ br0 -> {_90 = false} (! bb48) | br1 -> {_90} (! bb47) ]  ]
      
    | bb47 = bb49
    | bb49 = return' {_0}
    | bb48 = {[%#sindex_range34] false} any
    | bb45 = {[%#sindex_range35] false} any
    | bb42 = {[%#sindex_range36] false} any
    | bb39 = {[%#sindex_range37] false} any
    | bb36 = {[%#sindex_range38] false} any
    | bb33 = {[%#sindex_range39] false} any
    | bb30 = {[%#sindex_range40] false} any
    | bb25 = s0 [ s0 = -{resolve'0 s1}- s1 | s1 = -{resolve'0 _39}- s2 | s2 = {[%#sindex_range41] false} any ] 
    | bb21 = {[%#sindex_range42] false} any
    | bb16 = {[%#sindex_range43] false} any
    | bb9 = bb12
    | bb10 = bb12
    | bb11 = bb12
    | bb12 = {[%#sindex_range44] false} any ]
    )
    [ & _0 : () = any_l ()
    | & arr : Vec'0.t_Vec int32 (Global'0.t_Global) = any_l ()
    | & s : slice int32 = any_l ()
    | & _3 : slice int32 = any_l ()
    | & _5 : RangeTo'0.t_RangeTo usize = any_l ()
    | & _7 : bool = any_l ()
    | & _8 : usize = any_l ()
    | & _10 : bool = any_l ()
    | & _12 : usize = any_l ()
    | & _13 : usize = any_l ()
    | & _14 : bool = any_l ()
    | & _15 : bool = any_l ()
    | & _17 : usize = any_l ()
    | & _18 : usize = any_l ()
    | & _19 : bool = any_l ()
    | & _22 : bool = any_l ()
    | & _23 : usize = any_l ()
    | & _25 : slice int32 = any_l ()
    | & _27 : RangeTo'0.t_RangeTo usize = any_l ()
    | & _30 : bool = any_l ()
    | & _32 : Option'0.t_Option (slice int32) = any_l ()
    | & _34 : slice int32 = any_l ()
    | & _36 : RangeTo'0.t_RangeTo usize = any_l ()
    | & s1 : borrowed (slice int32) = any_l ()
    | & _39 : borrowed (slice int32) = any_l ()
    | & _40 : borrowed (Vec'0.t_Vec int32 (Global'0.t_Global)) = any_l ()
    | & _41 : RangeTo'0.t_RangeTo usize = any_l ()
    | & _43 : bool = any_l ()
    | & _44 : usize = any_l ()
    | & _47 : usize = any_l ()
    | & _48 : usize = any_l ()
    | & _49 : bool = any_l ()
    | & _50 : usize = any_l ()
    | & _51 : usize = any_l ()
    | & _52 : bool = any_l ()
    | & _54 : bool = any_l ()
    | & _56 : usize = any_l ()
    | & _57 : usize = any_l ()
    | & _58 : bool = any_l ()
    | & _61 : bool = any_l ()
    | & _62 : usize = any_l ()
    | & _66 : bool = any_l ()
    | & _68 : int32 = any_l ()
    | & _72 : bool = any_l ()
    | & _74 : int32 = any_l ()
    | & _78 : bool = any_l ()
    | & _80 : int32 = any_l ()
    | & _84 : bool = any_l ()
    | & _86 : int32 = any_l ()
    | & _90 : bool = any_l ()
    | & _92 : int32 = any_l () ]
     [ return' (result:())-> (! return' {result}) ] 
end
module T_core__ops__range__RangeFrom
  type t_RangeFrom 'idx =
    | C_RangeFrom 'idx
  
  function any_l (_ : 'b) : 'a
  
  let rec t_RangeFrom < 'idx > (input:t_RangeFrom 'idx) (ret  (start:'idx))= any
    [ good (start:'idx)-> {C_RangeFrom start = input} (! ret {start})
    | bad (start:'idx)-> {C_RangeFrom start <> input} {false} any ]
    
  
  function t_RangeFrom__start (self : t_RangeFrom 'idx) : 'idx =
    match self with
      | C_RangeFrom a -> a
      end
end
module M_index_range__test_range_from
  let%span sindex_range0 = "../index_range.rs" 117 18 117 30
  
  let%span sindex_range1 = "../index_range.rs" 122 17 122 18
  
  let%span sindex_range2 = "../index_range.rs" 123 23 123 24
  
  let%span sindex_range3 = "../index_range.rs" 123 30 123 31
  
  let%span sindex_range4 = "../index_range.rs" 123 28 123 32
  
  let%span sindex_range5 = "../index_range.rs" 123 36 123 37
  
  let%span sindex_range6 = "../index_range.rs" 123 43 123 44
  
  let%span sindex_range7 = "../index_range.rs" 123 41 123 45
  
  let%span sindex_range8 = "../index_range.rs" 123 49 123 50
  
  let%span sindex_range9 = "../index_range.rs" 128 16 128 17
  
  let%span sindex_range10 = "../index_range.rs" 128 30 128 31
  
  let%span sindex_range11 = "../index_range.rs" 133 20 133 21
  
  let%span sindex_range12 = "../index_range.rs" 135 20 135 22
  
  let%span sindex_range13 = "../index_range.rs" 138 21 138 22
  
  let%span sindex_range14 = "../index_range.rs" 139 23 139 24
  
  let%span sindex_range15 = "../index_range.rs" 140 6 140 7
  
  let%span sindex_range16 = "../index_range.rs" 140 4 140 8
  
  let%span sindex_range17 = "../index_range.rs" 140 11 140 13
  
  let%span sindex_range18 = "../index_range.rs" 141 6 141 7
  
  let%span sindex_range19 = "../index_range.rs" 141 4 141 8
  
  let%span sindex_range20 = "../index_range.rs" 141 11 141 13
  
  let%span sindex_range21 = "../index_range.rs" 143 14 143 15
  
  let%span sindex_range22 = "../index_range.rs" 143 12 143 16
  
  let%span sindex_range23 = "../index_range.rs" 143 20 143 21
  
  let%span sindex_range24 = "../index_range.rs" 145 25 145 26
  
  let%span sindex_range25 = "../index_range.rs" 146 16 146 17
  
  let%span sindex_range26 = "../index_range.rs" 146 22 146 23
  
  let%span sindex_range27 = "../index_range.rs" 147 16 147 17
  
  let%span sindex_range28 = "../index_range.rs" 147 22 147 23
  
  let%span sindex_range29 = "../index_range.rs" 148 16 148 17
  
  let%span sindex_range30 = "../index_range.rs" 148 22 148 24
  
  let%span sindex_range31 = "../index_range.rs" 149 16 149 17
  
  let%span sindex_range32 = "../index_range.rs" 149 22 149 24
  
  let%span sindex_range33 = "../index_range.rs" 150 16 150 17
  
  let%span sindex_range34 = "../index_range.rs" 150 22 150 23
  
  let%span sindex_range35 = "../index_range.rs" 150 4 150 24
  
  let%span sindex_range36 = "../index_range.rs" 149 4 149 25
  
  let%span sindex_range37 = "../index_range.rs" 148 4 148 25
  
  let%span sindex_range38 = "../index_range.rs" 147 4 147 24
  
  let%span sindex_range39 = "../index_range.rs" 146 4 146 24
  
  let%span sindex_range40 = "../index_range.rs" 145 4 145 27
  
  let%span sindex_range41 = "../index_range.rs" 143 4 143 22
  
  let%span sindex_range42 = "../index_range.rs" 139 4 139 25
  
  let%span sindex_range43 = "../index_range.rs" 135 4 135 36
  
  let%span sindex_range44 = "../index_range.rs" 133 4 133 35
  
  let%span sindex_range45 = "../index_range.rs" 128 4 128 32
  
  let%span sindex_range46 = "../index_range.rs" 123 4 123 51
  
  let%span span47 = "../../../../creusot-contracts/src/std/boxed.rs" 28 8 28 18
  
  let%span span48 = "../../../../creusot-contracts/src/logic/seq.rs" 198 8 198 97
  
  let%span span49 = "../../../../creusot-contracts/src/invariant.rs" 8 8 8 12
  
  let%span span50 = "" 0 0 0 0
  
  let%span span51 = "../../../../creusot-contracts/src/std/slice.rs" 28 14 28 41
  
  let%span span52 = "../../../../creusot-contracts/src/std/slice.rs" 29 14 29 42
  
  let%span span53 = "../../../../creusot-contracts/src/std/slice.rs" 17 20 17 30
  
  let%span span54 = "../../../../creusot-contracts/src/std/vec.rs" 18 14 18 41
  
  let%span span55 = "../../../../creusot-contracts/src/std/vec.rs" 61 20 61 41
  
  let%span span56 = "../../../../creusot-contracts/src/invariant.rs" 27 8 27 18
  
  let%span span57 = "../../../../creusot-contracts/src/invariant.rs" 37 20 37 44
  
  let%span span58 = "../../../../creusot-contracts/src/std/slice.rs" 132 20 132 37
  
  let%span span59 = "../../../../creusot-contracts/src/std/slice.rs" 125 20 125 37
  
  let%span span60 = "../../../../creusot-contracts/src/model.rs" 90 8 90 31
  
  let%span span61 = "../../../../creusot-contracts/src/std/vec.rs" 157 27 157 46
  
  let%span span62 = "" 0 0 0 0
  
  let%span span63 = "" 0 0 0 0
  
  let%span span64 = "../../../../creusot-contracts/src/std/vec.rs" 158 26 158 54
  
  let%span span65 = "" 0 0 0 0
  
  let%span span66 = "" 0 0 0 0
  
  let%span span67 = "../../../../creusot-contracts/src/std/vec.rs" 79 26 79 48
  
  let%span span68 = "../../../../creusot-contracts/src/resolve.rs" 26 20 26 34
  
  let%span span69 = "../../../../creusot-contracts/src/std/slice.rs" 202 8 204 9
  
  let%span span70 = "../../../../creusot-contracts/src/std/slice.rs" 196 20 196 67
  
  let%span span71 = "../../../../creusot-contracts/src/std/slice.rs" 190 20 190 44
  
  let%span span72 = "../../../../creusot-contracts/src/model.rs" 108 8 108 31
  
  let%span span73 = "../../../../creusot-contracts/src/std/vec.rs" 147 27 147 46
  
  let%span span74 = "" 0 0 0 0
  
  let%span span75 = "" 0 0 0 0
  
  let%span span76 = "../../../../creusot-contracts/src/std/vec.rs" 148 26 148 54
  
  let%span span77 = "../../../../creusot-contracts/src/std/vec.rs" 149 26 149 57
  
  let%span span78 = "../../../../creusot-contracts/src/std/vec.rs" 150 26 150 62
  
  let%span span79 = "../../../../creusot-contracts/src/std/vec.rs" 151 26 151 55
  
  let%span span80 = "" 0 0 0 0
  
  let%span span81 = "" 0 0 0 0
  
  let%span span82 = "../../../../creusot-contracts/src/std/option.rs" 39 26 39 51
  
  let%span span83 = "" 0 0 0 0
  
  let%span span84 = "" 0 0 0 0
  
  let%span span85 = "../../../../creusot-contracts/src/std/slice.rs" 265 8 265 102
  
  let%span span86 = "../../../../creusot-contracts/src/std/slice.rs" 266 18 266 55
  
  let%span span87 = "" 0 0 0 0
  
  let%span span88 = "" 0 0 0 0
  
  let%span span89 = "../../../../creusot-contracts/src/std/vec.rs" 164 26 164 42
  
  let%span span90 = "" 0 0 0 0
  
  let%span span91 = "" 0 0 0 0
  
  let%span span92 = "../../../../creusot-contracts/src/std/slice.rs" 248 0 357 1
  
  let%span span93 = "../../../../creusot-contracts/src/logic/ops.rs" 20 8 20 31
  
  let%span span94 = "../index_range.rs" 7 4 12 22
  
  use prelude.prelude.Int32
  
  predicate inv'11 (_1 : int32)
  
  use T_alloc__alloc__Global as Global'0
  
  predicate invariant'13 (self : int32) =
    [%#span47] inv'11 self
  
  predicate inv'13 (_1 : int32)
  
  axiom inv'13 [@rewrite] : forall x : int32 . inv'13 x = true
  
  use seq.Seq
  
  use seq.Seq
  
  use prelude.prelude.Int
  
  use seq.Seq
  
  predicate invariant'12 (self : Seq.seq int32) =
    [%#span48] forall i : int . 0 <= i /\ i < Seq.length self  -> inv'13 (Seq.get self i)
  
  predicate inv'12 (_1 : Seq.seq int32)
  
  axiom inv'12 [@rewrite] : forall x : Seq.seq int32 . inv'12 x = true
  
  predicate invariant'11 (self : int32) =
    [%#span49] true
  
  axiom inv'11 [@rewrite] : forall x : int32 . inv'11 x = true
  
  use prelude.prelude.Slice
  
  use prelude.prelude.Slice
  
  use prelude.prelude.UIntSize
  
  use prelude.prelude.UIntSize
  
  constant v_MAX'0 : usize = [%#span50] (18446744073709551615 : usize)
  
  function shallow_model'4 (self : slice int32) : Seq.seq int32
  
  axiom shallow_model'4_spec : forall self : slice int32 . ([%#span52] shallow_model'4 self = Slice.id self)
  && ([%#span51] Seq.length (shallow_model'4 self) <= UIntSize.to_int (v_MAX'0 : usize))
  
  predicate invariant'10 (self : slice int32) =
    [%#span53] inv'12 (shallow_model'4 self)
  
  predicate inv'10 (_1 : slice int32)
  
  axiom inv'10 [@rewrite] : forall x : slice int32 . inv'10 x = true
  
  use T_alloc__vec__Vec as Vec'0
  
  function shallow_model'0 (self : Vec'0.t_Vec int32 (Global'0.t_Global)) : Seq.seq int32
  
  axiom shallow_model'0_spec : forall self : Vec'0.t_Vec int32 (Global'0.t_Global) . [%#span54] Seq.length (shallow_model'0 self)
  <= UIntSize.to_int (v_MAX'0 : usize)
  
  predicate invariant'9 (self : Vec'0.t_Vec int32 (Global'0.t_Global)) =
    [%#span55] inv'12 (shallow_model'0 self)
  
  predicate inv'9 (_1 : Vec'0.t_Vec int32 (Global'0.t_Global))
  
<<<<<<< HEAD
  axiom inv'9 [@rewrite] : forall x : Vec'0.t_vec int32 (Global'0.t_global) . inv'9 x = true
=======
  axiom inv'9 : forall x : Vec'0.t_Vec int32 (Global'0.t_Global) . inv'9 x = true
>>>>>>> c3369865
  
  use prelude.prelude.Borrow
  
  predicate invariant'8 (self : int32) =
    [%#span56] inv'11 self
  
  predicate inv'8 (_1 : int32)
  
  axiom inv'8 [@rewrite] : forall x : int32 . inv'8 x = true
  
  predicate invariant'7 (self : usize) =
    [%#span49] true
  
  predicate inv'7 (_1 : usize)
  
  axiom inv'7 [@rewrite] : forall x : usize . inv'7 x = true
  
  predicate invariant'6 (self : borrowed (slice int32)) =
    [%#span57] inv'10 self.current /\ inv'10 self.final
  
  predicate inv'6 (_1 : borrowed (slice int32))
  
  axiom inv'6 [@rewrite] : forall x : borrowed (slice int32) . inv'6 x = true
  
  predicate invariant'5 (self : borrowed (Vec'0.t_Vec int32 (Global'0.t_Global))) =
    [%#span57] inv'9 self.current /\ inv'9 self.final
  
  predicate inv'5 (_1 : borrowed (Vec'0.t_Vec int32 (Global'0.t_Global)))
  
<<<<<<< HEAD
  axiom inv'5 [@rewrite] : forall x : borrowed (Vec'0.t_vec int32 (Global'0.t_global)) . inv'5 x = true
=======
  axiom inv'5 : forall x : borrowed (Vec'0.t_Vec int32 (Global'0.t_Global)) . inv'5 x = true
>>>>>>> c3369865
  
  use T_core__option__Option as Option'0
  
  predicate inv'3 (_1 : Option'0.t_Option (slice int32))
  
  predicate invariant'4 (self : Option'0.t_Option (slice int32)) =
    [%#span56] inv'3 self
  
  predicate inv'4 (_1 : Option'0.t_Option (slice int32))
  
<<<<<<< HEAD
  axiom inv'4 [@rewrite] : forall x : Option'0.t_option (slice int32) . inv'4 x = true
=======
  axiom inv'4 : forall x : Option'0.t_Option (slice int32) . inv'4 x = true
>>>>>>> c3369865
  
  predicate invariant'3 (self : Option'0.t_Option (slice int32)) =
    [%#span49] true
  
<<<<<<< HEAD
  axiom inv'3 [@rewrite] : forall x : Option'0.t_option (slice int32) . inv'3 x = true
=======
  axiom inv'3 : forall x : Option'0.t_Option (slice int32) . inv'3 x = true
>>>>>>> c3369865
  
  predicate invariant'2 (self : slice int32) =
    [%#span56] inv'10 self
  
  predicate inv'2 (_1 : slice int32)
  
  axiom inv'2 [@rewrite] : forall x : slice int32 . inv'2 x = true
  
  use T_core__ops__range__RangeFrom as RangeFrom'0
  
  predicate invariant'1 (self : RangeFrom'0.t_RangeFrom usize) =
    [%#span49] true
  
  predicate inv'1 (_1 : RangeFrom'0.t_RangeFrom usize)
  
<<<<<<< HEAD
  axiom inv'1 [@rewrite] : forall x : RangeFrom'0.t_rangefrom usize . inv'1 x = true
=======
  axiom inv'1 : forall x : RangeFrom'0.t_RangeFrom usize . inv'1 x = true
>>>>>>> c3369865
  
  predicate invariant'0 (self : Vec'0.t_Vec int32 (Global'0.t_Global)) =
    [%#span56] inv'9 self
  
  predicate inv'0 (_1 : Vec'0.t_Vec int32 (Global'0.t_Global))
  
<<<<<<< HEAD
  axiom inv'0 [@rewrite] : forall x : Vec'0.t_vec int32 (Global'0.t_global) . inv'0 x = true
=======
  axiom inv'0 : forall x : Vec'0.t_Vec int32 (Global'0.t_Global) . inv'0 x = true
>>>>>>> c3369865
  
  use prelude.prelude.Intrinsic
  
  use seq.Seq
  
  predicate has_value'1 [@inline:trivial] (self : usize) (seq : Seq.seq int32) (out : int32) =
    [%#span58] Seq.get seq (UIntSize.to_int self) = out
  
  predicate in_bounds'1 [@inline:trivial] (self : usize) (seq : Seq.seq int32) =
    [%#span59] UIntSize.to_int self < Seq.length seq
  
  function shallow_model'1 (self : Vec'0.t_Vec int32 (Global'0.t_Global)) : Seq.seq int32 =
    [%#span60] shallow_model'0 self
  
  let rec index'1 (self:Vec'0.t_Vec int32 (Global'0.t_Global)) (index:usize) (return'  (ret:int32))= {[@expl:precondition] [%#span63] inv'7 index}
    {[@expl:precondition] [%#span62] inv'0 self}
    {[@expl:precondition] [%#span61] in_bounds'1 index (shallow_model'1 self)}
    any
    [ return' (result:int32)-> {[%#span65] inv'8 result}
      {[%#span64] has_value'1 index (shallow_model'1 self) result}
      (! return' {result}) ]
    
  
  let rec len'1 (self:Vec'0.t_Vec int32 (Global'0.t_Global)) (return'  (ret:usize))= {[@expl:precondition] [%#span66] inv'0 self}
    any
    [ return' (result:usize)-> {[%#span67] UIntSize.to_int result = Seq.length (shallow_model'1 self)}
      (! return' {result}) ]
    
  
  predicate resolve'0 (self : borrowed (slice int32)) =
    [%#span68] self.final = self.current
  
  use T_core__ops__range__RangeFrom as T_core__ops__range__RangeFrom
  
  predicate resolve_elswhere'0 (self : RangeFrom'0.t_RangeFrom usize) (old' : Seq.seq int32) (fin : Seq.seq int32) =
    [%#span69] forall i : int . 0 <= i
    /\ i < UIntSize.to_int (T_core__ops__range__RangeFrom.t_RangeFrom__start self) /\ i < Seq.length old'
     -> Seq.get old' i = Seq.get fin i
  
  use prelude.seq_ext.SeqExt
  
  predicate has_value'0 (self : RangeFrom'0.t_RangeFrom usize) (seq : Seq.seq int32) (out : slice int32) =
    [%#span70] SeqExt.subsequence seq (UIntSize.to_int (T_core__ops__range__RangeFrom.t_RangeFrom__start self)) (Seq.length seq)
    = shallow_model'4 out
  
  predicate in_bounds'0 (self : RangeFrom'0.t_RangeFrom usize) (seq : Seq.seq int32) =
    [%#span71] UIntSize.to_int (T_core__ops__range__RangeFrom.t_RangeFrom__start self) <= Seq.length seq
  
  function shallow_model'3 (self : borrowed (Vec'0.t_Vec int32 (Global'0.t_Global))) : Seq.seq int32 =
    [%#span72] shallow_model'0 self.current
  
  let rec index_mut'0 (self:borrowed (Vec'0.t_Vec int32 (Global'0.t_Global))) (index:RangeFrom'0.t_RangeFrom usize) (return'  (ret:borrowed (slice int32)))= {[@expl:precondition] [%#span75] inv'1 index}
    {[@expl:precondition] [%#span74] inv'5 self}
    {[@expl:precondition] [%#span73] in_bounds'0 index (shallow_model'3 self)}
    any
    [ return' (result:borrowed (slice int32))-> {[%#span80] inv'6 result}
      {[%#span79] Seq.length (shallow_model'0 self.final) = Seq.length (shallow_model'3 self)}
      {[%#span78] resolve_elswhere'0 index (shallow_model'3 self) (shallow_model'0 self.final)}
      {[%#span77] has_value'0 index (shallow_model'0 self.final) result.final}
      {[%#span76] has_value'0 index (shallow_model'3 self) result.current}
      (! return' {result}) ]
    
  
  let rec is_none'0 (self:Option'0.t_Option (slice int32)) (return'  (ret:bool))= {[@expl:precondition] [%#span81] inv'4 self}
    any [ return' (result:bool)-> {[%#span82] result = (self = Option'0.C_None)} (! return' {result}) ] 
  
  function shallow_model'2 (self : slice int32) : Seq.seq int32 =
    [%#span60] shallow_model'4 self
  
  let rec get'0 (self:slice int32) (index:RangeFrom'0.t_RangeFrom usize) (return'  (ret:Option'0.t_Option (slice int32)))= {[@expl:precondition] [%#span84] inv'1 index}
    {[@expl:precondition] [%#span83] inv'2 self}
    any
    [ return' (result:Option'0.t_Option (slice int32))-> {[%#span87] inv'3 result}
      {[%#span86] in_bounds'0 index (shallow_model'2 self) \/ result = Option'0.C_None}
      {[%#span85] in_bounds'0 index (shallow_model'2 self)
       -> (exists r : slice int32 . result = Option'0.C_Some r /\ has_value'0 index (shallow_model'2 self) r)}
      (! return' {result}) ]
    
  
  let rec deref'0 (self:Vec'0.t_Vec int32 (Global'0.t_Global)) (return'  (ret:slice int32))= {[@expl:precondition] [%#span88] inv'0 self}
    any
    [ return' (result:slice int32)-> {[%#span90] inv'2 result}
      {[%#span89] shallow_model'2 result = shallow_model'1 self}
      (! return' {result}) ]
    
  
  let rec len'0 (self:slice int32) (return'  (ret:usize))= {[@expl:precondition] [%#span91] inv'2 self}
    any
    [ return' (result:usize)-> {[%#span92] Seq.length (shallow_model'2 self) = UIntSize.to_int result}
      (! return' {result}) ]
    
  
  let rec index'0 (self:Vec'0.t_Vec int32 (Global'0.t_Global)) (index:RangeFrom'0.t_RangeFrom usize) (return'  (ret:slice int32))= {[@expl:precondition] [%#span63] inv'1 index}
    {[@expl:precondition] [%#span62] inv'0 self}
    {[@expl:precondition] [%#span61] in_bounds'0 index (shallow_model'1 self)}
    any
    [ return' (result:slice int32)-> {[%#span65] inv'2 result}
      {[%#span64] has_value'0 index (shallow_model'1 self) result}
      (! return' {result}) ]
    
  
  use prelude.prelude.Int32
  
  function index_logic'0 [@inline:trivial] (self : Vec'0.t_Vec int32 (Global'0.t_Global)) (ix : int) : int32 =
    [%#span93] Seq.get (shallow_model'0 self) ix
  
  let rec create_arr'0 (_1:()) (return'  (ret:Vec'0.t_Vec int32 (Global'0.t_Global)))= any
    [ return' (result:Vec'0.t_Vec int32 (Global'0.t_Global))-> {[%#span94] Seq.length (shallow_model'0 result) = 5
      /\ Int32.to_int (index_logic'0 result 0) = 0
      /\ Int32.to_int (index_logic'0 result 1) = 1
      /\ Int32.to_int (index_logic'0 result 2) = 2
      /\ Int32.to_int (index_logic'0 result 3) = 3 /\ Int32.to_int (index_logic'0 result 4) = 4}
      (! return' {result}) ]
    
  
  let rec test_range_from (_1:()) (return'  (ret:()))= (! bb0
    [ bb0 = s0
      [ s0 = create_arr'0 {[%#sindex_range0] ()}
          (fun (_ret':Vec'0.t_Vec int32 (Global'0.t_Global)) ->  [ &arr <- _ret' ] s1)
      | s1 = bb1 ]
      
    | bb1 = s0
      [ s0 =  [ &_5 <- RangeFrom'0.C_RangeFrom ([%#sindex_range1] (3 : usize)) ] s1
      | s1 = index'0 {arr} {_5} (fun (_ret':slice int32) ->  [ &_3 <- _ret' ] s2)
      | s2 = bb2 ]
      
    | bb2 = s0 [ s0 =  [ &s <- _3 ] s1 | s1 = len'0 {s} (fun (_ret':usize) ->  [ &_8 <- _ret' ] s2) | s2 = bb3 ] 
    | bb3 = s0
      [ s0 = UIntSize.eq {_8} {[%#sindex_range2] (2 : usize)} (fun (_ret':bool) ->  [ &_7 <- _ret' ] s1)
      | s1 = any [ br0 -> {_7 = false} (! bb11) | br1 -> {_7} (! bb4) ]  ]
      
    | bb4 = s0
      [ s0 =  [ &_12 <- [%#sindex_range3] (0 : usize) ] s1
      | s1 =  [ &_13 <- Slice.length s ] s2
      | s2 = UIntSize.lt {_12} {_13} (fun (_ret':bool) ->  [ &_14 <- _ret' ] s3)
      | s3 = {[@expl:index in bounds] [%#sindex_range4] _14} s4
      | s4 = bb5 ]
      
    | bb5 = s0
      [ s0 = Slice.get <int32> {s} {_12}
          (fun (r'0:int32) ->
            Int32.eq {r'0} {[%#sindex_range5] (3 : int32)} (fun (_ret':bool) ->  [ &_10 <- _ret' ] s1))
      | s1 = any [ br0 -> {_10 = false} (! bb10) | br1 -> {_10} (! bb6) ]  ]
      
    | bb6 = s0
      [ s0 =  [ &_17 <- [%#sindex_range6] (1 : usize) ] s1
      | s1 =  [ &_18 <- Slice.length s ] s2
      | s2 = UIntSize.lt {_17} {_18} (fun (_ret':bool) ->  [ &_19 <- _ret' ] s3)
      | s3 = {[@expl:index in bounds] [%#sindex_range7] _19} s4
      | s4 = bb7 ]
      
    | bb7 = s0
      [ s0 = Slice.get <int32> {s} {_17}
          (fun (r'0:int32) ->
            Int32.eq {r'0} {[%#sindex_range8] (4 : int32)} (fun (_ret':bool) ->  [ &_15 <- _ret' ] s1))
      | s1 = any [ br0 -> {_15 = false} (! bb9) | br1 -> {_15} (! bb8) ]  ]
      
    | bb8 = s0
      [ s0 =  [ &_27 <- RangeFrom'0.C_RangeFrom ([%#sindex_range9] (5 : usize)) ] s1
      | s1 = index'0 {arr} {_27} (fun (_ret':slice int32) ->  [ &_25 <- _ret' ] s2)
      | s2 = bb13 ]
      
    | bb13 = s0 [ s0 = len'0 {_25} (fun (_ret':usize) ->  [ &_23 <- _ret' ] s1) | s1 = bb14 ] 
    | bb14 = s0
      [ s0 = UIntSize.eq {_23} {[%#sindex_range10] (0 : usize)} (fun (_ret':bool) ->  [ &_22 <- _ret' ] s1)
      | s1 = any [ br0 -> {_22 = false} (! bb16) | br1 -> {_22} (! bb15) ]  ]
      
    | bb15 = s0 [ s0 = deref'0 {arr} (fun (_ret':slice int32) ->  [ &_34 <- _ret' ] s1) | s1 = bb17 ] 
    | bb17 = s0
      [ s0 =  [ &_36 <- RangeFrom'0.C_RangeFrom ([%#sindex_range11] (6 : usize)) ] s1
      | s1 = get'0 {_34} {_36} (fun (_ret':Option'0.t_Option (slice int32)) ->  [ &_32 <- _ret' ] s2)
      | s2 = bb18 ]
      
    | bb18 = s0 [ s0 = is_none'0 {_32} (fun (_ret':bool) ->  [ &_30 <- _ret' ] s1) | s1 = bb19 ] 
    | bb19 = any [ br0 -> {_30 = false} (! bb21) | br1 -> {_30} (! bb20) ] 
    | bb20 = s0 [ s0 = deref'0 {arr} (fun (_ret':slice int32) ->  [ &_43 <- _ret' ] s1) | s1 = bb22 ] 
    | bb22 = s0
      [ s0 =  [ &_45 <- RangeFrom'0.C_RangeFrom ([%#sindex_range12] (10 : usize)) ] s1
      | s1 = get'0 {_43} {_45} (fun (_ret':Option'0.t_Option (slice int32)) ->  [ &_41 <- _ret' ] s2)
      | s2 = bb23 ]
      
    | bb23 = s0 [ s0 = is_none'0 {_41} (fun (_ret':bool) ->  [ &_39 <- _ret' ] s1) | s1 = bb24 ] 
    | bb24 = any [ br0 -> {_39 = false} (! bb26) | br1 -> {_39} (! bb25) ] 
    | bb25 = s0
      [ s0 = Borrow.borrow_mut <Vec'0.t_Vec int32 (Global'0.t_Global)> {arr}
          (fun (_ret':borrowed (Vec'0.t_Vec int32 (Global'0.t_Global))) ->  [ &_49 <- _ret' ]  [ &arr <- _49.final ] s1)
      | s1 =  [ &_50 <- RangeFrom'0.C_RangeFrom ([%#sindex_range13] (2 : usize)) ] s2
      | s2 = index_mut'0 {_49} {_50} (fun (_ret':borrowed (slice int32)) ->  [ &_48 <- _ret' ] s3)
      | s3 = bb27 ]
      
    | bb27 = s0
      [ s0 = Borrow.borrow_final <slice int32> {_48.current} {Borrow.get_id _48}
          (fun (_ret':borrowed (slice int32)) ->  [ &s1 <- _ret' ]  [ &_48 <- { _48 with current = s1.final ; } ] s1)
      | s1 = len'0 {s1.current} (fun (_ret':usize) ->  [ &_53 <- _ret' ] s2)
      | s2 = bb28 ]
      
    | bb28 = s0
      [ s0 = UIntSize.eq {_53} {[%#sindex_range14] (3 : usize)} (fun (_ret':bool) ->  [ &_52 <- _ret' ] s1)
      | s1 = any [ br0 -> {_52 = false} (! bb30) | br1 -> {_52} (! bb29) ]  ]
      
    | bb29 = s0
      [ s0 =  [ &_56 <- [%#sindex_range15] (0 : usize) ] s1
      | s1 =  [ &_57 <- Slice.length s1.current ] s2
      | s2 = UIntSize.lt {_56} {_57} (fun (_ret':bool) ->  [ &_58 <- _ret' ] s3)
      | s3 = {[@expl:index in bounds] [%#sindex_range16] _58} s4
      | s4 = bb31 ]
      
    | bb31 = s0
      [ s0 = Slice.get <int32> {s1.current} {_56}
          (fun (l'0:int32) ->
            Slice.set <int32> {s1.current} {_56} {[%#sindex_range17] (-1 : int32)}
              (fun (l'1:slice int32) ->  [ &s1 <- { s1 with current = l'1 ; } ] s1))
      | s1 =  [ &_59 <- [%#sindex_range18] (1 : usize) ] s2
      | s2 =  [ &_60 <- Slice.length s1.current ] s3
      | s3 = UIntSize.lt {_59} {_60} (fun (_ret':bool) ->  [ &_61 <- _ret' ] s4)
      | s4 = {[@expl:index in bounds] [%#sindex_range19] _61} s5
      | s5 = bb32 ]
      
    | bb32 = s0
      [ s0 = Slice.get <int32> {s1.current} {_59}
          (fun (l'0:int32) ->
            Slice.set <int32> {s1.current} {_59} {[%#sindex_range20] (-1 : int32)}
              (fun (l'1:slice int32) ->  [ &s1 <- { s1 with current = l'1 ; } ] s1))
      | s1 =  [ &_65 <- [%#sindex_range21] (2 : usize) ] s2
      | s2 =  [ &_66 <- Slice.length s1.current ] s3
      | s3 = UIntSize.lt {_65} {_66} (fun (_ret':bool) ->  [ &_67 <- _ret' ] s4)
      | s4 = {[@expl:index in bounds] [%#sindex_range22] _67} s5
      | s5 = bb33 ]
      
    | bb33 = s0
      [ s0 = -{resolve'0 s1}- s1
      | s1 = -{resolve'0 _48}- s2
      | s2 = Slice.get <int32> {s1.current} {_65}
          (fun (r'0:int32) ->
            Int32.eq {r'0} {[%#sindex_range23] (4 : int32)} (fun (_ret':bool) ->  [ &_63 <- _ret' ] s3))
      | s3 = any [ br0 -> {_63 = false} (! bb35) | br1 -> {_63} (! bb34) ]  ]
      
    | bb34 = s0 [ s0 = len'1 {arr} (fun (_ret':usize) ->  [ &_71 <- _ret' ] s1) | s1 = bb36 ] 
    | bb36 = s0
      [ s0 = UIntSize.eq {_71} {[%#sindex_range24] (5 : usize)} (fun (_ret':bool) ->  [ &_70 <- _ret' ] s1)
      | s1 = any [ br0 -> {_70 = false} (! bb38) | br1 -> {_70} (! bb37) ]  ]
      
    | bb37 = s0
      [ s0 = index'1 {arr} {[%#sindex_range25] (0 : usize)} (fun (_ret':int32) ->  [ &_77 <- _ret' ] s1) | s1 = bb39 ]
      
    | bb39 = s0
      [ s0 = Int32.eq {_77} {[%#sindex_range26] (0 : int32)} (fun (_ret':bool) ->  [ &_75 <- _ret' ] s1)
      | s1 = any [ br0 -> {_75 = false} (! bb41) | br1 -> {_75} (! bb40) ]  ]
      
    | bb40 = s0
      [ s0 = index'1 {arr} {[%#sindex_range27] (1 : usize)} (fun (_ret':int32) ->  [ &_83 <- _ret' ] s1) | s1 = bb42 ]
      
    | bb42 = s0
      [ s0 = Int32.eq {_83} {[%#sindex_range28] (1 : int32)} (fun (_ret':bool) ->  [ &_81 <- _ret' ] s1)
      | s1 = any [ br0 -> {_81 = false} (! bb44) | br1 -> {_81} (! bb43) ]  ]
      
    | bb43 = s0
      [ s0 = index'1 {arr} {[%#sindex_range29] (2 : usize)} (fun (_ret':int32) ->  [ &_89 <- _ret' ] s1) | s1 = bb45 ]
      
    | bb45 = s0
      [ s0 = Int32.eq {_89} {[%#sindex_range30] (-1 : int32)} (fun (_ret':bool) ->  [ &_87 <- _ret' ] s1)
      | s1 = any [ br0 -> {_87 = false} (! bb47) | br1 -> {_87} (! bb46) ]  ]
      
    | bb46 = s0
      [ s0 = index'1 {arr} {[%#sindex_range31] (3 : usize)} (fun (_ret':int32) ->  [ &_95 <- _ret' ] s1) | s1 = bb48 ]
      
    | bb48 = s0
      [ s0 = Int32.eq {_95} {[%#sindex_range32] (-1 : int32)} (fun (_ret':bool) ->  [ &_93 <- _ret' ] s1)
      | s1 = any [ br0 -> {_93 = false} (! bb50) | br1 -> {_93} (! bb49) ]  ]
      
    | bb49 = s0
      [ s0 = index'1 {arr} {[%#sindex_range33] (4 : usize)} (fun (_ret':int32) ->  [ &_101 <- _ret' ] s1) | s1 = bb51 ]
      
    | bb51 = s0
      [ s0 = Int32.eq {_101} {[%#sindex_range34] (4 : int32)} (fun (_ret':bool) ->  [ &_99 <- _ret' ] s1)
      | s1 = any [ br0 -> {_99 = false} (! bb53) | br1 -> {_99} (! bb52) ]  ]
      
    | bb52 = bb54
    | bb54 = return' {_0}
    | bb53 = {[%#sindex_range35] false} any
    | bb50 = {[%#sindex_range36] false} any
    | bb47 = {[%#sindex_range37] false} any
    | bb44 = {[%#sindex_range38] false} any
    | bb41 = {[%#sindex_range39] false} any
    | bb38 = {[%#sindex_range40] false} any
    | bb35 = {[%#sindex_range41] false} any
    | bb30 = s0 [ s0 = -{resolve'0 s1}- s1 | s1 = -{resolve'0 _48}- s2 | s2 = {[%#sindex_range42] false} any ] 
    | bb26 = {[%#sindex_range43] false} any
    | bb21 = {[%#sindex_range44] false} any
    | bb16 = {[%#sindex_range45] false} any
    | bb9 = bb12
    | bb10 = bb12
    | bb11 = bb12
    | bb12 = {[%#sindex_range46] false} any ]
    )
    [ & _0 : () = any_l ()
    | & arr : Vec'0.t_Vec int32 (Global'0.t_Global) = any_l ()
    | & s : slice int32 = any_l ()
    | & _3 : slice int32 = any_l ()
    | & _5 : RangeFrom'0.t_RangeFrom usize = any_l ()
    | & _7 : bool = any_l ()
    | & _8 : usize = any_l ()
    | & _10 : bool = any_l ()
    | & _12 : usize = any_l ()
    | & _13 : usize = any_l ()
    | & _14 : bool = any_l ()
    | & _15 : bool = any_l ()
    | & _17 : usize = any_l ()
    | & _18 : usize = any_l ()
    | & _19 : bool = any_l ()
    | & _22 : bool = any_l ()
    | & _23 : usize = any_l ()
    | & _25 : slice int32 = any_l ()
    | & _27 : RangeFrom'0.t_RangeFrom usize = any_l ()
    | & _30 : bool = any_l ()
    | & _32 : Option'0.t_Option (slice int32) = any_l ()
    | & _34 : slice int32 = any_l ()
    | & _36 : RangeFrom'0.t_RangeFrom usize = any_l ()
    | & _39 : bool = any_l ()
    | & _41 : Option'0.t_Option (slice int32) = any_l ()
    | & _43 : slice int32 = any_l ()
    | & _45 : RangeFrom'0.t_RangeFrom usize = any_l ()
    | & s1 : borrowed (slice int32) = any_l ()
    | & _48 : borrowed (slice int32) = any_l ()
    | & _49 : borrowed (Vec'0.t_Vec int32 (Global'0.t_Global)) = any_l ()
    | & _50 : RangeFrom'0.t_RangeFrom usize = any_l ()
    | & _52 : bool = any_l ()
    | & _53 : usize = any_l ()
    | & _56 : usize = any_l ()
    | & _57 : usize = any_l ()
    | & _58 : bool = any_l ()
    | & _59 : usize = any_l ()
    | & _60 : usize = any_l ()
    | & _61 : bool = any_l ()
    | & _63 : bool = any_l ()
    | & _65 : usize = any_l ()
    | & _66 : usize = any_l ()
    | & _67 : bool = any_l ()
    | & _70 : bool = any_l ()
    | & _71 : usize = any_l ()
    | & _75 : bool = any_l ()
    | & _77 : int32 = any_l ()
    | & _81 : bool = any_l ()
    | & _83 : int32 = any_l ()
    | & _87 : bool = any_l ()
    | & _89 : int32 = any_l ()
    | & _93 : bool = any_l ()
    | & _95 : int32 = any_l ()
    | & _99 : bool = any_l ()
    | & _101 : int32 = any_l () ]
     [ return' (result:())-> (! return' {result}) ] 
end
module T_core__ops__range__RangeFull
  type t_RangeFull  =
    | C_RangeFull
  
  function any_l (_ : 'b) : 'a
  
  let rec t_RangeFull (input:t_RangeFull) (ret  )= any
    [ good -> {C_RangeFull  = input} (! ret) | bad -> {C_RangeFull  <> input} {false} any ]
    
end
module M_index_range__test_range_full
  let%span sindex_range0 = "../index_range.rs" 156 18 156 30
  
  let%span sindex_range1 = "../index_range.rs" 162 23 162 24
  
  let%span sindex_range2 = "../index_range.rs" 162 30 162 31
  
  let%span sindex_range3 = "../index_range.rs" 162 28 162 32
  
  let%span sindex_range4 = "../index_range.rs" 162 36 162 37
  
  let%span sindex_range5 = "../index_range.rs" 162 43 162 44
  
  let%span sindex_range6 = "../index_range.rs" 162 41 162 45
  
  let%span sindex_range7 = "../index_range.rs" 162 49 162 50
  
  let%span sindex_range8 = "../index_range.rs" 162 56 162 57
  
  let%span sindex_range9 = "../index_range.rs" 162 54 162 58
  
  let%span sindex_range10 = "../index_range.rs" 162 62 162 63
  
  let%span sindex_range11 = "../index_range.rs" 162 69 162 70
  
  let%span sindex_range12 = "../index_range.rs" 162 67 162 71
  
  let%span sindex_range13 = "../index_range.rs" 162 75 162 76
  
  let%span sindex_range14 = "../index_range.rs" 162 82 162 83
  
  let%span sindex_range15 = "../index_range.rs" 162 80 162 84
  
  let%span sindex_range16 = "../index_range.rs" 162 88 162 89
  
  let%span sindex_range17 = "../index_range.rs" 166 23 166 24
  
  let%span sindex_range18 = "../index_range.rs" 167 6 167 7
  
  let%span sindex_range19 = "../index_range.rs" 167 4 167 8
  
  let%span sindex_range20 = "../index_range.rs" 167 11 167 13
  
  let%span sindex_range21 = "../index_range.rs" 168 6 168 7
  
  let%span sindex_range22 = "../index_range.rs" 168 4 168 8
  
  let%span sindex_range23 = "../index_range.rs" 168 11 168 13
  
  let%span sindex_range24 = "../index_range.rs" 170 25 170 26
  
  let%span sindex_range25 = "../index_range.rs" 171 16 171 17
  
  let%span sindex_range26 = "../index_range.rs" 171 22 171 23
  
  let%span sindex_range27 = "../index_range.rs" 172 16 172 17
  
  let%span sindex_range28 = "../index_range.rs" 172 22 172 24
  
  let%span sindex_range29 = "../index_range.rs" 173 16 173 17
  
  let%span sindex_range30 = "../index_range.rs" 173 22 173 23
  
  let%span sindex_range31 = "../index_range.rs" 174 16 174 17
  
  let%span sindex_range32 = "../index_range.rs" 174 22 174 24
  
  let%span sindex_range33 = "../index_range.rs" 175 16 175 17
  
  let%span sindex_range34 = "../index_range.rs" 175 22 175 23
  
  let%span sindex_range35 = "../index_range.rs" 175 4 175 24
  
  let%span sindex_range36 = "../index_range.rs" 174 4 174 25
  
  let%span sindex_range37 = "../index_range.rs" 173 4 173 24
  
  let%span sindex_range38 = "../index_range.rs" 172 4 172 25
  
  let%span sindex_range39 = "../index_range.rs" 171 4 171 24
  
  let%span sindex_range40 = "../index_range.rs" 170 4 170 27
  
  let%span sindex_range41 = "../index_range.rs" 166 4 166 25
  
  let%span sindex_range42 = "../index_range.rs" 162 4 162 90
  
  let%span span43 = "../../../../creusot-contracts/src/std/boxed.rs" 28 8 28 18
  
  let%span span44 = "../../../../creusot-contracts/src/logic/seq.rs" 198 8 198 97
  
  let%span span45 = "../../../../creusot-contracts/src/invariant.rs" 8 8 8 12
  
  let%span span46 = "" 0 0 0 0
  
  let%span span47 = "../../../../creusot-contracts/src/std/slice.rs" 28 14 28 41
  
  let%span span48 = "../../../../creusot-contracts/src/std/slice.rs" 29 14 29 42
  
  let%span span49 = "../../../../creusot-contracts/src/std/slice.rs" 17 20 17 30
  
  let%span span50 = "../../../../creusot-contracts/src/std/vec.rs" 18 14 18 41
  
  let%span span51 = "../../../../creusot-contracts/src/std/vec.rs" 61 20 61 41
  
  let%span span52 = "../../../../creusot-contracts/src/invariant.rs" 27 8 27 18
  
  let%span span53 = "../../../../creusot-contracts/src/invariant.rs" 37 20 37 44
  
  let%span span54 = "../../../../creusot-contracts/src/std/slice.rs" 132 20 132 37
  
  let%span span55 = "../../../../creusot-contracts/src/std/slice.rs" 125 20 125 37
  
  let%span span56 = "../../../../creusot-contracts/src/model.rs" 90 8 90 31
  
  let%span span57 = "../../../../creusot-contracts/src/std/vec.rs" 157 27 157 46
  
  let%span span58 = "" 0 0 0 0
  
  let%span span59 = "" 0 0 0 0
  
  let%span span60 = "../../../../creusot-contracts/src/std/vec.rs" 158 26 158 54
  
  let%span span61 = "" 0 0 0 0
  
  let%span span62 = "" 0 0 0 0
  
  let%span span63 = "../../../../creusot-contracts/src/std/vec.rs" 79 26 79 48
  
  let%span span64 = "../../../../creusot-contracts/src/resolve.rs" 26 20 26 34
  
  let%span span65 = "../../../../creusot-contracts/src/std/slice.rs" 224 20 224 24
  
  let%span span66 = "../../../../creusot-contracts/src/std/slice.rs" 218 20 218 31
  
  let%span span67 = "../../../../creusot-contracts/src/std/slice.rs" 212 20 212 24
  
  let%span span68 = "../../../../creusot-contracts/src/model.rs" 108 8 108 31
  
  let%span span69 = "../../../../creusot-contracts/src/std/vec.rs" 147 27 147 46
  
  let%span span70 = "" 0 0 0 0
  
  let%span span71 = "" 0 0 0 0
  
  let%span span72 = "../../../../creusot-contracts/src/std/vec.rs" 148 26 148 54
  
  let%span span73 = "../../../../creusot-contracts/src/std/vec.rs" 149 26 149 57
  
  let%span span74 = "../../../../creusot-contracts/src/std/vec.rs" 150 26 150 62
  
  let%span span75 = "../../../../creusot-contracts/src/std/vec.rs" 151 26 151 55
  
  let%span span76 = "" 0 0 0 0
  
  let%span span77 = "" 0 0 0 0
  
  let%span span78 = "../../../../creusot-contracts/src/std/slice.rs" 248 0 357 1
  
  let%span span79 = "../../../../creusot-contracts/src/logic/ops.rs" 20 8 20 31
  
  let%span span80 = "../index_range.rs" 7 4 12 22
  
  use prelude.prelude.Int32
  
  predicate inv'9 (_1 : int32)
  
  use T_alloc__alloc__Global as Global'0
  
  predicate invariant'11 (self : int32) =
    [%#span43] inv'9 self
  
  predicate inv'11 (_1 : int32)
  
  axiom inv'11 [@rewrite] : forall x : int32 . inv'11 x = true
  
  use seq.Seq
  
  use seq.Seq
  
  use prelude.prelude.Int
  
  use seq.Seq
  
  predicate invariant'10 (self : Seq.seq int32) =
    [%#span44] forall i : int . 0 <= i /\ i < Seq.length self  -> inv'11 (Seq.get self i)
  
  predicate inv'10 (_1 : Seq.seq int32)
  
  axiom inv'10 [@rewrite] : forall x : Seq.seq int32 . inv'10 x = true
  
  predicate invariant'9 (self : int32) =
    [%#span45] true
  
  axiom inv'9 [@rewrite] : forall x : int32 . inv'9 x = true
  
  use prelude.prelude.Slice
  
  use prelude.prelude.Slice
  
  use prelude.prelude.UIntSize
  
  use prelude.prelude.UIntSize
  
  constant v_MAX'0 : usize = [%#span46] (18446744073709551615 : usize)
  
  function shallow_model'4 (self : slice int32) : Seq.seq int32
  
  axiom shallow_model'4_spec : forall self : slice int32 . ([%#span48] shallow_model'4 self = Slice.id self)
  && ([%#span47] Seq.length (shallow_model'4 self) <= UIntSize.to_int (v_MAX'0 : usize))
  
  predicate invariant'8 (self : slice int32) =
    [%#span49] inv'10 (shallow_model'4 self)
  
  predicate inv'8 (_1 : slice int32)
  
  axiom inv'8 [@rewrite] : forall x : slice int32 . inv'8 x = true
  
  use T_alloc__vec__Vec as Vec'0
  
  function shallow_model'0 (self : Vec'0.t_Vec int32 (Global'0.t_Global)) : Seq.seq int32
  
  axiom shallow_model'0_spec : forall self : Vec'0.t_Vec int32 (Global'0.t_Global) . [%#span50] Seq.length (shallow_model'0 self)
  <= UIntSize.to_int (v_MAX'0 : usize)
  
  predicate invariant'7 (self : Vec'0.t_Vec int32 (Global'0.t_Global)) =
    [%#span51] inv'10 (shallow_model'0 self)
  
  predicate inv'7 (_1 : Vec'0.t_Vec int32 (Global'0.t_Global))
  
<<<<<<< HEAD
  axiom inv'7 [@rewrite] : forall x : Vec'0.t_vec int32 (Global'0.t_global) . inv'7 x = true
=======
  axiom inv'7 : forall x : Vec'0.t_Vec int32 (Global'0.t_Global) . inv'7 x = true
>>>>>>> c3369865
  
  use prelude.prelude.Borrow
  
  predicate invariant'6 (self : int32) =
    [%#span52] inv'9 self
  
  predicate inv'6 (_1 : int32)
  
  axiom inv'6 [@rewrite] : forall x : int32 . inv'6 x = true
  
  predicate invariant'5 (self : usize) =
    [%#span45] true
  
  predicate inv'5 (_1 : usize)
  
  axiom inv'5 [@rewrite] : forall x : usize . inv'5 x = true
  
  predicate invariant'4 (self : borrowed (slice int32)) =
    [%#span53] inv'8 self.current /\ inv'8 self.final
  
  predicate inv'4 (_1 : borrowed (slice int32))
  
  axiom inv'4 [@rewrite] : forall x : borrowed (slice int32) . inv'4 x = true
  
  predicate invariant'3 (self : borrowed (Vec'0.t_Vec int32 (Global'0.t_Global))) =
    [%#span53] inv'7 self.current /\ inv'7 self.final
  
  predicate inv'3 (_1 : borrowed (Vec'0.t_Vec int32 (Global'0.t_Global)))
  
<<<<<<< HEAD
  axiom inv'3 [@rewrite] : forall x : borrowed (Vec'0.t_vec int32 (Global'0.t_global)) . inv'3 x = true
=======
  axiom inv'3 : forall x : borrowed (Vec'0.t_Vec int32 (Global'0.t_Global)) . inv'3 x = true
>>>>>>> c3369865
  
  predicate invariant'2 (self : slice int32) =
    [%#span52] inv'8 self
  
  predicate inv'2 (_1 : slice int32)
  
  axiom inv'2 [@rewrite] : forall x : slice int32 . inv'2 x = true
  
  use T_core__ops__range__RangeFull as RangeFull'0
  
  predicate invariant'1 (self : RangeFull'0.t_RangeFull) =
    [%#span45] true
  
  predicate inv'1 (_1 : RangeFull'0.t_RangeFull)
  
<<<<<<< HEAD
  axiom inv'1 [@rewrite] : forall x : RangeFull'0.t_rangefull . inv'1 x = true
=======
  axiom inv'1 : forall x : RangeFull'0.t_RangeFull . inv'1 x = true
>>>>>>> c3369865
  
  predicate invariant'0 (self : Vec'0.t_Vec int32 (Global'0.t_Global)) =
    [%#span52] inv'7 self
  
  predicate inv'0 (_1 : Vec'0.t_Vec int32 (Global'0.t_Global))
  
<<<<<<< HEAD
  axiom inv'0 [@rewrite] : forall x : Vec'0.t_vec int32 (Global'0.t_global) . inv'0 x = true
=======
  axiom inv'0 : forall x : Vec'0.t_Vec int32 (Global'0.t_Global) . inv'0 x = true
>>>>>>> c3369865
  
  use prelude.prelude.Intrinsic
  
  use seq.Seq
  
  predicate has_value'1 [@inline:trivial] (self : usize) (seq : Seq.seq int32) (out : int32) =
    [%#span54] Seq.get seq (UIntSize.to_int self) = out
  
  predicate in_bounds'1 [@inline:trivial] (self : usize) (seq : Seq.seq int32) =
    [%#span55] UIntSize.to_int self < Seq.length seq
  
  function shallow_model'1 (self : Vec'0.t_Vec int32 (Global'0.t_Global)) : Seq.seq int32 =
    [%#span56] shallow_model'0 self
  
  let rec index'1 (self:Vec'0.t_Vec int32 (Global'0.t_Global)) (index:usize) (return'  (ret:int32))= {[@expl:precondition] [%#span59] inv'5 index}
    {[@expl:precondition] [%#span58] inv'0 self}
    {[@expl:precondition] [%#span57] in_bounds'1 index (shallow_model'1 self)}
    any
    [ return' (result:int32)-> {[%#span61] inv'6 result}
      {[%#span60] has_value'1 index (shallow_model'1 self) result}
      (! return' {result}) ]
    
  
  let rec len'1 (self:Vec'0.t_Vec int32 (Global'0.t_Global)) (return'  (ret:usize))= {[@expl:precondition] [%#span62] inv'0 self}
    any
    [ return' (result:usize)-> {[%#span63] UIntSize.to_int result = Seq.length (shallow_model'1 self)}
      (! return' {result}) ]
    
  
  predicate resolve'0 (self : borrowed (slice int32)) =
    [%#span64] self.final = self.current
  
  predicate resolve_elswhere'0 (self : RangeFull'0.t_RangeFull) (_old : Seq.seq int32) (_fin : Seq.seq int32) =
    [%#span65] true
  
  predicate has_value'0 (self : RangeFull'0.t_RangeFull) (seq : Seq.seq int32) (out : slice int32) =
    [%#span66] seq = shallow_model'4 out
  
  predicate in_bounds'0 (self : RangeFull'0.t_RangeFull) (_seq : Seq.seq int32) =
    [%#span67] true
  
  function shallow_model'3 (self : borrowed (Vec'0.t_Vec int32 (Global'0.t_Global))) : Seq.seq int32 =
    [%#span68] shallow_model'0 self.current
  
  let rec index_mut'0 (self:borrowed (Vec'0.t_Vec int32 (Global'0.t_Global))) (index:RangeFull'0.t_RangeFull) (return'  (ret:borrowed (slice int32)))= {[@expl:precondition] [%#span71] inv'1 index}
    {[@expl:precondition] [%#span70] inv'3 self}
    {[@expl:precondition] [%#span69] in_bounds'0 index (shallow_model'3 self)}
    any
    [ return' (result:borrowed (slice int32))-> {[%#span76] inv'4 result}
      {[%#span75] Seq.length (shallow_model'0 self.final) = Seq.length (shallow_model'3 self)}
      {[%#span74] resolve_elswhere'0 index (shallow_model'3 self) (shallow_model'0 self.final)}
      {[%#span73] has_value'0 index (shallow_model'0 self.final) result.final}
      {[%#span72] has_value'0 index (shallow_model'3 self) result.current}
      (! return' {result}) ]
    
  
  function shallow_model'2 (self : slice int32) : Seq.seq int32 =
    [%#span56] shallow_model'4 self
  
  let rec len'0 (self:slice int32) (return'  (ret:usize))= {[@expl:precondition] [%#span77] inv'2 self}
    any
    [ return' (result:usize)-> {[%#span78] Seq.length (shallow_model'2 self) = UIntSize.to_int result}
      (! return' {result}) ]
    
  
  let rec index'0 (self:Vec'0.t_Vec int32 (Global'0.t_Global)) (index:RangeFull'0.t_RangeFull) (return'  (ret:slice int32))= {[@expl:precondition] [%#span59] inv'1 index}
    {[@expl:precondition] [%#span58] inv'0 self}
    {[@expl:precondition] [%#span57] in_bounds'0 index (shallow_model'1 self)}
    any
    [ return' (result:slice int32)-> {[%#span61] inv'2 result}
      {[%#span60] has_value'0 index (shallow_model'1 self) result}
      (! return' {result}) ]
    
  
  use prelude.prelude.Int32
  
  function index_logic'0 [@inline:trivial] (self : Vec'0.t_Vec int32 (Global'0.t_Global)) (ix : int) : int32 =
    [%#span79] Seq.get (shallow_model'0 self) ix
  
  let rec create_arr'0 (_1:()) (return'  (ret:Vec'0.t_Vec int32 (Global'0.t_Global)))= any
    [ return' (result:Vec'0.t_Vec int32 (Global'0.t_Global))-> {[%#span80] Seq.length (shallow_model'0 result) = 5
      /\ Int32.to_int (index_logic'0 result 0) = 0
      /\ Int32.to_int (index_logic'0 result 1) = 1
      /\ Int32.to_int (index_logic'0 result 2) = 2
      /\ Int32.to_int (index_logic'0 result 3) = 3 /\ Int32.to_int (index_logic'0 result 4) = 4}
      (! return' {result}) ]
    
  
  let rec test_range_full (_1:()) (return'  (ret:()))= (! bb0
    [ bb0 = s0
      [ s0 = create_arr'0 {[%#sindex_range0] ()}
          (fun (_ret':Vec'0.t_Vec int32 (Global'0.t_Global)) ->  [ &arr <- _ret' ] s1)
      | s1 = bb1 ]
      
    | bb1 = s0
      [ s0 =  [ &_5 <- RangeFull'0.C_RangeFull ] s1
      | s1 = index'0 {arr} {_5} (fun (_ret':slice int32) ->  [ &_3 <- _ret' ] s2)
      | s2 = bb2 ]
      
    | bb2 = s0 [ s0 =  [ &s <- _3 ] s1 | s1 = len'0 {s} (fun (_ret':usize) ->  [ &_8 <- _ret' ] s2) | s2 = bb3 ] 
    | bb3 = s0
      [ s0 = UIntSize.eq {_8} {[%#sindex_range1] (5 : usize)} (fun (_ret':bool) ->  [ &_7 <- _ret' ] s1)
      | s1 = any [ br0 -> {_7 = false} (! bb20) | br1 -> {_7} (! bb4) ]  ]
      
    | bb4 = s0
      [ s0 =  [ &_12 <- [%#sindex_range2] (0 : usize) ] s1
      | s1 =  [ &_13 <- Slice.length s ] s2
      | s2 = UIntSize.lt {_12} {_13} (fun (_ret':bool) ->  [ &_14 <- _ret' ] s3)
      | s3 = {[@expl:index in bounds] [%#sindex_range3] _14} s4
      | s4 = bb5 ]
      
    | bb5 = s0
      [ s0 = Slice.get <int32> {s} {_12}
          (fun (r'0:int32) ->
            Int32.eq {r'0} {[%#sindex_range4] (0 : int32)} (fun (_ret':bool) ->  [ &_10 <- _ret' ] s1))
      | s1 = any [ br0 -> {_10 = false} (! bb19) | br1 -> {_10} (! bb6) ]  ]
      
    | bb6 = s0
      [ s0 =  [ &_17 <- [%#sindex_range5] (1 : usize) ] s1
      | s1 =  [ &_18 <- Slice.length s ] s2
      | s2 = UIntSize.lt {_17} {_18} (fun (_ret':bool) ->  [ &_19 <- _ret' ] s3)
      | s3 = {[@expl:index in bounds] [%#sindex_range6] _19} s4
      | s4 = bb7 ]
      
    | bb7 = s0
      [ s0 = Slice.get <int32> {s} {_17}
          (fun (r'0:int32) ->
            Int32.eq {r'0} {[%#sindex_range7] (1 : int32)} (fun (_ret':bool) ->  [ &_15 <- _ret' ] s1))
      | s1 = any [ br0 -> {_15 = false} (! bb18) | br1 -> {_15} (! bb8) ]  ]
      
    | bb8 = s0
      [ s0 =  [ &_22 <- [%#sindex_range8] (2 : usize) ] s1
      | s1 =  [ &_23 <- Slice.length s ] s2
      | s2 = UIntSize.lt {_22} {_23} (fun (_ret':bool) ->  [ &_24 <- _ret' ] s3)
      | s3 = {[@expl:index in bounds] [%#sindex_range9] _24} s4
      | s4 = bb9 ]
      
    | bb9 = s0
      [ s0 = Slice.get <int32> {s} {_22}
          (fun (r'0:int32) ->
            Int32.eq {r'0} {[%#sindex_range10] (2 : int32)} (fun (_ret':bool) ->  [ &_20 <- _ret' ] s1))
      | s1 = any [ br0 -> {_20 = false} (! bb17) | br1 -> {_20} (! bb10) ]  ]
      
    | bb10 = s0
      [ s0 =  [ &_27 <- [%#sindex_range11] (3 : usize) ] s1
      | s1 =  [ &_28 <- Slice.length s ] s2
      | s2 = UIntSize.lt {_27} {_28} (fun (_ret':bool) ->  [ &_29 <- _ret' ] s3)
      | s3 = {[@expl:index in bounds] [%#sindex_range12] _29} s4
      | s4 = bb11 ]
      
    | bb11 = s0
      [ s0 = Slice.get <int32> {s} {_27}
          (fun (r'0:int32) ->
            Int32.eq {r'0} {[%#sindex_range13] (3 : int32)} (fun (_ret':bool) ->  [ &_25 <- _ret' ] s1))
      | s1 = any [ br0 -> {_25 = false} (! bb16) | br1 -> {_25} (! bb12) ]  ]
      
    | bb12 = s0
      [ s0 =  [ &_32 <- [%#sindex_range14] (4 : usize) ] s1
      | s1 =  [ &_33 <- Slice.length s ] s2
      | s2 = UIntSize.lt {_32} {_33} (fun (_ret':bool) ->  [ &_34 <- _ret' ] s3)
      | s3 = {[@expl:index in bounds] [%#sindex_range15] _34} s4
      | s4 = bb13 ]
      
    | bb13 = s0
      [ s0 = Slice.get <int32> {s} {_32}
          (fun (r'0:int32) ->
            Int32.eq {r'0} {[%#sindex_range16] (4 : int32)} (fun (_ret':bool) ->  [ &_30 <- _ret' ] s1))
      | s1 = any [ br0 -> {_30 = false} (! bb15) | br1 -> {_30} (! bb14) ]  ]
      
    | bb14 = s0
      [ s0 = Borrow.borrow_mut <Vec'0.t_Vec int32 (Global'0.t_Global)> {arr}
          (fun (_ret':borrowed (Vec'0.t_Vec int32 (Global'0.t_Global))) ->  [ &_38 <- _ret' ]  [ &arr <- _38.final ] s1)
      | s1 =  [ &_39 <- RangeFull'0.C_RangeFull ] s2
      | s2 = index_mut'0 {_38} {_39} (fun (_ret':borrowed (slice int32)) ->  [ &_37 <- _ret' ] s3)
      | s3 = bb22 ]
      
    | bb22 = s0
      [ s0 = Borrow.borrow_final <slice int32> {_37.current} {Borrow.get_id _37}
          (fun (_ret':borrowed (slice int32)) ->  [ &s1 <- _ret' ]  [ &_37 <- { _37 with current = s1.final ; } ] s1)
      | s1 = len'0 {s1.current} (fun (_ret':usize) ->  [ &_42 <- _ret' ] s2)
      | s2 = bb23 ]
      
    | bb23 = s0
      [ s0 = UIntSize.eq {_42} {[%#sindex_range17] (5 : usize)} (fun (_ret':bool) ->  [ &_41 <- _ret' ] s1)
      | s1 = any [ br0 -> {_41 = false} (! bb25) | br1 -> {_41} (! bb24) ]  ]
      
    | bb24 = s0
      [ s0 =  [ &_45 <- [%#sindex_range18] (1 : usize) ] s1
      | s1 =  [ &_46 <- Slice.length s1.current ] s2
      | s2 = UIntSize.lt {_45} {_46} (fun (_ret':bool) ->  [ &_47 <- _ret' ] s3)
      | s3 = {[@expl:index in bounds] [%#sindex_range19] _47} s4
      | s4 = bb26 ]
      
    | bb26 = s0
      [ s0 = Slice.get <int32> {s1.current} {_45}
          (fun (l'0:int32) ->
            Slice.set <int32> {s1.current} {_45} {[%#sindex_range20] (-1 : int32)}
              (fun (l'1:slice int32) ->  [ &s1 <- { s1 with current = l'1 ; } ] s1))
      | s1 =  [ &_48 <- [%#sindex_range21] (3 : usize) ] s2
      | s2 =  [ &_49 <- Slice.length s1.current ] s3
      | s3 = UIntSize.lt {_48} {_49} (fun (_ret':bool) ->  [ &_50 <- _ret' ] s4)
      | s4 = {[@expl:index in bounds] [%#sindex_range22] _50} s5
      | s5 = bb27 ]
      
    | bb27 = s0
      [ s0 = Slice.get <int32> {s1.current} {_48}
          (fun (l'0:int32) ->
            Slice.set <int32> {s1.current} {_48} {[%#sindex_range23] (-1 : int32)}
              (fun (l'1:slice int32) ->  [ &s1 <- { s1 with current = l'1 ; } ] s1))
      | s1 = -{resolve'0 s1}- s2
      | s2 = -{resolve'0 _37}- s3
      | s3 = len'1 {arr} (fun (_ret':usize) ->  [ &_53 <- _ret' ] s4)
      | s4 = bb28 ]
      
    | bb28 = s0
      [ s0 = UIntSize.eq {_53} {[%#sindex_range24] (5 : usize)} (fun (_ret':bool) ->  [ &_52 <- _ret' ] s1)
      | s1 = any [ br0 -> {_52 = false} (! bb30) | br1 -> {_52} (! bb29) ]  ]
      
    | bb29 = s0
      [ s0 = index'1 {arr} {[%#sindex_range25] (0 : usize)} (fun (_ret':int32) ->  [ &_59 <- _ret' ] s1) | s1 = bb31 ]
      
    | bb31 = s0
      [ s0 = Int32.eq {_59} {[%#sindex_range26] (0 : int32)} (fun (_ret':bool) ->  [ &_57 <- _ret' ] s1)
      | s1 = any [ br0 -> {_57 = false} (! bb33) | br1 -> {_57} (! bb32) ]  ]
      
    | bb32 = s0
      [ s0 = index'1 {arr} {[%#sindex_range27] (1 : usize)} (fun (_ret':int32) ->  [ &_65 <- _ret' ] s1) | s1 = bb34 ]
      
    | bb34 = s0
      [ s0 = Int32.eq {_65} {[%#sindex_range28] (-1 : int32)} (fun (_ret':bool) ->  [ &_63 <- _ret' ] s1)
      | s1 = any [ br0 -> {_63 = false} (! bb36) | br1 -> {_63} (! bb35) ]  ]
      
    | bb35 = s0
      [ s0 = index'1 {arr} {[%#sindex_range29] (2 : usize)} (fun (_ret':int32) ->  [ &_71 <- _ret' ] s1) | s1 = bb37 ]
      
    | bb37 = s0
      [ s0 = Int32.eq {_71} {[%#sindex_range30] (2 : int32)} (fun (_ret':bool) ->  [ &_69 <- _ret' ] s1)
      | s1 = any [ br0 -> {_69 = false} (! bb39) | br1 -> {_69} (! bb38) ]  ]
      
    | bb38 = s0
      [ s0 = index'1 {arr} {[%#sindex_range31] (3 : usize)} (fun (_ret':int32) ->  [ &_77 <- _ret' ] s1) | s1 = bb40 ]
      
    | bb40 = s0
      [ s0 = Int32.eq {_77} {[%#sindex_range32] (-1 : int32)} (fun (_ret':bool) ->  [ &_75 <- _ret' ] s1)
      | s1 = any [ br0 -> {_75 = false} (! bb42) | br1 -> {_75} (! bb41) ]  ]
      
    | bb41 = s0
      [ s0 = index'1 {arr} {[%#sindex_range33] (4 : usize)} (fun (_ret':int32) ->  [ &_83 <- _ret' ] s1) | s1 = bb43 ]
      
    | bb43 = s0
      [ s0 = Int32.eq {_83} {[%#sindex_range34] (4 : int32)} (fun (_ret':bool) ->  [ &_81 <- _ret' ] s1)
      | s1 = any [ br0 -> {_81 = false} (! bb45) | br1 -> {_81} (! bb44) ]  ]
      
    | bb44 = bb46
    | bb46 = return' {_0}
    | bb45 = {[%#sindex_range35] false} any
    | bb42 = {[%#sindex_range36] false} any
    | bb39 = {[%#sindex_range37] false} any
    | bb36 = {[%#sindex_range38] false} any
    | bb33 = {[%#sindex_range39] false} any
    | bb30 = {[%#sindex_range40] false} any
    | bb25 = s0 [ s0 = -{resolve'0 s1}- s1 | s1 = -{resolve'0 _37}- s2 | s2 = {[%#sindex_range41] false} any ] 
    | bb15 = bb21
    | bb16 = bb21
    | bb17 = bb21
    | bb18 = bb21
    | bb19 = bb21
    | bb20 = bb21
    | bb21 = {[%#sindex_range42] false} any ]
    )
    [ & _0 : () = any_l ()
    | & arr : Vec'0.t_Vec int32 (Global'0.t_Global) = any_l ()
    | & s : slice int32 = any_l ()
    | & _3 : slice int32 = any_l ()
    | & _5 : RangeFull'0.t_RangeFull = any_l ()
    | & _7 : bool = any_l ()
    | & _8 : usize = any_l ()
    | & _10 : bool = any_l ()
    | & _12 : usize = any_l ()
    | & _13 : usize = any_l ()
    | & _14 : bool = any_l ()
    | & _15 : bool = any_l ()
    | & _17 : usize = any_l ()
    | & _18 : usize = any_l ()
    | & _19 : bool = any_l ()
    | & _20 : bool = any_l ()
    | & _22 : usize = any_l ()
    | & _23 : usize = any_l ()
    | & _24 : bool = any_l ()
    | & _25 : bool = any_l ()
    | & _27 : usize = any_l ()
    | & _28 : usize = any_l ()
    | & _29 : bool = any_l ()
    | & _30 : bool = any_l ()
    | & _32 : usize = any_l ()
    | & _33 : usize = any_l ()
    | & _34 : bool = any_l ()
    | & s1 : borrowed (slice int32) = any_l ()
    | & _37 : borrowed (slice int32) = any_l ()
    | & _38 : borrowed (Vec'0.t_Vec int32 (Global'0.t_Global)) = any_l ()
    | & _39 : RangeFull'0.t_RangeFull = any_l ()
    | & _41 : bool = any_l ()
    | & _42 : usize = any_l ()
    | & _45 : usize = any_l ()
    | & _46 : usize = any_l ()
    | & _47 : bool = any_l ()
    | & _48 : usize = any_l ()
    | & _49 : usize = any_l ()
    | & _50 : bool = any_l ()
    | & _52 : bool = any_l ()
    | & _53 : usize = any_l ()
    | & _57 : bool = any_l ()
    | & _59 : int32 = any_l ()
    | & _63 : bool = any_l ()
    | & _65 : int32 = any_l ()
    | & _69 : bool = any_l ()
    | & _71 : int32 = any_l ()
    | & _75 : bool = any_l ()
    | & _77 : int32 = any_l ()
    | & _81 : bool = any_l ()
    | & _83 : int32 = any_l () ]
     [ return' (result:())-> (! return' {result}) ] 
end
module T_core__ops__range__RangeToInclusive
  type t_RangeToInclusive 'idx =
    | C_RangeToInclusive 'idx
  
  function any_l (_ : 'b) : 'a
  
  let rec t_RangeToInclusive < 'idx > (input:t_RangeToInclusive 'idx) (ret  (end':'idx))= any
    [ good (end':'idx)-> {C_RangeToInclusive end' = input} (! ret {end'})
    | bad (end':'idx)-> {C_RangeToInclusive end' <> input} {false} any ]
    
  
  function t_RangeToInclusive__end (self : t_RangeToInclusive 'idx) : 'idx =
    match self with
      | C_RangeToInclusive a -> a
      end
end
module M_index_range__test_range_to_inclusive
  let%span sindex_range0 = "../index_range.rs" 181 18 181 30
  
  let%span sindex_range1 = "../index_range.rs" 186 20 186 21
  
  let%span sindex_range2 = "../index_range.rs" 187 23 187 24
  
  let%span sindex_range3 = "../index_range.rs" 187 30 187 31
  
  let%span sindex_range4 = "../index_range.rs" 187 28 187 32
  
  let%span sindex_range5 = "../index_range.rs" 187 36 187 37
  
  let%span sindex_range6 = "../index_range.rs" 187 43 187 44
  
  let%span sindex_range7 = "../index_range.rs" 187 41 187 45
  
  let%span sindex_range8 = "../index_range.rs" 187 49 187 50
  
  let%span sindex_range9 = "../index_range.rs" 192 23 192 24
  
  let%span sindex_range10 = "../index_range.rs" 195 24 195 25
  
  let%span sindex_range11 = "../index_range.rs" 196 23 196 24
  
  let%span sindex_range12 = "../index_range.rs" 197 6 197 7
  
  let%span sindex_range13 = "../index_range.rs" 197 4 197 8
  
  let%span sindex_range14 = "../index_range.rs" 197 11 197 13
  
  let%span sindex_range15 = "../index_range.rs" 198 6 198 7
  
  let%span sindex_range16 = "../index_range.rs" 198 4 198 8
  
  let%span sindex_range17 = "../index_range.rs" 198 11 198 13
  
  let%span sindex_range18 = "../index_range.rs" 200 14 200 15
  
  let%span sindex_range19 = "../index_range.rs" 200 12 200 16
  
  let%span sindex_range20 = "../index_range.rs" 200 20 200 21
  
  let%span sindex_range21 = "../index_range.rs" 202 25 202 26
  
  let%span sindex_range22 = "../index_range.rs" 203 16 203 17
  
  let%span sindex_range23 = "../index_range.rs" 203 22 203 24
  
  let%span sindex_range24 = "../index_range.rs" 204 16 204 17
  
  let%span sindex_range25 = "../index_range.rs" 204 22 204 23
  
  let%span sindex_range26 = "../index_range.rs" 205 16 205 17
  
  let%span sindex_range27 = "../index_range.rs" 205 22 205 24
  
  let%span sindex_range28 = "../index_range.rs" 206 16 206 17
  
  let%span sindex_range29 = "../index_range.rs" 206 22 206 23
  
  let%span sindex_range30 = "../index_range.rs" 207 16 207 17
  
  let%span sindex_range31 = "../index_range.rs" 207 22 207 23
  
  let%span sindex_range32 = "../index_range.rs" 207 4 207 24
  
  let%span sindex_range33 = "../index_range.rs" 206 4 206 24
  
  let%span sindex_range34 = "../index_range.rs" 205 4 205 25
  
  let%span sindex_range35 = "../index_range.rs" 204 4 204 24
  
  let%span sindex_range36 = "../index_range.rs" 203 4 203 25
  
  let%span sindex_range37 = "../index_range.rs" 202 4 202 27
  
  let%span sindex_range38 = "../index_range.rs" 200 4 200 22
  
  let%span sindex_range39 = "../index_range.rs" 196 4 196 25
  
  let%span sindex_range40 = "../index_range.rs" 192 4 192 36
  
  let%span sindex_range41 = "../index_range.rs" 187 4 187 51
  
  let%span span42 = "../../../../creusot-contracts/src/std/boxed.rs" 28 8 28 18
  
  let%span span43 = "../../../../creusot-contracts/src/logic/seq.rs" 198 8 198 97
  
  let%span span44 = "../../../../creusot-contracts/src/invariant.rs" 8 8 8 12
  
  let%span span45 = "" 0 0 0 0
  
  let%span span46 = "../../../../creusot-contracts/src/std/slice.rs" 28 14 28 41
  
  let%span span47 = "../../../../creusot-contracts/src/std/slice.rs" 29 14 29 42
  
  let%span span48 = "../../../../creusot-contracts/src/std/slice.rs" 17 20 17 30
  
  let%span span49 = "../../../../creusot-contracts/src/std/vec.rs" 18 14 18 41
  
  let%span span50 = "../../../../creusot-contracts/src/std/vec.rs" 61 20 61 41
  
  let%span span51 = "../../../../creusot-contracts/src/invariant.rs" 27 8 27 18
  
  let%span span52 = "../../../../creusot-contracts/src/invariant.rs" 37 20 37 44
  
  let%span span53 = "../../../../creusot-contracts/src/std/slice.rs" 132 20 132 37
  
  let%span span54 = "../../../../creusot-contracts/src/std/slice.rs" 125 20 125 37
  
  let%span span55 = "../../../../creusot-contracts/src/model.rs" 90 8 90 31
  
  let%span span56 = "../../../../creusot-contracts/src/std/vec.rs" 157 27 157 46
  
  let%span span57 = "" 0 0 0 0
  
  let%span span58 = "" 0 0 0 0
  
  let%span span59 = "../../../../creusot-contracts/src/std/vec.rs" 158 26 158 54
  
  let%span span60 = "" 0 0 0 0
  
  let%span span61 = "" 0 0 0 0
  
  let%span span62 = "../../../../creusot-contracts/src/std/vec.rs" 79 26 79 48
  
  let%span span63 = "../../../../creusot-contracts/src/resolve.rs" 26 20 26 34
  
  let%span span64 = "../../../../creusot-contracts/src/std/slice.rs" 244 8 244 89
  
  let%span span65 = "../../../../creusot-contracts/src/std/slice.rs" 238 20 238 61
  
  let%span span66 = "../../../../creusot-contracts/src/std/slice.rs" 232 20 232 41
  
  let%span span67 = "../../../../creusot-contracts/src/model.rs" 108 8 108 31
  
  let%span span68 = "../../../../creusot-contracts/src/std/vec.rs" 147 27 147 46
  
  let%span span69 = "" 0 0 0 0
  
  let%span span70 = "" 0 0 0 0
  
  let%span span71 = "../../../../creusot-contracts/src/std/vec.rs" 148 26 148 54
  
  let%span span72 = "../../../../creusot-contracts/src/std/vec.rs" 149 26 149 57
  
  let%span span73 = "../../../../creusot-contracts/src/std/vec.rs" 150 26 150 62
  
  let%span span74 = "../../../../creusot-contracts/src/std/vec.rs" 151 26 151 55
  
  let%span span75 = "" 0 0 0 0
  
  let%span span76 = "" 0 0 0 0
  
  let%span span77 = "../../../../creusot-contracts/src/std/option.rs" 39 26 39 51
  
  let%span span78 = "" 0 0 0 0
  
  let%span span79 = "" 0 0 0 0
  
  let%span span80 = "../../../../creusot-contracts/src/std/slice.rs" 265 8 265 102
  
  let%span span81 = "../../../../creusot-contracts/src/std/slice.rs" 266 18 266 55
  
  let%span span82 = "" 0 0 0 0
  
  let%span span83 = "" 0 0 0 0
  
  let%span span84 = "../../../../creusot-contracts/src/std/vec.rs" 164 26 164 42
  
  let%span span85 = "" 0 0 0 0
  
  let%span span86 = "" 0 0 0 0
  
  let%span span87 = "../../../../creusot-contracts/src/std/slice.rs" 248 0 357 1
  
  let%span span88 = "../../../../creusot-contracts/src/logic/ops.rs" 20 8 20 31
  
  let%span span89 = "../index_range.rs" 7 4 12 22
  
  use prelude.prelude.Int32
  
  predicate inv'11 (_1 : int32)
  
  use T_alloc__alloc__Global as Global'0
  
  predicate invariant'13 (self : int32) =
    [%#span42] inv'11 self
  
  predicate inv'13 (_1 : int32)
  
  axiom inv'13 [@rewrite] : forall x : int32 . inv'13 x = true
  
  use seq.Seq
  
  use seq.Seq
  
  use prelude.prelude.Int
  
  use seq.Seq
  
  predicate invariant'12 (self : Seq.seq int32) =
    [%#span43] forall i : int . 0 <= i /\ i < Seq.length self  -> inv'13 (Seq.get self i)
  
  predicate inv'12 (_1 : Seq.seq int32)
  
  axiom inv'12 [@rewrite] : forall x : Seq.seq int32 . inv'12 x = true
  
  predicate invariant'11 (self : int32) =
    [%#span44] true
  
  axiom inv'11 [@rewrite] : forall x : int32 . inv'11 x = true
  
  use prelude.prelude.Slice
  
  use prelude.prelude.Slice
  
  use prelude.prelude.UIntSize
  
  use prelude.prelude.UIntSize
  
  constant v_MAX'0 : usize = [%#span45] (18446744073709551615 : usize)
  
  function shallow_model'4 (self : slice int32) : Seq.seq int32
  
  axiom shallow_model'4_spec : forall self : slice int32 . ([%#span47] shallow_model'4 self = Slice.id self)
  && ([%#span46] Seq.length (shallow_model'4 self) <= UIntSize.to_int (v_MAX'0 : usize))
  
  predicate invariant'10 (self : slice int32) =
    [%#span48] inv'12 (shallow_model'4 self)
  
  predicate inv'10 (_1 : slice int32)
  
  axiom inv'10 [@rewrite] : forall x : slice int32 . inv'10 x = true
  
  use T_alloc__vec__Vec as Vec'0
  
  function shallow_model'0 (self : Vec'0.t_Vec int32 (Global'0.t_Global)) : Seq.seq int32
  
  axiom shallow_model'0_spec : forall self : Vec'0.t_Vec int32 (Global'0.t_Global) . [%#span49] Seq.length (shallow_model'0 self)
  <= UIntSize.to_int (v_MAX'0 : usize)
  
  predicate invariant'9 (self : Vec'0.t_Vec int32 (Global'0.t_Global)) =
    [%#span50] inv'12 (shallow_model'0 self)
  
  predicate inv'9 (_1 : Vec'0.t_Vec int32 (Global'0.t_Global))
  
<<<<<<< HEAD
  axiom inv'9 [@rewrite] : forall x : Vec'0.t_vec int32 (Global'0.t_global) . inv'9 x = true
=======
  axiom inv'9 : forall x : Vec'0.t_Vec int32 (Global'0.t_Global) . inv'9 x = true
>>>>>>> c3369865
  
  use prelude.prelude.Borrow
  
  predicate invariant'8 (self : int32) =
    [%#span51] inv'11 self
  
  predicate inv'8 (_1 : int32)
  
  axiom inv'8 [@rewrite] : forall x : int32 . inv'8 x = true
  
  predicate invariant'7 (self : usize) =
    [%#span44] true
  
  predicate inv'7 (_1 : usize)
  
  axiom inv'7 [@rewrite] : forall x : usize . inv'7 x = true
  
  predicate invariant'6 (self : borrowed (slice int32)) =
    [%#span52] inv'10 self.current /\ inv'10 self.final
  
  predicate inv'6 (_1 : borrowed (slice int32))
  
  axiom inv'6 [@rewrite] : forall x : borrowed (slice int32) . inv'6 x = true
  
  predicate invariant'5 (self : borrowed (Vec'0.t_Vec int32 (Global'0.t_Global))) =
    [%#span52] inv'9 self.current /\ inv'9 self.final
  
  predicate inv'5 (_1 : borrowed (Vec'0.t_Vec int32 (Global'0.t_Global)))
  
<<<<<<< HEAD
  axiom inv'5 [@rewrite] : forall x : borrowed (Vec'0.t_vec int32 (Global'0.t_global)) . inv'5 x = true
=======
  axiom inv'5 : forall x : borrowed (Vec'0.t_Vec int32 (Global'0.t_Global)) . inv'5 x = true
>>>>>>> c3369865
  
  use T_core__option__Option as Option'0
  
  predicate inv'3 (_1 : Option'0.t_Option (slice int32))
  
  predicate invariant'4 (self : Option'0.t_Option (slice int32)) =
    [%#span51] inv'3 self
  
  predicate inv'4 (_1 : Option'0.t_Option (slice int32))
  
<<<<<<< HEAD
  axiom inv'4 [@rewrite] : forall x : Option'0.t_option (slice int32) . inv'4 x = true
=======
  axiom inv'4 : forall x : Option'0.t_Option (slice int32) . inv'4 x = true
>>>>>>> c3369865
  
  predicate invariant'3 (self : Option'0.t_Option (slice int32)) =
    [%#span44] true
  
<<<<<<< HEAD
  axiom inv'3 [@rewrite] : forall x : Option'0.t_option (slice int32) . inv'3 x = true
=======
  axiom inv'3 : forall x : Option'0.t_Option (slice int32) . inv'3 x = true
>>>>>>> c3369865
  
  predicate invariant'2 (self : slice int32) =
    [%#span51] inv'10 self
  
  predicate inv'2 (_1 : slice int32)
  
  axiom inv'2 [@rewrite] : forall x : slice int32 . inv'2 x = true
  
  use T_core__ops__range__RangeToInclusive as RangeToInclusive'0
  
  predicate invariant'1 (self : RangeToInclusive'0.t_RangeToInclusive usize) =
    [%#span44] true
  
  predicate inv'1 (_1 : RangeToInclusive'0.t_RangeToInclusive usize)
  
<<<<<<< HEAD
  axiom inv'1 [@rewrite] : forall x : RangeToInclusive'0.t_rangetoinclusive usize . inv'1 x = true
=======
  axiom inv'1 : forall x : RangeToInclusive'0.t_RangeToInclusive usize . inv'1 x = true
>>>>>>> c3369865
  
  predicate invariant'0 (self : Vec'0.t_Vec int32 (Global'0.t_Global)) =
    [%#span51] inv'9 self
  
  predicate inv'0 (_1 : Vec'0.t_Vec int32 (Global'0.t_Global))
  
<<<<<<< HEAD
  axiom inv'0 [@rewrite] : forall x : Vec'0.t_vec int32 (Global'0.t_global) . inv'0 x = true
=======
  axiom inv'0 : forall x : Vec'0.t_Vec int32 (Global'0.t_Global) . inv'0 x = true
>>>>>>> c3369865
  
  use prelude.prelude.Intrinsic
  
  use seq.Seq
  
  predicate has_value'1 [@inline:trivial] (self : usize) (seq : Seq.seq int32) (out : int32) =
    [%#span53] Seq.get seq (UIntSize.to_int self) = out
  
  predicate in_bounds'1 [@inline:trivial] (self : usize) (seq : Seq.seq int32) =
    [%#span54] UIntSize.to_int self < Seq.length seq
  
  function shallow_model'1 (self : Vec'0.t_Vec int32 (Global'0.t_Global)) : Seq.seq int32 =
    [%#span55] shallow_model'0 self
  
  let rec index'1 (self:Vec'0.t_Vec int32 (Global'0.t_Global)) (index:usize) (return'  (ret:int32))= {[@expl:precondition] [%#span58] inv'7 index}
    {[@expl:precondition] [%#span57] inv'0 self}
    {[@expl:precondition] [%#span56] in_bounds'1 index (shallow_model'1 self)}
    any
    [ return' (result:int32)-> {[%#span60] inv'8 result}
      {[%#span59] has_value'1 index (shallow_model'1 self) result}
      (! return' {result}) ]
    
  
  let rec len'1 (self:Vec'0.t_Vec int32 (Global'0.t_Global)) (return'  (ret:usize))= {[@expl:precondition] [%#span61] inv'0 self}
    any
    [ return' (result:usize)-> {[%#span62] UIntSize.to_int result = Seq.length (shallow_model'1 self)}
      (! return' {result}) ]
    
  
  predicate resolve'0 (self : borrowed (slice int32)) =
    [%#span63] self.final = self.current
  
  use T_core__ops__range__RangeToInclusive as T_core__ops__range__RangeToInclusive
  
  predicate resolve_elswhere'0 (self : RangeToInclusive'0.t_RangeToInclusive usize) (old' : Seq.seq int32) (fin : Seq.seq int32)
    
   =
    [%#span64] forall i : int . UIntSize.to_int (T_core__ops__range__RangeToInclusive.t_RangeToInclusive__end self) < i
    /\ i < Seq.length old'  -> Seq.get old' i = Seq.get fin i
  
  use prelude.seq_ext.SeqExt
  
  predicate has_value'0 (self : RangeToInclusive'0.t_RangeToInclusive usize) (seq : Seq.seq int32) (out : slice int32) =
    [%#span65] SeqExt.subsequence seq 0 (UIntSize.to_int (T_core__ops__range__RangeToInclusive.t_RangeToInclusive__end self)
    + 1)
    = shallow_model'4 out
  
  predicate in_bounds'0 (self : RangeToInclusive'0.t_RangeToInclusive usize) (seq : Seq.seq int32) =
    [%#span66] UIntSize.to_int (T_core__ops__range__RangeToInclusive.t_RangeToInclusive__end self) < Seq.length seq
  
  function shallow_model'3 (self : borrowed (Vec'0.t_Vec int32 (Global'0.t_Global))) : Seq.seq int32 =
    [%#span67] shallow_model'0 self.current
  
  let rec index_mut'0 (self:borrowed (Vec'0.t_Vec int32 (Global'0.t_Global))) (index:RangeToInclusive'0.t_RangeToInclusive usize) (return'  (ret:borrowed (slice int32)))= {[@expl:precondition] [%#span70] inv'1 index}
    {[@expl:precondition] [%#span69] inv'5 self}
    {[@expl:precondition] [%#span68] in_bounds'0 index (shallow_model'3 self)}
    any
    [ return' (result:borrowed (slice int32))-> {[%#span75] inv'6 result}
      {[%#span74] Seq.length (shallow_model'0 self.final) = Seq.length (shallow_model'3 self)}
      {[%#span73] resolve_elswhere'0 index (shallow_model'3 self) (shallow_model'0 self.final)}
      {[%#span72] has_value'0 index (shallow_model'0 self.final) result.final}
      {[%#span71] has_value'0 index (shallow_model'3 self) result.current}
      (! return' {result}) ]
    
  
  let rec is_none'0 (self:Option'0.t_Option (slice int32)) (return'  (ret:bool))= {[@expl:precondition] [%#span76] inv'4 self}
    any [ return' (result:bool)-> {[%#span77] result = (self = Option'0.C_None)} (! return' {result}) ] 
  
  function shallow_model'2 (self : slice int32) : Seq.seq int32 =
    [%#span55] shallow_model'4 self
  
  let rec get'0 (self:slice int32) (index:RangeToInclusive'0.t_RangeToInclusive usize) (return'  (ret:Option'0.t_Option (slice int32)))= {[@expl:precondition] [%#span79] inv'1 index}
    {[@expl:precondition] [%#span78] inv'2 self}
    any
    [ return' (result:Option'0.t_Option (slice int32))-> {[%#span82] inv'3 result}
      {[%#span81] in_bounds'0 index (shallow_model'2 self) \/ result = Option'0.C_None}
      {[%#span80] in_bounds'0 index (shallow_model'2 self)
       -> (exists r : slice int32 . result = Option'0.C_Some r /\ has_value'0 index (shallow_model'2 self) r)}
      (! return' {result}) ]
    
  
  let rec deref'0 (self:Vec'0.t_Vec int32 (Global'0.t_Global)) (return'  (ret:slice int32))= {[@expl:precondition] [%#span83] inv'0 self}
    any
    [ return' (result:slice int32)-> {[%#span85] inv'2 result}
      {[%#span84] shallow_model'2 result = shallow_model'1 self}
      (! return' {result}) ]
    
  
  let rec len'0 (self:slice int32) (return'  (ret:usize))= {[@expl:precondition] [%#span86] inv'2 self}
    any
    [ return' (result:usize)-> {[%#span87] Seq.length (shallow_model'2 self) = UIntSize.to_int result}
      (! return' {result}) ]
    
  
  let rec index'0 (self:Vec'0.t_Vec int32 (Global'0.t_Global)) (index:RangeToInclusive'0.t_RangeToInclusive usize) (return'  (ret:slice int32))= {[@expl:precondition] [%#span58] inv'1 index}
    {[@expl:precondition] [%#span57] inv'0 self}
    {[@expl:precondition] [%#span56] in_bounds'0 index (shallow_model'1 self)}
    any
    [ return' (result:slice int32)-> {[%#span60] inv'2 result}
      {[%#span59] has_value'0 index (shallow_model'1 self) result}
      (! return' {result}) ]
    
  
  use prelude.prelude.Int32
  
  function index_logic'0 [@inline:trivial] (self : Vec'0.t_Vec int32 (Global'0.t_Global)) (ix : int) : int32 =
    [%#span88] Seq.get (shallow_model'0 self) ix
  
  let rec create_arr'0 (_1:()) (return'  (ret:Vec'0.t_Vec int32 (Global'0.t_Global)))= any
    [ return' (result:Vec'0.t_Vec int32 (Global'0.t_Global))-> {[%#span89] Seq.length (shallow_model'0 result) = 5
      /\ Int32.to_int (index_logic'0 result 0) = 0
      /\ Int32.to_int (index_logic'0 result 1) = 1
      /\ Int32.to_int (index_logic'0 result 2) = 2
      /\ Int32.to_int (index_logic'0 result 3) = 3 /\ Int32.to_int (index_logic'0 result 4) = 4}
      (! return' {result}) ]
    
  
  let rec test_range_to_inclusive (_1:()) (return'  (ret:()))= (! bb0
    [ bb0 = s0
      [ s0 = create_arr'0 {[%#sindex_range0] ()}
          (fun (_ret':Vec'0.t_Vec int32 (Global'0.t_Global)) ->  [ &arr <- _ret' ] s1)
      | s1 = bb1 ]
      
    | bb1 = s0
      [ s0 =  [ &_5 <- RangeToInclusive'0.C_RangeToInclusive ([%#sindex_range1] (1 : usize)) ] s1
      | s1 = index'0 {arr} {_5} (fun (_ret':slice int32) ->  [ &_3 <- _ret' ] s2)
      | s2 = bb2 ]
      
    | bb2 = s0 [ s0 =  [ &s <- _3 ] s1 | s1 = len'0 {s} (fun (_ret':usize) ->  [ &_8 <- _ret' ] s2) | s2 = bb3 ] 
    | bb3 = s0
      [ s0 = UIntSize.eq {_8} {[%#sindex_range2] (2 : usize)} (fun (_ret':bool) ->  [ &_7 <- _ret' ] s1)
      | s1 = any [ br0 -> {_7 = false} (! bb11) | br1 -> {_7} (! bb4) ]  ]
      
    | bb4 = s0
      [ s0 =  [ &_12 <- [%#sindex_range3] (0 : usize) ] s1
      | s1 =  [ &_13 <- Slice.length s ] s2
      | s2 = UIntSize.lt {_12} {_13} (fun (_ret':bool) ->  [ &_14 <- _ret' ] s3)
      | s3 = {[@expl:index in bounds] [%#sindex_range4] _14} s4
      | s4 = bb5 ]
      
    | bb5 = s0
      [ s0 = Slice.get <int32> {s} {_12}
          (fun (r'0:int32) ->
            Int32.eq {r'0} {[%#sindex_range5] (0 : int32)} (fun (_ret':bool) ->  [ &_10 <- _ret' ] s1))
      | s1 = any [ br0 -> {_10 = false} (! bb10) | br1 -> {_10} (! bb6) ]  ]
      
    | bb6 = s0
      [ s0 =  [ &_17 <- [%#sindex_range6] (1 : usize) ] s1
      | s1 =  [ &_18 <- Slice.length s ] s2
      | s2 = UIntSize.lt {_17} {_18} (fun (_ret':bool) ->  [ &_19 <- _ret' ] s3)
      | s3 = {[@expl:index in bounds] [%#sindex_range7] _19} s4
      | s4 = bb7 ]
      
    | bb7 = s0
      [ s0 = Slice.get <int32> {s} {_17}
          (fun (r'0:int32) ->
            Int32.eq {r'0} {[%#sindex_range8] (1 : int32)} (fun (_ret':bool) ->  [ &_15 <- _ret' ] s1))
      | s1 = any [ br0 -> {_15 = false} (! bb9) | br1 -> {_15} (! bb8) ]  ]
      
    | bb8 = s0 [ s0 = deref'0 {arr} (fun (_ret':slice int32) ->  [ &_26 <- _ret' ] s1) | s1 = bb13 ] 
    | bb13 = s0
      [ s0 =  [ &_28 <- RangeToInclusive'0.C_RangeToInclusive ([%#sindex_range9] (5 : usize)) ] s1
      | s1 = get'0 {_26} {_28} (fun (_ret':Option'0.t_Option (slice int32)) ->  [ &_24 <- _ret' ] s2)
      | s2 = bb14 ]
      
    | bb14 = s0 [ s0 = is_none'0 {_24} (fun (_ret':bool) ->  [ &_22 <- _ret' ] s1) | s1 = bb15 ] 
    | bb15 = any [ br0 -> {_22 = false} (! bb17) | br1 -> {_22} (! bb16) ] 
    | bb16 = s0
      [ s0 = Borrow.borrow_mut <Vec'0.t_Vec int32 (Global'0.t_Global)> {arr}
          (fun (_ret':borrowed (Vec'0.t_Vec int32 (Global'0.t_Global))) ->  [ &_32 <- _ret' ]  [ &arr <- _32.final ] s1)
      | s1 =  [ &_33 <- RangeToInclusive'0.C_RangeToInclusive ([%#sindex_range10] (2 : usize)) ] s2
      | s2 = index_mut'0 {_32} {_33} (fun (_ret':borrowed (slice int32)) ->  [ &_31 <- _ret' ] s3)
      | s3 = bb18 ]
      
    | bb18 = s0
      [ s0 = Borrow.borrow_final <slice int32> {_31.current} {Borrow.get_id _31}
          (fun (_ret':borrowed (slice int32)) ->  [ &s1 <- _ret' ]  [ &_31 <- { _31 with current = s1.final ; } ] s1)
      | s1 = len'0 {s1.current} (fun (_ret':usize) ->  [ &_36 <- _ret' ] s2)
      | s2 = bb19 ]
      
    | bb19 = s0
      [ s0 = UIntSize.eq {_36} {[%#sindex_range11] (3 : usize)} (fun (_ret':bool) ->  [ &_35 <- _ret' ] s1)
      | s1 = any [ br0 -> {_35 = false} (! bb21) | br1 -> {_35} (! bb20) ]  ]
      
    | bb20 = s0
      [ s0 =  [ &_39 <- [%#sindex_range12] (0 : usize) ] s1
      | s1 =  [ &_40 <- Slice.length s1.current ] s2
      | s2 = UIntSize.lt {_39} {_40} (fun (_ret':bool) ->  [ &_41 <- _ret' ] s3)
      | s3 = {[@expl:index in bounds] [%#sindex_range13] _41} s4
      | s4 = bb22 ]
      
    | bb22 = s0
      [ s0 = Slice.get <int32> {s1.current} {_39}
          (fun (l'0:int32) ->
            Slice.set <int32> {s1.current} {_39} {[%#sindex_range14] (-1 : int32)}
              (fun (l'1:slice int32) ->  [ &s1 <- { s1 with current = l'1 ; } ] s1))
      | s1 =  [ &_42 <- [%#sindex_range15] (2 : usize) ] s2
      | s2 =  [ &_43 <- Slice.length s1.current ] s3
      | s3 = UIntSize.lt {_42} {_43} (fun (_ret':bool) ->  [ &_44 <- _ret' ] s4)
      | s4 = {[@expl:index in bounds] [%#sindex_range16] _44} s5
      | s5 = bb23 ]
      
    | bb23 = s0
      [ s0 = Slice.get <int32> {s1.current} {_42}
          (fun (l'0:int32) ->
            Slice.set <int32> {s1.current} {_42} {[%#sindex_range17] (-1 : int32)}
              (fun (l'1:slice int32) ->  [ &s1 <- { s1 with current = l'1 ; } ] s1))
      | s1 =  [ &_48 <- [%#sindex_range18] (1 : usize) ] s2
      | s2 =  [ &_49 <- Slice.length s1.current ] s3
      | s3 = UIntSize.lt {_48} {_49} (fun (_ret':bool) ->  [ &_50 <- _ret' ] s4)
      | s4 = {[@expl:index in bounds] [%#sindex_range19] _50} s5
      | s5 = bb24 ]
      
    | bb24 = s0
      [ s0 = -{resolve'0 s1}- s1
      | s1 = -{resolve'0 _31}- s2
      | s2 = Slice.get <int32> {s1.current} {_48}
          (fun (r'0:int32) ->
            Int32.eq {r'0} {[%#sindex_range20] (1 : int32)} (fun (_ret':bool) ->  [ &_46 <- _ret' ] s3))
      | s3 = any [ br0 -> {_46 = false} (! bb26) | br1 -> {_46} (! bb25) ]  ]
      
    | bb25 = s0 [ s0 = len'1 {arr} (fun (_ret':usize) ->  [ &_54 <- _ret' ] s1) | s1 = bb27 ] 
    | bb27 = s0
      [ s0 = UIntSize.eq {_54} {[%#sindex_range21] (5 : usize)} (fun (_ret':bool) ->  [ &_53 <- _ret' ] s1)
      | s1 = any [ br0 -> {_53 = false} (! bb29) | br1 -> {_53} (! bb28) ]  ]
      
    | bb28 = s0
      [ s0 = index'1 {arr} {[%#sindex_range22] (0 : usize)} (fun (_ret':int32) ->  [ &_60 <- _ret' ] s1) | s1 = bb30 ]
      
    | bb30 = s0
      [ s0 = Int32.eq {_60} {[%#sindex_range23] (-1 : int32)} (fun (_ret':bool) ->  [ &_58 <- _ret' ] s1)
      | s1 = any [ br0 -> {_58 = false} (! bb32) | br1 -> {_58} (! bb31) ]  ]
      
    | bb31 = s0
      [ s0 = index'1 {arr} {[%#sindex_range24] (1 : usize)} (fun (_ret':int32) ->  [ &_66 <- _ret' ] s1) | s1 = bb33 ]
      
    | bb33 = s0
      [ s0 = Int32.eq {_66} {[%#sindex_range25] (1 : int32)} (fun (_ret':bool) ->  [ &_64 <- _ret' ] s1)
      | s1 = any [ br0 -> {_64 = false} (! bb35) | br1 -> {_64} (! bb34) ]  ]
      
    | bb34 = s0
      [ s0 = index'1 {arr} {[%#sindex_range26] (2 : usize)} (fun (_ret':int32) ->  [ &_72 <- _ret' ] s1) | s1 = bb36 ]
      
    | bb36 = s0
      [ s0 = Int32.eq {_72} {[%#sindex_range27] (-1 : int32)} (fun (_ret':bool) ->  [ &_70 <- _ret' ] s1)
      | s1 = any [ br0 -> {_70 = false} (! bb38) | br1 -> {_70} (! bb37) ]  ]
      
    | bb37 = s0
      [ s0 = index'1 {arr} {[%#sindex_range28] (3 : usize)} (fun (_ret':int32) ->  [ &_78 <- _ret' ] s1) | s1 = bb39 ]
      
    | bb39 = s0
      [ s0 = Int32.eq {_78} {[%#sindex_range29] (3 : int32)} (fun (_ret':bool) ->  [ &_76 <- _ret' ] s1)
      | s1 = any [ br0 -> {_76 = false} (! bb41) | br1 -> {_76} (! bb40) ]  ]
      
    | bb40 = s0
      [ s0 = index'1 {arr} {[%#sindex_range30] (4 : usize)} (fun (_ret':int32) ->  [ &_84 <- _ret' ] s1) | s1 = bb42 ]
      
    | bb42 = s0
      [ s0 = Int32.eq {_84} {[%#sindex_range31] (4 : int32)} (fun (_ret':bool) ->  [ &_82 <- _ret' ] s1)
      | s1 = any [ br0 -> {_82 = false} (! bb44) | br1 -> {_82} (! bb43) ]  ]
      
    | bb43 = bb45
    | bb45 = return' {_0}
    | bb44 = {[%#sindex_range32] false} any
    | bb41 = {[%#sindex_range33] false} any
    | bb38 = {[%#sindex_range34] false} any
    | bb35 = {[%#sindex_range35] false} any
    | bb32 = {[%#sindex_range36] false} any
    | bb29 = {[%#sindex_range37] false} any
    | bb26 = {[%#sindex_range38] false} any
    | bb21 = s0 [ s0 = -{resolve'0 s1}- s1 | s1 = -{resolve'0 _31}- s2 | s2 = {[%#sindex_range39] false} any ] 
    | bb17 = {[%#sindex_range40] false} any
    | bb9 = bb12
    | bb10 = bb12
    | bb11 = bb12
    | bb12 = {[%#sindex_range41] false} any ]
    )
    [ & _0 : () = any_l ()
    | & arr : Vec'0.t_Vec int32 (Global'0.t_Global) = any_l ()
    | & s : slice int32 = any_l ()
    | & _3 : slice int32 = any_l ()
    | & _5 : RangeToInclusive'0.t_RangeToInclusive usize = any_l ()
    | & _7 : bool = any_l ()
    | & _8 : usize = any_l ()
    | & _10 : bool = any_l ()
    | & _12 : usize = any_l ()
    | & _13 : usize = any_l ()
    | & _14 : bool = any_l ()
    | & _15 : bool = any_l ()
    | & _17 : usize = any_l ()
    | & _18 : usize = any_l ()
    | & _19 : bool = any_l ()
    | & _22 : bool = any_l ()
    | & _24 : Option'0.t_Option (slice int32) = any_l ()
    | & _26 : slice int32 = any_l ()
    | & _28 : RangeToInclusive'0.t_RangeToInclusive usize = any_l ()
    | & s1 : borrowed (slice int32) = any_l ()
    | & _31 : borrowed (slice int32) = any_l ()
    | & _32 : borrowed (Vec'0.t_Vec int32 (Global'0.t_Global)) = any_l ()
    | & _33 : RangeToInclusive'0.t_RangeToInclusive usize = any_l ()
    | & _35 : bool = any_l ()
    | & _36 : usize = any_l ()
    | & _39 : usize = any_l ()
    | & _40 : usize = any_l ()
    | & _41 : bool = any_l ()
    | & _42 : usize = any_l ()
    | & _43 : usize = any_l ()
    | & _44 : bool = any_l ()
    | & _46 : bool = any_l ()
    | & _48 : usize = any_l ()
    | & _49 : usize = any_l ()
    | & _50 : bool = any_l ()
    | & _53 : bool = any_l ()
    | & _54 : usize = any_l ()
    | & _58 : bool = any_l ()
    | & _60 : int32 = any_l ()
    | & _64 : bool = any_l ()
    | & _66 : int32 = any_l ()
    | & _70 : bool = any_l ()
    | & _72 : int32 = any_l ()
    | & _76 : bool = any_l ()
    | & _78 : int32 = any_l ()
    | & _82 : bool = any_l ()
    | & _84 : int32 = any_l () ]
     [ return' (result:())-> (! return' {result}) ] 
end<|MERGE_RESOLUTION|>--- conflicted
+++ resolved
@@ -100,19 +100,7 @@
     [ good -> {C_Global  = input} (! ret) | bad -> {C_Global  <> input} {false} any ]
     
 end
-<<<<<<< HEAD
-module IndexRange_CreateArr
-=======
-module T_alloc__boxed__Box
-  use T_core__ptr__unique__Unique as Unique'0
-  
-  type t_Box 't 'a =
-    | C_Box (Unique'0.t_Unique 't) 'a
-  
-  function any_l (_ : 'b) : 'a
-end
 module M_index_range__create_arr
->>>>>>> c3369865
   let%span sindex_range0 = "../index_range.rs" 15 18 15 28
   
   let%span sindex_range1 = "../index_range.rs" 17 13 17 14
@@ -199,11 +187,7 @@
   
   predicate inv'1 (_1 : borrowed (Vec'0.t_Vec int32 (Global'0.t_Global)))
   
-<<<<<<< HEAD
-  axiom inv'1 [@rewrite] : forall x : borrowed (Vec'0.t_vec int32 (Global'0.t_global)) . inv'1 x = true
-=======
-  axiom inv'1 : forall x : borrowed (Vec'0.t_Vec int32 (Global'0.t_Global)) . inv'1 x = true
->>>>>>> c3369865
+  axiom inv'1 [@rewrite] : forall x : borrowed (Vec'0.t_Vec int32 (Global'0.t_Global)) . inv'1 x = true
   
   use prelude.prelude.UIntSize
   
@@ -219,11 +203,7 @@
   predicate invariant'0 (self : Vec'0.t_Vec int32 (Global'0.t_Global)) =
     [%#span13] inv'3 (shallow_model'0 self)
   
-<<<<<<< HEAD
-  axiom inv'0 [@rewrite] : forall x : Vec'0.t_vec int32 (Global'0.t_global) . inv'0 x = true
-=======
-  axiom inv'0 : forall x : Vec'0.t_Vec int32 (Global'0.t_Global) . inv'0 x = true
->>>>>>> c3369865
+  axiom inv'0 [@rewrite] : forall x : Vec'0.t_Vec int32 (Global'0.t_Global) . inv'0 x = true
   
   use prelude.prelude.Int32
   
@@ -657,11 +637,7 @@
   
   predicate inv'9 (_1 : Vec'0.t_Vec int32 (Global'0.t_Global))
   
-<<<<<<< HEAD
-  axiom inv'9 [@rewrite] : forall x : Vec'0.t_vec int32 (Global'0.t_global) . inv'9 x = true
-=======
-  axiom inv'9 : forall x : Vec'0.t_Vec int32 (Global'0.t_Global) . inv'9 x = true
->>>>>>> c3369865
+  axiom inv'9 [@rewrite] : forall x : Vec'0.t_Vec int32 (Global'0.t_Global) . inv'9 x = true
   
   use prelude.prelude.Borrow
   
@@ -691,11 +667,7 @@
   
   predicate inv'5 (_1 : borrowed (Vec'0.t_Vec int32 (Global'0.t_Global)))
   
-<<<<<<< HEAD
-  axiom inv'5 [@rewrite] : forall x : borrowed (Vec'0.t_vec int32 (Global'0.t_global)) . inv'5 x = true
-=======
-  axiom inv'5 : forall x : borrowed (Vec'0.t_Vec int32 (Global'0.t_Global)) . inv'5 x = true
->>>>>>> c3369865
+  axiom inv'5 [@rewrite] : forall x : borrowed (Vec'0.t_Vec int32 (Global'0.t_Global)) . inv'5 x = true
   
   use T_core__option__Option as Option'0
   
@@ -706,20 +678,12 @@
   
   predicate inv'4 (_1 : Option'0.t_Option (slice int32))
   
-<<<<<<< HEAD
-  axiom inv'4 [@rewrite] : forall x : Option'0.t_option (slice int32) . inv'4 x = true
-=======
-  axiom inv'4 : forall x : Option'0.t_Option (slice int32) . inv'4 x = true
->>>>>>> c3369865
+  axiom inv'4 [@rewrite] : forall x : Option'0.t_Option (slice int32) . inv'4 x = true
   
   predicate invariant'3 (self : Option'0.t_Option (slice int32)) =
     [%#span74] true
   
-<<<<<<< HEAD
-  axiom inv'3 [@rewrite] : forall x : Option'0.t_option (slice int32) . inv'3 x = true
-=======
-  axiom inv'3 : forall x : Option'0.t_Option (slice int32) . inv'3 x = true
->>>>>>> c3369865
+  axiom inv'3 [@rewrite] : forall x : Option'0.t_Option (slice int32) . inv'3 x = true
   
   predicate invariant'2 (self : slice int32) =
     [%#span81] inv'10 self
@@ -735,22 +699,14 @@
   
   predicate inv'1 (_1 : Range'0.t_Range usize)
   
-<<<<<<< HEAD
-  axiom inv'1 [@rewrite] : forall x : Range'0.t_range usize . inv'1 x = true
-=======
-  axiom inv'1 : forall x : Range'0.t_Range usize . inv'1 x = true
->>>>>>> c3369865
+  axiom inv'1 [@rewrite] : forall x : Range'0.t_Range usize . inv'1 x = true
   
   predicate invariant'0 (self : Vec'0.t_Vec int32 (Global'0.t_Global)) =
     [%#span81] inv'9 self
   
   predicate inv'0 (_1 : Vec'0.t_Vec int32 (Global'0.t_Global))
   
-<<<<<<< HEAD
-  axiom inv'0 [@rewrite] : forall x : Vec'0.t_vec int32 (Global'0.t_global) . inv'0 x = true
-=======
-  axiom inv'0 : forall x : Vec'0.t_Vec int32 (Global'0.t_Global) . inv'0 x = true
->>>>>>> c3369865
+  axiom inv'0 [@rewrite] : forall x : Vec'0.t_Vec int32 (Global'0.t_Global) . inv'0 x = true
   
   use prelude.prelude.Intrinsic
   
@@ -1470,11 +1426,7 @@
   
   predicate inv'9 (_1 : Vec'0.t_Vec int32 (Global'0.t_Global))
   
-<<<<<<< HEAD
-  axiom inv'9 [@rewrite] : forall x : Vec'0.t_vec int32 (Global'0.t_global) . inv'9 x = true
-=======
-  axiom inv'9 : forall x : Vec'0.t_Vec int32 (Global'0.t_Global) . inv'9 x = true
->>>>>>> c3369865
+  axiom inv'9 [@rewrite] : forall x : Vec'0.t_Vec int32 (Global'0.t_Global) . inv'9 x = true
   
   use prelude.prelude.Borrow
   
@@ -1504,11 +1456,7 @@
   
   predicate inv'5 (_1 : borrowed (Vec'0.t_Vec int32 (Global'0.t_Global)))
   
-<<<<<<< HEAD
-  axiom inv'5 [@rewrite] : forall x : borrowed (Vec'0.t_vec int32 (Global'0.t_global)) . inv'5 x = true
-=======
-  axiom inv'5 : forall x : borrowed (Vec'0.t_Vec int32 (Global'0.t_Global)) . inv'5 x = true
->>>>>>> c3369865
+  axiom inv'5 [@rewrite] : forall x : borrowed (Vec'0.t_Vec int32 (Global'0.t_Global)) . inv'5 x = true
   
   use T_core__option__Option as Option'0
   
@@ -1519,20 +1467,12 @@
   
   predicate inv'4 (_1 : Option'0.t_Option (slice int32))
   
-<<<<<<< HEAD
-  axiom inv'4 [@rewrite] : forall x : Option'0.t_option (slice int32) . inv'4 x = true
-=======
-  axiom inv'4 : forall x : Option'0.t_Option (slice int32) . inv'4 x = true
->>>>>>> c3369865
+  axiom inv'4 [@rewrite] : forall x : Option'0.t_Option (slice int32) . inv'4 x = true
   
   predicate invariant'3 (self : Option'0.t_Option (slice int32)) =
     [%#span47] true
   
-<<<<<<< HEAD
-  axiom inv'3 [@rewrite] : forall x : Option'0.t_option (slice int32) . inv'3 x = true
-=======
-  axiom inv'3 : forall x : Option'0.t_Option (slice int32) . inv'3 x = true
->>>>>>> c3369865
+  axiom inv'3 [@rewrite] : forall x : Option'0.t_Option (slice int32) . inv'3 x = true
   
   predicate invariant'2 (self : slice int32) =
     [%#span54] inv'10 self
@@ -1548,22 +1488,14 @@
   
   predicate inv'1 (_1 : RangeTo'0.t_RangeTo usize)
   
-<<<<<<< HEAD
-  axiom inv'1 [@rewrite] : forall x : RangeTo'0.t_rangeto usize . inv'1 x = true
-=======
-  axiom inv'1 : forall x : RangeTo'0.t_RangeTo usize . inv'1 x = true
->>>>>>> c3369865
+  axiom inv'1 [@rewrite] : forall x : RangeTo'0.t_RangeTo usize . inv'1 x = true
   
   predicate invariant'0 (self : Vec'0.t_Vec int32 (Global'0.t_Global)) =
     [%#span54] inv'9 self
   
   predicate inv'0 (_1 : Vec'0.t_Vec int32 (Global'0.t_Global))
   
-<<<<<<< HEAD
-  axiom inv'0 [@rewrite] : forall x : Vec'0.t_vec int32 (Global'0.t_global) . inv'0 x = true
-=======
-  axiom inv'0 : forall x : Vec'0.t_Vec int32 (Global'0.t_Global) . inv'0 x = true
->>>>>>> c3369865
+  axiom inv'0 [@rewrite] : forall x : Vec'0.t_Vec int32 (Global'0.t_Global) . inv'0 x = true
   
   use prelude.prelude.Intrinsic
   
@@ -2176,11 +2108,7 @@
   
   predicate inv'9 (_1 : Vec'0.t_Vec int32 (Global'0.t_Global))
   
-<<<<<<< HEAD
-  axiom inv'9 [@rewrite] : forall x : Vec'0.t_vec int32 (Global'0.t_global) . inv'9 x = true
-=======
-  axiom inv'9 : forall x : Vec'0.t_Vec int32 (Global'0.t_Global) . inv'9 x = true
->>>>>>> c3369865
+  axiom inv'9 [@rewrite] : forall x : Vec'0.t_Vec int32 (Global'0.t_Global) . inv'9 x = true
   
   use prelude.prelude.Borrow
   
@@ -2210,11 +2138,7 @@
   
   predicate inv'5 (_1 : borrowed (Vec'0.t_Vec int32 (Global'0.t_Global)))
   
-<<<<<<< HEAD
-  axiom inv'5 [@rewrite] : forall x : borrowed (Vec'0.t_vec int32 (Global'0.t_global)) . inv'5 x = true
-=======
-  axiom inv'5 : forall x : borrowed (Vec'0.t_Vec int32 (Global'0.t_Global)) . inv'5 x = true
->>>>>>> c3369865
+  axiom inv'5 [@rewrite] : forall x : borrowed (Vec'0.t_Vec int32 (Global'0.t_Global)) . inv'5 x = true
   
   use T_core__option__Option as Option'0
   
@@ -2225,20 +2149,12 @@
   
   predicate inv'4 (_1 : Option'0.t_Option (slice int32))
   
-<<<<<<< HEAD
-  axiom inv'4 [@rewrite] : forall x : Option'0.t_option (slice int32) . inv'4 x = true
-=======
-  axiom inv'4 : forall x : Option'0.t_Option (slice int32) . inv'4 x = true
->>>>>>> c3369865
+  axiom inv'4 [@rewrite] : forall x : Option'0.t_Option (slice int32) . inv'4 x = true
   
   predicate invariant'3 (self : Option'0.t_Option (slice int32)) =
     [%#span49] true
   
-<<<<<<< HEAD
-  axiom inv'3 [@rewrite] : forall x : Option'0.t_option (slice int32) . inv'3 x = true
-=======
-  axiom inv'3 : forall x : Option'0.t_Option (slice int32) . inv'3 x = true
->>>>>>> c3369865
+  axiom inv'3 [@rewrite] : forall x : Option'0.t_Option (slice int32) . inv'3 x = true
   
   predicate invariant'2 (self : slice int32) =
     [%#span56] inv'10 self
@@ -2254,22 +2170,14 @@
   
   predicate inv'1 (_1 : RangeFrom'0.t_RangeFrom usize)
   
-<<<<<<< HEAD
-  axiom inv'1 [@rewrite] : forall x : RangeFrom'0.t_rangefrom usize . inv'1 x = true
-=======
-  axiom inv'1 : forall x : RangeFrom'0.t_RangeFrom usize . inv'1 x = true
->>>>>>> c3369865
+  axiom inv'1 [@rewrite] : forall x : RangeFrom'0.t_RangeFrom usize . inv'1 x = true
   
   predicate invariant'0 (self : Vec'0.t_Vec int32 (Global'0.t_Global)) =
     [%#span56] inv'9 self
   
   predicate inv'0 (_1 : Vec'0.t_Vec int32 (Global'0.t_Global))
   
-<<<<<<< HEAD
-  axiom inv'0 [@rewrite] : forall x : Vec'0.t_vec int32 (Global'0.t_global) . inv'0 x = true
-=======
-  axiom inv'0 : forall x : Vec'0.t_Vec int32 (Global'0.t_Global) . inv'0 x = true
->>>>>>> c3369865
+  axiom inv'0 [@rewrite] : forall x : Vec'0.t_Vec int32 (Global'0.t_Global) . inv'0 x = true
   
   use prelude.prelude.Intrinsic
   
@@ -2862,11 +2770,7 @@
   
   predicate inv'7 (_1 : Vec'0.t_Vec int32 (Global'0.t_Global))
   
-<<<<<<< HEAD
-  axiom inv'7 [@rewrite] : forall x : Vec'0.t_vec int32 (Global'0.t_global) . inv'7 x = true
-=======
-  axiom inv'7 : forall x : Vec'0.t_Vec int32 (Global'0.t_Global) . inv'7 x = true
->>>>>>> c3369865
+  axiom inv'7 [@rewrite] : forall x : Vec'0.t_Vec int32 (Global'0.t_Global) . inv'7 x = true
   
   use prelude.prelude.Borrow
   
@@ -2896,11 +2800,7 @@
   
   predicate inv'3 (_1 : borrowed (Vec'0.t_Vec int32 (Global'0.t_Global)))
   
-<<<<<<< HEAD
-  axiom inv'3 [@rewrite] : forall x : borrowed (Vec'0.t_vec int32 (Global'0.t_global)) . inv'3 x = true
-=======
-  axiom inv'3 : forall x : borrowed (Vec'0.t_Vec int32 (Global'0.t_Global)) . inv'3 x = true
->>>>>>> c3369865
+  axiom inv'3 [@rewrite] : forall x : borrowed (Vec'0.t_Vec int32 (Global'0.t_Global)) . inv'3 x = true
   
   predicate invariant'2 (self : slice int32) =
     [%#span52] inv'8 self
@@ -2916,22 +2816,14 @@
   
   predicate inv'1 (_1 : RangeFull'0.t_RangeFull)
   
-<<<<<<< HEAD
-  axiom inv'1 [@rewrite] : forall x : RangeFull'0.t_rangefull . inv'1 x = true
-=======
-  axiom inv'1 : forall x : RangeFull'0.t_RangeFull . inv'1 x = true
->>>>>>> c3369865
+  axiom inv'1 [@rewrite] : forall x : RangeFull'0.t_RangeFull . inv'1 x = true
   
   predicate invariant'0 (self : Vec'0.t_Vec int32 (Global'0.t_Global)) =
     [%#span52] inv'7 self
   
   predicate inv'0 (_1 : Vec'0.t_Vec int32 (Global'0.t_Global))
   
-<<<<<<< HEAD
-  axiom inv'0 [@rewrite] : forall x : Vec'0.t_vec int32 (Global'0.t_global) . inv'0 x = true
-=======
-  axiom inv'0 : forall x : Vec'0.t_Vec int32 (Global'0.t_Global) . inv'0 x = true
->>>>>>> c3369865
+  axiom inv'0 [@rewrite] : forall x : Vec'0.t_Vec int32 (Global'0.t_Global) . inv'0 x = true
   
   use prelude.prelude.Intrinsic
   
@@ -3519,11 +3411,7 @@
   
   predicate inv'9 (_1 : Vec'0.t_Vec int32 (Global'0.t_Global))
   
-<<<<<<< HEAD
-  axiom inv'9 [@rewrite] : forall x : Vec'0.t_vec int32 (Global'0.t_global) . inv'9 x = true
-=======
-  axiom inv'9 : forall x : Vec'0.t_Vec int32 (Global'0.t_Global) . inv'9 x = true
->>>>>>> c3369865
+  axiom inv'9 [@rewrite] : forall x : Vec'0.t_Vec int32 (Global'0.t_Global) . inv'9 x = true
   
   use prelude.prelude.Borrow
   
@@ -3553,11 +3441,7 @@
   
   predicate inv'5 (_1 : borrowed (Vec'0.t_Vec int32 (Global'0.t_Global)))
   
-<<<<<<< HEAD
-  axiom inv'5 [@rewrite] : forall x : borrowed (Vec'0.t_vec int32 (Global'0.t_global)) . inv'5 x = true
-=======
-  axiom inv'5 : forall x : borrowed (Vec'0.t_Vec int32 (Global'0.t_Global)) . inv'5 x = true
->>>>>>> c3369865
+  axiom inv'5 [@rewrite] : forall x : borrowed (Vec'0.t_Vec int32 (Global'0.t_Global)) . inv'5 x = true
   
   use T_core__option__Option as Option'0
   
@@ -3568,20 +3452,12 @@
   
   predicate inv'4 (_1 : Option'0.t_Option (slice int32))
   
-<<<<<<< HEAD
-  axiom inv'4 [@rewrite] : forall x : Option'0.t_option (slice int32) . inv'4 x = true
-=======
-  axiom inv'4 : forall x : Option'0.t_Option (slice int32) . inv'4 x = true
->>>>>>> c3369865
+  axiom inv'4 [@rewrite] : forall x : Option'0.t_Option (slice int32) . inv'4 x = true
   
   predicate invariant'3 (self : Option'0.t_Option (slice int32)) =
     [%#span44] true
   
-<<<<<<< HEAD
-  axiom inv'3 [@rewrite] : forall x : Option'0.t_option (slice int32) . inv'3 x = true
-=======
-  axiom inv'3 : forall x : Option'0.t_Option (slice int32) . inv'3 x = true
->>>>>>> c3369865
+  axiom inv'3 [@rewrite] : forall x : Option'0.t_Option (slice int32) . inv'3 x = true
   
   predicate invariant'2 (self : slice int32) =
     [%#span51] inv'10 self
@@ -3597,22 +3473,14 @@
   
   predicate inv'1 (_1 : RangeToInclusive'0.t_RangeToInclusive usize)
   
-<<<<<<< HEAD
-  axiom inv'1 [@rewrite] : forall x : RangeToInclusive'0.t_rangetoinclusive usize . inv'1 x = true
-=======
-  axiom inv'1 : forall x : RangeToInclusive'0.t_RangeToInclusive usize . inv'1 x = true
->>>>>>> c3369865
+  axiom inv'1 [@rewrite] : forall x : RangeToInclusive'0.t_RangeToInclusive usize . inv'1 x = true
   
   predicate invariant'0 (self : Vec'0.t_Vec int32 (Global'0.t_Global)) =
     [%#span51] inv'9 self
   
   predicate inv'0 (_1 : Vec'0.t_Vec int32 (Global'0.t_Global))
   
-<<<<<<< HEAD
-  axiom inv'0 [@rewrite] : forall x : Vec'0.t_vec int32 (Global'0.t_global) . inv'0 x = true
-=======
-  axiom inv'0 : forall x : Vec'0.t_Vec int32 (Global'0.t_Global) . inv'0 x = true
->>>>>>> c3369865
+  axiom inv'0 [@rewrite] : forall x : Vec'0.t_Vec int32 (Global'0.t_Global) . inv'0 x = true
   
   use prelude.prelude.Intrinsic
   
