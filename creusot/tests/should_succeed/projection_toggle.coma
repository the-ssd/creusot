--- conflicted
+++ resolved
@@ -29,13 +29,8 @@
   
   meta "compute_max_steps" 1000000
   
-<<<<<<< HEAD
-  let rec proj_toggle'0 (toggle:bool) (a:borrowed t_T'0) (b:borrowed t_T'0) (return'  (ret:borrowed t_T'0))= {[%#sprojection_toggle1] inv'0 b}
-    {[%#sprojection_toggle0] inv'0 a}
-=======
-  let rec proj_toggle (toggle:bool) (a:borrowed t) (b:borrowed t) (return'  (ret:borrowed t))= {[@expl:proj_toggle 'a' type invariant] [%#sprojection_toggle0] inv'0 a}
+  let rec proj_toggle'0 (toggle:bool) (a:borrowed t_T'0) (b:borrowed t_T'0) (return'  (ret:borrowed t_T'0))= {[@expl:proj_toggle 'a' type invariant] [%#sprojection_toggle0] inv'0 a}
     {[@expl:proj_toggle 'b' type invariant] [%#sprojection_toggle1] inv'0 b}
->>>>>>> 34cd6190
     (! bb0
     [ bb0 = any [ br0 -> {toggle = false} (! bb2) | br1 -> {toggle} (! bb1) ] 
     | bb1 = s0
@@ -105,13 +100,8 @@
     | & _6 : borrowed t_T'0 = any_l ()
     | & _8 : borrowed t_T'0 = any_l () ]
     
-<<<<<<< HEAD
-    [ return' (result:borrowed t_T'0)-> {[@expl:postcondition] [%#sprojection_toggle3] inv'0 result}
-      {[@expl:postcondition] [%#sprojection_toggle2] if toggle then
-=======
-    [ return' (result:borrowed t)-> {[@expl:proj_toggle result type invariant] [%#sprojection_toggle2] inv'0 result}
+    [ return' (result:borrowed t_T'0)-> {[@expl:proj_toggle result type invariant] [%#sprojection_toggle2] inv'0 result}
       {[@expl:proj_toggle ensures] [%#sprojection_toggle3] if toggle then
->>>>>>> 34cd6190
         result = a /\ b.final = b.current
       else
         result = b /\ a.final = a.current
@@ -140,21 +130,8 @@
   
   axiom inv_axiom'0 [@rewrite] : forall x : borrowed int32 [inv'0 x] . inv'0 x = true
   
-<<<<<<< HEAD
-  let rec proj_toggle'0 (toggle:bool) (a:borrowed int32) (b:borrowed int32) (return'  (ret:borrowed int32))= {[@expl:precondition] [%#sprojection_toggle7] inv'0 b}
-    {[@expl:precondition] [%#sprojection_toggle6] inv'0 a}
-=======
-  use prelude.prelude.Intrinsic
-  
-  predicate resolve'1 (self : borrowed int32) =
-    [%#sresolve10] self.final = self.current
-  
-  predicate resolve'0 (_1 : borrowed int32) =
-    resolve'1 _1
-  
   let rec proj_toggle'0 (toggle:bool) (a:borrowed int32) (b:borrowed int32) (return'  (ret:borrowed int32))= {[@expl:proj_toggle 'a' type invariant] [%#sprojection_toggle6] inv'0 a}
     {[@expl:proj_toggle 'b' type invariant] [%#sprojection_toggle7] inv'0 b}
->>>>>>> 34cd6190
     any
     [ return' (result:borrowed int32)-> {[%#sprojection_toggle8] inv'0 result}
       {[%#sprojection_toggle9] if toggle then result = a /\ b.final = b.current else result = b /\ a.final = a.current}
