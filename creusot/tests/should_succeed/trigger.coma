--- conflicted
+++ resolved
@@ -1,12 +1,7 @@
 module M_trigger__inner__id_mono [#"trigger.rs" 17 4 17 20]
-<<<<<<< HEAD
-  let%span strigger0 = "trigger.rs" 16 4 16 89
+  let%span strigger0 = "trigger.rs" 16 14 16 87
   let%span strigger1 = "trigger.rs" 14 4 14 10
   let%span strigger2 = "trigger.rs" 11 8 11 9
-=======
-  let%span strigger0 = "trigger.rs" 16 14 16 87
-  let%span strigger1 = "trigger.rs" 11 8 11 9
->>>>>>> 716d5822
   
   use prelude.prelude.Int
   
