module M_16_impl_cloning__test [#"16_impl_cloning.rs" 16 0 16 30]
  let%span s16_impl_cloning0 = "16_impl_cloning.rs" 16 15 16 16
  let%span s16_impl_cloning1 = "16_impl_cloning.rs" 15 10 15 21
  let%span smodel2 = "../../../../creusot-contracts/src/model.rs" 106 8 106 22
  let%span sresolve3 = "../../../../creusot-contracts/src/resolve.rs" 41 20 41 34
  let%span sinvariant4 = "../../../../creusot-contracts/src/invariant.rs" 34 20 34 44
  let%span svec5 = "../../../../creusot-contracts/src/std/vec.rs" 65 20 65 41
  let%span svec6 = "../../../../creusot-contracts/src/std/vec.rs" 18 14 18 41
  let%span sseq7 = "../../../../creusot-contracts/src/logic/seq.rs" 444 20 444 95
  let%span sboxed8 = "../../../../creusot-contracts/src/std/boxed.rs" 28 8 28 18
  
  use prelude.prelude.Borrow
  
  use prelude.prelude.Opaque
  
  type t_NonNull'0  =
    { t_NonNull__pointer'0: opaque_ptr }
  
  type t_Unique'0  =
    { t_Unique__pointer'0: t_NonNull'0; t_Unique__qy95zmarker'0: () }
  
  use prelude.prelude.UIntSize
  
  type t_Cap'0  =
    { t_Cap__0'0: usize }
  
  type t_RawVec'0  =
    { t_RawVec__ptr'0: t_Unique'0; t_RawVec__cap'0: t_Cap'0; t_RawVec__alloc'0: () }
  
  type t_Vec'1  =
    { t_Vec__buf'0: t_RawVec'0; t_Vec__len'0: usize }
  
  type t_Vec'0  =
    { t_Vec__0'0: t_Vec'1 }
  
  predicate inv'0 (_1 : borrowed (t_Vec'0))
  
  predicate resolve'1 (self : borrowed (t_Vec'0)) =
    [%#sresolve3] self.final = self.current
  
  predicate resolve'0 (_1 : borrowed (t_Vec'0)) =
    resolve'1 _1
  
  use prelude.prelude.Intrinsic
  
  type t_T'0
  
  use seq.Seq
  
  function view'1 [#"16_impl_cloning.rs" 10 4 10 33] (self : t_Vec'0) : Seq.seq t_T'0
  
  function view'0 (self : borrowed (t_Vec'0)) : Seq.seq t_T'0 =
    [%#smodel2] view'1 self.current
  
  predicate inv'1 (_1 : t_Vec'0)
  
  predicate invariant'0 (self : borrowed (t_Vec'0)) =
    [%#sinvariant4] inv'1 self.current /\ inv'1 self.final
  
  axiom inv_axiom'0 [@rewrite] : forall x : borrowed (t_Vec'0) [inv'0 x] . inv'0 x = invariant'0 x
  
  predicate inv'2 (_1 : t_Vec'1)
  
  axiom inv_axiom'1 [@rewrite] : forall x : t_Vec'0 [inv'1 x] . inv'1 x
  = match x with
    | {t_Vec__0'0 = a_0} -> inv'2 a_0
    end
  
  use seq.Seq
  
  constant v_MAX'0 : usize = (18446744073709551615 : usize)
  
  use prelude.prelude.UIntSize
  
  use prelude.prelude.Int
  
  function view'2 (self : t_Vec'1) : Seq.seq t_T'0
  
  axiom view'2_spec : forall self : t_Vec'1 . [%#svec6] Seq.length (view'2 self) <= UIntSize.to_int (v_MAX'0 : usize)
  
  predicate inv'3 (_1 : Seq.seq t_T'0)
  
  predicate invariant'1 (self : t_Vec'1) =
    [%#svec5] inv'3 (view'2 self)
  
  axiom inv_axiom'2 [@rewrite] : forall x : t_Vec'1 [inv'2 x] . inv'2 x = invariant'1 x
  
  use seq.Seq
  
  predicate inv'4 (_1 : t_T'0)
  
  predicate invariant'2 (self : Seq.seq t_T'0) =
    [%#sseq7] forall i : int . 0 <= i /\ i < Seq.length self  -> inv'4 (Seq.get self i)
  
  axiom inv_axiom'3 [@rewrite] : forall x : Seq.seq t_T'0 [inv'3 x] . inv'3 x = invariant'2 x
  
  predicate inv'5 (_1 : t_T'0)
  
  predicate invariant'3 (self : t_T'0) =
    [%#sboxed8] inv'5 self
  
  axiom inv_axiom'4 [@rewrite] : forall x : t_T'0 [inv'4 x] . inv'4 x = invariant'3 x
  
  meta "compute_max_steps" 1000000
  
<<<<<<< HEAD
  let rec test'0 (x:borrowed (t_Vec'0)) (return'  (ret:()))= {[%#s16_impl_cloning0] inv'0 x}
=======
  let rec test (x:borrowed (Vec'0.t_Vec t)) (return'  (ret:()))= {[@expl:test 'x' type invariant] [%#s16_impl_cloning0] inv'0 x}
>>>>>>> 34cd6190
    (! bb0 [ bb0 = s0 [ s0 = {[@expl:type invariant] inv'0 x} s1 | s1 = -{resolve'0 x}- s2 | s2 = return' {_0} ]  ] )
    [ & _0 : () = any_l () | & x : borrowed (t_Vec'0) = x ]
    
    [ return' (result:())-> {[@expl:test ensures] [%#s16_impl_cloning1] view'0 x = view'1 x.current}
      (! return' {result}) ]
    
end<|MERGE_RESOLUTION|>--- conflicted
+++ resolved
@@ -103,11 +103,7 @@
   
   meta "compute_max_steps" 1000000
   
-<<<<<<< HEAD
-  let rec test'0 (x:borrowed (t_Vec'0)) (return'  (ret:()))= {[%#s16_impl_cloning0] inv'0 x}
-=======
-  let rec test (x:borrowed (Vec'0.t_Vec t)) (return'  (ret:()))= {[@expl:test 'x' type invariant] [%#s16_impl_cloning0] inv'0 x}
->>>>>>> 34cd6190
+  let rec test'0 (x:borrowed (t_Vec'0)) (return'  (ret:()))= {[@expl:test 'x' type invariant] [%#s16_impl_cloning0] inv'0 x}
     (! bb0 [ bb0 = s0 [ s0 = {[@expl:type invariant] inv'0 x} s1 | s1 = -{resolve'0 x}- s2 | s2 = return' {_0} ]  ] )
     [ & _0 : () = any_l () | & x : borrowed (t_Vec'0) = x ]
     
