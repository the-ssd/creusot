
module C11_Test
  type t
  predicate invariant0 (self : t)
  val invariant0 (self : t) : bool
    ensures { result = invariant0 self }
    
  predicate inv0 (_x : t)
  val inv0 (_x : t) : bool
    ensures { result = inv0 _x }
    
  axiom inv0 : [#"../11.rs" 1 0 1 0] forall x : t . inv0 x = true
  predicate resolve0 (self : t)
  val resolve0 (self : t) : bool
    ensures { result = resolve0 self }
    
  let rec cfg test [#"../11.rs" 18 0 18 23] [@cfg:stackify] [@cfg:subregion_analysis] (_1 : t) : ()
    requires {[#"../11.rs" 1 0 1 0] inv0 _1}
    
   = [@vc:do_not_keep_trace] [@vc:sp]
  var _0 : ();
  var _1 : t = _1;
  {
    goto BB0
  }
  BB0 {
<<<<<<< HEAD
    [#"../11.rs" 18 24 18 26] _0 <- ([#"../11.rs" 18 24 18 26] ());
    assert { [@expl:type invariant] Inv0.inv _1 };
    assume { Resolve0.resolve _1 };
=======
    _0 <- ([#"../11.rs" 18 24 18 26] ());
    assert { [@expl:type invariant] inv0 _1 };
    assume { resolve0 _1 };
>>>>>>> 62b454c8
    goto BB1
  }
  BB1 {
    return _0
  }
  
end<|MERGE_RESOLUTION|>--- conflicted
+++ resolved
@@ -24,15 +24,9 @@
     goto BB0
   }
   BB0 {
-<<<<<<< HEAD
-    [#"../11.rs" 18 24 18 26] _0 <- ([#"../11.rs" 18 24 18 26] ());
-    assert { [@expl:type invariant] Inv0.inv _1 };
-    assume { Resolve0.resolve _1 };
-=======
     _0 <- ([#"../11.rs" 18 24 18 26] ());
     assert { [@expl:type invariant] inv0 _1 };
     assume { resolve0 _1 };
->>>>>>> 62b454c8
     goto BB1
   }
   BB1 {
