--- conflicted
+++ resolved
@@ -50,15 +50,9 @@
   
   meta "compute_max_steps" 1000000
   
-<<<<<<< HEAD
-  let rec h'0 (y:t_G'0) (return'  (ret:t_G'0))= {[%#s030] inv'0 y}
+  let rec h'0 (y:t_G'0) (return'  (ret:t_G'0))= {[@expl:h 'y' type invariant] [%#s030] inv'0 y}
     (! bb0 [ bb0 = s0 [ s0 =  [ &_0 <- y ] s1 | s1 = return' {_0} ]  ] ) [ & _0 : t_G'0 = any_l () | & y : t_G'0 = y ] 
-    [ return' (result:t_G'0)-> {[@expl:postcondition] [%#s031] inv'0 result} (! return' {result}) ]
-=======
-  let rec h (y:g) (return'  (ret:g))= {[@expl:h 'y' type invariant] [%#s030] inv'0 y}
-    (! bb0 [ bb0 = s0 [ s0 =  [ &_0 <- y ] s1 | s1 = return' {_0} ]  ] ) [ & _0 : g = any_l () | & y : g = y ] 
-    [ return' (result:g)-> {[@expl:h result type invariant] [%#s031] inv'0 result} (! return' {result}) ]
->>>>>>> 34cd6190
+    [ return' (result:t_G'0)-> {[@expl:h result type invariant] [%#s031] inv'0 result} (! return' {result}) ]
     
 end
 module M_03__qyi14704115191559214502__f__refines [#"03.rs" 9 4 9 23] (* <i32 as A> *)
@@ -91,15 +85,10 @@
   
   axiom inv_axiom'0 [@rewrite] : forall x : uint32 [inv'0 x] . inv'0 x = true
   
-<<<<<<< HEAD
   axiom inv_axiom'1 [@rewrite] : forall x : uint32 [inv'1 x] . inv'1 x = true
   
   goal refines : [%#s030] forall self : uint32 . inv'0 self
-   -> (forall result : uint32 . inv'1 result /\ result = result)
-=======
-  goal g_refn : [%#s030] forall self : uint32 . inv'0 self
    -> (forall result : uint32 . result = result /\ inv'1 result)
->>>>>>> 34cd6190
 end
 module M_03__qyi4233438312138697795__h__refines [#"03.rs" 30 4 30 24] (* <u32 as C> *)
   let%span s030 = "03.rs" 30 4 30 24
