module M_13_assoc_types__qyi11241673612681154680__model [#"13_assoc_types.rs" 13 4 13 35] (* <&T as Model> *)
  let%span s13_assoc_types0 = "13_assoc_types.rs" 13 13 13 17
  let%span s13_assoc_types1 = "13_assoc_types.rs" 13 22 13 35
  let%span sinvariant2 = "../../../../creusot-contracts/src/invariant.rs" 24 8 24 18
  
  type t_ModelTy'0
  
  use prelude.prelude.Intrinsic
  
  use prelude.prelude.Borrow
  
  type t_T'0
  
  predicate inv'0 (_1 : t_T'0)
  
  predicate inv'1 (_1 : t_ModelTy'0)
  
  predicate inv'2 (_1 : t_T'0)
  
  predicate invariant'0 (self : t_T'0) =
    [%#sinvariant2] inv'2 self
  
  axiom inv_axiom'0 [@rewrite] : forall x : t_T'0 [inv'0 x] . inv'0 x = invariant'0 x
  
  meta "compute_max_steps" 1000000
  
<<<<<<< HEAD
  let rec model'0 (self:t_T'0) (return'  (ret:t_ModelTy'0))= {[%#s13_assoc_types0] inv'0 self}
=======
  let rec model (self:t) (return'  (ret:t_ModelTy'0))= {[@expl:model 'self' type invariant] [%#s13_assoc_types0] inv'0 self}
>>>>>>> 34cd6190
    (! bb0
    [ bb0 = s0 [ s0 = model'0 {self} (fun (_ret':t_ModelTy'0) ->  [ &_0 <- _ret' ] s1) | s1 = bb1 ] 
    | bb1 = return' {_0} ]
<<<<<<< HEAD
    ) [ & _0 : t_ModelTy'0 = any_l () | & self : t_T'0 = self ] 
    [ return' (result:t_ModelTy'0)-> {[@expl:postcondition] [%#s13_assoc_types1] inv'1 result} (! return' {result}) ]
=======
    ) [ & _0 : t_ModelTy'0 = any_l () | & self : t = self ] 
    [ return' (result:t_ModelTy'0)-> {[@expl:model result type invariant] [%#s13_assoc_types1] inv'1 result}
      (! return' {result}) ]
>>>>>>> 34cd6190
    
end
module M_13_assoc_types__qyi11241673612681154680__model__refines [#"13_assoc_types.rs" 13 4 13 35] (* <&T as Model> *)
  let%span s13_assoc_types0 = "13_assoc_types.rs" 13 4 13 35
  let%span sinvariant1 = "../../../../creusot-contracts/src/invariant.rs" 24 8 24 18
  
  use prelude.prelude.Borrow
  
  type t_T'0
  
  predicate inv'0 (_1 : t_T'0)
  
  type t_ModelTy'0
  
  predicate inv'1 (_1 : t_ModelTy'0)
  
  predicate inv'2 (_1 : t_T'0)
  
  predicate invariant'0 (self : t_T'0) =
    [%#sinvariant1] inv'2 self
  
  axiom inv_axiom'0 [@rewrite] : forall x : t_T'0 [inv'0 x] . inv'0 x = invariant'0 x
  
  goal refines : [%#s13_assoc_types0] forall self : t_T'0 . inv'0 self
   -> inv'0 self /\ (forall result : t_ModelTy'0 . inv'1 result  -> inv'1 result)
end<|MERGE_RESOLUTION|>--- conflicted
+++ resolved
@@ -24,22 +24,13 @@
   
   meta "compute_max_steps" 1000000
   
-<<<<<<< HEAD
-  let rec model'0 (self:t_T'0) (return'  (ret:t_ModelTy'0))= {[%#s13_assoc_types0] inv'0 self}
-=======
-  let rec model (self:t) (return'  (ret:t_ModelTy'0))= {[@expl:model 'self' type invariant] [%#s13_assoc_types0] inv'0 self}
->>>>>>> 34cd6190
+  let rec model'0 (self:t_T'0) (return'  (ret:t_ModelTy'0))= {[@expl:model 'self' type invariant] [%#s13_assoc_types0] inv'0 self}
     (! bb0
     [ bb0 = s0 [ s0 = model'0 {self} (fun (_ret':t_ModelTy'0) ->  [ &_0 <- _ret' ] s1) | s1 = bb1 ] 
     | bb1 = return' {_0} ]
-<<<<<<< HEAD
     ) [ & _0 : t_ModelTy'0 = any_l () | & self : t_T'0 = self ] 
-    [ return' (result:t_ModelTy'0)-> {[@expl:postcondition] [%#s13_assoc_types1] inv'1 result} (! return' {result}) ]
-=======
-    ) [ & _0 : t_ModelTy'0 = any_l () | & self : t = self ] 
     [ return' (result:t_ModelTy'0)-> {[@expl:model result type invariant] [%#s13_assoc_types1] inv'1 result}
       (! return' {result}) ]
->>>>>>> 34cd6190
     
 end
 module M_13_assoc_types__qyi11241673612681154680__model__refines [#"13_assoc_types.rs" 13 4 13 35] (* <&T as Model> *)
