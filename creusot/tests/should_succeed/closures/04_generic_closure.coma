--- conflicted
+++ resolved
@@ -16,23 +16,23 @@
   let%span sops14 = "../../../../creusot-contracts/src/std/ops.rs" 112 14 112 28
   let%span sops15 = "../../../../creusot-contracts/src/std/ops.rs" 117 14 117 133
   
+  use prelude.prelude.Borrow
+  
   type t_F'0
+  
+  predicate inv'3 (_1 : t_F'0)
   
   type t_A'0
   
+  predicate inv'4 (_1 : t_A'0)
+  
   predicate precondition'0 (self : t_F'0) (_2 : t_A'0)
-  
-  use prelude.prelude.Borrow
-  
-  predicate inv'3 (_1 : t_F'0)
-  
-  predicate inv'4 (_1 : t_A'0)
   
   type t_B'0
   
+  predicate inv'2 (_1 : t_B'0)
+  
   predicate postcondition'0 (self : t_F'0) (_2 : t_A'0) (_3 : t_B'0)
-  
-  predicate inv'2 (_1 : t_B'0)
   
   predicate inv'0 (_1 : t_F'0)
   
@@ -45,9 +45,9 @@
   
   axiom inv_axiom'1 [@rewrite] : forall x : t_A'0 [inv'4 x] . inv'4 x = (let (x0) = x in inv'1 x0)
   
-  let rec call'0 (self:t_F'0) (args:t_A'0) (return'  (ret:t_B'0))= {[@expl:precondition] inv'4 args}
-    {[@expl:precondition] inv'3 self}
-    {[@expl:precondition] [%#sops3] precondition'0 self args}
+  let rec call'0 (self:t_F'0) (args:t_A'0) (return'  (ret:t_B'0))= {[@expl:call 'self' type invariant] inv'3 self}
+    {[@expl:call 'args' type invariant] inv'4 args}
+    {[@expl:call requires] [%#sops3] precondition'0 self args}
     any [ return' (result:t_B'0)-> {inv'2 result} {[%#sops4] postcondition'0 self args result} (! return' {result}) ] 
   
   predicate resolve'0 (_1 : t_F'0)
@@ -89,25 +89,13 @@
   
   function fn_mut_once'0 (self : t_F'0) (args : t_A'0) (res : t_B'0) : ()
   
-<<<<<<< HEAD
   axiom fn_mut_once'0_spec : forall self : t_F'0, args : t_A'0, res : t_B'0 . [%#sops15] postcondition_once'0 self args res
   = (exists s : borrowed t_F'0 . s.current = self /\ postcondition_mut'0 s args res /\ resolve'0 s.final)
   
   meta "compute_max_steps" 1000000
   
-  let rec generic_closure'0 (f:t_F'0) (a:t_A'0) (return'  (ret:t_B'0))= {[%#s04_generic_closure1] inv'1 a}
-    {[%#s04_generic_closure0] inv'0 f}
-=======
-  let rec call'0 (self:f) (args:a) (return'  (ret:b))= {[@expl:call 'self' type invariant] inv'3 self}
-    {[@expl:call 'args' type invariant] inv'4 args}
-    {[@expl:call requires] [%#sops3] precondition'0 self args}
-    any [ return' (result:b)-> {inv'2 result} {[%#sops4] postcondition'0 self args result} (! return' {result}) ] 
-  
-  meta "compute_max_steps" 1000000
-  
-  let rec generic_closure (f:f) (a:a) (return'  (ret:b))= {[@expl:generic_closure 'f' type invariant] [%#s04_generic_closure0] inv'0 f}
+  let rec generic_closure'0 (f:t_F'0) (a:t_A'0) (return'  (ret:t_B'0))= {[@expl:generic_closure 'f' type invariant] [%#s04_generic_closure0] inv'0 f}
     {[@expl:generic_closure 'a' type invariant] [%#s04_generic_closure1] inv'1 a}
->>>>>>> 34cd6190
     (! bb0
     [ bb0 = s0
       [ s0 =  [ &_4 <- (a) ] s1 | s1 = call'0 {f} {_4} (fun (_ret':t_B'0) ->  [ &_0 <- _ret' ] s2) | s2 = bb1 ]
@@ -116,14 +104,9 @@
     | bb2 = bb3
     | bb3 = bb4
     | bb4 = return' {_0} ]
-<<<<<<< HEAD
     ) [ & _0 : t_B'0 = any_l () | & f : t_F'0 = f | & a : t_A'0 = a | & _4 : t_A'0 = any_l () ] 
-    [ return' (result:t_B'0)-> {[@expl:postcondition] [%#s04_generic_closure2] inv'2 result} (! return' {result}) ]
-=======
-    ) [ & _0 : b = any_l () | & f : f = f | & a : a = a | & _4 : a = any_l () ] 
-    [ return' (result:b)-> {[@expl:generic_closure result type invariant] [%#s04_generic_closure2] inv'2 result}
+    [ return' (result:t_B'0)-> {[@expl:generic_closure result type invariant] [%#s04_generic_closure2] inv'2 result}
       (! return' {result}) ]
->>>>>>> 34cd6190
     
 end
 module M_04_generic_closure__mapper [#"04_generic_closure.rs" 9 0 9 22]
@@ -143,18 +126,7 @@
   
   use prelude.prelude.Intrinsic
   
-<<<<<<< HEAD
   predicate inv'1 (_1 : ())
-=======
-  let rec m_04_generic_closure__mapper__qyClosure0 (_1:Closure'0.m_04_generic_closure__mapper__qyClosure0 a) (_a:a) (return'  (ret:()))= {[@expl:closure '_a' type invariant] [%#s04_generic_closure0] inv'0 _a}
-    (! bb0
-    [ bb0 = s0 [ s0 = {[@expl:type invariant] inv'0 _a} s1 | s1 = -{resolve'0 _a}- s2 | s2 = bb1 ] 
-    | bb1 = return' {_0} ]
-    ) [ & _0 : () = any_l () | & _a : a = _a ]  [ return' (result:())-> (! return' {result}) ] 
-end
-module M_04_generic_closure__mapper [#"04_generic_closure.rs" 9 0 9 22]
-  type a
->>>>>>> 34cd6190
   
   axiom inv_axiom'0 [@rewrite] : forall x : () [inv'1 x] . inv'1 x = true
   
@@ -162,29 +134,19 @@
   
   axiom inv_axiom'1 [@rewrite] : forall x : () [inv'2 x] . inv'2 x = true
   
-  let rec closure0'0 (_1:()) (_a:t_A'0) (return'  (ret:()))= {[%#s04_generic_closure1] inv'0 _a}
+  let rec closure0'0 (_1:()) (_a:t_A'0) (return'  (ret:()))= {[@expl:closure '_a' type invariant] [%#s04_generic_closure1] inv'0 _a}
     (! bb0
     [ bb0 = s0 [ s0 = {[@expl:type invariant] inv'0 _a} s1 | s1 = -{resolve'0 _a}- s2 | s2 = bb1 ] 
     | bb1 = return' {_0} ]
     ) [ & _0 : () = any_l () | & _a : t_A'0 = _a ]  [ return' (result:())-> (! return' {result}) ] 
   
-<<<<<<< HEAD
-  let rec generic_closure'0 (f:()) (a:t_A'0) (return'  (ret:()))= {[@expl:precondition] [%#s04_generic_closure3] inv'0 a}
-    {[@expl:precondition] [%#s04_generic_closure2] inv'1 f}
+  let rec generic_closure'0 (f:()) (a:t_A'0) (return'  (ret:()))= {[@expl:generic_closure 'f' type invariant] [%#s04_generic_closure2] inv'1 f}
+    {[@expl:generic_closure 'a' type invariant] [%#s04_generic_closure3] inv'0 a}
     any [ return' (result:())-> {[%#s04_generic_closure4] inv'2 result} (! return' {result}) ] 
   
   meta "compute_max_steps" 1000000
   
-  let rec mapper'0 (x:t_A'0) (return'  (ret:()))= {[%#s04_generic_closure0] inv'0 x}
-=======
-  let rec generic_closure'0 (f:Closure'0.m_04_generic_closure__mapper__qyClosure0 a) (a:a) (return'  (ret:()))= {[@expl:generic_closure 'f' type invariant] [%#s04_generic_closure1] inv'1 f}
-    {[@expl:generic_closure 'a' type invariant] [%#s04_generic_closure2] inv'0 a}
-    any [ return' (result:())-> {[%#s04_generic_closure3] inv'2 result} (! return' {result}) ] 
-  
-  meta "compute_max_steps" 1000000
-  
-  let rec mapper (x:a) (return'  (ret:()))= {[@expl:mapper 'x' type invariant] [%#s04_generic_closure0] inv'0 x}
->>>>>>> 34cd6190
+  let rec mapper'0 (x:t_A'0) (return'  (ret:()))= {[@expl:mapper 'x' type invariant] [%#s04_generic_closure0] inv'0 x}
     (! bb0
     [ bb0 = s0
       [ s0 =  [ &_3 <- () ] s1 | s1 = generic_closure'0 {_3} {x} (fun (_ret':()) ->  [ &_2 <- _ret' ] s2) | s2 = bb1 ]
