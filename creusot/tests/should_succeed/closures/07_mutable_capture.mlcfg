
module C07MutableCapture_TestFnmut_Closure1_Type
  use prelude.Int32
  use prelude.Int16
  use prelude.UInt32
  use prelude.Int
  use prelude.Borrow
  type c07mutablecapture_testfnmut_closure1  =
    | C07MutableCapture_TestFnmut_Closure1 (borrowed uint32)
    
end
module C07MutableCapture_TestFnmut_Closure1
  use prelude.Int16
  use prelude.Int
  use prelude.UInt32
  use prelude.Borrow
  use prelude.Int32
  use C07MutableCapture_TestFnmut_Closure1_Type as C07MutableCapture_TestFnmut_Closure1
  function field_00 [#"../07_mutable_capture.rs" 8 8 8 37] (self : C07MutableCapture_TestFnmut_Closure1.c07mutablecapture_testfnmut_closure1) : borrowed uint32
    
   =
    let C07MutableCapture_TestFnmut_Closure1.C07MutableCapture_TestFnmut_Closure1 a = self in a
  val field_00 [#"../07_mutable_capture.rs" 8 8 8 37] (self : C07MutableCapture_TestFnmut_Closure1.c07mutablecapture_testfnmut_closure1) : borrowed uint32
    ensures { result = field_00 self }
    
  predicate unnest0 [#"../07_mutable_capture.rs" 8 8 8 37] (self : C07MutableCapture_TestFnmut_Closure1.c07mutablecapture_testfnmut_closure1) (_2 : C07MutableCapture_TestFnmut_Closure1.c07mutablecapture_testfnmut_closure1)
    
   =
     ^ field_00 _2 =  ^ field_00 self
  use prelude.UInt32
  predicate resolve0 (self : borrowed C07MutableCapture_TestFnmut_Closure1.c07mutablecapture_testfnmut_closure1) =
    [#"../../../../../creusot-contracts/src/resolve.rs" 25 20 25 34]  ^ self =  * self
  val resolve0 (self : borrowed C07MutableCapture_TestFnmut_Closure1.c07mutablecapture_testfnmut_closure1) : bool
    ensures { result = resolve0 self }
    
  let rec cfg c07MutableCapture_TestFnmut_Closure1 [#"../07_mutable_capture.rs" 8 8 8 37] [@cfg:stackify] [@cfg:subregion_analysis] (_1 : borrowed C07MutableCapture_TestFnmut_Closure1.c07mutablecapture_testfnmut_closure1) : int32
    requires {[#"../07_mutable_capture.rs" 7 19 7 33] UInt32.to_int ( * field_00 ( * _1)) < 1000000}
    ensures { [#"../07_mutable_capture.rs" 8 18 8 35] UInt32.to_int ( * field_00 ( ^ _1)) = UInt32.to_int ( * field_00 ( * _1)) + 1 }
    ensures { unnest0 ( * _1) ( ^ _1) }
    
   = [@vc:do_not_keep_trace] [@vc:sp]
  var _0 : int32;
  var _1 : borrowed C07MutableCapture_TestFnmut_Closure1.c07mutablecapture_testfnmut_closure1 = _1;
  var res : int32;
  var res1 : int32;
  {
    goto BB0
  }
  BB0 {
<<<<<<< HEAD
    [#"../07_mutable_capture.rs" 10 12 10 18] _1 <- { _1 with current = (let C07MutableCapture_TestFnmut_Closure1.C07MutableCapture_TestFnmut_Closure1 a =  * _1 in C07MutableCapture_TestFnmut_Closure1.C07MutableCapture_TestFnmut_Closure1 ({ (field_00 ( * _1)) with current = ([#"../07_mutable_capture.rs" 10 12 10 18]  * field_00 ( * _1) + ([#"../07_mutable_capture.rs" 10 17 10 18] [#"../07_mutable_capture.rs" 10 17 10 18] (1 : uint32))) })) };
=======
    _1 <- { _1 with current = (let C07MutableCapture_TestFnmut_Closure1.C07MutableCapture_TestFnmut_Closure1 x0 =  * _1 in C07MutableCapture_TestFnmut_Closure1.C07MutableCapture_TestFnmut_Closure1 ({ (field_00 ( * _1)) with current = ([#"../07_mutable_capture.rs" 10 12 10 18]  * field_00 ( * _1) + ([#"../07_mutable_capture.rs" 10 17 10 18] [#"../07_mutable_capture.rs" 10 17 10 18] (1 : uint32))) })) };
>>>>>>> aa6c5257
    assume { resolve0 _1 };
    [#"../07_mutable_capture.rs" 11 12 11 13] res1 <- ([#"../07_mutable_capture.rs" 11 12 11 13] [#"../07_mutable_capture.rs" 11 12 11 13] (5 : int32));
    [#"../07_mutable_capture.rs" 7 8 7 35] res <- ([#"../07_mutable_capture.rs" 7 8 7 35] res1);
    [#"../07_mutable_capture.rs" 8 8 8 37] _0 <- ([#"../07_mutable_capture.rs" 8 8 8 37] res);
    return _0
  }
  
end
module C07MutableCapture_TestFnmut
  use prelude.Int32
  use prelude.UInt32
  use prelude.Borrow
  use prelude.UInt32
  predicate resolve2 (self : borrowed uint32) =
    [#"../../../../../creusot-contracts/src/resolve.rs" 25 20 25 34]  ^ self =  * self
  val resolve2 (self : borrowed uint32) : bool
    ensures { result = resolve2 self }
    
  use prelude.Int
  use prelude.Int16
  use C07MutableCapture_TestFnmut_Closure1_Type as C07MutableCapture_TestFnmut_Closure1
  function field_00 [#"../07_mutable_capture.rs" 8 8 8 37] (self : C07MutableCapture_TestFnmut_Closure1.c07mutablecapture_testfnmut_closure1) : borrowed uint32
    
   =
    let C07MutableCapture_TestFnmut_Closure1.C07MutableCapture_TestFnmut_Closure1 a = self in a
  val field_00 [#"../07_mutable_capture.rs" 8 8 8 37] (self : C07MutableCapture_TestFnmut_Closure1.c07mutablecapture_testfnmut_closure1) : borrowed uint32
    ensures { result = field_00 self }
    
  predicate resolve0 [#"../07_mutable_capture.rs" 8 8 8 37] (_1 : C07MutableCapture_TestFnmut_Closure1.c07mutablecapture_testfnmut_closure1)
    
   =
    resolve2 (field_00 _1)
  predicate unnest0 [#"../07_mutable_capture.rs" 8 8 8 37] (self : C07MutableCapture_TestFnmut_Closure1.c07mutablecapture_testfnmut_closure1) (_2 : C07MutableCapture_TestFnmut_Closure1.c07mutablecapture_testfnmut_closure1)
    
   =
     ^ field_00 _2 =  ^ field_00 self
  predicate resolve1 (self : borrowed C07MutableCapture_TestFnmut_Closure1.c07mutablecapture_testfnmut_closure1) =
    [#"../../../../../creusot-contracts/src/resolve.rs" 25 20 25 34]  ^ self =  * self
  val resolve1 (self : borrowed C07MutableCapture_TestFnmut_Closure1.c07mutablecapture_testfnmut_closure1) : bool
    ensures { result = resolve1 self }
    
  val closure10 [#"../07_mutable_capture.rs" 8 8 8 37] (_1 : borrowed C07MutableCapture_TestFnmut_Closure1.c07mutablecapture_testfnmut_closure1) : int32
    requires {[#"../07_mutable_capture.rs" 7 19 7 33] UInt32.to_int ( * field_00 ( * _1)) < 1000000}
    ensures { [#"../07_mutable_capture.rs" 8 18 8 35] UInt32.to_int ( * field_00 ( ^ _1)) = UInt32.to_int ( * field_00 ( * _1)) + 1 }
    ensures { unnest0 ( * _1) ( ^ _1) }
    
  let rec cfg test_fnmut [#"../07_mutable_capture.rs" 5 0 5 29] [@cfg:stackify] [@cfg:subregion_analysis] (x : uint32) : ()
    requires {[#"../07_mutable_capture.rs" 4 11 4 24] UInt32.to_int x = 100000}
    
   = [@vc:do_not_keep_trace] [@vc:sp]
  var _0 : ();
  var x : uint32 = x;
  var c : C07MutableCapture_TestFnmut_Closure1.c07mutablecapture_testfnmut_closure1;
  var _4 : borrowed uint32;
  var _5 : int32;
  var _6 : borrowed C07MutableCapture_TestFnmut_Closure1.c07mutablecapture_testfnmut_closure1;
  var _8 : int32;
  var _9 : borrowed C07MutableCapture_TestFnmut_Closure1.c07mutablecapture_testfnmut_closure1;
  {
    goto BB0
  }
  BB0 {
    [#"../07_mutable_capture.rs" 8 8 8 37] _4 <- Borrow.borrow_mut x;
    [#"../07_mutable_capture.rs" 8 8 8 37] x <-  ^ _4;
    [#"../07_mutable_capture.rs" 8 8 8 37] c <- ([#"../07_mutable_capture.rs" 8 8 8 37] C07MutableCapture_TestFnmut_Closure1.C07MutableCapture_TestFnmut_Closure1 _4);
    _4 <- any borrowed uint32;
    [#"../07_mutable_capture.rs" 14 4 14 5] _6 <- Borrow.borrow_mut c;
    [#"../07_mutable_capture.rs" 14 4 14 5] c <-  ^ _6;
    [#"../07_mutable_capture.rs" 14 4 14 7] _5 <- ([#"../07_mutable_capture.rs" 14 4 14 7] let () = [#"../07_mutable_capture.rs" 14 4 14 7] () in closure10 _6);
    _6 <- any borrowed C07MutableCapture_TestFnmut_Closure1.c07mutablecapture_testfnmut_closure1;
    goto BB1
  }
  BB1 {
    [#"../07_mutable_capture.rs" 15 4 15 5] _9 <- Borrow.borrow_mut c;
    [#"../07_mutable_capture.rs" 15 4 15 5] c <-  ^ _9;
    [#"../07_mutable_capture.rs" 15 4 15 7] _8 <- ([#"../07_mutable_capture.rs" 15 4 15 7] let () = [#"../07_mutable_capture.rs" 15 4 15 7] () in closure10 _9);
    _9 <- any borrowed C07MutableCapture_TestFnmut_Closure1.c07mutablecapture_testfnmut_closure1;
    goto BB2
  }
  BB2 {
    assume { resolve0 c };
    assert { [@expl:assertion] [#"../07_mutable_capture.rs" 17 20 17 33] UInt32.to_int x = 100002 };
    [#"../07_mutable_capture.rs" 5 30 18 1] _0 <- ([#"../07_mutable_capture.rs" 5 30 18 1] ());
    return _0
  }
  
end<|MERGE_RESOLUTION|>--- conflicted
+++ resolved
@@ -19,14 +19,14 @@
   function field_00 [#"../07_mutable_capture.rs" 8 8 8 37] (self : C07MutableCapture_TestFnmut_Closure1.c07mutablecapture_testfnmut_closure1) : borrowed uint32
     
    =
-    let C07MutableCapture_TestFnmut_Closure1.C07MutableCapture_TestFnmut_Closure1 a = self in a
+    [#"../07_mutable_capture.rs" 1 0 1 0] let C07MutableCapture_TestFnmut_Closure1.C07MutableCapture_TestFnmut_Closure1 a = self in a
   val field_00 [#"../07_mutable_capture.rs" 8 8 8 37] (self : C07MutableCapture_TestFnmut_Closure1.c07mutablecapture_testfnmut_closure1) : borrowed uint32
     ensures { result = field_00 self }
     
   predicate unnest0 [#"../07_mutable_capture.rs" 8 8 8 37] (self : C07MutableCapture_TestFnmut_Closure1.c07mutablecapture_testfnmut_closure1) (_2 : C07MutableCapture_TestFnmut_Closure1.c07mutablecapture_testfnmut_closure1)
     
    =
-     ^ field_00 _2 =  ^ field_00 self
+    [#"../07_mutable_capture.rs" 1 0 1 0]  ^ field_00 _2 =  ^ field_00 self
   use prelude.UInt32
   predicate resolve0 (self : borrowed C07MutableCapture_TestFnmut_Closure1.c07mutablecapture_testfnmut_closure1) =
     [#"../../../../../creusot-contracts/src/resolve.rs" 25 20 25 34]  ^ self =  * self
@@ -36,7 +36,7 @@
   let rec cfg c07MutableCapture_TestFnmut_Closure1 [#"../07_mutable_capture.rs" 8 8 8 37] [@cfg:stackify] [@cfg:subregion_analysis] (_1 : borrowed C07MutableCapture_TestFnmut_Closure1.c07mutablecapture_testfnmut_closure1) : int32
     requires {[#"../07_mutable_capture.rs" 7 19 7 33] UInt32.to_int ( * field_00 ( * _1)) < 1000000}
     ensures { [#"../07_mutable_capture.rs" 8 18 8 35] UInt32.to_int ( * field_00 ( ^ _1)) = UInt32.to_int ( * field_00 ( * _1)) + 1 }
-    ensures { unnest0 ( * _1) ( ^ _1) }
+    ensures { [#"../07_mutable_capture.rs" 1 0 1 0] unnest0 ( * _1) ( ^ _1) }
     
    = [@vc:do_not_keep_trace] [@vc:sp]
   var _0 : int32;
@@ -47,15 +47,11 @@
     goto BB0
   }
   BB0 {
-<<<<<<< HEAD
-    [#"../07_mutable_capture.rs" 10 12 10 18] _1 <- { _1 with current = (let C07MutableCapture_TestFnmut_Closure1.C07MutableCapture_TestFnmut_Closure1 a =  * _1 in C07MutableCapture_TestFnmut_Closure1.C07MutableCapture_TestFnmut_Closure1 ({ (field_00 ( * _1)) with current = ([#"../07_mutable_capture.rs" 10 12 10 18]  * field_00 ( * _1) + ([#"../07_mutable_capture.rs" 10 17 10 18] [#"../07_mutable_capture.rs" 10 17 10 18] (1 : uint32))) })) };
-=======
     _1 <- { _1 with current = (let C07MutableCapture_TestFnmut_Closure1.C07MutableCapture_TestFnmut_Closure1 x0 =  * _1 in C07MutableCapture_TestFnmut_Closure1.C07MutableCapture_TestFnmut_Closure1 ({ (field_00 ( * _1)) with current = ([#"../07_mutable_capture.rs" 10 12 10 18]  * field_00 ( * _1) + ([#"../07_mutable_capture.rs" 10 17 10 18] [#"../07_mutable_capture.rs" 10 17 10 18] (1 : uint32))) })) };
->>>>>>> aa6c5257
     assume { resolve0 _1 };
-    [#"../07_mutable_capture.rs" 11 12 11 13] res1 <- ([#"../07_mutable_capture.rs" 11 12 11 13] [#"../07_mutable_capture.rs" 11 12 11 13] (5 : int32));
-    [#"../07_mutable_capture.rs" 7 8 7 35] res <- ([#"../07_mutable_capture.rs" 7 8 7 35] res1);
-    [#"../07_mutable_capture.rs" 8 8 8 37] _0 <- ([#"../07_mutable_capture.rs" 8 8 8 37] res);
+    res1 <- ([#"../07_mutable_capture.rs" 11 12 11 13] [#"../07_mutable_capture.rs" 11 12 11 13] (5 : int32));
+    res <- res1;
+    _0 <- res;
     return _0
   }
   
@@ -76,18 +72,18 @@
   function field_00 [#"../07_mutable_capture.rs" 8 8 8 37] (self : C07MutableCapture_TestFnmut_Closure1.c07mutablecapture_testfnmut_closure1) : borrowed uint32
     
    =
-    let C07MutableCapture_TestFnmut_Closure1.C07MutableCapture_TestFnmut_Closure1 a = self in a
+    [#"../07_mutable_capture.rs" 1 0 1 0] let C07MutableCapture_TestFnmut_Closure1.C07MutableCapture_TestFnmut_Closure1 a = self in a
   val field_00 [#"../07_mutable_capture.rs" 8 8 8 37] (self : C07MutableCapture_TestFnmut_Closure1.c07mutablecapture_testfnmut_closure1) : borrowed uint32
     ensures { result = field_00 self }
     
   predicate resolve0 [#"../07_mutable_capture.rs" 8 8 8 37] (_1 : C07MutableCapture_TestFnmut_Closure1.c07mutablecapture_testfnmut_closure1)
     
    =
-    resolve2 (field_00 _1)
+    [#"../07_mutable_capture.rs" 1 0 1 0] resolve2 (field_00 _1)
   predicate unnest0 [#"../07_mutable_capture.rs" 8 8 8 37] (self : C07MutableCapture_TestFnmut_Closure1.c07mutablecapture_testfnmut_closure1) (_2 : C07MutableCapture_TestFnmut_Closure1.c07mutablecapture_testfnmut_closure1)
     
    =
-     ^ field_00 _2 =  ^ field_00 self
+    [#"../07_mutable_capture.rs" 1 0 1 0]  ^ field_00 _2 =  ^ field_00 self
   predicate resolve1 (self : borrowed C07MutableCapture_TestFnmut_Closure1.c07mutablecapture_testfnmut_closure1) =
     [#"../../../../../creusot-contracts/src/resolve.rs" 25 20 25 34]  ^ self =  * self
   val resolve1 (self : borrowed C07MutableCapture_TestFnmut_Closure1.c07mutablecapture_testfnmut_closure1) : bool
@@ -96,7 +92,7 @@
   val closure10 [#"../07_mutable_capture.rs" 8 8 8 37] (_1 : borrowed C07MutableCapture_TestFnmut_Closure1.c07mutablecapture_testfnmut_closure1) : int32
     requires {[#"../07_mutable_capture.rs" 7 19 7 33] UInt32.to_int ( * field_00 ( * _1)) < 1000000}
     ensures { [#"../07_mutable_capture.rs" 8 18 8 35] UInt32.to_int ( * field_00 ( ^ _1)) = UInt32.to_int ( * field_00 ( * _1)) + 1 }
-    ensures { unnest0 ( * _1) ( ^ _1) }
+    ensures { [#"../07_mutable_capture.rs" 1 0 1 0] unnest0 ( * _1) ( ^ _1) }
     
   let rec cfg test_fnmut [#"../07_mutable_capture.rs" 5 0 5 29] [@cfg:stackify] [@cfg:subregion_analysis] (x : uint32) : ()
     requires {[#"../07_mutable_capture.rs" 4 11 4 24] UInt32.to_int x = 100000}
@@ -114,27 +110,27 @@
     goto BB0
   }
   BB0 {
-    [#"../07_mutable_capture.rs" 8 8 8 37] _4 <- Borrow.borrow_mut x;
-    [#"../07_mutable_capture.rs" 8 8 8 37] x <-  ^ _4;
-    [#"../07_mutable_capture.rs" 8 8 8 37] c <- ([#"../07_mutable_capture.rs" 8 8 8 37] C07MutableCapture_TestFnmut_Closure1.C07MutableCapture_TestFnmut_Closure1 _4);
+    _4 <- Borrow.borrow_mut x;
+    x <-  ^ _4;
+    c <- ([#"../07_mutable_capture.rs" 8 8 8 37] C07MutableCapture_TestFnmut_Closure1.C07MutableCapture_TestFnmut_Closure1 _4);
     _4 <- any borrowed uint32;
-    [#"../07_mutable_capture.rs" 14 4 14 5] _6 <- Borrow.borrow_mut c;
-    [#"../07_mutable_capture.rs" 14 4 14 5] c <-  ^ _6;
-    [#"../07_mutable_capture.rs" 14 4 14 7] _5 <- ([#"../07_mutable_capture.rs" 14 4 14 7] let () = [#"../07_mutable_capture.rs" 14 4 14 7] () in closure10 _6);
+    _6 <- Borrow.borrow_mut c;
+    c <-  ^ _6;
+    _5 <- ([#"../07_mutable_capture.rs" 14 4 14 7] let () = [#"../07_mutable_capture.rs" 14 4 14 7] () in closure10 _6);
     _6 <- any borrowed C07MutableCapture_TestFnmut_Closure1.c07mutablecapture_testfnmut_closure1;
     goto BB1
   }
   BB1 {
-    [#"../07_mutable_capture.rs" 15 4 15 5] _9 <- Borrow.borrow_mut c;
-    [#"../07_mutable_capture.rs" 15 4 15 5] c <-  ^ _9;
-    [#"../07_mutable_capture.rs" 15 4 15 7] _8 <- ([#"../07_mutable_capture.rs" 15 4 15 7] let () = [#"../07_mutable_capture.rs" 15 4 15 7] () in closure10 _9);
+    _9 <- Borrow.borrow_mut c;
+    c <-  ^ _9;
+    _8 <- ([#"../07_mutable_capture.rs" 15 4 15 7] let () = [#"../07_mutable_capture.rs" 15 4 15 7] () in closure10 _9);
     _9 <- any borrowed C07MutableCapture_TestFnmut_Closure1.c07mutablecapture_testfnmut_closure1;
     goto BB2
   }
   BB2 {
     assume { resolve0 c };
     assert { [@expl:assertion] [#"../07_mutable_capture.rs" 17 20 17 33] UInt32.to_int x = 100002 };
-    [#"../07_mutable_capture.rs" 5 30 18 1] _0 <- ([#"../07_mutable_capture.rs" 5 30 18 1] ());
+    _0 <- ([#"../07_mutable_capture.rs" 5 30 18 1] ());
     return _0
   }
   
