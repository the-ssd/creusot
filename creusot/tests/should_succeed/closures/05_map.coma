--- conflicted
+++ resolved
@@ -92,11 +92,7 @@
   
   predicate inv'8 (_1 : Map'0.t_Map i f)
   
-<<<<<<< HEAD
-  axiom inv'8 [@rewrite] : forall x : Map'0.t_map i f . inv'8 x = true
-=======
-  axiom inv'8 : forall x : Map'0.t_Map i f . inv'8 x = true
->>>>>>> c3369865
+  axiom inv'8 [@rewrite] : forall x : Map'0.t_Map i f . inv'8 x = true
   
   predicate resolve'2 (self : f)
   
@@ -169,11 +165,7 @@
   
   predicate inv'4 (_1 : Option'0.t_Option a)
   
-<<<<<<< HEAD
-  axiom inv'4 [@rewrite] : forall x : Option'0.t_option a . inv'4 x = true
-=======
-  axiom inv'4 : forall x : Option'0.t_Option a . inv'4 x = true
->>>>>>> c3369865
+  axiom inv'4 [@rewrite] : forall x : Option'0.t_Option a . inv'4 x = true
   
   predicate inv'0 (_1 : i)
   
@@ -189,22 +181,14 @@
   
   predicate inv'2 (_1 : Option'0.t_Option b)
   
-<<<<<<< HEAD
-  axiom inv'2 [@rewrite] : forall x : Option'0.t_option b . inv'2 x = true
-=======
-  axiom inv'2 : forall x : Option'0.t_Option b . inv'2 x = true
->>>>>>> c3369865
+  axiom inv'2 [@rewrite] : forall x : Option'0.t_Option b . inv'2 x = true
   
   predicate invariant'1 (self : borrowed (Map'0.t_Map i f)) =
     [%#span14] inv'8 self.current /\ inv'8 self.final
   
   predicate inv'1 (_1 : borrowed (Map'0.t_Map i f))
   
-<<<<<<< HEAD
-  axiom inv'1 [@rewrite] : forall x : borrowed (Map'0.t_map i f) . inv'1 x = true
-=======
-  axiom inv'1 : forall x : borrowed (Map'0.t_Map i f) . inv'1 x = true
->>>>>>> c3369865
+  axiom inv'1 [@rewrite] : forall x : borrowed (Map'0.t_Map i f) . inv'1 x = true
   
   predicate invariant'0 (self : i)
   
@@ -293,11 +277,7 @@
   
   predicate inv'2 (_1 : Map'0.t_Map i f)
   
-<<<<<<< HEAD
-  axiom inv'2 [@rewrite] : forall x : Map'0.t_map i f . inv'2 x = true
-=======
-  axiom inv'2 : forall x : Map'0.t_Map i f . inv'2 x = true
->>>>>>> c3369865
+  axiom inv'2 [@rewrite] : forall x : Map'0.t_Map i f . inv'2 x = true
   
   use T_core__option__Option as Option'0
   
@@ -306,11 +286,7 @@
   
   predicate inv'1 (_1 : Option'0.t_Option b)
   
-<<<<<<< HEAD
-  axiom inv'1 [@rewrite] : forall x : Option'0.t_option b . inv'1 x = true
-=======
-  axiom inv'1 : forall x : Option'0.t_Option b . inv'1 x = true
->>>>>>> c3369865
+  axiom inv'1 [@rewrite] : forall x : Option'0.t_Option b . inv'1 x = true
   
   use prelude.prelude.Borrow
   
@@ -319,11 +295,7 @@
   
   predicate inv'0 (_1 : borrowed (Map'0.t_Map i f))
   
-<<<<<<< HEAD
-  axiom inv'0 [@rewrite] : forall x : borrowed (Map'0.t_map i f) . inv'0 x = true
-=======
-  axiom inv'0 : forall x : borrowed (Map'0.t_Map i f) . inv'0 x = true
->>>>>>> c3369865
+  axiom inv'0 [@rewrite] : forall x : borrowed (Map'0.t_Map i f) . inv'0 x = true
   
   goal next_refn : [%#s05_map0] forall self : borrowed (Map'0.t_Map i f) . inv'0 self
    -> inv'0 self /\ (forall result : Option'0.t_Option b . inv'1 result  -> inv'1 result)
