--- conflicted
+++ resolved
@@ -26,11 +26,7 @@
     goto BB0
   }
   BB0 {
-<<<<<<< HEAD
-    [#"../01_basic.rs" 6 17 6 18] _0 <- ([#"../01_basic.rs" 6 17 6 18] field_0 _1);
-=======
     _0 <- field_00 _1;
->>>>>>> 62b454c8
     return _0
   }
   
@@ -59,16 +55,6 @@
     goto BB0
   }
   BB0 {
-<<<<<<< HEAD
-    [#"../01_basic.rs" 5 12 5 16] y <- ([#"../01_basic.rs" 5 12 5 16] [#"../01_basic.rs" 5 12 5 16] true);
-    [#"../01_basic.rs" 6 13 6 19] _4 <- ([#"../01_basic.rs" 6 13 6 19] Closure00.C01Basic_UsesClosure_Closure0 ([#"../01_basic.rs" 6 13 6 19] y));
-    [#"../01_basic.rs" 6 13 6 21] _x <- ([#"../01_basic.rs" 6 13 6 21] let () = [#"../01_basic.rs" 6 13 6 21] () in Closure00.c01Basic_UsesClosure_Closure0 ([#"../01_basic.rs" 6 13 6 19] _4));
-    goto BB1
-  }
-  BB1 {
-    assume { Closure00.resolve _4 };
-    [#"../01_basic.rs" 4 22 7 1] _0 <- ([#"../01_basic.rs" 4 22 7 1] ());
-=======
     y <- ([#"../01_basic.rs" 5 12 5 16] [#"../01_basic.rs" 5 12 5 16] true);
     _4 <- ([#"../01_basic.rs" 6 13 6 19] C01Basic_UsesClosure_Closure0.C01Basic_UsesClosure_Closure0 ([#"../01_basic.rs" 6 13 6 19] y));
     _x <- ([#"../01_basic.rs" 6 13 6 21] let () = [#"../01_basic.rs" 6 13 6 21] () in closure00 ([#"../01_basic.rs" 6 13 6 19] _4));
@@ -77,7 +63,6 @@
   BB1 {
     assume { resolve0 _4 };
     _0 <- ([#"../01_basic.rs" 4 22 7 1] ());
->>>>>>> 62b454c8
     return _0
   }
   
@@ -105,7 +90,7 @@
     goto BB0
   }
   BB0 {
-    [#"../01_basic.rs" 10 19 10 24] _0 <- ([#"../01_basic.rs" 10 19 10 24] ([#"../01_basic.rs" 10 19 10 20] a) + ([#"../01_basic.rs" 10 23 10 24] b));
+    _0 <- ([#"../01_basic.rs" 10 19 10 24] a + b);
     return _0
   }
   
@@ -129,15 +114,6 @@
     goto BB0
   }
   BB0 {
-<<<<<<< HEAD
-    [#"../01_basic.rs" 10 12 10 24] x <- ([#"../01_basic.rs" 10 12 10 24] Closure00.C01Basic_MultiArg_Closure0);
-    [#"../01_basic.rs" 11 13 11 22] _a <- ([#"../01_basic.rs" 11 13 11 22] let (a, b) = [#"../01_basic.rs" 11 13 11 22] ([#"../01_basic.rs" 11 17 11 18] [#"../01_basic.rs" 11 17 11 18] (0 : int32), [#"../01_basic.rs" 11 20 11 21] [#"../01_basic.rs" 11 20 11 21] (3 : int32)) in Closure00.c01Basic_MultiArg_Closure0 ([#"../01_basic.rs" 11 13 11 16] x) a b);
-    goto BB1
-  }
-  BB1 {
-    assume { Closure00.resolve x };
-    [#"../01_basic.rs" 9 19 12 1] _0 <- ([#"../01_basic.rs" 9 19 12 1] ());
-=======
     x <- ([#"../01_basic.rs" 10 12 10 24] C01Basic_MultiArg_Closure0.C01Basic_MultiArg_Closure0);
     _a <- ([#"../01_basic.rs" 11 13 11 22] let (a, b) = [#"../01_basic.rs" 11 13 11 22] ([#"../01_basic.rs" 11 17 11 18] [#"../01_basic.rs" 11 17 11 18] (0 : int32), [#"../01_basic.rs" 11 20 11 21] [#"../01_basic.rs" 11 20 11 21] (3 : int32)) in closure00 ([#"../01_basic.rs" 11 13 11 16] x) a b);
     goto BB1
@@ -145,7 +121,6 @@
   BB1 {
     assume { resolve0 x };
     _0 <- ([#"../01_basic.rs" 9 19 12 1] ());
->>>>>>> 62b454c8
     return _0
   }
   
@@ -191,15 +166,9 @@
     goto BB0
   }
   BB0 {
-<<<<<<< HEAD
-    [#"../01_basic.rs" 20 8 20 15] _1 <- { _1 with current = (let C01Basic_MoveClosure_Closure0 a =  * _1 in C01Basic_MoveClosure_Closure0 ({ (field_0 ( * _1)) with current = ([#"../01_basic.rs" 20 8 20 15]  * field_0 ( * _1) + ([#"../01_basic.rs" 20 14 20 15] [#"../01_basic.rs" 20 14 20 15] (1 : int32))) })) };
-    assume { Resolve0.resolve _1 };
-    [#"../01_basic.rs" 19 24 21 5] _0 <- ([#"../01_basic.rs" 19 24 21 5] ());
-=======
     _1 <- { _1 with current = (let C01Basic_MoveClosure_Closure0.C01Basic_MoveClosure_Closure0 a =  * _1 in C01Basic_MoveClosure_Closure0.C01Basic_MoveClosure_Closure0 ({ (field_00 ( * _1)) with current = ([#"../01_basic.rs" 20 8 20 15]  * field_00 ( * _1) + ([#"../01_basic.rs" 20 14 20 15] [#"../01_basic.rs" 20 14 20 15] (1 : int32))) })) };
     assume { resolve0 _1 };
     _0 <- ([#"../01_basic.rs" 19 24 21 5] ());
->>>>>>> 62b454c8
     return _0
   }
   
@@ -251,29 +220,6 @@
     goto BB0
   }
   BB0 {
-<<<<<<< HEAD
-    [#"../01_basic.rs" 17 17 17 21] _2 <- ([#"../01_basic.rs" 17 17 17 21] [#"../01_basic.rs" 17 17 17 21] (0 : int32));
-    [#"../01_basic.rs" 17 12 17 21] a <- Borrow.borrow_mut _2;
-    [#"../01_basic.rs" 17 12 17 21] _2 <-  ^ a;
-    [#"../01_basic.rs" 19 16 21 5] x <- ([#"../01_basic.rs" 19 16 21 5] Closure00.C01Basic_MoveClosure_Closure0 a);
-    [#"../01_basic.rs" 1 0 1 0] a <- any borrowed int32;
-    [#"../01_basic.rs" 23 4 23 7] _5 <- Borrow.borrow_mut x;
-    [#"../01_basic.rs" 23 4 23 7] x <-  ^ _5;
-    [#"../01_basic.rs" 23 4 23 9] _4 <- ([#"../01_basic.rs" 23 4 23 9] let () = [#"../01_basic.rs" 23 4 23 9] () in Closure00.c01Basic_MoveClosure_Closure0 _5);
-    [#"../01_basic.rs" 1 0 1 0] _5 <- any borrowed Closure00.c01basic_moveclosure_closure0;
-    goto BB1
-  }
-  BB1 {
-    [#"../01_basic.rs" 24 4 24 7] _8 <- Borrow.borrow_mut x;
-    [#"../01_basic.rs" 24 4 24 7] x <-  ^ _8;
-    [#"../01_basic.rs" 24 4 24 9] _7 <- ([#"../01_basic.rs" 24 4 24 9] let () = [#"../01_basic.rs" 24 4 24 9] () in Closure00.c01Basic_MoveClosure_Closure0 _8);
-    [#"../01_basic.rs" 1 0 1 0] _8 <- any borrowed Closure00.c01basic_moveclosure_closure0;
-    goto BB2
-  }
-  BB2 {
-    assume { Closure00.resolve x };
-    [#"../01_basic.rs" 16 22 25 1] _0 <- ([#"../01_basic.rs" 16 22 25 1] ());
-=======
     _2 <- ([#"../01_basic.rs" 17 17 17 21] [#"../01_basic.rs" 17 17 17 21] (0 : int32));
     a <- Borrow.borrow_mut _2;
     _2 <-  ^ a;
@@ -295,7 +241,6 @@
   BB2 {
     assume { resolve0 x };
     _0 <- ([#"../01_basic.rs" 16 22 25 1] ());
->>>>>>> 62b454c8
     return _0
   }
   
@@ -361,20 +306,6 @@
     goto BB0
   }
   BB0 {
-<<<<<<< HEAD
-    [#"../01_basic.rs" 36 12 36 21] _3 <- ([#"../01_basic.rs" 36 12 36 21] NewRef0.new_ref ());
-    goto BB1
-  }
-  BB1 {
-    [#"../01_basic.rs" 36 12 36 21] _2 <- Borrow.borrow_mut ( * _3);
-    [#"../01_basic.rs" 36 12 36 21] _3 <- { _3 with current = ( ^ _2) };
-    [#"../01_basic.rs" 36 8 36 21] _1 <- { _1 with current = (let C01Basic_MoveMut_Closure0 a =  * _1 in C01Basic_MoveMut_Closure0 ([#"../01_basic.rs" 36 8 36 21] _2)) };
-    [#"../01_basic.rs" 36 8 36 21] _2 <- any borrowed uint32;
-    assume { Resolve0.resolve (field_0 ( * _1)) };
-    assume { Resolve1.resolve _1 };
-    assume { Resolve0.resolve _3 };
-    [#"../01_basic.rs" 35 24 37 5] _0 <- ([#"../01_basic.rs" 35 24 37 5] ());
-=======
     _3 <- ([#"../01_basic.rs" 36 12 36 21] new_ref0 ());
     goto BB1
   }
@@ -387,7 +318,6 @@
     assume { resolve1 _1 };
     assume { resolve0 _3 };
     _0 <- ([#"../01_basic.rs" 35 24 37 5] ());
->>>>>>> 62b454c8
     return _0
   }
   
@@ -451,29 +381,6 @@
     goto BB0
   }
   BB0 {
-<<<<<<< HEAD
-    [#"../01_basic.rs" 33 21 33 25] _2 <- ([#"../01_basic.rs" 33 21 33 25] [#"../01_basic.rs" 33 21 33 25] (0 : uint32));
-    [#"../01_basic.rs" 33 16 33 25] x <- Borrow.borrow_mut _2;
-    [#"../01_basic.rs" 33 16 33 25] _2 <-  ^ x;
-    [#"../01_basic.rs" 35 16 37 5] a <- ([#"../01_basic.rs" 35 16 37 5] Closure00.C01Basic_MoveMut_Closure0 x);
-    [#"../01_basic.rs" 1 0 1 0] x <- any borrowed uint32;
-    [#"../01_basic.rs" 38 4 38 7] _5 <- Borrow.borrow_mut a;
-    [#"../01_basic.rs" 38 4 38 7] a <-  ^ _5;
-    [#"../01_basic.rs" 38 4 38 9] _4 <- ([#"../01_basic.rs" 38 4 38 9] let () = [#"../01_basic.rs" 38 4 38 9] () in Closure00.c01Basic_MoveMut_Closure0 _5);
-    [#"../01_basic.rs" 1 0 1 0] _5 <- any borrowed Closure00.c01basic_movemut_closure0;
-    goto BB1
-  }
-  BB1 {
-    [#"../01_basic.rs" 39 4 39 7] _8 <- Borrow.borrow_mut a;
-    [#"../01_basic.rs" 39 4 39 7] a <-  ^ _8;
-    [#"../01_basic.rs" 39 4 39 9] _7 <- ([#"../01_basic.rs" 39 4 39 9] let () = [#"../01_basic.rs" 39 4 39 9] () in Closure00.c01Basic_MoveMut_Closure0 _8);
-    [#"../01_basic.rs" 1 0 1 0] _8 <- any borrowed Closure00.c01basic_movemut_closure0;
-    goto BB2
-  }
-  BB2 {
-    assume { Closure00.resolve a };
-    [#"../01_basic.rs" 32 18 40 1] _0 <- ([#"../01_basic.rs" 32 18 40 1] ());
-=======
     _2 <- ([#"../01_basic.rs" 33 21 33 25] [#"../01_basic.rs" 33 21 33 25] (0 : uint32));
     x <- Borrow.borrow_mut _2;
     _2 <-  ^ x;
@@ -495,7 +402,6 @@
   BB2 {
     assume { resolve0 a };
     _0 <- ([#"../01_basic.rs" 32 18 40 1] ());
->>>>>>> 62b454c8
     return _0
   }
   
