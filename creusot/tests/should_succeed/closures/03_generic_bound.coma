module M_03_generic_bound__closure_param [#"03_generic_bound.rs" 5 0 5 34]
  let%span s03_generic_bound0 = "03_generic_bound.rs" 6 8 6 9
  let%span s03_generic_bound1 = "03_generic_bound.rs" 5 29 5 30
<<<<<<< HEAD
  let%span sops2 = "../../../../creusot-contracts/src/std/ops.rs" 161 27 161 52
  let%span sops3 = "../../../../creusot-contracts/src/std/ops.rs" 143 0 167 1
  let%span sops4 = "../../../../creusot-contracts/src/std/ops.rs" 133 14 133 100
  let%span sops5 = "../../../../creusot-contracts/src/std/ops.rs" 139 14 139 101
  let%span sinvariant6 = "../../../../creusot-contracts/src/invariant.rs" 24 8 24 18
  let%span sresolve7 = "../../../../creusot-contracts/src/resolve.rs" 41 20 41 34
  let%span sops8 = "../../../../creusot-contracts/src/std/ops.rs" 99 15 99 48
  let%span sops9 = "../../../../creusot-contracts/src/std/ops.rs" 100 14 100 35
  let%span sops10 = "../../../../creusot-contracts/src/std/ops.rs" 105 14 105 31
  let%span sops11 = "../../../../creusot-contracts/src/std/ops.rs" 110 15 110 29
  let%span sops12 = "../../../../creusot-contracts/src/std/ops.rs" 111 15 111 26
  let%span sops13 = "../../../../creusot-contracts/src/std/ops.rs" 112 14 112 28
  let%span sops14 = "../../../../creusot-contracts/src/std/ops.rs" 118 14 118 133
=======
  let%span sops2 = "../../../../creusot-contracts/src/std/ops.rs" 169 27 169 52
  let%span sops3 = "../../../../creusot-contracts/src/std/ops.rs" 151 0 175 1
  let%span sops4 = "../../../../creusot-contracts/src/std/ops.rs" 141 14 141 100
  let%span sops5 = "../../../../creusot-contracts/src/std/ops.rs" 147 14 147 101
  let%span sinvariant6 = "../../../../creusot-contracts/src/invariant.rs" 24 8 24 18
  let%span sresolve7 = "../../../../creusot-contracts/src/resolve.rs" 41 20 41 34
  let%span sops8 = "../../../../creusot-contracts/src/std/ops.rs" 104 15 104 48
  let%span sops9 = "../../../../creusot-contracts/src/std/ops.rs" 105 14 105 35
  let%span sops10 = "../../../../creusot-contracts/src/std/ops.rs" 111 14 111 31
  let%span sops11 = "../../../../creusot-contracts/src/std/ops.rs" 117 15 117 29
  let%span sops12 = "../../../../creusot-contracts/src/std/ops.rs" 118 15 118 26
  let%span sops13 = "../../../../creusot-contracts/src/std/ops.rs" 119 14 119 28
  let%span sops14 = "../../../../creusot-contracts/src/std/ops.rs" 125 14 125 133
>>>>>>> dfce2a3a
  
  use prelude.prelude.UInt32
  
  type t_F'0
  
  predicate precondition'0 (self : t_F'0) (_2 : uint32)
  
  use prelude.prelude.Borrow
  
  predicate inv'1 (_1 : t_F'0)
  
  predicate inv'2 (_1 : uint32)
  
  predicate postcondition'0 (self : t_F'0) (_2 : uint32) (_3 : ())
  
  predicate inv'3 (_1 : ())
  
  predicate inv'0 (_1 : t_F'0)
  
  predicate invariant'0 (self : t_F'0) =
    [%#sinvariant6] inv'0 self
  
  axiom inv_axiom'0 [@rewrite] : forall x : t_F'0 [inv'1 x] . inv'1 x = invariant'0 x
  
  axiom inv_axiom'1 [@rewrite] : forall x : uint32 [inv'2 x] . inv'2 x = true
  
  axiom inv_axiom'2 [@rewrite] : forall x : () [inv'3 x] . inv'3 x = true
  
  let rec call'0 (self:t_F'0) (args:uint32) (return'  (ret:()))= {[@expl:precondition] inv'2 args}
    {[@expl:precondition] inv'1 self}
    {[@expl:precondition] [%#sops2] precondition'0 self args}
    any [ return' (result:())-> {inv'3 result} {[%#sops3] postcondition'0 self args result} (! return' {result}) ] 
  
  predicate resolve'0 (_1 : t_F'0)
  
  use prelude.prelude.Intrinsic
  
  predicate postcondition_mut'0 (self : borrowed t_F'0) (_2 : uint32) (_3 : ())
  
  predicate resolve'1 (self : borrowed t_F'0) =
    [%#sresolve7] self.final = self.current
  
  function fn_mut'0 (self : borrowed t_F'0) (args : uint32) (res : ()) : ()
  
  axiom fn_mut'0_spec : forall self : borrowed t_F'0, args : uint32, res : () . [%#sops4] postcondition_mut'0 self args res
  = (resolve'1 self /\ postcondition'0 self.current args res)
  
  predicate postcondition_once'0 (self : t_F'0) (_2 : uint32) (_3 : ())
  
  function fn_once'0 (self : t_F'0) (args : uint32) (res : ()) : ()
  
  axiom fn_once'0_spec : forall self : t_F'0, args : uint32, res : () . [%#sops5] postcondition_once'0 self args res
  = (resolve'0 self /\ postcondition'0 self args res)
  
  predicate unnest'0 (self : t_F'0) (_2 : t_F'0)
  
  function postcondition_mut_unnest'0 (self : borrowed t_F'0) (args : uint32) (res : ()) : ()
  
  axiom postcondition_mut_unnest'0_spec : forall self : borrowed t_F'0, args : uint32, res : () . ([%#sops8] postcondition_mut'0 self args res)
   -> ([%#sops9] unnest'0 self.current self.final)
  
  function unnest_refl'0 (self : t_F'0) : ()
  
  axiom unnest_refl'0_spec : forall self : t_F'0 . [%#sops10] unnest'0 self self
  
  function unnest_trans'0 (self : t_F'0) (b : t_F'0) (c : t_F'0) : ()
  
  axiom unnest_trans'0_spec : forall self : t_F'0, b : t_F'0, c : t_F'0 . ([%#sops11] unnest'0 self b)
   -> ([%#sops12] unnest'0 b c)  -> ([%#sops13] unnest'0 self c)
  
  function fn_mut_once'0 (self : t_F'0) (args : uint32) (res : ()) : ()
  
  axiom fn_mut_once'0_spec : forall self : t_F'0, args : uint32, res : () . [%#sops14] postcondition_once'0 self args res
  = (exists s : borrowed t_F'0 . s.current = self /\ postcondition_mut'0 s args res /\ resolve'0 s.final)
  
  meta "compute_max_steps" 1000000
  
  let rec closure_param'0 (f:t_F'0) (return'  (ret:()))= {[%#s03_generic_bound1] inv'0 f}
    (! bb0
    [ bb0 = s0
      [ s0 =  [ &_3 <- (([%#s03_generic_bound0] (0 : uint32))) ] s1
      | s1 = call'0 {f} {_3} (fun (_ret':()) ->  [ &_0 <- _ret' ] s2)
      | s2 = bb1 ]
      
    | bb1 = s0 [ s0 = {[@expl:type invariant] inv'0 f} s1 | s1 = -{resolve'0 f}- s2 | s2 = bb2 ] 
    | bb2 = return' {_0} ]
<<<<<<< HEAD
    ) [ & _0 : () = any_l () | & f : t_F'0 = f | & _3 : uint32 = any_l () ] 
    [ return' (result:())-> (! return' {result}) ]
    
end
module M_03_generic_bound__caller [#"03_generic_bound.rs" 9 0 9 15]
  let%span s03_generic_bound0 = "03_generic_bound.rs" 5 29 5 30
  
  use prelude.prelude.Intrinsic
  
  use prelude.prelude.Borrow
  
  use prelude.prelude.UInt32
  
  predicate inv'0 (_1 : ())
  
  axiom inv_axiom'0 [@rewrite] : forall x : () [inv'0 x] . inv'0 x = true
=======
    ) [ & _0 : () = any_l () | & f : f = f | & _3 : uint32 = any_l () ]  [ return' (result:())-> (! return' {result}) ] 
end
module T_03_generic_bound__caller__qyClosure0 [#"03_generic_bound.rs" 10 18 10 27]
  type m_03_generic_bound__caller__qyClosure0  =
    | M_03_generic_bound__caller__qyClosure0
  
  let rec m_03_generic_bound__caller__qyClosure0 (input:m_03_generic_bound__caller__qyClosure0) (ret  )= any
    [ good -> {M_03_generic_bound__caller__qyClosure0  = input} (! ret) ]
    
end
module M_03_generic_bound__caller__qyClosure0 [#"03_generic_bound.rs" 10 18 10 27]
  use prelude.prelude.UInt32
  
  use prelude.prelude.Int
  
  use T_03_generic_bound__caller__qyClosure0 as Closure'0
  
  use prelude.prelude.Borrow
  
  use prelude.prelude.Intrinsic
  
  meta "compute_max_steps" 1000000
  
  let rec m_03_generic_bound__caller__qyClosure0 (_1:Closure'0.m_03_generic_bound__caller__qyClosure0) (_x:uint32) (return'  (ret:()))= (! bb0
    [ bb0 = return' {_0} ]
    ) [ & _0 : () = any_l () ]  [ return' (result:())-> (! return' {result}) ] 
end
module M_03_generic_bound__caller [#"03_generic_bound.rs" 9 0 9 15]
  let%span s03_generic_bound0 = "03_generic_bound.rs" 5 29 5 30
  
  use T_03_generic_bound__caller__qyClosure0 as Closure'0
  
  predicate inv'0 (_1 : Closure'0.m_03_generic_bound__caller__qyClosure0)
  
  axiom inv_axiom'0 [@rewrite] : forall x : Closure'0.m_03_generic_bound__caller__qyClosure0 [inv'0 x] . inv'0 x = true
>>>>>>> dfce2a3a
  
  let rec closure0'0 (_1:()) (_x:uint32) (return'  (ret:()))= (! bb0 [ bb0 = return' {_0} ] ) [ & _0 : () = any_l () ] 
    [ return' (result:())-> (! return' {result}) ]
    
  
<<<<<<< HEAD
  let rec closure_param'0 (f:()) (return'  (ret:()))= {[@expl:precondition] [%#s03_generic_bound0] inv'0 f}
=======
  let rec closure_param'0 (f:Closure'0.m_03_generic_bound__caller__qyClosure0) (return'  (ret:()))= {[@expl:precondition] [%#s03_generic_bound0] inv'0 f}
>>>>>>> dfce2a3a
    any [ return' (result:())-> (! return' {result}) ] 
  
  meta "compute_max_steps" 1000000
  
  let rec caller'0 (_1:()) (return'  (ret:()))= (! bb0
    [ bb0 = s0
<<<<<<< HEAD
      [ s0 =  [ &_1 <- () ] s1 | s1 = closure_param'0 {_1} (fun (_ret':()) ->  [ &_0 <- _ret' ] s2) | s2 = bb1 ]
      
    | bb1 = return' {_0} ]
    ) [ & _0 : () = any_l () | & _1 : () = any_l () ]  [ return' (result:())-> (! return' {result}) ] 
=======
      [ s0 =  [ &_1 <- Closure'0.M_03_generic_bound__caller__qyClosure0 ] s1
      | s1 = closure_param'0 {_1} (fun (_ret':()) ->  [ &_0 <- _ret' ] s2)
      | s2 = bb1 ]
      
    | bb1 = return' {_0} ]
    ) [ & _0 : () = any_l () | & _1 : Closure'0.m_03_generic_bound__caller__qyClosure0 = any_l () ] 
    [ return' (result:())-> (! return' {result}) ]
    
>>>>>>> dfce2a3a
end<|MERGE_RESOLUTION|>--- conflicted
+++ resolved
@@ -1,35 +1,19 @@
 module M_03_generic_bound__closure_param [#"03_generic_bound.rs" 5 0 5 34]
   let%span s03_generic_bound0 = "03_generic_bound.rs" 6 8 6 9
   let%span s03_generic_bound1 = "03_generic_bound.rs" 5 29 5 30
-<<<<<<< HEAD
-  let%span sops2 = "../../../../creusot-contracts/src/std/ops.rs" 161 27 161 52
-  let%span sops3 = "../../../../creusot-contracts/src/std/ops.rs" 143 0 167 1
-  let%span sops4 = "../../../../creusot-contracts/src/std/ops.rs" 133 14 133 100
-  let%span sops5 = "../../../../creusot-contracts/src/std/ops.rs" 139 14 139 101
+  let%span sops2 = "../../../../creusot-contracts/src/std/ops.rs" 164 27 164 52
+  let%span sops3 = "../../../../creusot-contracts/src/std/ops.rs" 146 0 170 1
+  let%span sops4 = "../../../../creusot-contracts/src/std/ops.rs" 136 14 136 100
+  let%span sops5 = "../../../../creusot-contracts/src/std/ops.rs" 142 14 142 101
   let%span sinvariant6 = "../../../../creusot-contracts/src/invariant.rs" 24 8 24 18
   let%span sresolve7 = "../../../../creusot-contracts/src/resolve.rs" 41 20 41 34
-  let%span sops8 = "../../../../creusot-contracts/src/std/ops.rs" 99 15 99 48
-  let%span sops9 = "../../../../creusot-contracts/src/std/ops.rs" 100 14 100 35
-  let%span sops10 = "../../../../creusot-contracts/src/std/ops.rs" 105 14 105 31
-  let%span sops11 = "../../../../creusot-contracts/src/std/ops.rs" 110 15 110 29
-  let%span sops12 = "../../../../creusot-contracts/src/std/ops.rs" 111 15 111 26
-  let%span sops13 = "../../../../creusot-contracts/src/std/ops.rs" 112 14 112 28
-  let%span sops14 = "../../../../creusot-contracts/src/std/ops.rs" 118 14 118 133
-=======
-  let%span sops2 = "../../../../creusot-contracts/src/std/ops.rs" 169 27 169 52
-  let%span sops3 = "../../../../creusot-contracts/src/std/ops.rs" 151 0 175 1
-  let%span sops4 = "../../../../creusot-contracts/src/std/ops.rs" 141 14 141 100
-  let%span sops5 = "../../../../creusot-contracts/src/std/ops.rs" 147 14 147 101
-  let%span sinvariant6 = "../../../../creusot-contracts/src/invariant.rs" 24 8 24 18
-  let%span sresolve7 = "../../../../creusot-contracts/src/resolve.rs" 41 20 41 34
-  let%span sops8 = "../../../../creusot-contracts/src/std/ops.rs" 104 15 104 48
-  let%span sops9 = "../../../../creusot-contracts/src/std/ops.rs" 105 14 105 35
-  let%span sops10 = "../../../../creusot-contracts/src/std/ops.rs" 111 14 111 31
-  let%span sops11 = "../../../../creusot-contracts/src/std/ops.rs" 117 15 117 29
-  let%span sops12 = "../../../../creusot-contracts/src/std/ops.rs" 118 15 118 26
-  let%span sops13 = "../../../../creusot-contracts/src/std/ops.rs" 119 14 119 28
-  let%span sops14 = "../../../../creusot-contracts/src/std/ops.rs" 125 14 125 133
->>>>>>> dfce2a3a
+  let%span sops8 = "../../../../creusot-contracts/src/std/ops.rs" 100 15 100 48
+  let%span sops9 = "../../../../creusot-contracts/src/std/ops.rs" 101 14 101 35
+  let%span sops10 = "../../../../creusot-contracts/src/std/ops.rs" 107 14 107 31
+  let%span sops11 = "../../../../creusot-contracts/src/std/ops.rs" 113 15 113 29
+  let%span sops12 = "../../../../creusot-contracts/src/std/ops.rs" 114 15 114 26
+  let%span sops13 = "../../../../creusot-contracts/src/std/ops.rs" 115 14 115 28
+  let%span sops14 = "../../../../creusot-contracts/src/std/ops.rs" 121 14 121 133
   
   use prelude.prelude.UInt32
   
@@ -116,7 +100,6 @@
       
     | bb1 = s0 [ s0 = {[@expl:type invariant] inv'0 f} s1 | s1 = -{resolve'0 f}- s2 | s2 = bb2 ] 
     | bb2 = return' {_0} ]
-<<<<<<< HEAD
     ) [ & _0 : () = any_l () | & f : t_F'0 = f | & _3 : uint32 = any_l () ] 
     [ return' (result:())-> (! return' {result}) ]
     
@@ -133,72 +116,20 @@
   predicate inv'0 (_1 : ())
   
   axiom inv_axiom'0 [@rewrite] : forall x : () [inv'0 x] . inv'0 x = true
-=======
-    ) [ & _0 : () = any_l () | & f : f = f | & _3 : uint32 = any_l () ]  [ return' (result:())-> (! return' {result}) ] 
-end
-module T_03_generic_bound__caller__qyClosure0 [#"03_generic_bound.rs" 10 18 10 27]
-  type m_03_generic_bound__caller__qyClosure0  =
-    | M_03_generic_bound__caller__qyClosure0
-  
-  let rec m_03_generic_bound__caller__qyClosure0 (input:m_03_generic_bound__caller__qyClosure0) (ret  )= any
-    [ good -> {M_03_generic_bound__caller__qyClosure0  = input} (! ret) ]
-    
-end
-module M_03_generic_bound__caller__qyClosure0 [#"03_generic_bound.rs" 10 18 10 27]
-  use prelude.prelude.UInt32
-  
-  use prelude.prelude.Int
-  
-  use T_03_generic_bound__caller__qyClosure0 as Closure'0
-  
-  use prelude.prelude.Borrow
-  
-  use prelude.prelude.Intrinsic
-  
-  meta "compute_max_steps" 1000000
-  
-  let rec m_03_generic_bound__caller__qyClosure0 (_1:Closure'0.m_03_generic_bound__caller__qyClosure0) (_x:uint32) (return'  (ret:()))= (! bb0
-    [ bb0 = return' {_0} ]
-    ) [ & _0 : () = any_l () ]  [ return' (result:())-> (! return' {result}) ] 
-end
-module M_03_generic_bound__caller [#"03_generic_bound.rs" 9 0 9 15]
-  let%span s03_generic_bound0 = "03_generic_bound.rs" 5 29 5 30
-  
-  use T_03_generic_bound__caller__qyClosure0 as Closure'0
-  
-  predicate inv'0 (_1 : Closure'0.m_03_generic_bound__caller__qyClosure0)
-  
-  axiom inv_axiom'0 [@rewrite] : forall x : Closure'0.m_03_generic_bound__caller__qyClosure0 [inv'0 x] . inv'0 x = true
->>>>>>> dfce2a3a
   
   let rec closure0'0 (_1:()) (_x:uint32) (return'  (ret:()))= (! bb0 [ bb0 = return' {_0} ] ) [ & _0 : () = any_l () ] 
     [ return' (result:())-> (! return' {result}) ]
     
   
-<<<<<<< HEAD
   let rec closure_param'0 (f:()) (return'  (ret:()))= {[@expl:precondition] [%#s03_generic_bound0] inv'0 f}
-=======
-  let rec closure_param'0 (f:Closure'0.m_03_generic_bound__caller__qyClosure0) (return'  (ret:()))= {[@expl:precondition] [%#s03_generic_bound0] inv'0 f}
->>>>>>> dfce2a3a
     any [ return' (result:())-> (! return' {result}) ] 
   
   meta "compute_max_steps" 1000000
   
   let rec caller'0 (_1:()) (return'  (ret:()))= (! bb0
     [ bb0 = s0
-<<<<<<< HEAD
       [ s0 =  [ &_1 <- () ] s1 | s1 = closure_param'0 {_1} (fun (_ret':()) ->  [ &_0 <- _ret' ] s2) | s2 = bb1 ]
       
     | bb1 = return' {_0} ]
     ) [ & _0 : () = any_l () | & _1 : () = any_l () ]  [ return' (result:())-> (! return' {result}) ] 
-=======
-      [ s0 =  [ &_1 <- Closure'0.M_03_generic_bound__caller__qyClosure0 ] s1
-      | s1 = closure_param'0 {_1} (fun (_ret':()) ->  [ &_0 <- _ret' ] s2)
-      | s2 = bb1 ]
-      
-    | bb1 = return' {_0} ]
-    ) [ & _0 : () = any_l () | & _1 : Closure'0.m_03_generic_bound__caller__qyClosure0 = any_l () ] 
-    [ return' (result:())-> (! return' {result}) ]
-    
->>>>>>> dfce2a3a
 end