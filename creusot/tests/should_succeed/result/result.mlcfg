--- conflicted
+++ resolved
@@ -450,27 +450,17 @@
     goto BB0
   }
   BB0 {
-<<<<<<< HEAD
-    [#"../result.rs" 4 35 4 40] ok <- ([#"../result.rs" 4 35 4 40] Core_Result_Result_Type.C_Ok ([#"../result.rs" 4 38 4 39] [#"../result.rs" 4 38 4 39] (1 : int32)));
-    [#"../result.rs" 5 36 5 43] err <- ([#"../result.rs" 5 36 5 43] Core_Result_Result_Type.C_Err ([#"../result.rs" 5 40 5 42] [#"../result.rs" 5 40 5 42] (-1 : int32)));
-    [#"../result.rs" 8 12 8 22] _6 <- ([#"../result.rs" 8 12 8 22] IsOk0.is_ok ([#"../result.rs" 8 12 8 22] ok));
-=======
     ok <- ([#"../result.rs" 4 35 4 40] Core_Result_Result_Type.C_Ok ([#"../result.rs" 4 38 4 39] [#"../result.rs" 4 38 4 39] (1 : int32)));
     err <- ([#"../result.rs" 5 36 5 43] Core_Result_Result_Type.C_Err ([#"../result.rs" 5 40 5 42] [#"../result.rs" 5 40 5 42] (-1 : int32)));
     _6 <- ([#"../result.rs" 8 12 8 22] is_ok0 ([#"../result.rs" 8 12 8 22] ok));
->>>>>>> 62b454c8
     goto BB4
   }
   BB1 {
-    [#"../result.rs" 8 12 8 38] _5 <- ([#"../result.rs" 8 12 8 38] [#"../result.rs" 8 12 8 38] false);
+    _5 <- ([#"../result.rs" 8 12 8 38] [#"../result.rs" 8 12 8 38] false);
     goto BB3
   }
   BB2 {
-<<<<<<< HEAD
-    [#"../result.rs" 8 27 8 38] _9 <- ([#"../result.rs" 8 27 8 38] IsOk0.is_ok ([#"../result.rs" 8 27 8 38] err));
-=======
     _9 <- ([#"../result.rs" 8 27 8 38] is_ok0 ([#"../result.rs" 8 27 8 38] err));
->>>>>>> 62b454c8
     goto BB5
   }
   BB3 {
@@ -486,32 +476,23 @@
       end
   }
   BB5 {
-    [#"../result.rs" 8 12 8 38] _5 <- ([#"../result.rs" 8 26 8 38] not _9);
-    [#"../result.rs" 1 0 1 0] _9 <- any bool;
+    _5 <- ([#"../result.rs" 8 26 8 38] not _9);
+    _9 <- any bool;
     goto BB3
   }
   BB6 {
-    assert { [#"../result.rs" 8 4 8 39] false };
     absurd
   }
   BB7 {
-<<<<<<< HEAD
-    [#"../result.rs" 10 12 10 24] _15 <- ([#"../result.rs" 10 12 10 24] IsErr0.is_err ([#"../result.rs" 10 12 10 24] err));
-=======
     _15 <- ([#"../result.rs" 10 12 10 24] is_err0 ([#"../result.rs" 10 12 10 24] err));
->>>>>>> 62b454c8
     goto BB11
   }
   BB8 {
-    [#"../result.rs" 10 12 10 40] _14 <- ([#"../result.rs" 10 12 10 40] [#"../result.rs" 10 12 10 40] false);
+    _14 <- ([#"../result.rs" 10 12 10 40] [#"../result.rs" 10 12 10 40] false);
     goto BB10
   }
   BB9 {
-<<<<<<< HEAD
-    [#"../result.rs" 10 29 10 40] _18 <- ([#"../result.rs" 10 29 10 40] IsErr0.is_err ([#"../result.rs" 10 29 10 40] ok));
-=======
     _18 <- ([#"../result.rs" 10 29 10 40] is_err0 ([#"../result.rs" 10 29 10 40] ok));
->>>>>>> 62b454c8
     goto BB12
   }
   BB10 {
@@ -527,30 +508,20 @@
       end
   }
   BB12 {
-    [#"../result.rs" 10 12 10 40] _14 <- ([#"../result.rs" 10 28 10 40] not _18);
-    [#"../result.rs" 1 0 1 0] _18 <- any bool;
+    _14 <- ([#"../result.rs" 10 28 10 40] not _18);
+    _18 <- any bool;
     goto BB10
   }
   BB13 {
-    assert { [#"../result.rs" 10 4 10 41] false };
     absurd
   }
   BB14 {
-<<<<<<< HEAD
-    [#"../result.rs" 13 12 13 19] _25 <- ([#"../result.rs" 13 12 13 19] Ok0.ok ([#"../result.rs" 13 12 13 14] ok));
-    goto BB15
-  }
-  BB15 {
-    [#"../result.rs" 13 12 13 28] _24 <- ([#"../result.rs" 13 12 13 28] Unwrap0.unwrap _25);
-    [#"../result.rs" 1 0 1 0] _25 <- any Core_Option_Option_Type.t_option int32;
-=======
     _25 <- ([#"../result.rs" 13 12 13 19] ok0 ok);
     goto BB15
   }
   BB15 {
     _24 <- ([#"../result.rs" 13 12 13 28] unwrap0 _25);
     _25 <- any Core_Option_Option_Type.t_option int32;
->>>>>>> 62b454c8
     goto BB16
   }
   BB16 {
@@ -560,23 +531,14 @@
       end
   }
   BB17 {
-    assert { [#"../result.rs" 13 4 13 34] false };
     absurd
   }
   BB18 {
-<<<<<<< HEAD
-    [#"../result.rs" 14 12 14 20] _32 <- ([#"../result.rs" 14 12 14 20] Ok0.ok ([#"../result.rs" 14 12 14 15] err));
-    goto BB19
-  }
-  BB19 {
-    [#"../result.rs" 14 12 14 30] _30 <- ([#"../result.rs" 14 12 14 30] IsNone0.is_none ([#"../result.rs" 14 12 14 30] _32));
-=======
     _32 <- ([#"../result.rs" 14 12 14 20] ok0 err);
     goto BB19
   }
   BB19 {
     _30 <- ([#"../result.rs" 14 12 14 30] is_none0 ([#"../result.rs" 14 12 14 30] _32));
->>>>>>> 62b454c8
     goto BB20
   }
   BB20 {
@@ -586,23 +548,14 @@
       end
   }
   BB21 {
-    assert { [#"../result.rs" 14 4 14 31] false };
     absurd
   }
   BB22 {
-<<<<<<< HEAD
-    [#"../result.rs" 16 12 16 20] _39 <- ([#"../result.rs" 16 12 16 20] Err0.err ([#"../result.rs" 16 12 16 14] ok));
-    goto BB23
-  }
-  BB23 {
-    [#"../result.rs" 16 12 16 30] _37 <- ([#"../result.rs" 16 12 16 30] IsNone0.is_none ([#"../result.rs" 16 12 16 30] _39));
-=======
     _39 <- ([#"../result.rs" 16 12 16 20] err0 ok);
     goto BB23
   }
   BB23 {
     _37 <- ([#"../result.rs" 16 12 16 30] is_none0 ([#"../result.rs" 16 12 16 30] _39));
->>>>>>> 62b454c8
     goto BB24
   }
   BB24 {
@@ -612,25 +565,15 @@
       end
   }
   BB25 {
-    assert { [#"../result.rs" 16 4 16 31] false };
     absurd
   }
   BB26 {
-<<<<<<< HEAD
-    [#"../result.rs" 17 12 17 21] _46 <- ([#"../result.rs" 17 12 17 21] Err0.err ([#"../result.rs" 17 12 17 15] err));
-    goto BB27
-  }
-  BB27 {
-    [#"../result.rs" 17 12 17 30] _45 <- ([#"../result.rs" 17 12 17 30] Unwrap0.unwrap _46);
-    [#"../result.rs" 1 0 1 0] _46 <- any Core_Option_Option_Type.t_option int32;
-=======
     _46 <- ([#"../result.rs" 17 12 17 21] err0 err);
     goto BB27
   }
   BB27 {
     _45 <- ([#"../result.rs" 17 12 17 30] unwrap0 _46);
     _46 <- any Core_Option_Option_Type.t_option int32;
->>>>>>> 62b454c8
     goto BB28
   }
   BB28 {
@@ -640,83 +583,45 @@
       end
   }
   BB29 {
-    assert { [#"../result.rs" 17 4 17 37] false };
     absurd
   }
   BB30 {
-<<<<<<< HEAD
-    [#"../result.rs" 20 13 20 24] _54 <- ([#"../result.rs" 20 13 20 24] AsRef0.as_ref ([#"../result.rs" 20 13 20 24] ok));
-    goto BB31
-  }
-  BB31 {
-    [#"../result.rs" 20 13 20 33] _53 <- ([#"../result.rs" 20 13 20 33] Unwrap1.unwrap _54);
-    [#"../result.rs" 1 0 1 0] _54 <- any Core_Result_Result_Type.t_result int32 int32;
-=======
     _54 <- ([#"../result.rs" 20 13 20 24] as_ref0 ([#"../result.rs" 20 13 20 24] ok));
     goto BB31
   }
   BB31 {
     _53 <- ([#"../result.rs" 20 13 20 33] unwrap1 _54);
     _54 <- any Core_Result_Result_Type.t_result int32 int32;
->>>>>>> 62b454c8
     goto BB32
   }
   BB32 {
-    switch ([#"../result.rs" 20 4 20 39] not ([#"../result.rs" 20 12 20 38] ([#"../result.rs" 20 12 20 33] _53) = ([#"../result.rs" 20 37 20 38] [#"../result.rs" 20 37 20 38] (1 : int32))))
+    switch ([#"../result.rs" 20 4 20 39] not ([#"../result.rs" 20 12 20 38] _53 = ([#"../result.rs" 20 37 20 38] [#"../result.rs" 20 37 20 38] (1 : int32))))
       | False -> goto BB34
       | True -> goto BB33
       end
   }
   BB33 {
-    assert { [#"../result.rs" 20 4 20 39] false };
     absurd
   }
   BB34 {
-<<<<<<< HEAD
-    [#"../result.rs" 21 13 21 25] _62 <- ([#"../result.rs" 21 13 21 25] AsRef0.as_ref ([#"../result.rs" 21 13 21 25] err));
-    goto BB35
-  }
-  BB35 {
-    [#"../result.rs" 21 13 21 38] _61 <- ([#"../result.rs" 21 13 21 38] UnwrapErr0.unwrap_err _62);
-    [#"../result.rs" 1 0 1 0] _62 <- any Core_Result_Result_Type.t_result int32 int32;
-=======
     _62 <- ([#"../result.rs" 21 13 21 25] as_ref0 ([#"../result.rs" 21 13 21 25] err));
     goto BB35
   }
   BB35 {
     _61 <- ([#"../result.rs" 21 13 21 38] unwrap_err0 _62);
     _62 <- any Core_Result_Result_Type.t_result int32 int32;
->>>>>>> 62b454c8
     goto BB36
   }
   BB36 {
-    switch ([#"../result.rs" 21 4 21 45] not ([#"../result.rs" 21 12 21 44] ([#"../result.rs" 21 12 21 38] _61) = ([#"../result.rs" 21 42 21 44] [#"../result.rs" 21 42 21 44] (-1 : int32))))
+    switch ([#"../result.rs" 21 4 21 45] not ([#"../result.rs" 21 12 21 44] _61 = ([#"../result.rs" 21 42 21 44] [#"../result.rs" 21 42 21 44] (-1 : int32))))
       | False -> goto BB38
       | True -> goto BB37
       end
   }
   BB37 {
-    assert { [#"../result.rs" 21 4 21 45] false };
     absurd
   }
   BB38 {
-<<<<<<< HEAD
-    [#"../result.rs" 23 5 23 16] _67 <- Borrow.borrow_mut ok;
-    [#"../result.rs" 23 5 23 16] ok <-  ^ _67;
-    [#"../result.rs" 23 5 23 16] _66 <- ([#"../result.rs" 23 5 23 16] AsMut0.as_mut _67);
-    [#"../result.rs" 1 0 1 0] _67 <- any borrowed (Core_Result_Result_Type.t_result int32 int32);
-    goto BB39
-  }
-  BB39 {
-    [#"../result.rs" 23 5 23 25] _65 <- ([#"../result.rs" 23 5 23 25] Unwrap2.unwrap _66);
-    [#"../result.rs" 1 0 1 0] _66 <- any Core_Result_Result_Type.t_result (borrowed int32) (borrowed int32);
-    goto BB40
-  }
-  BB40 {
-    [#"../result.rs" 23 4 23 29] _65 <- { _65 with current = ([#"../result.rs" 23 4 23 29] [#"../result.rs" 23 28 23 29] (0 : int32)) };
-    assume { Resolve0.resolve _65 };
-    [#"../result.rs" 24 12 24 23] _71 <- ([#"../result.rs" 24 12 24 23] Unwrap3.unwrap ([#"../result.rs" 24 12 24 14] ok));
-=======
     _67 <- Borrow.borrow_mut ok;
     ok <-  ^ _67;
     _66 <- ([#"../result.rs" 23 5 23 16] as_mut0 _67);
@@ -732,7 +637,6 @@
     _65 <- { _65 with current = ([#"../result.rs" 23 28 23 29] [#"../result.rs" 23 28 23 29] (0 : int32)) };
     assume { resolve0 _65 };
     _71 <- ([#"../result.rs" 24 12 24 23] unwrap3 ok);
->>>>>>> 62b454c8
     goto BB41
   }
   BB41 {
@@ -742,27 +646,9 @@
       end
   }
   BB42 {
-    assert { [#"../result.rs" 24 4 24 29] false };
     absurd
   }
   BB43 {
-<<<<<<< HEAD
-    [#"../result.rs" 25 5 25 16] _76 <- Borrow.borrow_mut ok;
-    [#"../result.rs" 25 5 25 16] ok <-  ^ _76;
-    [#"../result.rs" 25 5 25 16] _75 <- ([#"../result.rs" 25 5 25 16] AsMut0.as_mut _76);
-    [#"../result.rs" 1 0 1 0] _76 <- any borrowed (Core_Result_Result_Type.t_result int32 int32);
-    goto BB44
-  }
-  BB44 {
-    [#"../result.rs" 25 5 25 25] _74 <- ([#"../result.rs" 25 5 25 25] Unwrap2.unwrap _75);
-    [#"../result.rs" 1 0 1 0] _75 <- any Core_Result_Result_Type.t_result (borrowed int32) (borrowed int32);
-    goto BB45
-  }
-  BB45 {
-    [#"../result.rs" 25 4 25 29] _74 <- { _74 with current = ([#"../result.rs" 25 4 25 29] [#"../result.rs" 25 28 25 29] (1 : int32)) };
-    assume { Resolve0.resolve _74 };
-    [#"../result.rs" 26 12 26 23] _80 <- ([#"../result.rs" 26 12 26 23] Unwrap3.unwrap ([#"../result.rs" 26 12 26 14] ok));
-=======
     _76 <- Borrow.borrow_mut ok;
     ok <-  ^ _76;
     _75 <- ([#"../result.rs" 25 5 25 16] as_mut0 _76);
@@ -778,7 +664,6 @@
     _74 <- { _74 with current = ([#"../result.rs" 25 28 25 29] [#"../result.rs" 25 28 25 29] (1 : int32)) };
     assume { resolve0 _74 };
     _80 <- ([#"../result.rs" 26 12 26 23] unwrap3 ok);
->>>>>>> 62b454c8
     goto BB46
   }
   BB46 {
@@ -788,27 +673,9 @@
       end
   }
   BB47 {
-    assert { [#"../result.rs" 26 4 26 29] false };
     absurd
   }
   BB48 {
-<<<<<<< HEAD
-    [#"../result.rs" 27 5 27 17] _85 <- Borrow.borrow_mut err;
-    [#"../result.rs" 27 5 27 17] err <-  ^ _85;
-    [#"../result.rs" 27 5 27 17] _84 <- ([#"../result.rs" 27 5 27 17] AsMut0.as_mut _85);
-    [#"../result.rs" 1 0 1 0] _85 <- any borrowed (Core_Result_Result_Type.t_result int32 int32);
-    goto BB49
-  }
-  BB49 {
-    [#"../result.rs" 27 5 27 30] _83 <- ([#"../result.rs" 27 5 27 30] UnwrapErr1.unwrap_err _84);
-    [#"../result.rs" 1 0 1 0] _84 <- any Core_Result_Result_Type.t_result (borrowed int32) (borrowed int32);
-    goto BB50
-  }
-  BB50 {
-    [#"../result.rs" 27 4 27 34] _83 <- { _83 with current = ([#"../result.rs" 27 4 27 34] [#"../result.rs" 27 33 27 34] (0 : int32)) };
-    assume { Resolve0.resolve _83 };
-    [#"../result.rs" 28 12 28 28] _89 <- ([#"../result.rs" 28 12 28 28] UnwrapErr2.unwrap_err ([#"../result.rs" 28 12 28 15] err));
-=======
     _85 <- Borrow.borrow_mut err;
     err <-  ^ _85;
     _84 <- ([#"../result.rs" 27 5 27 17] as_mut0 _85);
@@ -824,7 +691,6 @@
     _83 <- { _83 with current = ([#"../result.rs" 27 33 27 34] [#"../result.rs" 27 33 27 34] (0 : int32)) };
     assume { resolve0 _83 };
     _89 <- ([#"../result.rs" 28 12 28 28] unwrap_err2 err);
->>>>>>> 62b454c8
     goto BB51
   }
   BB51 {
@@ -834,27 +700,9 @@
       end
   }
   BB52 {
-    assert { [#"../result.rs" 28 4 28 34] false };
     absurd
   }
   BB53 {
-<<<<<<< HEAD
-    [#"../result.rs" 29 5 29 17] _94 <- Borrow.borrow_mut err;
-    [#"../result.rs" 29 5 29 17] err <-  ^ _94;
-    [#"../result.rs" 29 5 29 17] _93 <- ([#"../result.rs" 29 5 29 17] AsMut0.as_mut _94);
-    [#"../result.rs" 1 0 1 0] _94 <- any borrowed (Core_Result_Result_Type.t_result int32 int32);
-    goto BB54
-  }
-  BB54 {
-    [#"../result.rs" 29 5 29 30] _92 <- ([#"../result.rs" 29 5 29 30] UnwrapErr1.unwrap_err _93);
-    [#"../result.rs" 1 0 1 0] _93 <- any Core_Result_Result_Type.t_result (borrowed int32) (borrowed int32);
-    goto BB55
-  }
-  BB55 {
-    [#"../result.rs" 29 4 29 35] _92 <- { _92 with current = ([#"../result.rs" 29 4 29 35] [#"../result.rs" 29 33 29 35] (-1 : int32)) };
-    assume { Resolve0.resolve _92 };
-    [#"../result.rs" 30 12 30 28] _98 <- ([#"../result.rs" 30 12 30 28] UnwrapErr2.unwrap_err ([#"../result.rs" 30 12 30 15] err));
-=======
     _94 <- Borrow.borrow_mut err;
     err <-  ^ _94;
     _93 <- ([#"../result.rs" 29 5 29 17] as_mut0 _94);
@@ -870,7 +718,6 @@
     _92 <- { _92 with current = ([#"../result.rs" 29 33 29 35] [#"../result.rs" 29 33 29 35] (-1 : int32)) };
     assume { resolve0 _92 };
     _98 <- ([#"../result.rs" 30 12 30 28] unwrap_err2 err);
->>>>>>> 62b454c8
     goto BB56
   }
   BB56 {
@@ -880,15 +727,10 @@
       end
   }
   BB57 {
-    assert { [#"../result.rs" 30 4 30 35] false };
     absurd
   }
   BB58 {
-<<<<<<< HEAD
-    [#"../result.rs" 33 12 33 23] _104 <- ([#"../result.rs" 33 12 33 23] Unwrap3.unwrap ([#"../result.rs" 33 12 33 14] ok));
-=======
     _104 <- ([#"../result.rs" 33 12 33 23] unwrap3 ok);
->>>>>>> 62b454c8
     goto BB59
   }
   BB59 {
@@ -898,15 +740,10 @@
       end
   }
   BB60 {
-    assert { [#"../result.rs" 33 4 33 29] false };
     absurd
   }
   BB61 {
-<<<<<<< HEAD
-    [#"../result.rs" 37 12 37 28] _110 <- ([#"../result.rs" 37 12 37 28] UnwrapErr2.unwrap_err ([#"../result.rs" 37 12 37 15] err));
-=======
     _110 <- ([#"../result.rs" 37 12 37 28] unwrap_err2 err);
->>>>>>> 62b454c8
     goto BB62
   }
   BB62 {
@@ -916,15 +753,10 @@
       end
   }
   BB63 {
-    assert { [#"../result.rs" 37 4 37 35] false };
     absurd
   }
   BB64 {
-<<<<<<< HEAD
-    [#"../result.rs" 40 12 40 27] _116 <- ([#"../result.rs" 40 12 40 27] UnwrapOr0.unwrap_or ([#"../result.rs" 40 12 40 14] ok) ([#"../result.rs" 40 25 40 26] [#"../result.rs" 40 25 40 26] (0 : int32)));
-=======
     _116 <- ([#"../result.rs" 40 12 40 27] unwrap_or0 ok ([#"../result.rs" 40 25 40 26] [#"../result.rs" 40 25 40 26] (0 : int32)));
->>>>>>> 62b454c8
     goto BB65
   }
   BB65 {
@@ -934,15 +766,10 @@
       end
   }
   BB66 {
-    assert { [#"../result.rs" 40 4 40 33] false };
     absurd
   }
   BB67 {
-<<<<<<< HEAD
-    [#"../result.rs" 41 12 41 28] _122 <- ([#"../result.rs" 41 12 41 28] UnwrapOr0.unwrap_or ([#"../result.rs" 41 12 41 15] err) ([#"../result.rs" 41 26 41 27] [#"../result.rs" 41 26 41 27] (0 : int32)));
-=======
     _122 <- ([#"../result.rs" 41 12 41 28] unwrap_or0 err ([#"../result.rs" 41 26 41 27] [#"../result.rs" 41 26 41 27] (0 : int32)));
->>>>>>> 62b454c8
     goto BB68
   }
   BB68 {
@@ -952,15 +779,10 @@
       end
   }
   BB69 {
-    assert { [#"../result.rs" 41 4 41 34] false };
     absurd
   }
   BB70 {
-<<<<<<< HEAD
-    [#"../result.rs" 43 12 43 34] _128 <- ([#"../result.rs" 43 12 43 34] UnwrapOrDefault0.unwrap_or_default ([#"../result.rs" 43 12 43 14] ok));
-=======
     _128 <- ([#"../result.rs" 43 12 43 34] unwrap_or_default0 ok);
->>>>>>> 62b454c8
     goto BB71
   }
   BB71 {
@@ -970,15 +792,10 @@
       end
   }
   BB72 {
-    assert { [#"../result.rs" 43 4 43 40] false };
     absurd
   }
   BB73 {
-<<<<<<< HEAD
-    [#"../result.rs" 44 12 44 35] _134 <- ([#"../result.rs" 44 12 44 35] UnwrapOrDefault0.unwrap_or_default ([#"../result.rs" 44 12 44 15] err));
-=======
     _134 <- ([#"../result.rs" 44 12 44 35] unwrap_or_default0 err);
->>>>>>> 62b454c8
     goto BB74
   }
   BB74 {
@@ -988,25 +805,15 @@
       end
   }
   BB75 {
-    assert { [#"../result.rs" 44 4 44 41] false };
     absurd
   }
   BB76 {
-<<<<<<< HEAD
-    [#"../result.rs" 47 12 47 34] _141 <- ([#"../result.rs" 47 12 47 34] And0.and ([#"../result.rs" 47 12 47 14] ok) ([#"../result.rs" 47 26 47 33] Core_Result_Result_Type.C_Err ([#"../result.rs" 47 30 47 32] [#"../result.rs" 47 30 47 32] (-2 : int32))));
-    goto BB77
-  }
-  BB77 {
-    [#"../result.rs" 47 12 47 47] _140 <- ([#"../result.rs" 47 12 47 47] UnwrapErr2.unwrap_err _141);
-    [#"../result.rs" 1 0 1 0] _141 <- any Core_Result_Result_Type.t_result int32 int32;
-=======
     _141 <- ([#"../result.rs" 47 12 47 34] and0 ok ([#"../result.rs" 47 26 47 33] Core_Result_Result_Type.C_Err ([#"../result.rs" 47 30 47 32] [#"../result.rs" 47 30 47 32] (-2 : int32))));
     goto BB77
   }
   BB77 {
     _140 <- ([#"../result.rs" 47 12 47 47] unwrap_err2 _141);
     _141 <- any Core_Result_Result_Type.t_result int32 int32;
->>>>>>> 62b454c8
     goto BB78
   }
   BB78 {
@@ -1016,25 +823,15 @@
       end
   }
   BB79 {
-    assert { [#"../result.rs" 47 4 47 54] false };
     absurd
   }
   BB80 {
-<<<<<<< HEAD
-    [#"../result.rs" 48 12 48 25] _149 <- ([#"../result.rs" 48 12 48 25] And0.and ([#"../result.rs" 48 12 48 14] ok) ([#"../result.rs" 48 19 48 24] Core_Result_Result_Type.C_Ok ([#"../result.rs" 48 22 48 23] [#"../result.rs" 48 22 48 23] (2 : int32))));
-    goto BB81
-  }
-  BB81 {
-    [#"../result.rs" 48 12 48 34] _148 <- ([#"../result.rs" 48 12 48 34] Unwrap3.unwrap _149);
-    [#"../result.rs" 1 0 1 0] _149 <- any Core_Result_Result_Type.t_result int32 int32;
-=======
     _149 <- ([#"../result.rs" 48 12 48 25] and0 ok ([#"../result.rs" 48 19 48 24] Core_Result_Result_Type.C_Ok ([#"../result.rs" 48 22 48 23] [#"../result.rs" 48 22 48 23] (2 : int32))));
     goto BB81
   }
   BB81 {
     _148 <- ([#"../result.rs" 48 12 48 34] unwrap3 _149);
     _149 <- any Core_Result_Result_Type.t_result int32 int32;
->>>>>>> 62b454c8
     goto BB82
   }
   BB82 {
@@ -1044,25 +841,15 @@
       end
   }
   BB83 {
-    assert { [#"../result.rs" 48 4 48 40] false };
     absurd
   }
   BB84 {
-<<<<<<< HEAD
-    [#"../result.rs" 49 12 49 35] _157 <- ([#"../result.rs" 49 12 49 35] And0.and ([#"../result.rs" 49 12 49 15] err) ([#"../result.rs" 49 27 49 34] Core_Result_Result_Type.C_Err ([#"../result.rs" 49 31 49 33] [#"../result.rs" 49 31 49 33] (-2 : int32))));
-    goto BB85
-  }
-  BB85 {
-    [#"../result.rs" 49 12 49 48] _156 <- ([#"../result.rs" 49 12 49 48] UnwrapErr2.unwrap_err _157);
-    [#"../result.rs" 1 0 1 0] _157 <- any Core_Result_Result_Type.t_result int32 int32;
-=======
     _157 <- ([#"../result.rs" 49 12 49 35] and0 err ([#"../result.rs" 49 27 49 34] Core_Result_Result_Type.C_Err ([#"../result.rs" 49 31 49 33] [#"../result.rs" 49 31 49 33] (-2 : int32))));
     goto BB85
   }
   BB85 {
     _156 <- ([#"../result.rs" 49 12 49 48] unwrap_err2 _157);
     _157 <- any Core_Result_Result_Type.t_result int32 int32;
->>>>>>> 62b454c8
     goto BB86
   }
   BB86 {
@@ -1072,25 +859,15 @@
       end
   }
   BB87 {
-    assert { [#"../result.rs" 49 4 49 55] false };
     absurd
   }
   BB88 {
-<<<<<<< HEAD
-    [#"../result.rs" 50 12 50 26] _165 <- ([#"../result.rs" 50 12 50 26] And0.and ([#"../result.rs" 50 12 50 15] err) ([#"../result.rs" 50 20 50 25] Core_Result_Result_Type.C_Ok ([#"../result.rs" 50 23 50 24] [#"../result.rs" 50 23 50 24] (2 : int32))));
-    goto BB89
-  }
-  BB89 {
-    [#"../result.rs" 50 12 50 39] _164 <- ([#"../result.rs" 50 12 50 39] UnwrapErr2.unwrap_err _165);
-    [#"../result.rs" 1 0 1 0] _165 <- any Core_Result_Result_Type.t_result int32 int32;
-=======
     _165 <- ([#"../result.rs" 50 12 50 26] and0 err ([#"../result.rs" 50 20 50 25] Core_Result_Result_Type.C_Ok ([#"../result.rs" 50 23 50 24] [#"../result.rs" 50 23 50 24] (2 : int32))));
     goto BB89
   }
   BB89 {
     _164 <- ([#"../result.rs" 50 12 50 39] unwrap_err2 _165);
     _165 <- any Core_Result_Result_Type.t_result int32 int32;
->>>>>>> 62b454c8
     goto BB90
   }
   BB90 {
@@ -1100,25 +877,15 @@
       end
   }
   BB91 {
-    assert { [#"../result.rs" 50 4 50 46] false };
     absurd
   }
   BB92 {
-<<<<<<< HEAD
-    [#"../result.rs" 53 12 53 26] _173 <- ([#"../result.rs" 53 12 53 26] Or0.or ([#"../result.rs" 53 12 53 14] ok) ([#"../result.rs" 53 18 53 25] Core_Result_Result_Type.C_Err ([#"../result.rs" 53 22 53 24] [#"../result.rs" 53 22 53 24] (-2 : int32))));
-    goto BB93
-  }
-  BB93 {
-    [#"../result.rs" 53 12 53 35] _172 <- ([#"../result.rs" 53 12 53 35] Unwrap3.unwrap _173);
-    [#"../result.rs" 1 0 1 0] _173 <- any Core_Result_Result_Type.t_result int32 int32;
-=======
     _173 <- ([#"../result.rs" 53 12 53 26] or0 ok ([#"../result.rs" 53 18 53 25] Core_Result_Result_Type.C_Err ([#"../result.rs" 53 22 53 24] [#"../result.rs" 53 22 53 24] (-2 : int32))));
     goto BB93
   }
   BB93 {
     _172 <- ([#"../result.rs" 53 12 53 35] unwrap3 _173);
     _173 <- any Core_Result_Result_Type.t_result int32 int32;
->>>>>>> 62b454c8
     goto BB94
   }
   BB94 {
@@ -1128,25 +895,15 @@
       end
   }
   BB95 {
-    assert { [#"../result.rs" 53 4 53 41] false };
     absurd
   }
   BB96 {
-<<<<<<< HEAD
-    [#"../result.rs" 54 12 54 31] _181 <- ([#"../result.rs" 54 12 54 31] Or0.or ([#"../result.rs" 54 12 54 14] ok) ([#"../result.rs" 54 25 54 30] Core_Result_Result_Type.C_Ok ([#"../result.rs" 54 28 54 29] [#"../result.rs" 54 28 54 29] (2 : int32))));
-    goto BB97
-  }
-  BB97 {
-    [#"../result.rs" 54 12 54 40] _180 <- ([#"../result.rs" 54 12 54 40] Unwrap3.unwrap _181);
-    [#"../result.rs" 1 0 1 0] _181 <- any Core_Result_Result_Type.t_result int32 int32;
-=======
     _181 <- ([#"../result.rs" 54 12 54 31] or0 ok ([#"../result.rs" 54 25 54 30] Core_Result_Result_Type.C_Ok ([#"../result.rs" 54 28 54 29] [#"../result.rs" 54 28 54 29] (2 : int32))));
     goto BB97
   }
   BB97 {
     _180 <- ([#"../result.rs" 54 12 54 40] unwrap3 _181);
     _181 <- any Core_Result_Result_Type.t_result int32 int32;
->>>>>>> 62b454c8
     goto BB98
   }
   BB98 {
@@ -1156,25 +913,15 @@
       end
   }
   BB99 {
-    assert { [#"../result.rs" 54 4 54 46] false };
     absurd
   }
   BB100 {
-<<<<<<< HEAD
-    [#"../result.rs" 55 12 55 27] _189 <- ([#"../result.rs" 55 12 55 27] Or0.or ([#"../result.rs" 55 12 55 15] err) ([#"../result.rs" 55 19 55 26] Core_Result_Result_Type.C_Err ([#"../result.rs" 55 23 55 25] [#"../result.rs" 55 23 55 25] (-2 : int32))));
-    goto BB101
-  }
-  BB101 {
-    [#"../result.rs" 55 12 55 40] _188 <- ([#"../result.rs" 55 12 55 40] UnwrapErr2.unwrap_err _189);
-    [#"../result.rs" 1 0 1 0] _189 <- any Core_Result_Result_Type.t_result int32 int32;
-=======
     _189 <- ([#"../result.rs" 55 12 55 27] or0 err ([#"../result.rs" 55 19 55 26] Core_Result_Result_Type.C_Err ([#"../result.rs" 55 23 55 25] [#"../result.rs" 55 23 55 25] (-2 : int32))));
     goto BB101
   }
   BB101 {
     _188 <- ([#"../result.rs" 55 12 55 40] unwrap_err2 _189);
     _189 <- any Core_Result_Result_Type.t_result int32 int32;
->>>>>>> 62b454c8
     goto BB102
   }
   BB102 {
@@ -1184,25 +931,15 @@
       end
   }
   BB103 {
-    assert { [#"../result.rs" 55 4 55 47] false };
     absurd
   }
   BB104 {
-<<<<<<< HEAD
-    [#"../result.rs" 56 12 56 32] _197 <- ([#"../result.rs" 56 12 56 32] Or0.or ([#"../result.rs" 56 12 56 15] err) ([#"../result.rs" 56 26 56 31] Core_Result_Result_Type.C_Ok ([#"../result.rs" 56 29 56 30] [#"../result.rs" 56 29 56 30] (2 : int32))));
-    goto BB105
-  }
-  BB105 {
-    [#"../result.rs" 56 12 56 41] _196 <- ([#"../result.rs" 56 12 56 41] Unwrap3.unwrap _197);
-    [#"../result.rs" 1 0 1 0] _197 <- any Core_Result_Result_Type.t_result int32 int32;
-=======
     _197 <- ([#"../result.rs" 56 12 56 32] or0 err ([#"../result.rs" 56 26 56 31] Core_Result_Result_Type.C_Ok ([#"../result.rs" 56 29 56 30] [#"../result.rs" 56 29 56 30] (2 : int32))));
     goto BB105
   }
   BB105 {
     _196 <- ([#"../result.rs" 56 12 56 41] unwrap3 _197);
     _197 <- any Core_Result_Result_Type.t_result int32 int32;
->>>>>>> 62b454c8
     goto BB106
   }
   BB106 {
@@ -1212,23 +949,9 @@
       end
   }
   BB107 {
-    assert { [#"../result.rs" 56 4 56 47] false };
     absurd
   }
   BB108 {
-<<<<<<< HEAD
-    [#"../result.rs" 59 12 59 23] _206 <- ([#"../result.rs" 59 12 59 23] AsRef0.as_ref ([#"../result.rs" 59 12 59 23] ok));
-    goto BB109
-  }
-  BB109 {
-    [#"../result.rs" 59 12 59 32] _205 <- ([#"../result.rs" 59 12 59 32] Copied0.copied _206);
-    [#"../result.rs" 1 0 1 0] _206 <- any Core_Result_Result_Type.t_result int32 int32;
-    goto BB110
-  }
-  BB110 {
-    [#"../result.rs" 59 12 59 41] _204 <- ([#"../result.rs" 59 12 59 41] Unwrap4.unwrap _205);
-    [#"../result.rs" 1 0 1 0] _205 <- any Core_Result_Result_Type.t_result int32 int32;
-=======
     _206 <- ([#"../result.rs" 59 12 59 23] as_ref0 ([#"../result.rs" 59 12 59 23] ok));
     goto BB109
   }
@@ -1240,7 +963,6 @@
   BB110 {
     _204 <- ([#"../result.rs" 59 12 59 41] unwrap4 _205);
     _205 <- any Core_Result_Result_Type.t_result int32 int32;
->>>>>>> 62b454c8
     goto BB111
   }
   BB111 {
@@ -1250,23 +972,9 @@
       end
   }
   BB112 {
-    assert { [#"../result.rs" 59 4 59 47] false };
     absurd
   }
   BB113 {
-<<<<<<< HEAD
-    [#"../result.rs" 60 13 60 25] _215 <- ([#"../result.rs" 60 13 60 25] AsRef0.as_ref ([#"../result.rs" 60 13 60 25] err));
-    goto BB114
-  }
-  BB114 {
-    [#"../result.rs" 60 13 60 34] _214 <- ([#"../result.rs" 60 13 60 34] Copied0.copied _215);
-    [#"../result.rs" 1 0 1 0] _215 <- any Core_Result_Result_Type.t_result int32 int32;
-    goto BB115
-  }
-  BB115 {
-    [#"../result.rs" 60 13 60 47] _213 <- ([#"../result.rs" 60 13 60 47] UnwrapErr3.unwrap_err _214);
-    [#"../result.rs" 1 0 1 0] _214 <- any Core_Result_Result_Type.t_result int32 int32;
-=======
     _215 <- ([#"../result.rs" 60 13 60 25] as_ref0 ([#"../result.rs" 60 13 60 25] err));
     goto BB114
   }
@@ -1278,36 +986,18 @@
   BB115 {
     _213 <- ([#"../result.rs" 60 13 60 47] unwrap_err3 _214);
     _214 <- any Core_Result_Result_Type.t_result int32 int32;
->>>>>>> 62b454c8
     goto BB116
   }
   BB116 {
-    switch ([#"../result.rs" 60 4 60 54] not ([#"../result.rs" 60 12 60 53] ([#"../result.rs" 60 12 60 47] _213) = ([#"../result.rs" 60 51 60 53] [#"../result.rs" 60 51 60 53] (-1 : int32))))
+    switch ([#"../result.rs" 60 4 60 54] not ([#"../result.rs" 60 12 60 53] _213 = ([#"../result.rs" 60 51 60 53] [#"../result.rs" 60 51 60 53] (-1 : int32))))
       | False -> goto BB118
       | True -> goto BB117
       end
   }
   BB117 {
-    assert { [#"../result.rs" 60 4 60 54] false };
     absurd
   }
   BB118 {
-<<<<<<< HEAD
-    [#"../result.rs" 61 12 61 23] _224 <- Borrow.borrow_mut ok;
-    [#"../result.rs" 61 12 61 23] ok <-  ^ _224;
-    [#"../result.rs" 61 12 61 23] _223 <- ([#"../result.rs" 61 12 61 23] AsMut0.as_mut _224);
-    [#"../result.rs" 1 0 1 0] _224 <- any borrowed (Core_Result_Result_Type.t_result int32 int32);
-    goto BB119
-  }
-  BB119 {
-    [#"../result.rs" 61 12 61 32] _222 <- ([#"../result.rs" 61 12 61 32] Copied1.copied _223);
-    [#"../result.rs" 1 0 1 0] _223 <- any Core_Result_Result_Type.t_result (borrowed int32) (borrowed int32);
-    goto BB120
-  }
-  BB120 {
-    [#"../result.rs" 61 12 61 41] _221 <- ([#"../result.rs" 61 12 61 41] Unwrap5.unwrap _222);
-    [#"../result.rs" 1 0 1 0] _222 <- any Core_Result_Result_Type.t_result int32 (borrowed int32);
-=======
     _224 <- Borrow.borrow_mut ok;
     ok <-  ^ _224;
     _223 <- ([#"../result.rs" 61 12 61 23] as_mut0 _224);
@@ -1322,7 +1012,6 @@
   BB120 {
     _221 <- ([#"../result.rs" 61 12 61 41] unwrap5 _222);
     _222 <- any Core_Result_Result_Type.t_result int32 (borrowed int32);
->>>>>>> 62b454c8
     goto BB121
   }
   BB121 {
@@ -1332,31 +1021,9 @@
       end
   }
   BB122 {
-    assert { [#"../result.rs" 61 4 61 47] false };
     absurd
   }
   BB123 {
-<<<<<<< HEAD
-    [#"../result.rs" 62 13 62 25] _233 <- Borrow.borrow_mut err;
-    [#"../result.rs" 62 13 62 25] err <-  ^ _233;
-    [#"../result.rs" 62 13 62 25] _232 <- ([#"../result.rs" 62 13 62 25] AsMut0.as_mut _233);
-    [#"../result.rs" 1 0 1 0] _233 <- any borrowed (Core_Result_Result_Type.t_result int32 int32);
-    goto BB124
-  }
-  BB124 {
-    [#"../result.rs" 62 13 62 34] _231 <- ([#"../result.rs" 62 13 62 34] Copied1.copied _232);
-    [#"../result.rs" 1 0 1 0] _232 <- any Core_Result_Result_Type.t_result (borrowed int32) (borrowed int32);
-    goto BB125
-  }
-  BB125 {
-    [#"../result.rs" 62 13 62 47] _230 <- ([#"../result.rs" 62 13 62 47] UnwrapErr4.unwrap_err _231);
-    [#"../result.rs" 1 0 1 0] _231 <- any Core_Result_Result_Type.t_result int32 (borrowed int32);
-    goto BB126
-  }
-  BB126 {
-    assume { Resolve0.resolve _230 };
-    switch ([#"../result.rs" 62 4 62 54] not ([#"../result.rs" 62 12 62 53] ([#"../result.rs" 62 12 62 47]  * _230) = ([#"../result.rs" 62 51 62 53] [#"../result.rs" 62 51 62 53] (-1 : int32))))
-=======
     _233 <- Borrow.borrow_mut err;
     err <-  ^ _233;
     _232 <- ([#"../result.rs" 62 13 62 25] as_mut0 _233);
@@ -1376,29 +1043,14 @@
   BB126 {
     assume { resolve0 _230 };
     switch ([#"../result.rs" 62 4 62 54] not ([#"../result.rs" 62 12 62 53]  * _230 = ([#"../result.rs" 62 51 62 53] [#"../result.rs" 62 51 62 53] (-1 : int32))))
->>>>>>> 62b454c8
       | False -> goto BB128
       | True -> goto BB127
       end
   }
   BB127 {
-    assert { [#"../result.rs" 62 4 62 54] false };
     absurd
   }
   BB128 {
-<<<<<<< HEAD
-    [#"../result.rs" 64 12 64 23] _240 <- ([#"../result.rs" 64 12 64 23] AsRef0.as_ref ([#"../result.rs" 64 12 64 23] ok));
-    goto BB129
-  }
-  BB129 {
-    [#"../result.rs" 64 12 64 32] _239 <- ([#"../result.rs" 64 12 64 32] Cloned0.cloned _240);
-    [#"../result.rs" 1 0 1 0] _240 <- any Core_Result_Result_Type.t_result int32 int32;
-    goto BB130
-  }
-  BB130 {
-    [#"../result.rs" 64 12 64 41] _238 <- ([#"../result.rs" 64 12 64 41] Unwrap4.unwrap _239);
-    [#"../result.rs" 1 0 1 0] _239 <- any Core_Result_Result_Type.t_result int32 int32;
-=======
     _240 <- ([#"../result.rs" 64 12 64 23] as_ref0 ([#"../result.rs" 64 12 64 23] ok));
     goto BB129
   }
@@ -1410,7 +1062,6 @@
   BB130 {
     _238 <- ([#"../result.rs" 64 12 64 41] unwrap4 _239);
     _239 <- any Core_Result_Result_Type.t_result int32 int32;
->>>>>>> 62b454c8
     goto BB131
   }
   BB131 {
@@ -1420,23 +1071,9 @@
       end
   }
   BB132 {
-    assert { [#"../result.rs" 64 4 64 47] false };
     absurd
   }
   BB133 {
-<<<<<<< HEAD
-    [#"../result.rs" 65 13 65 25] _249 <- ([#"../result.rs" 65 13 65 25] AsRef0.as_ref ([#"../result.rs" 65 13 65 25] err));
-    goto BB134
-  }
-  BB134 {
-    [#"../result.rs" 65 13 65 34] _248 <- ([#"../result.rs" 65 13 65 34] Cloned0.cloned _249);
-    [#"../result.rs" 1 0 1 0] _249 <- any Core_Result_Result_Type.t_result int32 int32;
-    goto BB135
-  }
-  BB135 {
-    [#"../result.rs" 65 13 65 47] _247 <- ([#"../result.rs" 65 13 65 47] UnwrapErr3.unwrap_err _248);
-    [#"../result.rs" 1 0 1 0] _248 <- any Core_Result_Result_Type.t_result int32 int32;
-=======
     _249 <- ([#"../result.rs" 65 13 65 25] as_ref0 ([#"../result.rs" 65 13 65 25] err));
     goto BB134
   }
@@ -1448,36 +1085,18 @@
   BB135 {
     _247 <- ([#"../result.rs" 65 13 65 47] unwrap_err3 _248);
     _248 <- any Core_Result_Result_Type.t_result int32 int32;
->>>>>>> 62b454c8
     goto BB136
   }
   BB136 {
-    switch ([#"../result.rs" 65 4 65 54] not ([#"../result.rs" 65 12 65 53] ([#"../result.rs" 65 12 65 47] _247) = ([#"../result.rs" 65 51 65 53] [#"../result.rs" 65 51 65 53] (-1 : int32))))
+    switch ([#"../result.rs" 65 4 65 54] not ([#"../result.rs" 65 12 65 53] _247 = ([#"../result.rs" 65 51 65 53] [#"../result.rs" 65 51 65 53] (-1 : int32))))
       | False -> goto BB138
       | True -> goto BB137
       end
   }
   BB137 {
-    assert { [#"../result.rs" 65 4 65 54] false };
     absurd
   }
   BB138 {
-<<<<<<< HEAD
-    [#"../result.rs" 66 12 66 23] _258 <- Borrow.borrow_mut ok;
-    [#"../result.rs" 66 12 66 23] ok <-  ^ _258;
-    [#"../result.rs" 66 12 66 23] _257 <- ([#"../result.rs" 66 12 66 23] AsMut0.as_mut _258);
-    [#"../result.rs" 1 0 1 0] _258 <- any borrowed (Core_Result_Result_Type.t_result int32 int32);
-    goto BB139
-  }
-  BB139 {
-    [#"../result.rs" 66 12 66 32] _256 <- ([#"../result.rs" 66 12 66 32] Cloned1.cloned _257);
-    [#"../result.rs" 1 0 1 0] _257 <- any Core_Result_Result_Type.t_result (borrowed int32) (borrowed int32);
-    goto BB140
-  }
-  BB140 {
-    [#"../result.rs" 66 12 66 41] _255 <- ([#"../result.rs" 66 12 66 41] Unwrap5.unwrap _256);
-    [#"../result.rs" 1 0 1 0] _256 <- any Core_Result_Result_Type.t_result int32 (borrowed int32);
-=======
     _258 <- Borrow.borrow_mut ok;
     ok <-  ^ _258;
     _257 <- ([#"../result.rs" 66 12 66 23] as_mut0 _258);
@@ -1492,7 +1111,6 @@
   BB140 {
     _255 <- ([#"../result.rs" 66 12 66 41] unwrap5 _256);
     _256 <- any Core_Result_Result_Type.t_result int32 (borrowed int32);
->>>>>>> 62b454c8
     goto BB141
   }
   BB141 {
@@ -1502,31 +1120,9 @@
       end
   }
   BB142 {
-    assert { [#"../result.rs" 66 4 66 47] false };
     absurd
   }
   BB143 {
-<<<<<<< HEAD
-    [#"../result.rs" 67 13 67 25] _267 <- Borrow.borrow_mut err;
-    [#"../result.rs" 67 13 67 25] err <-  ^ _267;
-    [#"../result.rs" 67 13 67 25] _266 <- ([#"../result.rs" 67 13 67 25] AsMut0.as_mut _267);
-    [#"../result.rs" 1 0 1 0] _267 <- any borrowed (Core_Result_Result_Type.t_result int32 int32);
-    goto BB144
-  }
-  BB144 {
-    [#"../result.rs" 67 13 67 34] _265 <- ([#"../result.rs" 67 13 67 34] Cloned1.cloned _266);
-    [#"../result.rs" 1 0 1 0] _266 <- any Core_Result_Result_Type.t_result (borrowed int32) (borrowed int32);
-    goto BB145
-  }
-  BB145 {
-    [#"../result.rs" 67 13 67 47] _264 <- ([#"../result.rs" 67 13 67 47] UnwrapErr4.unwrap_err _265);
-    [#"../result.rs" 1 0 1 0] _265 <- any Core_Result_Result_Type.t_result int32 (borrowed int32);
-    goto BB146
-  }
-  BB146 {
-    assume { Resolve0.resolve _264 };
-    switch ([#"../result.rs" 67 4 67 54] not ([#"../result.rs" 67 12 67 53] ([#"../result.rs" 67 12 67 47]  * _264) = ([#"../result.rs" 67 51 67 53] [#"../result.rs" 67 51 67 53] (-1 : int32))))
-=======
     _267 <- Borrow.borrow_mut err;
     err <-  ^ _267;
     _266 <- ([#"../result.rs" 67 13 67 25] as_mut0 _267);
@@ -1546,31 +1142,20 @@
   BB146 {
     assume { resolve0 _264 };
     switch ([#"../result.rs" 67 4 67 54] not ([#"../result.rs" 67 12 67 53]  * _264 = ([#"../result.rs" 67 51 67 53] [#"../result.rs" 67 51 67 53] (-1 : int32))))
->>>>>>> 62b454c8
       | False -> goto BB148
       | True -> goto BB147
       end
   }
   BB147 {
-    assert { [#"../result.rs" 67 4 67 54] false };
     absurd
   }
   BB148 {
-<<<<<<< HEAD
-    [#"../result.rs" 70 40 70 48] res <- ([#"../result.rs" 70 40 70 48] Core_Result_Result_Type.C_Ok ([#"../result.rs" 70 43 70 47] Core_Option_Option_Type.C_None));
-    [#"../result.rs" 71 12 71 27] _275 <- ([#"../result.rs" 71 12 71 27] Transpose0.transpose ([#"../result.rs" 71 12 71 15] res));
-    goto BB149
-  }
-  BB149 {
-    [#"../result.rs" 71 12 71 37] _273 <- ([#"../result.rs" 71 12 71 37] IsNone1.is_none ([#"../result.rs" 71 12 71 37] _275));
-=======
     res <- ([#"../result.rs" 70 40 70 48] Core_Result_Result_Type.C_Ok ([#"../result.rs" 70 43 70 47] Core_Option_Option_Type.C_None));
     _275 <- ([#"../result.rs" 71 12 71 27] transpose0 res);
     goto BB149
   }
   BB149 {
     _273 <- ([#"../result.rs" 71 12 71 37] is_none1 ([#"../result.rs" 71 12 71 37] _275));
->>>>>>> 62b454c8
     goto BB150
   }
   BB150 {
@@ -1580,24 +1165,9 @@
       end
   }
   BB151 {
-    assert { [#"../result.rs" 71 4 71 38] false };
     absurd
   }
   BB152 {
-<<<<<<< HEAD
-    [#"../result.rs" 72 40 72 51] res1 <- ([#"../result.rs" 72 40 72 51] Core_Result_Result_Type.C_Ok ([#"../result.rs" 72 43 72 50] Core_Option_Option_Type.C_Some ([#"../result.rs" 72 48 72 49] [#"../result.rs" 72 48 72 49] (1 : int32))));
-    [#"../result.rs" 73 12 73 27] _285 <- ([#"../result.rs" 73 12 73 27] Transpose0.transpose ([#"../result.rs" 73 12 73 15] res1));
-    goto BB153
-  }
-  BB153 {
-    [#"../result.rs" 73 12 73 36] _284 <- ([#"../result.rs" 73 12 73 36] Unwrap6.unwrap _285);
-    [#"../result.rs" 1 0 1 0] _285 <- any Core_Option_Option_Type.t_option (Core_Result_Result_Type.t_result int32 int32);
-    goto BB154
-  }
-  BB154 {
-    [#"../result.rs" 73 12 73 45] _283 <- ([#"../result.rs" 73 12 73 45] Unwrap3.unwrap _284);
-    [#"../result.rs" 1 0 1 0] _284 <- any Core_Result_Result_Type.t_result int32 int32;
-=======
     res1 <- ([#"../result.rs" 72 40 72 51] Core_Result_Result_Type.C_Ok ([#"../result.rs" 72 43 72 50] Core_Option_Option_Type.C_Some ([#"../result.rs" 72 48 72 49] [#"../result.rs" 72 48 72 49] (1 : int32))));
     _285 <- ([#"../result.rs" 73 12 73 27] transpose0 res1);
     goto BB153
@@ -1610,7 +1180,6 @@
   BB154 {
     _283 <- ([#"../result.rs" 73 12 73 45] unwrap3 _284);
     _284 <- any Core_Result_Result_Type.t_result int32 int32;
->>>>>>> 62b454c8
     goto BB155
   }
   BB155 {
@@ -1620,24 +1189,9 @@
       end
   }
   BB156 {
-    assert { [#"../result.rs" 73 4 73 51] false };
     absurd
   }
   BB157 {
-<<<<<<< HEAD
-    [#"../result.rs" 74 40 74 47] res2 <- ([#"../result.rs" 74 40 74 47] Core_Result_Result_Type.C_Err ([#"../result.rs" 74 44 74 46] [#"../result.rs" 74 44 74 46] (-1 : int32)));
-    [#"../result.rs" 75 12 75 27] _294 <- ([#"../result.rs" 75 12 75 27] Transpose0.transpose ([#"../result.rs" 75 12 75 15] res2));
-    goto BB158
-  }
-  BB158 {
-    [#"../result.rs" 75 12 75 36] _293 <- ([#"../result.rs" 75 12 75 36] Unwrap6.unwrap _294);
-    [#"../result.rs" 1 0 1 0] _294 <- any Core_Option_Option_Type.t_option (Core_Result_Result_Type.t_result int32 int32);
-    goto BB159
-  }
-  BB159 {
-    [#"../result.rs" 75 12 75 49] _292 <- ([#"../result.rs" 75 12 75 49] UnwrapErr2.unwrap_err _293);
-    [#"../result.rs" 1 0 1 0] _293 <- any Core_Result_Result_Type.t_result int32 int32;
-=======
     res2 <- ([#"../result.rs" 74 40 74 47] Core_Result_Result_Type.C_Err ([#"../result.rs" 74 44 74 46] [#"../result.rs" 74 44 74 46] (-1 : int32)));
     _294 <- ([#"../result.rs" 75 12 75 27] transpose0 res2);
     goto BB158
@@ -1650,7 +1204,6 @@
   BB159 {
     _292 <- ([#"../result.rs" 75 12 75 49] unwrap_err2 _293);
     _293 <- any Core_Result_Result_Type.t_result int32 int32;
->>>>>>> 62b454c8
     goto BB160
   }
   BB160 {
@@ -1660,11 +1213,10 @@
       end
   }
   BB161 {
-    assert { [#"../result.rs" 75 4 75 56] false };
     absurd
   }
   BB162 {
-    [#"../result.rs" 3 21 76 1] _0 <- ([#"../result.rs" 3 21 76 1] ());
+    _0 <- ([#"../result.rs" 3 21 76 1] ());
     return _0
   }
   
