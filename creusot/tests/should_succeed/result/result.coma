<<<<<<< HEAD

=======
module T_core__option__Option
  type t_Option 't =
    | C_None
    | C_Some 't
  
  let rec v_None < 't > (input:t_Option 't) (ret  )= any
    [ good -> {C_None  = input} (! ret) | bad -> {C_None  <> input} (! {false} any) ]
    
  
  let rec v_Some < 't > (input:t_Option 't) (ret  (field_0:'t))= any
    [ good (field_0:'t)-> {C_Some field_0 = input} (! ret {field_0})
    | bad -> {forall field_0 : 't [C_Some field_0 : t_Option 't] . C_Some field_0 <> input} (! {false} any) ]
    
end
module T_core__result__Result
  type t_Result 't 'e =
    | C_Ok 't
    | C_Err 'e
  
  let rec v_Ok < 't > < 'e > (input:t_Result 't 'e) (ret  (field_0:'t))= any
    [ good (field_0:'t)-> {C_Ok field_0 = input} (! ret {field_0})
    | bad -> {forall field_0 : 't [C_Ok field_0 : t_Result 't 'e] . C_Ok field_0 <> input} (! {false} any) ]
    
  
  let rec v_Err < 't > < 'e > (input:t_Result 't 'e) (ret  (field_0:'e))= any
    [ good (field_0:'e)-> {C_Err field_0 = input} (! ret {field_0})
    | bad -> {forall field_0 : 'e [C_Err field_0 : t_Result 't 'e] . C_Err field_0 <> input} (! {false} any) ]
    
end
>>>>>>> dfce2a3a
module M_result__test_result [#"result.rs" 3 0 3 20]
  let%span sresult0 = "result.rs" 4 38 4 39
  let%span sresult1 = "result.rs" 5 40 5 42
  let%span sresult2 = "result.rs" 13 32 13 33
  let%span sresult3 = "result.rs" 17 34 17 36
  let%span sresult4 = "result.rs" 20 37 20 38
  let%span sresult5 = "result.rs" 21 42 21 44
  let%span sresult6 = "result.rs" 23 28 23 29
  let%span sresult7 = "result.rs" 24 27 24 28
  let%span sresult8 = "result.rs" 25 28 25 29
  let%span sresult9 = "result.rs" 26 27 26 28
  let%span sresult10 = "result.rs" 27 33 27 34
  let%span sresult11 = "result.rs" 28 32 28 33
  let%span sresult12 = "result.rs" 29 33 29 35
  let%span sresult13 = "result.rs" 30 32 30 34
  let%span sresult14 = "result.rs" 33 27 33 28
  let%span sresult15 = "result.rs" 37 32 37 34
  let%span sresult16 = "result.rs" 40 25 40 26
  let%span sresult17 = "result.rs" 40 31 40 32
  let%span sresult18 = "result.rs" 41 26 41 27
  let%span sresult19 = "result.rs" 41 32 41 33
  let%span sresult20 = "result.rs" 43 38 43 39
  let%span sresult21 = "result.rs" 44 39 44 40
  let%span sresult22 = "result.rs" 47 30 47 32
  let%span sresult23 = "result.rs" 47 51 47 53
  let%span sresult24 = "result.rs" 48 22 48 23
  let%span sresult25 = "result.rs" 48 38 48 39
  let%span sresult26 = "result.rs" 49 31 49 33
  let%span sresult27 = "result.rs" 49 52 49 54
  let%span sresult28 = "result.rs" 50 23 50 24
  let%span sresult29 = "result.rs" 50 43 50 45
  let%span sresult30 = "result.rs" 53 22 53 24
  let%span sresult31 = "result.rs" 53 39 53 40
  let%span sresult32 = "result.rs" 54 28 54 29
  let%span sresult33 = "result.rs" 54 44 54 45
  let%span sresult34 = "result.rs" 55 23 55 25
  let%span sresult35 = "result.rs" 55 44 55 46
  let%span sresult36 = "result.rs" 56 29 56 30
  let%span sresult37 = "result.rs" 56 45 56 46
  let%span sresult38 = "result.rs" 59 45 59 46
  let%span sresult39 = "result.rs" 60 51 60 53
  let%span sresult40 = "result.rs" 61 45 61 46
  let%span sresult41 = "result.rs" 62 51 62 53
  let%span sresult42 = "result.rs" 64 45 64 46
  let%span sresult43 = "result.rs" 65 51 65 53
  let%span sresult44 = "result.rs" 66 45 66 46
  let%span sresult45 = "result.rs" 67 51 67 53
  let%span sresult46 = "result.rs" 72 48 72 49
  let%span sresult47 = "result.rs" 73 49 73 50
  let%span sresult48 = "result.rs" 74 44 74 46
  let%span sresult49 = "result.rs" 75 53 75 55
  let%span sresult50 = "result.rs" 75 4 75 56
  let%span sresult51 = "result.rs" 73 4 73 51
  let%span sresult52 = "result.rs" 71 4 71 38
  let%span sresult53 = "result.rs" 67 4 67 54
  let%span sresult54 = "result.rs" 66 4 66 47
  let%span sresult55 = "result.rs" 65 4 65 54
  let%span sresult56 = "result.rs" 64 4 64 47
  let%span sresult57 = "result.rs" 62 4 62 54
  let%span sresult58 = "result.rs" 61 4 61 47
  let%span sresult59 = "result.rs" 60 4 60 54
  let%span sresult60 = "result.rs" 59 4 59 47
  let%span sresult61 = "result.rs" 56 4 56 47
  let%span sresult62 = "result.rs" 55 4 55 47
  let%span sresult63 = "result.rs" 54 4 54 46
  let%span sresult64 = "result.rs" 53 4 53 41
  let%span sresult65 = "result.rs" 50 4 50 46
  let%span sresult66 = "result.rs" 49 4 49 55
  let%span sresult67 = "result.rs" 48 4 48 40
  let%span sresult68 = "result.rs" 47 4 47 54
  let%span sresult69 = "result.rs" 44 4 44 41
  let%span sresult70 = "result.rs" 43 4 43 40
  let%span sresult71 = "result.rs" 41 4 41 34
  let%span sresult72 = "result.rs" 40 4 40 33
  let%span sresult73 = "result.rs" 37 4 37 35
  let%span sresult74 = "result.rs" 33 4 33 29
  let%span sresult75 = "result.rs" 30 4 30 35
  let%span sresult76 = "result.rs" 28 4 28 34
  let%span sresult77 = "result.rs" 26 4 26 29
  let%span sresult78 = "result.rs" 24 4 24 29
  let%span sresult79 = "result.rs" 21 4 21 45
  let%span sresult80 = "result.rs" 20 4 20 39
  let%span sresult81 = "result.rs" 17 4 17 37
  let%span sresult82 = "result.rs" 16 4 16 31
  let%span sresult83 = "result.rs" 14 4 14 31
  let%span sresult84 = "result.rs" 13 4 13 34
  let%span sresult85 = "result.rs" 10 4 10 41
  let%span sresult86 = "result.rs" 8 4 8 39
  let%span sresult87 = "../../../../creusot-contracts/src/std/result.rs" 23 26 23 63
  let%span sresult88 = "../../../../creusot-contracts/src/std/result.rs" 27 26 27 64
  let%span sresult89 = "../../../../creusot-contracts/src/std/result.rs" 31 16 31 76
  let%span sresult90 = "../../../../creusot-contracts/src/std/result.rs" 32 16 32 76
  let%span soption91 = "../../../../creusot-contracts/src/std/option.rs" 31 0 423 1
  let%span soption92 = "../../../../creusot-contracts/src/std/option.rs" 51 26 51 51
  let%span sresult93 = "../../../../creusot-contracts/src/std/result.rs" 36 16 36 75
  let%span sresult94 = "../../../../creusot-contracts/src/std/result.rs" 37 16 37 77
  let%span sresult95 = "../../../../creusot-contracts/src/std/result.rs" 41 16 41 77
  let%span sresult96 = "../../../../creusot-contracts/src/std/result.rs" 42 16 42 79
  let%span sresult97 = "../../../../creusot-contracts/src/std/result.rs" 53 16 53 55
  let%span sresult98 = "../../../../creusot-contracts/src/std/result.rs" 18 0 135 1
  let%span sresult99 = "../../../../creusot-contracts/src/std/result.rs" 67 16 67 56
  let%span sresult100 = "../../../../creusot-contracts/src/std/result.rs" 46 16 49 18
  let%span sresult101 = "../../../../creusot-contracts/src/std/result.rs" 74 16 74 70
  let%span sresult102 = "../../../../creusot-contracts/src/std/result.rs" 75 16 75 79
  let%span sresult103 = "../../../../creusot-contracts/src/std/result.rs" 79 16 79 70
  let%span sresult104 = "../../../../creusot-contracts/src/std/result.rs" 80 16 80 81
  let%span sresult105 = "../../../../creusot-contracts/src/std/result.rs" 86 16 86 74
  let%span sresult106 = "../../../../creusot-contracts/src/std/result.rs" 87 16 87 76
  let%span sresult107 = "../../../../creusot-contracts/src/std/result.rs" 91 16 91 74
  let%span sresult108 = "../../../../creusot-contracts/src/std/result.rs" 92 16 92 75
  let%span sresult109 = "../../../../creusot-contracts/src/std/result.rs" 98 16 98 76
  let%span sresult110 = "../../../../creusot-contracts/src/std/result.rs" 99 16 99 76
  let%span sresult111 = "../../../../creusot-contracts/src/std/result.rs" 113 16 113 95
  let%span sresult112 = "../../../../creusot-contracts/src/std/result.rs" 114 16 114 76
  let%span sresult113 = "../../../../creusot-contracts/src/std/result.rs" 104 16 104 76
  let%span sresult114 = "../../../../creusot-contracts/src/std/result.rs" 105 16 105 76
  let%span sresult115 = "../../../../creusot-contracts/src/std/result.rs" 119 16 119 95
  let%span sresult116 = "../../../../creusot-contracts/src/std/result.rs" 120 16 120 76
  let%span sresult117 = "../../../../creusot-contracts/src/std/result.rs" 128 16 128 63
  let%span sresult118 = "../../../../creusot-contracts/src/std/result.rs" 129 16 129 86
  let%span sresult119 = "../../../../creusot-contracts/src/std/result.rs" 130 16 130 82
  let%span sresolve120 = "../../../../creusot-contracts/src/resolve.rs" 41 20 41 34
  let%span snum121 = "../../../../creusot-contracts/src/std/num.rs" 29 28 29 32
  
  use prelude.prelude.Int32
  
  type t_Result'1  =
    | C_Ok'0 int32
    | C_Err'0 int32
  
  use prelude.prelude.Borrow
  
  predicate inv'0 (_1 : t_Result'1)
  
  axiom inv_axiom'0 [@rewrite] : forall x : t_Result'1 [inv'0 x] . inv'0 x = true
  
  predicate inv'1 (_1 : t_Result'1)
  
  axiom inv_axiom'1 [@rewrite] : forall x : t_Result'1 [inv'1 x] . inv'1 x = true
  
  type t_Option'0  =
    | C_None'0
    | C_Some'0 int32
  
  predicate inv'2 (_1 : t_Option'0)
  
  axiom inv_axiom'2 [@rewrite] : forall x : t_Option'0 [inv'2 x] . inv'2 x = true
  
  predicate inv'3 (_1 : int32)
  
  axiom inv_axiom'3 [@rewrite] : forall x : int32 [inv'3 x] . inv'3 x = true
  
  predicate inv'4 (_1 : t_Option'0)
  
  axiom inv_axiom'4 [@rewrite] : forall x : t_Option'0 [inv'4 x] . inv'4 x = true
  
  type t_Result'0  =
    | C_Ok'2 int32
    | C_Err'2 int32
  
  predicate inv'5 (_1 : t_Result'0)
  
  axiom inv_axiom'5 [@rewrite] : forall x : t_Result'0 [inv'5 x] . inv'5 x = true
  
  predicate inv'6 (_1 : int32)
  
  axiom inv_axiom'6 [@rewrite] : forall x : int32 [inv'6 x] . inv'6 x = true
  
  predicate inv'7 (_1 : borrowed (t_Result'1))
  
  axiom inv_axiom'7 [@rewrite] : forall x : borrowed (t_Result'1) [inv'7 x] . inv'7 x = true
  
  type t_Result'2  =
    | C_Ok'3 (borrowed int32)
    | C_Err'3 (borrowed int32)
  
  predicate inv'8 (_1 : t_Result'2)
  
  axiom inv_axiom'8 [@rewrite] : forall x : t_Result'2 [inv'8 x] . inv'8 x = true
  
  predicate inv'9 (_1 : borrowed int32)
  
  axiom inv_axiom'9 [@rewrite] : forall x : borrowed int32 [inv'9 x] . inv'9 x = true
  
  type t_Result'3  =
    | C_Ok'4 int32
    | C_Err'4 int32
  
  predicate inv'10 (_1 : t_Result'3)
  
  axiom inv_axiom'10 [@rewrite] : forall x : t_Result'3 [inv'10 x] . inv'10 x = true
  
  type t_Result'4  =
    | C_Ok'5 int32
    | C_Err'5 (borrowed int32)
  
  predicate inv'11 (_1 : t_Result'4)
  
  axiom inv_axiom'11 [@rewrite] : forall x : t_Result'4 [inv'11 x] . inv'11 x = true
  
  type t_Result'5  =
    | C_Ok'1 (t_Option'0)
    | C_Err'1 int32
  
  predicate inv'12 (_1 : t_Result'5)
  
  axiom inv_axiom'12 [@rewrite] : forall x : t_Result'5 [inv'12 x] . inv'12 x = true
  
  type t_Option'1  =
    | C_None'1
    | C_Some'1 (t_Result'1)
  
  predicate inv'13 (_1 : t_Option'1)
  
  axiom inv_axiom'13 [@rewrite] : forall x : t_Option'1 [inv'13 x] . inv'13 x = true
  
  predicate inv'14 (_1 : t_Option'1)
  
  axiom inv_axiom'14 [@rewrite] : forall x : t_Option'1 [inv'14 x] . inv'14 x = true
  
  let rec is_ok'0 (self:t_Result'1) (return'  (ret:bool))= {[@expl:precondition] inv'0 self}
    any [ return' (result:bool)-> {[%#sresult87] result = (exists t : int32 . self = C_Ok'0 t)} (! return' {result}) ] 
  
  let rec is_err'0 (self:t_Result'1) (return'  (ret:bool))= {[@expl:precondition] inv'0 self}
    any [ return' (result:bool)-> {[%#sresult88] result = (exists e : int32 . self = C_Err'0 e)} (! return' {result}) ] 
  
  let rec ok'0 (self:t_Result'1) (return'  (ret:t_Option'0))= {[@expl:precondition] inv'1 self}
    any
    [ return' (result:t_Option'0)-> {inv'2 result}
      {[%#sresult90] (exists e : int32 . self = C_Err'0 e)  -> result = C_None'0}
      {[%#sresult89] forall t : int32 . self = C_Ok'0 t  -> result = C_Some'0 t}
      (! return' {result}) ]
    
  
  let rec unwrap'0 (self:t_Option'0) (return'  (ret:int32))= {[@expl:precondition] inv'2 self}
    {[@expl:precondition] [%#soption91] self <> C_None'0}
    any [ return' (result:int32)-> {inv'3 result} {[%#soption91] C_Some'0 result = self} (! return' {result}) ] 
  
  let rec is_none'0 (self:t_Option'0) (return'  (ret:bool))= {[@expl:precondition] inv'4 self}
    any [ return' (result:bool)-> {[%#soption92] result = (self = C_None'0)} (! return' {result}) ] 
  
  let rec err'0 (self:t_Result'1) (return'  (ret:t_Option'0))= {[@expl:precondition] inv'1 self}
    any
    [ return' (result:t_Option'0)-> {inv'2 result}
      {[%#sresult94] forall e : int32 . self = C_Err'0 e  -> result = C_Some'0 e}
      {[%#sresult93] (exists t : int32 . self = C_Ok'0 t)  -> result = C_None'0}
      (! return' {result}) ]
    
  
  let rec as_ref'0 (self:t_Result'1) (return'  (ret:t_Result'0))= {[@expl:precondition] inv'0 self}
    any
    [ return' (result:t_Result'0)-> {inv'5 result}
      {[%#sresult96] forall e : int32 . self = C_Err'0 e  -> result = C_Err'2 e}
      {[%#sresult95] forall t : int32 . self = C_Ok'0 t  -> result = C_Ok'2 t}
      (! return' {result}) ]
    
  
  let rec unwrap'1 (self:t_Result'0) (return'  (ret:int32))= {[@expl:precondition] inv'5 self}
    {[@expl:precondition] [%#sresult97] exists t : int32 . self = C_Ok'2 t}
    any [ return' (result:int32)-> {inv'6 result} {[%#sresult98] C_Ok'2 result = self} (! return' {result}) ] 
  
  let rec unwrap_err'0 (self:t_Result'0) (return'  (ret:int32))= {[@expl:precondition] inv'5 self}
    {[@expl:precondition] [%#sresult99] exists e : int32 . self = C_Err'2 e}
    any [ return' (result:int32)-> {inv'6 result} {[%#sresult98] C_Err'2 result = self} (! return' {result}) ] 
  
  let rec as_mut'0 (self:borrowed (t_Result'1)) (return'  (ret:t_Result'2))= {[@expl:precondition] inv'7 self}
    any
    [ return' (result:t_Result'2)-> {inv'8 result}
      {[%#sresult100] exists t : borrowed int32 . self.current = C_Ok'0 (t.current)
      /\ self.final = C_Ok'0 (t.final) /\ result = C_Ok'3 t
      \/ (exists e : borrowed int32 . self.current = C_Err'0 (e.current)
      /\ self.final = C_Err'0 (e.final) /\ result = C_Err'3 e)}
      (! return' {result}) ]
    
  
  let rec unwrap'2 (self:t_Result'2) (return'  (ret:borrowed int32))= {[@expl:precondition] inv'8 self}
    {[@expl:precondition] [%#sresult97] exists t : borrowed int32 . self = C_Ok'3 t}
    any [ return' (result:borrowed int32)-> {inv'9 result} {[%#sresult98] C_Ok'3 result = self} (! return' {result}) ] 
  
  predicate resolve'1 (self : borrowed int32) =
    [%#sresolve120] self.final = self.current
  
  predicate resolve'0 (_1 : borrowed int32) =
    resolve'1 _1
  
  let rec unwrap'3 (self:t_Result'1) (return'  (ret:int32))= {[@expl:precondition] inv'1 self}
    {[@expl:precondition] [%#sresult97] exists t : int32 . self = C_Ok'0 t}
    any [ return' (result:int32)-> {inv'3 result} {[%#sresult98] C_Ok'0 result = self} (! return' {result}) ] 
  
  let rec unwrap_err'1 (self:t_Result'2) (return'  (ret:borrowed int32))= {[@expl:precondition] inv'8 self}
    {[@expl:precondition] [%#sresult99] exists e : borrowed int32 . self = C_Err'3 e}
    any [ return' (result:borrowed int32)-> {inv'9 result} {[%#sresult98] C_Err'3 result = self} (! return' {result}) ] 
  
  let rec unwrap_err'2 (self:t_Result'1) (return'  (ret:int32))= {[@expl:precondition] inv'1 self}
    {[@expl:precondition] [%#sresult99] exists e : int32 . self = C_Err'0 e}
    any [ return' (result:int32)-> {inv'3 result} {[%#sresult98] C_Err'0 result = self} (! return' {result}) ] 
  
  let rec unwrap_or'0 (self:t_Result'1) (default:int32) (return'  (ret:int32))= {[@expl:precondition] inv'3 default}
    {[@expl:precondition] inv'1 self}
    any
    [ return' (result:int32)-> {inv'3 result}
      {[%#sresult102] (exists e : int32 . self = C_Err'0 e)  -> result = default}
      {[%#sresult101] forall t : int32 . self = C_Ok'0 t  -> result = t}
      (! return' {result}) ]
    
  
  predicate is_default'0 (self : int32) =
    [%#snum121] self = (0 : int32)
  
  let rec unwrap_or_default'0 (self:t_Result'1) (return'  (ret:int32))= {[@expl:precondition] inv'1 self}
    any
    [ return' (result:int32)-> {inv'3 result}
      {[%#sresult104] (exists e : int32 . self = C_Err'0 e)  -> is_default'0 result}
      {[%#sresult103] forall t : int32 . self = C_Ok'0 t  -> result = t}
      (! return' {result}) ]
    
  
  let rec and'0 (self:t_Result'1) (res:t_Result'1) (return'  (ret:t_Result'1))= {[@expl:precondition] inv'1 res}
    {[@expl:precondition] inv'1 self}
    any
    [ return' (result:t_Result'1)-> {inv'1 result}
      {[%#sresult106] forall e : int32 . self = C_Err'0 e  -> result = C_Err'0 e}
      {[%#sresult105] (exists t : int32 . self = C_Ok'0 t)  -> result = res}
      (! return' {result}) ]
    
  
  let rec or'0 (self:t_Result'1) (res:t_Result'1) (return'  (ret:t_Result'1))= {[@expl:precondition] inv'1 res}
    {[@expl:precondition] inv'1 self}
    any
    [ return' (result:t_Result'1)-> {inv'1 result}
      {[%#sresult108] (exists e : int32 . self = C_Err'0 e)  -> result = res}
      {[%#sresult107] forall t : int32 . self = C_Ok'0 t  -> result = C_Ok'0 t}
      (! return' {result}) ]
    
  
  let rec copied'0 (self:t_Result'0) (return'  (ret:t_Result'3))= {[@expl:precondition] inv'5 self}
    any
    [ return' (result:t_Result'3)-> {inv'10 result}
      {[%#sresult110] forall e : int32 . self = C_Err'2 e  -> result = C_Err'4 e}
      {[%#sresult109] forall t : int32 . self = C_Ok'2 t  -> result = C_Ok'4 t}
      (! return' {result}) ]
    
  
  let rec unwrap'4 (self:t_Result'3) (return'  (ret:int32))= {[@expl:precondition] inv'10 self}
    {[@expl:precondition] [%#sresult97] exists t : int32 . self = C_Ok'4 t}
    any [ return' (result:int32)-> {inv'3 result} {[%#sresult98] C_Ok'4 result = self} (! return' {result}) ] 
  
  let rec unwrap_err'3 (self:t_Result'3) (return'  (ret:int32))= {[@expl:precondition] inv'10 self}
    {[@expl:precondition] [%#sresult99] exists e : int32 . self = C_Err'4 e}
    any [ return' (result:int32)-> {inv'6 result} {[%#sresult98] C_Err'4 result = self} (! return' {result}) ] 
  
  let rec copied'1 (self:t_Result'2) (return'  (ret:t_Result'4))= {[@expl:precondition] inv'8 self}
    any
    [ return' (result:t_Result'4)-> {inv'11 result}
      {[%#sresult112] forall e : borrowed int32 . self = C_Err'3 e  -> result = C_Err'5 e}
      {[%#sresult111] forall t : borrowed int32 . self = C_Ok'3 t  -> result = C_Ok'5 (t.current) /\ resolve'1 t}
      (! return' {result}) ]
    
  
  let rec unwrap'5 (self:t_Result'4) (return'  (ret:int32))= {[@expl:precondition] inv'11 self}
    {[@expl:precondition] [%#sresult97] exists t : int32 . self = C_Ok'5 t}
    any [ return' (result:int32)-> {inv'3 result} {[%#sresult98] C_Ok'5 result = self} (! return' {result}) ] 
  
  let rec unwrap_err'4 (self:t_Result'4) (return'  (ret:borrowed int32))= {[@expl:precondition] inv'11 self}
    {[@expl:precondition] [%#sresult99] exists e : borrowed int32 . self = C_Err'5 e}
    any [ return' (result:borrowed int32)-> {inv'9 result} {[%#sresult98] C_Err'5 result = self} (! return' {result}) ] 
  
  let rec cloned'0 (self:t_Result'0) (return'  (ret:t_Result'3))= {[@expl:precondition] inv'5 self}
    any
    [ return' (result:t_Result'3)-> {inv'10 result}
      {[%#sresult114] forall e : int32 . self = C_Err'2 e  -> result = C_Err'4 e}
      {[%#sresult113] forall t : int32 . self = C_Ok'2 t  -> result = C_Ok'4 t}
      (! return' {result}) ]
    
  
  let rec cloned'1 (self:t_Result'2) (return'  (ret:t_Result'4))= {[@expl:precondition] inv'8 self}
    any
    [ return' (result:t_Result'4)-> {inv'11 result}
      {[%#sresult116] forall e : borrowed int32 . self = C_Err'3 e  -> result = C_Err'5 e}
      {[%#sresult115] forall t : borrowed int32 . self = C_Ok'3 t  -> result = C_Ok'5 (t.current) /\ resolve'1 t}
      (! return' {result}) ]
    
  
  let rec transpose'0 (self:t_Result'5) (return'  (ret:t_Option'1))= {[@expl:precondition] inv'12 self}
    any
    [ return' (result:t_Option'1)-> {inv'13 result}
      {[%#sresult119] forall e : int32 . self = C_Err'1 e  -> result = C_Some'1 (C_Err'0 e)}
      {[%#sresult118] forall t : int32 . self = C_Ok'1 (C_Some'0 t)  -> result = C_Some'1 (C_Ok'0 t)}
      {[%#sresult117] self = C_Ok'1 (C_None'0)  -> result = C_None'1}
      (! return' {result}) ]
    
  
  let rec is_none'1 (self:t_Option'1) (return'  (ret:bool))= {[@expl:precondition] inv'14 self}
    any [ return' (result:bool)-> {[%#soption92] result = (self = C_None'1)} (! return' {result}) ] 
  
  let rec unwrap'6 (self:t_Option'1) (return'  (ret:t_Result'1))= {[@expl:precondition] inv'13 self}
    {[@expl:precondition] [%#soption91] self <> C_None'1}
    any [ return' (result:t_Result'1)-> {inv'1 result} {[%#soption91] C_Some'1 result = self} (! return' {result}) ] 
  
  use prelude.prelude.Intrinsic
  
  meta "compute_max_steps" 1000000
  
  let rec test_result'0 (_1:()) (return'  (ret:()))= (! bb0
    [ bb0 = s0
      [ s0 =  [ &ok <- C_Ok'0 ([%#sresult0] (1 : int32)) ] s1
      | s1 =  [ &err <- C_Err'0 ([%#sresult1] (-1 : int32)) ] s2
      | s2 = is_ok'0 {ok} (fun (_ret':bool) ->  [ &_4 <- _ret' ] s3)
      | s3 = bb1 ]
      
    | bb1 = any [ br0 -> {_4 = false} (! bb6) | br1 -> {_4} (! bb2) ] 
    | bb2 = s0 [ s0 = is_ok'0 {err} (fun (_ret':bool) ->  [ &_6 <- _ret' ] s1) | s1 = bb3 ] 
    | bb3 = any [ br0 -> {_6 = false} (! bb5) | br1 -> {_6} (! bb4) ] 
    | bb4 = bb7
    | bb5 = s0 [ s0 = is_err'0 {err} (fun (_ret':bool) ->  [ &_10 <- _ret' ] s1) | s1 = bb8 ] 
    | bb8 = any [ br0 -> {_10 = false} (! bb13) | br1 -> {_10} (! bb9) ] 
    | bb9 = s0 [ s0 = is_err'0 {ok} (fun (_ret':bool) ->  [ &_12 <- _ret' ] s1) | s1 = bb10 ] 
    | bb10 = any [ br0 -> {_12 = false} (! bb12) | br1 -> {_12} (! bb11) ] 
    | bb11 = bb14
    | bb12 = s0 [ s0 = ok'0 {ok} (fun (_ret':t_Option'0) ->  [ &_18 <- _ret' ] s1) | s1 = bb15 ] 
    | bb15 = s0 [ s0 = unwrap'0 {_18} (fun (_ret':int32) ->  [ &_17 <- _ret' ] s1) | s1 = bb16 ] 
    | bb16 = s0
      [ s0 = Int32.eq {_17} {[%#sresult2] (1 : int32)} (fun (_ret':bool) ->  [ &_16 <- _ret' ] s1)
      | s1 = any [ br0 -> {_16 = false} (! bb18) | br1 -> {_16} (! bb17) ]  ]
      
    | bb17 = s0 [ s0 = ok'0 {err} (fun (_ret':t_Option'0) ->  [ &_24 <- _ret' ] s1) | s1 = bb19 ] 
    | bb19 = s0 [ s0 = is_none'0 {_24} (fun (_ret':bool) ->  [ &_22 <- _ret' ] s1) | s1 = bb20 ] 
    | bb20 = any [ br0 -> {_22 = false} (! bb22) | br1 -> {_22} (! bb21) ] 
    | bb21 = s0 [ s0 = err'0 {ok} (fun (_ret':t_Option'0) ->  [ &_30 <- _ret' ] s1) | s1 = bb23 ] 
    | bb23 = s0 [ s0 = is_none'0 {_30} (fun (_ret':bool) ->  [ &_28 <- _ret' ] s1) | s1 = bb24 ] 
    | bb24 = any [ br0 -> {_28 = false} (! bb26) | br1 -> {_28} (! bb25) ] 
    | bb25 = s0 [ s0 = err'0 {err} (fun (_ret':t_Option'0) ->  [ &_36 <- _ret' ] s1) | s1 = bb27 ] 
    | bb27 = s0 [ s0 = unwrap'0 {_36} (fun (_ret':int32) ->  [ &_35 <- _ret' ] s1) | s1 = bb28 ] 
    | bb28 = s0
      [ s0 = Int32.eq {_35} {[%#sresult3] (-1 : int32)} (fun (_ret':bool) ->  [ &_34 <- _ret' ] s1)
      | s1 = any [ br0 -> {_34 = false} (! bb30) | br1 -> {_34} (! bb29) ]  ]
      
    | bb29 = s0 [ s0 = as_ref'0 {ok} (fun (_ret':t_Result'0) ->  [ &_43 <- _ret' ] s1) | s1 = bb31 ] 
    | bb31 = s0 [ s0 = unwrap'1 {_43} (fun (_ret':int32) ->  [ &_42 <- _ret' ] s1) | s1 = bb32 ] 
    | bb32 = s0
      [ s0 = Int32.eq {_42} {[%#sresult4] (1 : int32)} (fun (_ret':bool) ->  [ &_40 <- _ret' ] s1)
      | s1 = any [ br0 -> {_40 = false} (! bb34) | br1 -> {_40} (! bb33) ]  ]
      
    | bb33 = s0 [ s0 = as_ref'0 {err} (fun (_ret':t_Result'0) ->  [ &_50 <- _ret' ] s1) | s1 = bb35 ] 
    | bb35 = s0 [ s0 = unwrap_err'0 {_50} (fun (_ret':int32) ->  [ &_49 <- _ret' ] s1) | s1 = bb36 ] 
    | bb36 = s0
      [ s0 = Int32.eq {_49} {[%#sresult5] (-1 : int32)} (fun (_ret':bool) ->  [ &_47 <- _ret' ] s1)
      | s1 = any [ br0 -> {_47 = false} (! bb38) | br1 -> {_47} (! bb37) ]  ]
      
    | bb37 = s0
      [ s0 = Borrow.borrow_mut <t_Result'1> {ok}
          (fun (_ret':borrowed (t_Result'1)) ->  [ &_55 <- _ret' ]  [ &ok <- _ret'.final ] s1)
      | s1 = as_mut'0 {_55} (fun (_ret':t_Result'2) ->  [ &_54 <- _ret' ] s2)
      | s2 = bb39 ]
      
    | bb39 = s0 [ s0 = unwrap'2 {_54} (fun (_ret':borrowed int32) ->  [ &_53 <- _ret' ] s1) | s1 = bb40 ] 
    | bb40 = s0
      [ s0 =  [ &_53 <- { _53 with current = ([%#sresult6] (0 : int32)) } ] s1
      | s1 = -{resolve'0 _53}- s2
      | s2 = unwrap'3 {ok} (fun (_ret':int32) ->  [ &_58 <- _ret' ] s3)
      | s3 = bb41 ]
      
    | bb41 = s0
      [ s0 = Int32.eq {_58} {[%#sresult7] (0 : int32)} (fun (_ret':bool) ->  [ &_57 <- _ret' ] s1)
      | s1 = any [ br0 -> {_57 = false} (! bb43) | br1 -> {_57} (! bb42) ]  ]
      
    | bb42 = s0
      [ s0 = Borrow.borrow_mut <t_Result'1> {ok}
          (fun (_ret':borrowed (t_Result'1)) ->  [ &_63 <- _ret' ]  [ &ok <- _ret'.final ] s1)
      | s1 = as_mut'0 {_63} (fun (_ret':t_Result'2) ->  [ &_62 <- _ret' ] s2)
      | s2 = bb44 ]
      
    | bb44 = s0 [ s0 = unwrap'2 {_62} (fun (_ret':borrowed int32) ->  [ &_61 <- _ret' ] s1) | s1 = bb45 ] 
    | bb45 = s0
      [ s0 =  [ &_61 <- { _61 with current = ([%#sresult8] (1 : int32)) } ] s1
      | s1 = -{resolve'0 _61}- s2
      | s2 = unwrap'3 {ok} (fun (_ret':int32) ->  [ &_66 <- _ret' ] s3)
      | s3 = bb46 ]
      
    | bb46 = s0
      [ s0 = Int32.eq {_66} {[%#sresult9] (1 : int32)} (fun (_ret':bool) ->  [ &_65 <- _ret' ] s1)
      | s1 = any [ br0 -> {_65 = false} (! bb48) | br1 -> {_65} (! bb47) ]  ]
      
    | bb47 = s0
      [ s0 = Borrow.borrow_mut <t_Result'1> {err}
          (fun (_ret':borrowed (t_Result'1)) ->  [ &_71 <- _ret' ]  [ &err <- _ret'.final ] s1)
      | s1 = as_mut'0 {_71} (fun (_ret':t_Result'2) ->  [ &_70 <- _ret' ] s2)
      | s2 = bb49 ]
      
    | bb49 = s0 [ s0 = unwrap_err'1 {_70} (fun (_ret':borrowed int32) ->  [ &_69 <- _ret' ] s1) | s1 = bb50 ] 
    | bb50 = s0
      [ s0 =  [ &_69 <- { _69 with current = ([%#sresult10] (0 : int32)) } ] s1
      | s1 = -{resolve'0 _69}- s2
      | s2 = unwrap_err'2 {err} (fun (_ret':int32) ->  [ &_74 <- _ret' ] s3)
      | s3 = bb51 ]
      
    | bb51 = s0
      [ s0 = Int32.eq {_74} {[%#sresult11] (0 : int32)} (fun (_ret':bool) ->  [ &_73 <- _ret' ] s1)
      | s1 = any [ br0 -> {_73 = false} (! bb53) | br1 -> {_73} (! bb52) ]  ]
      
    | bb52 = s0
      [ s0 = Borrow.borrow_mut <t_Result'1> {err}
          (fun (_ret':borrowed (t_Result'1)) ->  [ &_79 <- _ret' ]  [ &err <- _ret'.final ] s1)
      | s1 = as_mut'0 {_79} (fun (_ret':t_Result'2) ->  [ &_78 <- _ret' ] s2)
      | s2 = bb54 ]
      
    | bb54 = s0 [ s0 = unwrap_err'1 {_78} (fun (_ret':borrowed int32) ->  [ &_77 <- _ret' ] s1) | s1 = bb55 ] 
    | bb55 = s0
      [ s0 =  [ &_77 <- { _77 with current = ([%#sresult12] (-1 : int32)) } ] s1
      | s1 = -{resolve'0 _77}- s2
      | s2 = unwrap_err'2 {err} (fun (_ret':int32) ->  [ &_82 <- _ret' ] s3)
      | s3 = bb56 ]
      
    | bb56 = s0
      [ s0 = Int32.eq {_82} {[%#sresult13] (-1 : int32)} (fun (_ret':bool) ->  [ &_81 <- _ret' ] s1)
      | s1 = any [ br0 -> {_81 = false} (! bb58) | br1 -> {_81} (! bb57) ]  ]
      
    | bb57 = s0 [ s0 = unwrap'3 {ok} (fun (_ret':int32) ->  [ &_87 <- _ret' ] s1) | s1 = bb59 ] 
    | bb59 = s0
      [ s0 = Int32.eq {_87} {[%#sresult14] (1 : int32)} (fun (_ret':bool) ->  [ &_86 <- _ret' ] s1)
      | s1 = any [ br0 -> {_86 = false} (! bb61) | br1 -> {_86} (! bb60) ]  ]
      
    | bb60 = s0 [ s0 = unwrap_err'2 {err} (fun (_ret':int32) ->  [ &_92 <- _ret' ] s1) | s1 = bb62 ] 
    | bb62 = s0
      [ s0 = Int32.eq {_92} {[%#sresult15] (-1 : int32)} (fun (_ret':bool) ->  [ &_91 <- _ret' ] s1)
      | s1 = any [ br0 -> {_91 = false} (! bb64) | br1 -> {_91} (! bb63) ]  ]
      
    | bb63 = s0
      [ s0 = unwrap_or'0 {ok} {[%#sresult16] (0 : int32)} (fun (_ret':int32) ->  [ &_97 <- _ret' ] s1) | s1 = bb65 ]
      
    | bb65 = s0
      [ s0 = Int32.eq {_97} {[%#sresult17] (1 : int32)} (fun (_ret':bool) ->  [ &_96 <- _ret' ] s1)
      | s1 = any [ br0 -> {_96 = false} (! bb67) | br1 -> {_96} (! bb66) ]  ]
      
    | bb66 = s0
      [ s0 = unwrap_or'0 {err} {[%#sresult18] (0 : int32)} (fun (_ret':int32) ->  [ &_102 <- _ret' ] s1) | s1 = bb68 ]
      
    | bb68 = s0
      [ s0 = Int32.eq {_102} {[%#sresult19] (0 : int32)} (fun (_ret':bool) ->  [ &_101 <- _ret' ] s1)
      | s1 = any [ br0 -> {_101 = false} (! bb70) | br1 -> {_101} (! bb69) ]  ]
      
    | bb69 = s0 [ s0 = unwrap_or_default'0 {ok} (fun (_ret':int32) ->  [ &_107 <- _ret' ] s1) | s1 = bb71 ] 
    | bb71 = s0
      [ s0 = Int32.eq {_107} {[%#sresult20] (1 : int32)} (fun (_ret':bool) ->  [ &_106 <- _ret' ] s1)
      | s1 = any [ br0 -> {_106 = false} (! bb73) | br1 -> {_106} (! bb72) ]  ]
      
    | bb72 = s0 [ s0 = unwrap_or_default'0 {err} (fun (_ret':int32) ->  [ &_112 <- _ret' ] s1) | s1 = bb74 ] 
    | bb74 = s0
      [ s0 = Int32.eq {_112} {[%#sresult21] (0 : int32)} (fun (_ret':bool) ->  [ &_111 <- _ret' ] s1)
      | s1 = any [ br0 -> {_111 = false} (! bb76) | br1 -> {_111} (! bb75) ]  ]
      
    | bb75 = s0
      [ s0 =  [ &_120 <- C_Err'0 ([%#sresult22] (-2 : int32)) ] s1
      | s1 = and'0 {ok} {_120} (fun (_ret':t_Result'1) ->  [ &_118 <- _ret' ] s2)
      | s2 = bb77 ]
      
    | bb77 = s0 [ s0 = unwrap_err'2 {_118} (fun (_ret':int32) ->  [ &_117 <- _ret' ] s1) | s1 = bb78 ] 
    | bb78 = s0
      [ s0 = Int32.eq {_117} {[%#sresult23] (-2 : int32)} (fun (_ret':bool) ->  [ &_116 <- _ret' ] s1)
      | s1 = any [ br0 -> {_116 = false} (! bb80) | br1 -> {_116} (! bb79) ]  ]
      
    | bb79 = s0
      [ s0 =  [ &_127 <- C_Ok'0 ([%#sresult24] (2 : int32)) ] s1
      | s1 = and'0 {ok} {_127} (fun (_ret':t_Result'1) ->  [ &_125 <- _ret' ] s2)
      | s2 = bb81 ]
      
    | bb81 = s0 [ s0 = unwrap'3 {_125} (fun (_ret':int32) ->  [ &_124 <- _ret' ] s1) | s1 = bb82 ] 
    | bb82 = s0
      [ s0 = Int32.eq {_124} {[%#sresult25] (2 : int32)} (fun (_ret':bool) ->  [ &_123 <- _ret' ] s1)
      | s1 = any [ br0 -> {_123 = false} (! bb84) | br1 -> {_123} (! bb83) ]  ]
      
    | bb83 = s0
      [ s0 =  [ &_134 <- C_Err'0 ([%#sresult26] (-2 : int32)) ] s1
      | s1 = and'0 {err} {_134} (fun (_ret':t_Result'1) ->  [ &_132 <- _ret' ] s2)
      | s2 = bb85 ]
      
    | bb85 = s0 [ s0 = unwrap_err'2 {_132} (fun (_ret':int32) ->  [ &_131 <- _ret' ] s1) | s1 = bb86 ] 
    | bb86 = s0
      [ s0 = Int32.eq {_131} {[%#sresult27] (-1 : int32)} (fun (_ret':bool) ->  [ &_130 <- _ret' ] s1)
      | s1 = any [ br0 -> {_130 = false} (! bb88) | br1 -> {_130} (! bb87) ]  ]
      
    | bb87 = s0
      [ s0 =  [ &_141 <- C_Ok'0 ([%#sresult28] (2 : int32)) ] s1
      | s1 = and'0 {err} {_141} (fun (_ret':t_Result'1) ->  [ &_139 <- _ret' ] s2)
      | s2 = bb89 ]
      
    | bb89 = s0 [ s0 = unwrap_err'2 {_139} (fun (_ret':int32) ->  [ &_138 <- _ret' ] s1) | s1 = bb90 ] 
    | bb90 = s0
      [ s0 = Int32.eq {_138} {[%#sresult29] (-1 : int32)} (fun (_ret':bool) ->  [ &_137 <- _ret' ] s1)
      | s1 = any [ br0 -> {_137 = false} (! bb92) | br1 -> {_137} (! bb91) ]  ]
      
    | bb91 = s0
      [ s0 =  [ &_148 <- C_Err'0 ([%#sresult30] (-2 : int32)) ] s1
      | s1 = or'0 {ok} {_148} (fun (_ret':t_Result'1) ->  [ &_146 <- _ret' ] s2)
      | s2 = bb93 ]
      
    | bb93 = s0 [ s0 = unwrap'3 {_146} (fun (_ret':int32) ->  [ &_145 <- _ret' ] s1) | s1 = bb94 ] 
    | bb94 = s0
      [ s0 = Int32.eq {_145} {[%#sresult31] (1 : int32)} (fun (_ret':bool) ->  [ &_144 <- _ret' ] s1)
      | s1 = any [ br0 -> {_144 = false} (! bb96) | br1 -> {_144} (! bb95) ]  ]
      
    | bb95 = s0
      [ s0 =  [ &_155 <- C_Ok'0 ([%#sresult32] (2 : int32)) ] s1
      | s1 = or'0 {ok} {_155} (fun (_ret':t_Result'1) ->  [ &_153 <- _ret' ] s2)
      | s2 = bb97 ]
      
    | bb97 = s0 [ s0 = unwrap'3 {_153} (fun (_ret':int32) ->  [ &_152 <- _ret' ] s1) | s1 = bb98 ] 
    | bb98 = s0
      [ s0 = Int32.eq {_152} {[%#sresult33] (1 : int32)} (fun (_ret':bool) ->  [ &_151 <- _ret' ] s1)
      | s1 = any [ br0 -> {_151 = false} (! bb100) | br1 -> {_151} (! bb99) ]  ]
      
    | bb99 = s0
      [ s0 =  [ &_162 <- C_Err'0 ([%#sresult34] (-2 : int32)) ] s1
      | s1 = or'0 {err} {_162} (fun (_ret':t_Result'1) ->  [ &_160 <- _ret' ] s2)
      | s2 = bb101 ]
      
    | bb101 = s0 [ s0 = unwrap_err'2 {_160} (fun (_ret':int32) ->  [ &_159 <- _ret' ] s1) | s1 = bb102 ] 
    | bb102 = s0
      [ s0 = Int32.eq {_159} {[%#sresult35] (-2 : int32)} (fun (_ret':bool) ->  [ &_158 <- _ret' ] s1)
      | s1 = any [ br0 -> {_158 = false} (! bb104) | br1 -> {_158} (! bb103) ]  ]
      
    | bb103 = s0
      [ s0 =  [ &_169 <- C_Ok'0 ([%#sresult36] (2 : int32)) ] s1
      | s1 = or'0 {err} {_169} (fun (_ret':t_Result'1) ->  [ &_167 <- _ret' ] s2)
      | s2 = bb105 ]
      
    | bb105 = s0 [ s0 = unwrap'3 {_167} (fun (_ret':int32) ->  [ &_166 <- _ret' ] s1) | s1 = bb106 ] 
    | bb106 = s0
      [ s0 = Int32.eq {_166} {[%#sresult37] (2 : int32)} (fun (_ret':bool) ->  [ &_165 <- _ret' ] s1)
      | s1 = any [ br0 -> {_165 = false} (! bb108) | br1 -> {_165} (! bb107) ]  ]
      
    | bb107 = s0 [ s0 = as_ref'0 {ok} (fun (_ret':t_Result'0) ->  [ &_175 <- _ret' ] s1) | s1 = bb109 ] 
    | bb109 = s0 [ s0 = copied'0 {_175} (fun (_ret':t_Result'3) ->  [ &_174 <- _ret' ] s1) | s1 = bb110 ] 
    | bb110 = s0 [ s0 = unwrap'4 {_174} (fun (_ret':int32) ->  [ &_173 <- _ret' ] s1) | s1 = bb111 ] 
    | bb111 = s0
      [ s0 = Int32.eq {_173} {[%#sresult38] (1 : int32)} (fun (_ret':bool) ->  [ &_172 <- _ret' ] s1)
      | s1 = any [ br0 -> {_172 = false} (! bb113) | br1 -> {_172} (! bb112) ]  ]
      
    | bb112 = s0 [ s0 = as_ref'0 {err} (fun (_ret':t_Result'0) ->  [ &_183 <- _ret' ] s1) | s1 = bb114 ] 
    | bb114 = s0 [ s0 = copied'0 {_183} (fun (_ret':t_Result'3) ->  [ &_182 <- _ret' ] s1) | s1 = bb115 ] 
    | bb115 = s0 [ s0 = unwrap_err'3 {_182} (fun (_ret':int32) ->  [ &_181 <- _ret' ] s1) | s1 = bb116 ] 
    | bb116 = s0
      [ s0 = Int32.eq {_181} {[%#sresult39] (-1 : int32)} (fun (_ret':bool) ->  [ &_179 <- _ret' ] s1)
      | s1 = any [ br0 -> {_179 = false} (! bb118) | br1 -> {_179} (! bb117) ]  ]
      
    | bb117 = s0
      [ s0 = Borrow.borrow_mut <t_Result'1> {ok}
          (fun (_ret':borrowed (t_Result'1)) ->  [ &_191 <- _ret' ]  [ &ok <- _ret'.final ] s1)
      | s1 = as_mut'0 {_191} (fun (_ret':t_Result'2) ->  [ &_190 <- _ret' ] s2)
      | s2 = bb119 ]
      
    | bb119 = s0 [ s0 = copied'1 {_190} (fun (_ret':t_Result'4) ->  [ &_189 <- _ret' ] s1) | s1 = bb120 ] 
    | bb120 = s0 [ s0 = unwrap'5 {_189} (fun (_ret':int32) ->  [ &_188 <- _ret' ] s1) | s1 = bb121 ] 
    | bb121 = s0
      [ s0 = Int32.eq {_188} {[%#sresult40] (1 : int32)} (fun (_ret':bool) ->  [ &_187 <- _ret' ] s1)
      | s1 = any [ br0 -> {_187 = false} (! bb123) | br1 -> {_187} (! bb122) ]  ]
      
    | bb122 = s0
      [ s0 = Borrow.borrow_mut <t_Result'1> {err}
          (fun (_ret':borrowed (t_Result'1)) ->  [ &_199 <- _ret' ]  [ &err <- _ret'.final ] s1)
      | s1 = as_mut'0 {_199} (fun (_ret':t_Result'2) ->  [ &_198 <- _ret' ] s2)
      | s2 = bb124 ]
      
    | bb124 = s0 [ s0 = copied'1 {_198} (fun (_ret':t_Result'4) ->  [ &_197 <- _ret' ] s1) | s1 = bb125 ] 
    | bb125 = s0 [ s0 = unwrap_err'4 {_197} (fun (_ret':borrowed int32) ->  [ &_196 <- _ret' ] s1) | s1 = bb126 ] 
    | bb126 = s0
      [ s0 = -{resolve'0 _196}- s1
      | s1 = Int32.eq {_196.current} {[%#sresult41] (-1 : int32)} (fun (_ret':bool) ->  [ &_194 <- _ret' ] s2)
      | s2 = any [ br0 -> {_194 = false} (! bb128) | br1 -> {_194} (! bb127) ]  ]
      
    | bb127 = s0 [ s0 = as_ref'0 {ok} (fun (_ret':t_Result'0) ->  [ &_205 <- _ret' ] s1) | s1 = bb129 ] 
    | bb129 = s0 [ s0 = cloned'0 {_205} (fun (_ret':t_Result'3) ->  [ &_204 <- _ret' ] s1) | s1 = bb130 ] 
    | bb130 = s0 [ s0 = unwrap'4 {_204} (fun (_ret':int32) ->  [ &_203 <- _ret' ] s1) | s1 = bb131 ] 
    | bb131 = s0
      [ s0 = Int32.eq {_203} {[%#sresult42] (1 : int32)} (fun (_ret':bool) ->  [ &_202 <- _ret' ] s1)
      | s1 = any [ br0 -> {_202 = false} (! bb133) | br1 -> {_202} (! bb132) ]  ]
      
    | bb132 = s0 [ s0 = as_ref'0 {err} (fun (_ret':t_Result'0) ->  [ &_213 <- _ret' ] s1) | s1 = bb134 ] 
    | bb134 = s0 [ s0 = cloned'0 {_213} (fun (_ret':t_Result'3) ->  [ &_212 <- _ret' ] s1) | s1 = bb135 ] 
    | bb135 = s0 [ s0 = unwrap_err'3 {_212} (fun (_ret':int32) ->  [ &_211 <- _ret' ] s1) | s1 = bb136 ] 
    | bb136 = s0
      [ s0 = Int32.eq {_211} {[%#sresult43] (-1 : int32)} (fun (_ret':bool) ->  [ &_209 <- _ret' ] s1)
      | s1 = any [ br0 -> {_209 = false} (! bb138) | br1 -> {_209} (! bb137) ]  ]
      
    | bb137 = s0
      [ s0 = Borrow.borrow_mut <t_Result'1> {ok}
          (fun (_ret':borrowed (t_Result'1)) ->  [ &_221 <- _ret' ]  [ &ok <- _ret'.final ] s1)
      | s1 = as_mut'0 {_221} (fun (_ret':t_Result'2) ->  [ &_220 <- _ret' ] s2)
      | s2 = bb139 ]
      
    | bb139 = s0 [ s0 = cloned'1 {_220} (fun (_ret':t_Result'4) ->  [ &_219 <- _ret' ] s1) | s1 = bb140 ] 
    | bb140 = s0 [ s0 = unwrap'5 {_219} (fun (_ret':int32) ->  [ &_218 <- _ret' ] s1) | s1 = bb141 ] 
    | bb141 = s0
      [ s0 = Int32.eq {_218} {[%#sresult44] (1 : int32)} (fun (_ret':bool) ->  [ &_217 <- _ret' ] s1)
      | s1 = any [ br0 -> {_217 = false} (! bb143) | br1 -> {_217} (! bb142) ]  ]
      
    | bb142 = s0
      [ s0 = Borrow.borrow_mut <t_Result'1> {err}
          (fun (_ret':borrowed (t_Result'1)) ->  [ &_229 <- _ret' ]  [ &err <- _ret'.final ] s1)
      | s1 = as_mut'0 {_229} (fun (_ret':t_Result'2) ->  [ &_228 <- _ret' ] s2)
      | s2 = bb144 ]
      
    | bb144 = s0 [ s0 = cloned'1 {_228} (fun (_ret':t_Result'4) ->  [ &_227 <- _ret' ] s1) | s1 = bb145 ] 
    | bb145 = s0 [ s0 = unwrap_err'4 {_227} (fun (_ret':borrowed int32) ->  [ &_226 <- _ret' ] s1) | s1 = bb146 ] 
    | bb146 = s0
      [ s0 = -{resolve'0 _226}- s1
      | s1 = Int32.eq {_226.current} {[%#sresult45] (-1 : int32)} (fun (_ret':bool) ->  [ &_224 <- _ret' ] s2)
      | s2 = any [ br0 -> {_224 = false} (! bb148) | br1 -> {_224} (! bb147) ]  ]
      
    | bb147 = s0
      [ s0 =  [ &_232 <- C_None'0 ] s1
      | s1 =  [ &res <- C_Ok'1 _232 ] s2
      | s2 = transpose'0 {res} (fun (_ret':t_Option'1) ->  [ &_236 <- _ret' ] s3)
      | s3 = bb149 ]
      
    | bb149 = s0 [ s0 = is_none'1 {_236} (fun (_ret':bool) ->  [ &_234 <- _ret' ] s1) | s1 = bb150 ] 
    | bb150 = any [ br0 -> {_234 = false} (! bb152) | br1 -> {_234} (! bb151) ] 
    | bb151 = s0
      [ s0 =  [ &_240 <- C_Some'0 ([%#sresult46] (1 : int32)) ] s1
      | s1 =  [ &res1 <- C_Ok'1 _240 ] s2
      | s2 = transpose'0 {res1} (fun (_ret':t_Option'1) ->  [ &_245 <- _ret' ] s3)
      | s3 = bb153 ]
      
    | bb153 = s0 [ s0 = unwrap'6 {_245} (fun (_ret':t_Result'1) ->  [ &_244 <- _ret' ] s1) | s1 = bb154 ] 
    | bb154 = s0 [ s0 = unwrap'3 {_244} (fun (_ret':int32) ->  [ &_243 <- _ret' ] s1) | s1 = bb155 ] 
    | bb155 = s0
      [ s0 = Int32.eq {_243} {[%#sresult47] (1 : int32)} (fun (_ret':bool) ->  [ &_242 <- _ret' ] s1)
      | s1 = any [ br0 -> {_242 = false} (! bb157) | br1 -> {_242} (! bb156) ]  ]
      
    | bb156 = s0
      [ s0 =  [ &res2 <- C_Err'1 ([%#sresult48] (-1 : int32)) ] s1
      | s1 = transpose'0 {res2} (fun (_ret':t_Option'1) ->  [ &_253 <- _ret' ] s2)
      | s2 = bb158 ]
      
    | bb158 = s0 [ s0 = unwrap'6 {_253} (fun (_ret':t_Result'1) ->  [ &_252 <- _ret' ] s1) | s1 = bb159 ] 
    | bb159 = s0 [ s0 = unwrap_err'2 {_252} (fun (_ret':int32) ->  [ &_251 <- _ret' ] s1) | s1 = bb160 ] 
    | bb160 = s0
      [ s0 = Int32.eq {_251} {[%#sresult49] (-1 : int32)} (fun (_ret':bool) ->  [ &_250 <- _ret' ] s1)
      | s1 = any [ br0 -> {_250 = false} (! bb162) | br1 -> {_250} (! bb161) ]  ]
      
    | bb161 = return' {_0}
    | bb162 = {[%#sresult50] false} any
    | bb157 = {[%#sresult51] false} any
    | bb152 = {[%#sresult52] false} any
    | bb148 = {[%#sresult53] false} any
    | bb143 = {[%#sresult54] false} any
    | bb138 = {[%#sresult55] false} any
    | bb133 = {[%#sresult56] false} any
    | bb128 = {[%#sresult57] false} any
    | bb123 = {[%#sresult58] false} any
    | bb118 = {[%#sresult59] false} any
    | bb113 = {[%#sresult60] false} any
    | bb108 = {[%#sresult61] false} any
    | bb104 = {[%#sresult62] false} any
    | bb100 = {[%#sresult63] false} any
    | bb96 = {[%#sresult64] false} any
    | bb92 = {[%#sresult65] false} any
    | bb88 = {[%#sresult66] false} any
    | bb84 = {[%#sresult67] false} any
    | bb80 = {[%#sresult68] false} any
    | bb76 = {[%#sresult69] false} any
    | bb73 = {[%#sresult70] false} any
    | bb70 = {[%#sresult71] false} any
    | bb67 = {[%#sresult72] false} any
    | bb64 = {[%#sresult73] false} any
    | bb61 = {[%#sresult74] false} any
    | bb58 = {[%#sresult75] false} any
    | bb53 = {[%#sresult76] false} any
    | bb48 = {[%#sresult77] false} any
    | bb43 = {[%#sresult78] false} any
    | bb38 = {[%#sresult79] false} any
    | bb34 = {[%#sresult80] false} any
    | bb30 = {[%#sresult81] false} any
    | bb26 = {[%#sresult82] false} any
    | bb22 = {[%#sresult83] false} any
    | bb18 = {[%#sresult84] false} any
    | bb13 = bb14
    | bb14 = {[%#sresult85] false} any
    | bb6 = bb7
    | bb7 = {[%#sresult86] false} any ]
    )
    [ & _0 : () = any_l ()
    | & ok : t_Result'1 = any_l ()
    | & err : t_Result'1 = any_l ()
    | & _4 : bool = any_l ()
    | & _6 : bool = any_l ()
    | & _10 : bool = any_l ()
    | & _12 : bool = any_l ()
    | & _16 : bool = any_l ()
    | & _17 : int32 = any_l ()
    | & _18 : t_Option'0 = any_l ()
    | & _22 : bool = any_l ()
    | & _24 : t_Option'0 = any_l ()
    | & _28 : bool = any_l ()
    | & _30 : t_Option'0 = any_l ()
    | & _34 : bool = any_l ()
    | & _35 : int32 = any_l ()
    | & _36 : t_Option'0 = any_l ()
    | & _40 : bool = any_l ()
    | & _42 : int32 = any_l ()
    | & _43 : t_Result'0 = any_l ()
    | & _47 : bool = any_l ()
    | & _49 : int32 = any_l ()
    | & _50 : t_Result'0 = any_l ()
    | & _53 : borrowed int32 = any_l ()
    | & _54 : t_Result'2 = any_l ()
    | & _55 : borrowed (t_Result'1) = any_l ()
    | & _57 : bool = any_l ()
    | & _58 : int32 = any_l ()
    | & _61 : borrowed int32 = any_l ()
    | & _62 : t_Result'2 = any_l ()
    | & _63 : borrowed (t_Result'1) = any_l ()
    | & _65 : bool = any_l ()
    | & _66 : int32 = any_l ()
    | & _69 : borrowed int32 = any_l ()
    | & _70 : t_Result'2 = any_l ()
    | & _71 : borrowed (t_Result'1) = any_l ()
    | & _73 : bool = any_l ()
    | & _74 : int32 = any_l ()
    | & _77 : borrowed int32 = any_l ()
    | & _78 : t_Result'2 = any_l ()
    | & _79 : borrowed (t_Result'1) = any_l ()
    | & _81 : bool = any_l ()
    | & _82 : int32 = any_l ()
    | & _86 : bool = any_l ()
    | & _87 : int32 = any_l ()
    | & _91 : bool = any_l ()
    | & _92 : int32 = any_l ()
    | & _96 : bool = any_l ()
    | & _97 : int32 = any_l ()
    | & _101 : bool = any_l ()
    | & _102 : int32 = any_l ()
    | & _106 : bool = any_l ()
    | & _107 : int32 = any_l ()
    | & _111 : bool = any_l ()
    | & _112 : int32 = any_l ()
    | & _116 : bool = any_l ()
    | & _117 : int32 = any_l ()
    | & _118 : t_Result'1 = any_l ()
    | & _120 : t_Result'1 = any_l ()
    | & _123 : bool = any_l ()
    | & _124 : int32 = any_l ()
    | & _125 : t_Result'1 = any_l ()
    | & _127 : t_Result'1 = any_l ()
    | & _130 : bool = any_l ()
    | & _131 : int32 = any_l ()
    | & _132 : t_Result'1 = any_l ()
    | & _134 : t_Result'1 = any_l ()
    | & _137 : bool = any_l ()
    | & _138 : int32 = any_l ()
    | & _139 : t_Result'1 = any_l ()
    | & _141 : t_Result'1 = any_l ()
    | & _144 : bool = any_l ()
    | & _145 : int32 = any_l ()
    | & _146 : t_Result'1 = any_l ()
    | & _148 : t_Result'1 = any_l ()
    | & _151 : bool = any_l ()
    | & _152 : int32 = any_l ()
    | & _153 : t_Result'1 = any_l ()
    | & _155 : t_Result'1 = any_l ()
    | & _158 : bool = any_l ()
    | & _159 : int32 = any_l ()
    | & _160 : t_Result'1 = any_l ()
    | & _162 : t_Result'1 = any_l ()
    | & _165 : bool = any_l ()
    | & _166 : int32 = any_l ()
    | & _167 : t_Result'1 = any_l ()
    | & _169 : t_Result'1 = any_l ()
    | & _172 : bool = any_l ()
    | & _173 : int32 = any_l ()
    | & _174 : t_Result'3 = any_l ()
    | & _175 : t_Result'0 = any_l ()
    | & _179 : bool = any_l ()
    | & _181 : int32 = any_l ()
    | & _182 : t_Result'3 = any_l ()
    | & _183 : t_Result'0 = any_l ()
    | & _187 : bool = any_l ()
    | & _188 : int32 = any_l ()
    | & _189 : t_Result'4 = any_l ()
    | & _190 : t_Result'2 = any_l ()
    | & _191 : borrowed (t_Result'1) = any_l ()
    | & _194 : bool = any_l ()
    | & _196 : borrowed int32 = any_l ()
    | & _197 : t_Result'4 = any_l ()
    | & _198 : t_Result'2 = any_l ()
    | & _199 : borrowed (t_Result'1) = any_l ()
    | & _202 : bool = any_l ()
    | & _203 : int32 = any_l ()
    | & _204 : t_Result'3 = any_l ()
    | & _205 : t_Result'0 = any_l ()
    | & _209 : bool = any_l ()
    | & _211 : int32 = any_l ()
    | & _212 : t_Result'3 = any_l ()
    | & _213 : t_Result'0 = any_l ()
    | & _217 : bool = any_l ()
    | & _218 : int32 = any_l ()
    | & _219 : t_Result'4 = any_l ()
    | & _220 : t_Result'2 = any_l ()
    | & _221 : borrowed (t_Result'1) = any_l ()
    | & _224 : bool = any_l ()
    | & _226 : borrowed int32 = any_l ()
    | & _227 : t_Result'4 = any_l ()
    | & _228 : t_Result'2 = any_l ()
    | & _229 : borrowed (t_Result'1) = any_l ()
    | & res : t_Result'5 = any_l ()
    | & _232 : t_Option'0 = any_l ()
    | & _234 : bool = any_l ()
    | & _236 : t_Option'1 = any_l ()
    | & res1 : t_Result'5 = any_l ()
    | & _240 : t_Option'0 = any_l ()
    | & _242 : bool = any_l ()
    | & _243 : int32 = any_l ()
    | & _244 : t_Result'1 = any_l ()
    | & _245 : t_Option'1 = any_l ()
    | & res2 : t_Result'5 = any_l ()
    | & _250 : bool = any_l ()
    | & _251 : int32 = any_l ()
    | & _252 : t_Result'1 = any_l ()
    | & _253 : t_Option'1 = any_l () ]
     [ return' (result:())-> (! return' {result}) ] 
end<|MERGE_RESOLUTION|>--- conflicted
+++ resolved
@@ -1,36 +1,3 @@
-<<<<<<< HEAD
-
-=======
-module T_core__option__Option
-  type t_Option 't =
-    | C_None
-    | C_Some 't
-  
-  let rec v_None < 't > (input:t_Option 't) (ret  )= any
-    [ good -> {C_None  = input} (! ret) | bad -> {C_None  <> input} (! {false} any) ]
-    
-  
-  let rec v_Some < 't > (input:t_Option 't) (ret  (field_0:'t))= any
-    [ good (field_0:'t)-> {C_Some field_0 = input} (! ret {field_0})
-    | bad -> {forall field_0 : 't [C_Some field_0 : t_Option 't] . C_Some field_0 <> input} (! {false} any) ]
-    
-end
-module T_core__result__Result
-  type t_Result 't 'e =
-    | C_Ok 't
-    | C_Err 'e
-  
-  let rec v_Ok < 't > < 'e > (input:t_Result 't 'e) (ret  (field_0:'t))= any
-    [ good (field_0:'t)-> {C_Ok field_0 = input} (! ret {field_0})
-    | bad -> {forall field_0 : 't [C_Ok field_0 : t_Result 't 'e] . C_Ok field_0 <> input} (! {false} any) ]
-    
-  
-  let rec v_Err < 't > < 'e > (input:t_Result 't 'e) (ret  (field_0:'e))= any
-    [ good (field_0:'e)-> {C_Err field_0 = input} (! ret {field_0})
-    | bad -> {forall field_0 : 'e [C_Err field_0 : t_Result 't 'e] . C_Err field_0 <> input} (! {false} any) ]
-    
-end
->>>>>>> dfce2a3a
 module M_result__test_result [#"result.rs" 3 0 3 20]
   let%span sresult0 = "result.rs" 4 38 4 39
   let%span sresult1 = "result.rs" 5 40 5 42
