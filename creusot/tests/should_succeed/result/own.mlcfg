--- conflicted
+++ resolved
@@ -128,20 +128,14 @@
     goto BB0
   }
   BB0 {
-<<<<<<< HEAD
-    assert { [@expl:type invariant] Inv0.inv self };
-    assume { Resolve0.resolve self };
-    [#"../own.rs" 31 9 31 21] _3 <- ([#"../own.rs" 31 9 31 21] IsOk0.is_ok ([#"../own.rs" 31 9 31 21] self));
-=======
     assert { [@expl:type invariant] inv0 self };
     assume { resolve0 self };
     _3 <- ([#"../own.rs" 31 9 31 21] is_ok0 ([#"../own.rs" 31 9 31 21] self));
->>>>>>> 62b454c8
     goto BB1
   }
   BB1 {
-    [#"../own.rs" 31 8 31 21] _0 <- ([#"../own.rs" 31 8 31 21] not _3);
-    [#"../own.rs" 1 0 1 0] _3 <- any bool;
+    _0 <- ([#"../own.rs" 31 8 31 21] not _3);
+    _3 <- any bool;
     return _0
   }
   
@@ -244,30 +238,6 @@
     goto BB6
   }
   BB4 {
-<<<<<<< HEAD
-    [#"../own.rs" 40 27 40 28] x1 <- ([#"../own.rs" 40 27 40 28] Own_OwnResult_Type.err_0 self);
-    [#"../own.rs" 40 27 40 28] self <- (let Own_OwnResult_Type.C_Err a = self in Own_OwnResult_Type.C_Err (any e));
-    assert { [@expl:type invariant] Inv1.inv x1 };
-    assume { Resolve1.resolve x1 };
-    assert { [@expl:type invariant] Inv0.inv self };
-    assume { Resolve0.resolve self };
-    [#"../own.rs" 40 33 40 37] _0 <- ([#"../own.rs" 40 33 40 37] Core_Option_Option_Type.C_None);
-    goto BB9
-  }
-  BB5 {
-    assert { [@expl:type invariant] Inv0.inv self };
-    assume { Resolve0.resolve self };
-    assert { [#"../own.rs" 37 14 37 18] false };
-    absurd
-  }
-  BB6 {
-    [#"../own.rs" 38 26 38 27] x <- ([#"../own.rs" 38 26 38 27] Own_OwnResult_Type.ok_0 self);
-    [#"../own.rs" 38 26 38 27] self <- (let Own_OwnResult_Type.C_Ok a = self in Own_OwnResult_Type.C_Ok (any t));
-    assert { [@expl:type invariant] Inv0.inv self };
-    assume { Resolve0.resolve self };
-    [#"../own.rs" 38 32 38 39] _0 <- ([#"../own.rs" 38 32 38 39] Core_Option_Option_Type.C_Some ([#"../own.rs" 38 37 38 38] x));
-    [#"../own.rs" 38 37 38 38] x <- any t;
-=======
     x1 <- Own_OwnResult_Type.err_0 self;
     self <- (let Own_OwnResult_Type.C_Err a = self in Own_OwnResult_Type.C_Err (any e));
     assert { [@expl:type invariant] inv1 x1 };
@@ -289,7 +259,6 @@
     assume { resolve0 self };
     _0 <- ([#"../own.rs" 38 32 38 39] Core_Option_Option_Type.C_Some x);
     x <- any t;
->>>>>>> 62b454c8
     goto BB7
   }
   BB7 {
@@ -396,30 +365,6 @@
     goto BB6
   }
   BB4 {
-<<<<<<< HEAD
-    [#"../own.rs" 50 27 50 28] x1 <- ([#"../own.rs" 50 27 50 28] Own_OwnResult_Type.err_0 self);
-    [#"../own.rs" 50 27 50 28] self <- (let Own_OwnResult_Type.C_Err a = self in Own_OwnResult_Type.C_Err (any e));
-    assert { [@expl:type invariant] Inv1.inv self };
-    assume { Resolve1.resolve self };
-    [#"../own.rs" 50 33 50 40] _0 <- ([#"../own.rs" 50 33 50 40] Core_Option_Option_Type.C_Some ([#"../own.rs" 50 38 50 39] x1));
-    [#"../own.rs" 50 38 50 39] x1 <- any e;
-    goto BB8
-  }
-  BB5 {
-    assert { [@expl:type invariant] Inv1.inv self };
-    assume { Resolve1.resolve self };
-    assert { [#"../own.rs" 47 14 47 18] false };
-    absurd
-  }
-  BB6 {
-    [#"../own.rs" 49 26 49 27] x <- ([#"../own.rs" 49 26 49 27] Own_OwnResult_Type.ok_0 self);
-    [#"../own.rs" 49 26 49 27] self <- (let Own_OwnResult_Type.C_Ok a = self in Own_OwnResult_Type.C_Ok (any t));
-    assert { [@expl:type invariant] Inv0.inv x };
-    assume { Resolve0.resolve x };
-    assert { [@expl:type invariant] Inv1.inv self };
-    assume { Resolve1.resolve self };
-    [#"../own.rs" 49 32 49 36] _0 <- ([#"../own.rs" 49 32 49 36] Core_Option_Option_Type.C_None);
-=======
     x1 <- Own_OwnResult_Type.err_0 self;
     self <- (let Own_OwnResult_Type.C_Err a = self in Own_OwnResult_Type.C_Err (any e));
     assert { [@expl:type invariant] inv1 self };
@@ -441,7 +386,6 @@
     assert { [@expl:type invariant] inv1 self };
     assume { resolve1 self };
     _0 <- ([#"../own.rs" 49 32 49 36] Core_Option_Option_Type.C_None);
->>>>>>> 62b454c8
     goto BB7
   }
   BB7 {
@@ -538,29 +482,6 @@
     goto BB4
   }
   BB2 {
-<<<<<<< HEAD
-    [#"../own.rs" 59 27 59 32] x1 <- ([#"../own.rs" 59 27 59 32] Own_OwnResult_Type.err_0 self);
-    assert { [@expl:type invariant] Inv0.inv self };
-    assume { Resolve0.resolve self };
-    assert { [@expl:type invariant] Inv2.inv x1 };
-    assume { Resolve2.resolve x1 };
-    [#"../own.rs" 59 37 59 54] _0 <- ([#"../own.rs" 59 37 59 54] Own_OwnResult_Type.C_Err ([#"../own.rs" 59 52 59 53] x1));
-    goto BB5
-  }
-  BB3 {
-    assert { [@expl:type invariant] Inv0.inv self };
-    assume { Resolve0.resolve self };
-    assert { [#"../own.rs" 57 14 57 19] false };
-    absurd
-  }
-  BB4 {
-    [#"../own.rs" 58 26 58 31] x <- ([#"../own.rs" 58 26 58 31] Own_OwnResult_Type.ok_0 self);
-    assert { [@expl:type invariant] Inv0.inv self };
-    assume { Resolve0.resolve self };
-    assert { [@expl:type invariant] Inv1.inv x };
-    assume { Resolve1.resolve x };
-    [#"../own.rs" 58 36 58 52] _0 <- ([#"../own.rs" 58 36 58 52] Own_OwnResult_Type.C_Ok ([#"../own.rs" 58 50 58 51] x));
-=======
     x1 <- ([#"../own.rs" 59 27 59 32] Own_OwnResult_Type.err_0 self);
     assert { [@expl:type invariant] inv0 self };
     assume { resolve0 self };
@@ -581,7 +502,6 @@
     assert { [@expl:type invariant] inv1 x };
     assume { resolve1 x };
     _0 <- ([#"../own.rs" 58 36 58 52] Own_OwnResult_Type.C_Ok ([#"../own.rs" 58 50 58 51] x));
->>>>>>> 62b454c8
     goto BB5
   }
   BB5 {
@@ -688,37 +608,6 @@
     goto BB4
   }
   BB2 {
-<<<<<<< HEAD
-    [#"../own.rs" 74 27 74 36] x1 <- Borrow.borrow_mut (Own_OwnResult_Type.err_0 ( * self));
-    [#"../own.rs" 74 27 74 36] self <- { self with current = (let Own_OwnResult_Type.C_Err a =  * self in Own_OwnResult_Type.C_Err ( ^ x1)) };
-    assume { Inv2.inv ( ^ x1) };
-    [#"../own.rs" 74 56 74 57] _7 <- Borrow.borrow_mut ( * x1);
-    [#"../own.rs" 74 56 74 57] x1 <- { x1 with current = ( ^ _7) };
-    assume { Inv2.inv ( ^ _7) };
-    [#"../own.rs" 74 41 74 58] _0 <- ([#"../own.rs" 74 41 74 58] Own_OwnResult_Type.C_Err _7);
-    [#"../own.rs" 1 0 1 0] _7 <- any borrowed e;
-    assert { [@expl:type invariant] Inv3.inv x1 };
-    assume { Resolve1.resolve x1 };
-    goto BB5
-  }
-  BB3 {
-    assert { [@expl:type invariant] Inv4.inv self };
-    assume { Resolve2.resolve self };
-    assert { [#"../own.rs" 72 14 72 19] false };
-    absurd
-  }
-  BB4 {
-    [#"../own.rs" 73 26 73 35] x <- Borrow.borrow_mut (Own_OwnResult_Type.ok_0 ( * self));
-    [#"../own.rs" 73 26 73 35] self <- { self with current = (let Own_OwnResult_Type.C_Ok a =  * self in Own_OwnResult_Type.C_Ok ( ^ x)) };
-    assume { Inv0.inv ( ^ x) };
-    [#"../own.rs" 73 54 73 55] _5 <- Borrow.borrow_mut ( * x);
-    [#"../own.rs" 73 54 73 55] x <- { x with current = ( ^ _5) };
-    assume { Inv0.inv ( ^ _5) };
-    [#"../own.rs" 73 40 73 56] _0 <- ([#"../own.rs" 73 40 73 56] Own_OwnResult_Type.C_Ok _5);
-    [#"../own.rs" 1 0 1 0] _5 <- any borrowed t;
-    assert { [@expl:type invariant] Inv1.inv x };
-    assume { Resolve0.resolve x };
-=======
     x1 <- Borrow.borrow_mut (Own_OwnResult_Type.err_0 ( * self));
     self <- { self with current = (let Own_OwnResult_Type.C_Err a =  * self in Own_OwnResult_Type.C_Err ( ^ x1)) };
     assume { inv2 ( ^ x1) };
@@ -747,7 +636,6 @@
     _5 <- any borrowed t;
     assert { [@expl:type invariant] inv1 x };
     assume { resolve0 x };
->>>>>>> 62b454c8
     goto BB5
   }
   BB5 {
@@ -834,30 +722,6 @@
     goto BB6
   }
   BB4 {
-<<<<<<< HEAD
-    [#"../own.rs" 86 27 86 29] _e <- ([#"../own.rs" 86 27 86 29] Own_OwnResult_Type.err_0 self);
-    [#"../own.rs" 86 27 86 29] self <- (let Own_OwnResult_Type.C_Err a = self in Own_OwnResult_Type.C_Err (any e));
-    assert { [@expl:type invariant] Inv1.inv _e };
-    assume { Resolve1.resolve _e };
-    assert { [@expl:type invariant] Inv0.inv self };
-    assume { Resolve0.resolve self };
-    assert { false };
-    absurd
-  }
-  BB5 {
-    assert { [@expl:type invariant] Inv0.inv self };
-    assume { Resolve0.resolve self };
-    assert { [#"../own.rs" 84 14 84 18] false };
-    absurd
-  }
-  BB6 {
-    [#"../own.rs" 85 26 85 27] t <- ([#"../own.rs" 85 26 85 27] Own_OwnResult_Type.ok_0 self);
-    [#"../own.rs" 85 26 85 27] self <- (let Own_OwnResult_Type.C_Ok a = self in Own_OwnResult_Type.C_Ok (any t));
-    assert { [@expl:type invariant] Inv0.inv self };
-    assume { Resolve0.resolve self };
-    [#"../own.rs" 85 32 85 33] _0 <- ([#"../own.rs" 85 32 85 33] t);
-    [#"../own.rs" 85 32 85 33] t <- any t;
-=======
     _e <- Own_OwnResult_Type.err_0 self;
     self <- (let Own_OwnResult_Type.C_Err a = self in Own_OwnResult_Type.C_Err (any e));
     assert { [@expl:type invariant] inv1 _e };
@@ -878,7 +742,6 @@
     assume { resolve0 self };
     _0 <- t;
     t <- any t;
->>>>>>> 62b454c8
     goto BB7
   }
   BB7 {
@@ -967,30 +830,6 @@
     goto BB6
   }
   BB4 {
-<<<<<<< HEAD
-    [#"../own.rs" 98 27 98 29] _e <- ([#"../own.rs" 98 27 98 29] Own_OwnResult_Type.err_0 self);
-    [#"../own.rs" 98 27 98 29] self <- (let Own_OwnResult_Type.C_Err a = self in Own_OwnResult_Type.C_Err (any e));
-    assert { [@expl:type invariant] Inv1.inv _e };
-    assume { Resolve1.resolve _e };
-    assert { [@expl:type invariant] Inv0.inv self };
-    assume { Resolve0.resolve self };
-    assert { false };
-    absurd
-  }
-  BB5 {
-    assert { [@expl:type invariant] Inv0.inv self };
-    assume { Resolve0.resolve self };
-    assert { [#"../own.rs" 96 14 96 18] false };
-    absurd
-  }
-  BB6 {
-    [#"../own.rs" 97 26 97 27] t <- ([#"../own.rs" 97 26 97 27] Own_OwnResult_Type.ok_0 self);
-    [#"../own.rs" 97 26 97 27] self <- (let Own_OwnResult_Type.C_Ok a = self in Own_OwnResult_Type.C_Ok (any t));
-    assert { [@expl:type invariant] Inv0.inv self };
-    assume { Resolve0.resolve self };
-    [#"../own.rs" 97 32 97 33] _0 <- ([#"../own.rs" 97 32 97 33] t);
-    [#"../own.rs" 97 32 97 33] t <- any t;
-=======
     _e <- Own_OwnResult_Type.err_0 self;
     self <- (let Own_OwnResult_Type.C_Err a = self in Own_OwnResult_Type.C_Err (any e));
     assert { [@expl:type invariant] inv1 _e };
@@ -1011,7 +850,6 @@
     assume { resolve0 self };
     _0 <- t;
     t <- any t;
->>>>>>> 62b454c8
     goto BB7
   }
   BB7 {
@@ -1099,30 +937,6 @@
     goto BB6
   }
   BB4 {
-<<<<<<< HEAD
-    [#"../own.rs" 110 27 110 28] e <- ([#"../own.rs" 110 27 110 28] Own_OwnResult_Type.err_0 self);
-    [#"../own.rs" 110 27 110 28] self <- (let Own_OwnResult_Type.C_Err a = self in Own_OwnResult_Type.C_Err (any e));
-    assert { [@expl:type invariant] Inv1.inv self };
-    assume { Resolve1.resolve self };
-    [#"../own.rs" 110 33 110 34] _0 <- ([#"../own.rs" 110 33 110 34] e);
-    [#"../own.rs" 110 33 110 34] e <- any e;
-    goto BB7
-  }
-  BB5 {
-    assert { [@expl:type invariant] Inv1.inv self };
-    assume { Resolve1.resolve self };
-    assert { [#"../own.rs" 108 14 108 18] false };
-    absurd
-  }
-  BB6 {
-    [#"../own.rs" 109 26 109 28] _t <- ([#"../own.rs" 109 26 109 28] Own_OwnResult_Type.ok_0 self);
-    [#"../own.rs" 109 26 109 28] self <- (let Own_OwnResult_Type.C_Ok a = self in Own_OwnResult_Type.C_Ok (any t));
-    assert { [@expl:type invariant] Inv0.inv _t };
-    assume { Resolve0.resolve _t };
-    assert { [@expl:type invariant] Inv1.inv self };
-    assume { Resolve1.resolve self };
-    assert { false };
-=======
     e <- Own_OwnResult_Type.err_0 self;
     self <- (let Own_OwnResult_Type.C_Err a = self in Own_OwnResult_Type.C_Err (any e));
     assert { [@expl:type invariant] inv1 self };
@@ -1143,7 +957,6 @@
     assume { resolve0 _t };
     assert { [@expl:type invariant] inv1 self };
     assume { resolve1 self };
->>>>>>> 62b454c8
     absurd
   }
   BB7 {
@@ -1233,35 +1046,6 @@
     goto BB6
   }
   BB4 {
-<<<<<<< HEAD
-    [#"../own.rs" 120 27 120 28] e <- ([#"../own.rs" 120 27 120 28] Own_OwnResult_Type.err_0 self);
-    [#"../own.rs" 120 27 120 28] self <- (let Own_OwnResult_Type.C_Err a = self in Own_OwnResult_Type.C_Err (any e));
-    assert { [@expl:type invariant] Inv2.inv e };
-    assume { Resolve2.resolve e };
-    assert { [@expl:type invariant] Inv1.inv self };
-    assume { Resolve1.resolve self };
-    [#"../own.rs" 120 33 120 40] _0 <- ([#"../own.rs" 120 33 120 40] default);
-    [#"../own.rs" 120 33 120 40] default <- any t;
-    goto BB8
-  }
-  BB5 {
-    assert { [@expl:type invariant] Inv0.inv default };
-    assume { Resolve0.resolve default };
-    assert { [@expl:type invariant] Inv1.inv self };
-    assume { Resolve1.resolve self };
-    assert { [#"../own.rs" 117 14 117 18] false };
-    absurd
-  }
-  BB6 {
-    assert { [@expl:type invariant] Inv0.inv default };
-    assume { Resolve0.resolve default };
-    [#"../own.rs" 118 26 118 27] t <- ([#"../own.rs" 118 26 118 27] Own_OwnResult_Type.ok_0 self);
-    [#"../own.rs" 118 26 118 27] self <- (let Own_OwnResult_Type.C_Ok a = self in Own_OwnResult_Type.C_Ok (any t));
-    assert { [@expl:type invariant] Inv1.inv self };
-    assume { Resolve1.resolve self };
-    [#"../own.rs" 118 32 118 33] _0 <- ([#"../own.rs" 118 32 118 33] t);
-    [#"../own.rs" 118 32 118 33] t <- any t;
-=======
     e <- Own_OwnResult_Type.err_0 self;
     self <- (let Own_OwnResult_Type.C_Err a = self in Own_OwnResult_Type.C_Err (any e));
     assert { [@expl:type invariant] inv2 e };
@@ -1288,7 +1072,6 @@
     assume { resolve1 self };
     _0 <- t;
     t <- any t;
->>>>>>> 62b454c8
     goto BB7
   }
   BB7 {
@@ -1392,26 +1175,6 @@
     goto BB6
   }
   BB4 {
-<<<<<<< HEAD
-    assert { [@expl:type invariant] Inv0.inv self };
-    assume { Resolve0.resolve self };
-    [#"../own.rs" 132 33 132 45] _0 <- ([#"../own.rs" 132 33 132 45] Default0.default ());
-    goto BB8
-  }
-  BB5 {
-    assert { [@expl:type invariant] Inv0.inv self };
-    assume { Resolve0.resolve self };
-    assert { [#"../own.rs" 130 14 130 18] false };
-    absurd
-  }
-  BB6 {
-    [#"../own.rs" 131 26 131 27] x <- ([#"../own.rs" 131 26 131 27] Own_OwnResult_Type.ok_0 self);
-    [#"../own.rs" 131 26 131 27] self <- (let Own_OwnResult_Type.C_Ok a = self in Own_OwnResult_Type.C_Ok (any t));
-    assert { [@expl:type invariant] Inv0.inv self };
-    assume { Resolve0.resolve self };
-    [#"../own.rs" 131 32 131 33] _0 <- ([#"../own.rs" 131 32 131 33] x);
-    [#"../own.rs" 131 32 131 33] x <- any t;
-=======
     assert { [@expl:type invariant] inv0 self };
     assume { resolve0 self };
     _0 <- ([#"../own.rs" 132 33 132 45] default0 ());
@@ -1429,7 +1192,6 @@
     assume { resolve0 self };
     _0 <- x;
     x <- any t;
->>>>>>> 62b454c8
     goto BB7
   }
   BB7 {
@@ -1544,35 +1306,6 @@
     goto BB6
   }
   BB4 {
-<<<<<<< HEAD
-    assert { [@expl:type invariant] Inv2.inv res };
-    assume { Resolve2.resolve res };
-    [#"../own.rs" 142 27 142 28] e <- ([#"../own.rs" 142 27 142 28] Own_OwnResult_Type.err_0 self);
-    [#"../own.rs" 142 27 142 28] self <- (let Own_OwnResult_Type.C_Err a = self in Own_OwnResult_Type.C_Err (any e));
-    assert { [@expl:type invariant] Inv1.inv self };
-    assume { Resolve1.resolve self };
-    [#"../own.rs" 142 33 142 50] _0 <- ([#"../own.rs" 142 33 142 50] Own_OwnResult_Type.C_Err ([#"../own.rs" 142 48 142 49] e));
-    [#"../own.rs" 142 48 142 49] e <- any e;
-    goto BB8
-  }
-  BB5 {
-    assert { [@expl:type invariant] Inv2.inv res };
-    assume { Resolve2.resolve res };
-    assert { [@expl:type invariant] Inv1.inv self };
-    assume { Resolve1.resolve self };
-    assert { [#"../own.rs" 139 14 139 18] false };
-    absurd
-  }
-  BB6 {
-    [#"../own.rs" 141 26 141 27] x <- ([#"../own.rs" 141 26 141 27] Own_OwnResult_Type.ok_0 self);
-    [#"../own.rs" 141 26 141 27] self <- (let Own_OwnResult_Type.C_Ok a = self in Own_OwnResult_Type.C_Ok (any t));
-    assert { [@expl:type invariant] Inv0.inv x };
-    assume { Resolve0.resolve x };
-    assert { [@expl:type invariant] Inv1.inv self };
-    assume { Resolve1.resolve self };
-    [#"../own.rs" 141 32 141 35] _0 <- ([#"../own.rs" 141 32 141 35] res);
-    [#"../own.rs" 141 32 141 35] res <- any Own_OwnResult_Type.t_ownresult u e;
-=======
     assert { [@expl:type invariant] inv2 res };
     assume { resolve2 res };
     e <- Own_OwnResult_Type.err_0 self;
@@ -1599,7 +1332,6 @@
     assume { resolve1 self };
     _0 <- res;
     res <- any Own_OwnResult_Type.t_ownresult u e;
->>>>>>> 62b454c8
     goto BB7
   }
   BB7 {
@@ -1723,35 +1455,6 @@
     goto BB6
   }
   BB4 {
-<<<<<<< HEAD
-    [#"../own.rs" 152 27 152 28] e <- ([#"../own.rs" 152 27 152 28] Own_OwnResult_Type.err_0 self);
-    [#"../own.rs" 152 27 152 28] self <- (let Own_OwnResult_Type.C_Err a = self in Own_OwnResult_Type.C_Err (any e));
-    assert { [@expl:type invariant] Inv2.inv e };
-    assume { Resolve2.resolve e };
-    assert { [@expl:type invariant] Inv1.inv self };
-    assume { Resolve1.resolve self };
-    [#"../own.rs" 152 33 152 36] _0 <- ([#"../own.rs" 152 33 152 36] res);
-    [#"../own.rs" 152 33 152 36] res <- any Own_OwnResult_Type.t_ownresult t f;
-    goto BB9
-  }
-  BB5 {
-    assert { [@expl:type invariant] Inv0.inv res };
-    assume { Resolve0.resolve res };
-    assert { [@expl:type invariant] Inv1.inv self };
-    assume { Resolve1.resolve self };
-    assert { [#"../own.rs" 149 14 149 18] false };
-    absurd
-  }
-  BB6 {
-    assert { [@expl:type invariant] Inv0.inv res };
-    assume { Resolve0.resolve res };
-    [#"../own.rs" 150 26 150 27] v <- ([#"../own.rs" 150 26 150 27] Own_OwnResult_Type.ok_0 self);
-    [#"../own.rs" 150 26 150 27] self <- (let Own_OwnResult_Type.C_Ok a = self in Own_OwnResult_Type.C_Ok (any t));
-    assert { [@expl:type invariant] Inv1.inv self };
-    assume { Resolve1.resolve self };
-    [#"../own.rs" 150 32 150 48] _0 <- ([#"../own.rs" 150 32 150 48] Own_OwnResult_Type.C_Ok ([#"../own.rs" 150 46 150 47] v));
-    [#"../own.rs" 150 46 150 47] v <- any t;
-=======
     e <- Own_OwnResult_Type.err_0 self;
     self <- (let Own_OwnResult_Type.C_Err a = self in Own_OwnResult_Type.C_Err (any e));
     assert { [@expl:type invariant] inv2 e };
@@ -1778,7 +1481,6 @@
     assume { resolve1 self };
     _0 <- ([#"../own.rs" 150 32 150 48] Own_OwnResult_Type.C_Ok v);
     v <- any t;
->>>>>>> 62b454c8
     goto BB7
   }
   BB7 {
@@ -1888,29 +1590,6 @@
     goto BB6
   }
   BB4 {
-<<<<<<< HEAD
-    [#"../own.rs" 167 27 167 28] e <- ([#"../own.rs" 167 27 167 28] Own_OwnResult_Type.err_0 self);
-    [#"../own.rs" 167 27 167 28] self <- (let Own_OwnResult_Type.C_Err a = self in Own_OwnResult_Type.C_Err (any e));
-    assert { [@expl:type invariant] Inv0.inv self };
-    assume { Resolve0.resolve self };
-    [#"../own.rs" 167 33 167 50] _0 <- ([#"../own.rs" 167 33 167 50] Own_OwnResult_Type.C_Err ([#"../own.rs" 167 48 167 49] e));
-    [#"../own.rs" 167 48 167 49] e <- any e;
-    goto BB7
-  }
-  BB5 {
-    assert { [@expl:type invariant] Inv0.inv self };
-    assume { Resolve0.resolve self };
-    assert { [#"../own.rs" 165 14 165 18] false };
-    absurd
-  }
-  BB6 {
-    [#"../own.rs" 166 26 166 27] t <- ([#"../own.rs" 166 26 166 27] Own_OwnResult_Type.ok_0 self);
-    assert { [@expl:type invariant] Inv0.inv self };
-    assume { Resolve0.resolve self };
-    assert { [@expl:type invariant] Inv1.inv t };
-    assume { Resolve1.resolve t };
-    [#"../own.rs" 166 32 166 49] _0 <- ([#"../own.rs" 166 32 166 49] Own_OwnResult_Type.C_Ok ([#"../own.rs" 166 46 166 48] t));
-=======
     e <- Own_OwnResult_Type.err_0 self;
     self <- (let Own_OwnResult_Type.C_Err a = self in Own_OwnResult_Type.C_Err (any e));
     assert { [@expl:type invariant] inv0 self };
@@ -1931,7 +1610,6 @@
     assert { [@expl:type invariant] inv1 t };
     assume { resolve1 t };
     _0 <- ([#"../own.rs" 166 32 166 49] Own_OwnResult_Type.C_Ok t);
->>>>>>> 62b454c8
     goto BB9
   }
   BB7 {
@@ -2050,29 +1728,6 @@
     goto BB6
   }
   BB4 {
-<<<<<<< HEAD
-    [#"../own.rs" 180 27 180 28] e <- ([#"../own.rs" 180 27 180 28] Own_OwnResult_Type.err_0 self);
-    [#"../own.rs" 180 27 180 28] self <- (let Own_OwnResult_Type.C_Err a = self in Own_OwnResult_Type.C_Err (any e));
-    assert { [@expl:type invariant] Inv0.inv self };
-    assume { Resolve0.resolve self };
-    [#"../own.rs" 180 33 180 50] _0 <- ([#"../own.rs" 180 33 180 50] Own_OwnResult_Type.C_Err ([#"../own.rs" 180 48 180 49] e));
-    [#"../own.rs" 180 48 180 49] e <- any e;
-    goto BB9
-  }
-  BB5 {
-    assert { [@expl:type invariant] Inv0.inv self };
-    assume { Resolve0.resolve self };
-    assert { [#"../own.rs" 178 14 178 18] false };
-    absurd
-  }
-  BB6 {
-    [#"../own.rs" 179 26 179 27] t <- ([#"../own.rs" 179 26 179 27] Own_OwnResult_Type.ok_0 self);
-    assert { [@expl:type invariant] Inv0.inv self };
-    assume { Resolve0.resolve self };
-    assert { [@expl:type invariant] Inv1.inv t };
-    assume { Resolve1.resolve t };
-    [#"../own.rs" 179 46 179 55] _6 <- ([#"../own.rs" 179 46 179 55] Clone0.clone' ([#"../own.rs" 179 46 179 55] t));
-=======
     e <- Own_OwnResult_Type.err_0 self;
     self <- (let Own_OwnResult_Type.C_Err a = self in Own_OwnResult_Type.C_Err (any e));
     assert { [@expl:type invariant] inv0 self };
@@ -2093,12 +1748,11 @@
     assert { [@expl:type invariant] inv1 t };
     assume { resolve1 t };
     _6 <- ([#"../own.rs" 179 46 179 55] clone0 ([#"../own.rs" 179 46 179 55] t));
->>>>>>> 62b454c8
     goto BB7
   }
   BB7 {
-    [#"../own.rs" 179 32 179 56] _0 <- ([#"../own.rs" 179 32 179 56] Own_OwnResult_Type.C_Ok _6);
-    [#"../own.rs" 1 0 1 0] _6 <- any t;
+    _0 <- ([#"../own.rs" 179 32 179 56] Own_OwnResult_Type.C_Ok _6);
+    _6 <- any t;
     goto BB8
   }
   BB8 {
@@ -2206,30 +1860,6 @@
     goto BB6
   }
   BB4 {
-<<<<<<< HEAD
-    [#"../own.rs" 195 27 195 28] e <- ([#"../own.rs" 195 27 195 28] Own_OwnResult_Type.err_0 self);
-    [#"../own.rs" 195 27 195 28] self <- (let Own_OwnResult_Type.C_Err a = self in Own_OwnResult_Type.C_Err (any e));
-    assert { [@expl:type invariant] Inv0.inv self };
-    assume { Resolve0.resolve self };
-    [#"../own.rs" 195 33 195 50] _0 <- ([#"../own.rs" 195 33 195 50] Own_OwnResult_Type.C_Err ([#"../own.rs" 195 48 195 49] e));
-    [#"../own.rs" 195 48 195 49] e <- any e;
-    goto BB7
-  }
-  BB5 {
-    assert { [@expl:type invariant] Inv0.inv self };
-    assume { Resolve0.resolve self };
-    assert { [#"../own.rs" 193 14 193 18] false };
-    absurd
-  }
-  BB6 {
-    [#"../own.rs" 194 26 194 27] t <- ([#"../own.rs" 194 26 194 27] Own_OwnResult_Type.ok_0 self);
-    [#"../own.rs" 194 26 194 27] self <- (let Own_OwnResult_Type.C_Ok a = self in Own_OwnResult_Type.C_Ok (any borrowed t));
-    assert { [@expl:type invariant] Inv0.inv self };
-    assume { Resolve0.resolve self };
-    assert { [@expl:type invariant] Inv1.inv t };
-    assume { Resolve1.resolve t };
-    [#"../own.rs" 194 32 194 49] _0 <- ([#"../own.rs" 194 32 194 49] Own_OwnResult_Type.C_Ok ([#"../own.rs" 194 46 194 48]  * t));
-=======
     e <- Own_OwnResult_Type.err_0 self;
     self <- (let Own_OwnResult_Type.C_Err a = self in Own_OwnResult_Type.C_Err (any e));
     assert { [@expl:type invariant] inv0 self };
@@ -2251,7 +1881,6 @@
     assert { [@expl:type invariant] inv1 t };
     assume { resolve1 t };
     _0 <- ([#"../own.rs" 194 32 194 49] Own_OwnResult_Type.C_Ok ( * t));
->>>>>>> 62b454c8
     goto BB9
   }
   BB7 {
@@ -2380,35 +2009,6 @@
     goto BB6
   }
   BB4 {
-<<<<<<< HEAD
-    [#"../own.rs" 208 27 208 28] e <- ([#"../own.rs" 208 27 208 28] Own_OwnResult_Type.err_0 self);
-    [#"../own.rs" 208 27 208 28] self <- (let Own_OwnResult_Type.C_Err a = self in Own_OwnResult_Type.C_Err (any e));
-    assert { [@expl:type invariant] Inv0.inv self };
-    assume { Resolve0.resolve self };
-    [#"../own.rs" 208 33 208 50] _0 <- ([#"../own.rs" 208 33 208 50] Own_OwnResult_Type.C_Err ([#"../own.rs" 208 48 208 49] e));
-    [#"../own.rs" 208 48 208 49] e <- any e;
-    goto BB9
-  }
-  BB5 {
-    assert { [@expl:type invariant] Inv0.inv self };
-    assume { Resolve0.resolve self };
-    assert { [#"../own.rs" 206 14 206 18] false };
-    absurd
-  }
-  BB6 {
-    [#"../own.rs" 207 26 207 27] t <- ([#"../own.rs" 207 26 207 27] Own_OwnResult_Type.ok_0 self);
-    [#"../own.rs" 207 26 207 27] self <- (let Own_OwnResult_Type.C_Ok a = self in Own_OwnResult_Type.C_Ok (any borrowed t));
-    assert { [@expl:type invariant] Inv0.inv self };
-    assume { Resolve0.resolve self };
-    [#"../own.rs" 207 46 207 55] _6 <- ([#"../own.rs" 207 46 207 55] Clone0.clone' ([#"../own.rs" 207 46 207 55]  * t));
-    goto BB7
-  }
-  BB7 {
-    assert { [@expl:type invariant] Inv1.inv t };
-    assume { Resolve1.resolve t };
-    [#"../own.rs" 207 32 207 56] _0 <- ([#"../own.rs" 207 32 207 56] Own_OwnResult_Type.C_Ok _6);
-    [#"../own.rs" 1 0 1 0] _6 <- any t;
-=======
     e <- Own_OwnResult_Type.err_0 self;
     self <- (let Own_OwnResult_Type.C_Err a = self in Own_OwnResult_Type.C_Err (any e));
     assert { [@expl:type invariant] inv0 self };
@@ -2435,7 +2035,6 @@
     assume { resolve1 t };
     _0 <- ([#"../own.rs" 207 32 207 56] Own_OwnResult_Type.C_Ok _6);
     _6 <- any t;
->>>>>>> 62b454c8
     goto BB8
   }
   BB8 {
@@ -2557,25 +2156,6 @@
     goto BB9
   }
   BB7 {
-<<<<<<< HEAD
-    assert { [@expl:type invariant] Inv0.inv self };
-    assume { Resolve0.resolve self };
-    assert { [#"../own.rs" 218 14 218 18] false };
-    absurd
-  }
-  BB8 {
-    [#"../own.rs" 221 27 221 28] e <- ([#"../own.rs" 221 27 221 28] Own_OwnResult_Type.err_0 self);
-    [#"../own.rs" 221 27 221 28] self <- (let Own_OwnResult_Type.C_Err a = self in Own_OwnResult_Type.C_Err (any e));
-    assert { [@expl:type invariant] Inv0.inv self };
-    assume { Resolve0.resolve self };
-    goto BB14
-  }
-  BB9 {
-    [#"../own.rs" 219 31 219 32] x <- ([#"../own.rs" 219 31 219 32] Core_Option_Option_Type.some_0 (Own_OwnResult_Type.ok_0 self));
-    [#"../own.rs" 219 31 219 32] self <- (let Own_OwnResult_Type.C_Ok a = self in Own_OwnResult_Type.C_Ok (let Core_Option_Option_Type.C_Some a = Own_OwnResult_Type.ok_0 self in Core_Option_Option_Type.C_Some (any t)));
-    assert { [@expl:type invariant] Inv0.inv self };
-    assume { Resolve0.resolve self };
-=======
     assert { [@expl:type invariant] inv0 self };
     assume { resolve0 self };
     absurd
@@ -2592,12 +2172,11 @@
     self <- (let Own_OwnResult_Type.C_Ok a = self in Own_OwnResult_Type.C_Ok (let Core_Option_Option_Type.C_Some a = Own_OwnResult_Type.ok_0 self in Core_Option_Option_Type.C_Some (any t)));
     assert { [@expl:type invariant] inv0 self };
     assume { resolve0 self };
->>>>>>> 62b454c8
     goto BB10
   }
   BB10 {
-    [#"../own.rs" 219 38 219 60] _0 <- ([#"../own.rs" 219 38 219 60] Core_Option_Option_Type.C_Some ([#"../own.rs" 219 43 219 59] Own_OwnResult_Type.C_Ok ([#"../own.rs" 219 57 219 58] x)));
-    [#"../own.rs" 219 57 219 58] x <- any t;
+    _0 <- ([#"../own.rs" 219 38 219 60] Core_Option_Option_Type.C_Some ([#"../own.rs" 219 43 219 59] Own_OwnResult_Type.C_Ok x));
+    x <- any t;
     goto BB11
   }
   BB11 {
@@ -2607,20 +2186,14 @@
     goto BB17
   }
   BB13 {
-<<<<<<< HEAD
-    assert { [@expl:type invariant] Inv0.inv self };
-    assume { Resolve0.resolve self };
-    [#"../own.rs" 220 35 220 39] _0 <- ([#"../own.rs" 220 35 220 39] Core_Option_Option_Type.C_None);
-=======
     assert { [@expl:type invariant] inv0 self };
     assume { resolve0 self };
     _0 <- ([#"../own.rs" 220 35 220 39] Core_Option_Option_Type.C_None);
->>>>>>> 62b454c8
     goto BB17
   }
   BB14 {
-    [#"../own.rs" 221 33 221 56] _0 <- ([#"../own.rs" 221 33 221 56] Core_Option_Option_Type.C_Some ([#"../own.rs" 221 38 221 55] Own_OwnResult_Type.C_Err ([#"../own.rs" 221 53 221 54] e)));
-    [#"../own.rs" 221 53 221 54] e <- any e;
+    _0 <- ([#"../own.rs" 221 33 221 56] Core_Option_Option_Type.C_Some ([#"../own.rs" 221 38 221 55] Own_OwnResult_Type.C_Err e));
+    e <- any e;
     goto BB15
   }
   BB15 {
