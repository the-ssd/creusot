--- conflicted
+++ resolved
@@ -40,11 +40,7 @@
   
   predicate inv'1 (_1 : OwnResult'0.t_OwnResult t e)
   
-<<<<<<< HEAD
-  axiom inv'1 [@rewrite] : forall x : OwnResult'0.t_ownresult t e . inv'1 x = true
-=======
-  axiom inv'1 : forall x : OwnResult'0.t_OwnResult t e . inv'1 x = true
->>>>>>> c3369865
+  axiom inv'1 [@rewrite] : forall x : OwnResult'0.t_OwnResult t e . inv'1 x = true
   
   use prelude.prelude.Borrow
   
@@ -53,11 +49,7 @@
   
   predicate inv'0 (_1 : OwnResult'0.t_OwnResult t e)
   
-<<<<<<< HEAD
-  axiom inv'0 [@rewrite] : forall x : OwnResult'0.t_ownresult t e . inv'0 x = true
-=======
-  axiom inv'0 : forall x : OwnResult'0.t_OwnResult t e . inv'0 x = true
->>>>>>> c3369865
+  axiom inv'0 [@rewrite] : forall x : OwnResult'0.t_OwnResult t e . inv'0 x = true
   
   use prelude.prelude.Intrinsic
   
@@ -97,11 +89,7 @@
   
   predicate inv'1 (_1 : OwnResult'0.t_OwnResult t e)
   
-<<<<<<< HEAD
-  axiom inv'1 [@rewrite] : forall x : OwnResult'0.t_ownresult t e . inv'1 x = true
-=======
-  axiom inv'1 : forall x : OwnResult'0.t_OwnResult t e . inv'1 x = true
->>>>>>> c3369865
+  axiom inv'1 [@rewrite] : forall x : OwnResult'0.t_OwnResult t e . inv'1 x = true
   
   use prelude.prelude.Borrow
   
@@ -110,11 +98,7 @@
   
   predicate inv'0 (_1 : OwnResult'0.t_OwnResult t e)
   
-<<<<<<< HEAD
-  axiom inv'0 [@rewrite] : forall x : OwnResult'0.t_ownresult t e . inv'0 x = true
-=======
-  axiom inv'0 : forall x : OwnResult'0.t_OwnResult t e . inv'0 x = true
->>>>>>> c3369865
+  axiom inv'0 [@rewrite] : forall x : OwnResult'0.t_OwnResult t e . inv'0 x = true
   
   use prelude.prelude.Intrinsic
   
@@ -170,11 +154,7 @@
   
   predicate inv'2 (_1 : Option'0.t_Option t)
   
-<<<<<<< HEAD
-  axiom inv'2 [@rewrite] : forall x : Option'0.t_option t . inv'2 x = true
-=======
-  axiom inv'2 : forall x : Option'0.t_Option t . inv'2 x = true
->>>>>>> c3369865
+  axiom inv'2 [@rewrite] : forall x : Option'0.t_Option t . inv'2 x = true
   
   use T_own__OwnResult as OwnResult'0
   
@@ -183,11 +163,7 @@
   
   predicate inv'1 (_1 : OwnResult'0.t_OwnResult t e)
   
-<<<<<<< HEAD
-  axiom inv'1 [@rewrite] : forall x : OwnResult'0.t_ownresult t e . inv'1 x = true
-=======
-  axiom inv'1 : forall x : OwnResult'0.t_OwnResult t e . inv'1 x = true
->>>>>>> c3369865
+  axiom inv'1 [@rewrite] : forall x : OwnResult'0.t_OwnResult t e . inv'1 x = true
   
   predicate invariant'0 (self : e)
   
@@ -256,11 +232,7 @@
   
   predicate inv'2 (_1 : Option'0.t_Option e)
   
-<<<<<<< HEAD
-  axiom inv'2 [@rewrite] : forall x : Option'0.t_option e . inv'2 x = true
-=======
-  axiom inv'2 : forall x : Option'0.t_Option e . inv'2 x = true
->>>>>>> c3369865
+  axiom inv'2 [@rewrite] : forall x : Option'0.t_Option e . inv'2 x = true
   
   use T_own__OwnResult as OwnResult'0
   
@@ -269,11 +241,7 @@
   
   predicate inv'1 (_1 : OwnResult'0.t_OwnResult t e)
   
-<<<<<<< HEAD
-  axiom inv'1 [@rewrite] : forall x : OwnResult'0.t_ownresult t e . inv'1 x = true
-=======
-  axiom inv'1 : forall x : OwnResult'0.t_OwnResult t e . inv'1 x = true
->>>>>>> c3369865
+  axiom inv'1 [@rewrite] : forall x : OwnResult'0.t_OwnResult t e . inv'1 x = true
   
   predicate invariant'0 (self : t)
   
@@ -344,22 +312,14 @@
   
   predicate inv'2 (_1 : OwnResult'0.t_OwnResult t e)
   
-<<<<<<< HEAD
-  axiom inv'2 [@rewrite] : forall x : OwnResult'0.t_ownresult t e . inv'2 x = true
-=======
-  axiom inv'2 : forall x : OwnResult'0.t_OwnResult t e . inv'2 x = true
->>>>>>> c3369865
+  axiom inv'2 [@rewrite] : forall x : OwnResult'0.t_OwnResult t e . inv'2 x = true
   
   predicate invariant'1 (self : OwnResult'0.t_OwnResult t e) =
     [%#span4] true
   
   predicate inv'1 (_1 : OwnResult'0.t_OwnResult t e)
   
-<<<<<<< HEAD
-  axiom inv'1 [@rewrite] : forall x : OwnResult'0.t_ownresult t e . inv'1 x = true
-=======
-  axiom inv'1 : forall x : OwnResult'0.t_OwnResult t e . inv'1 x = true
->>>>>>> c3369865
+  axiom inv'1 [@rewrite] : forall x : OwnResult'0.t_OwnResult t e . inv'1 x = true
   
   use prelude.prelude.Borrow
   
@@ -368,11 +328,7 @@
   
   predicate inv'0 (_1 : OwnResult'0.t_OwnResult t e)
   
-<<<<<<< HEAD
-  axiom inv'0 [@rewrite] : forall x : OwnResult'0.t_ownresult t e . inv'0 x = true
-=======
-  axiom inv'0 : forall x : OwnResult'0.t_OwnResult t e . inv'0 x = true
->>>>>>> c3369865
+  axiom inv'0 [@rewrite] : forall x : OwnResult'0.t_OwnResult t e . inv'0 x = true
   
   use prelude.prelude.Intrinsic
   
@@ -427,11 +383,7 @@
   
   predicate inv'6 (_1 : OwnResult'0.t_OwnResult t e)
   
-<<<<<<< HEAD
-  axiom inv'6 [@rewrite] : forall x : OwnResult'0.t_ownresult t e . inv'6 x = true
-=======
-  axiom inv'6 : forall x : OwnResult'0.t_OwnResult t e . inv'6 x = true
->>>>>>> c3369865
+  axiom inv'6 [@rewrite] : forall x : OwnResult'0.t_OwnResult t e . inv'6 x = true
   
   use prelude.prelude.Borrow
   
@@ -440,22 +392,14 @@
   
   predicate inv'5 (_1 : OwnResult'0.t_OwnResult (borrowed t) (borrowed e))
   
-<<<<<<< HEAD
-  axiom inv'5 [@rewrite] : forall x : OwnResult'0.t_ownresult (borrowed t) (borrowed e) . inv'5 x = true
-=======
-  axiom inv'5 : forall x : OwnResult'0.t_OwnResult (borrowed t) (borrowed e) . inv'5 x = true
->>>>>>> c3369865
+  axiom inv'5 [@rewrite] : forall x : OwnResult'0.t_OwnResult (borrowed t) (borrowed e) . inv'5 x = true
   
   predicate invariant'4 (self : borrowed (OwnResult'0.t_OwnResult t e)) =
     [%#span4] inv'6 self.current /\ inv'6 self.final
   
   predicate inv'4 (_1 : borrowed (OwnResult'0.t_OwnResult t e))
   
-<<<<<<< HEAD
-  axiom inv'4 [@rewrite] : forall x : borrowed (OwnResult'0.t_ownresult t e) . inv'4 x = true
-=======
-  axiom inv'4 : forall x : borrowed (OwnResult'0.t_OwnResult t e) . inv'4 x = true
->>>>>>> c3369865
+  axiom inv'4 [@rewrite] : forall x : borrowed (OwnResult'0.t_OwnResult t e) . inv'4 x = true
   
   predicate inv'2 (_1 : t)
   
@@ -582,11 +526,7 @@
   
   predicate inv'1 (_1 : OwnResult'0.t_OwnResult t e)
   
-<<<<<<< HEAD
-  axiom inv'1 [@rewrite] : forall x : OwnResult'0.t_ownresult t e . inv'1 x = true
-=======
-  axiom inv'1 : forall x : OwnResult'0.t_OwnResult t e . inv'1 x = true
->>>>>>> c3369865
+  axiom inv'1 [@rewrite] : forall x : OwnResult'0.t_OwnResult t e . inv'1 x = true
   
   predicate invariant'0 (self : e)
   
@@ -652,11 +592,7 @@
   
   predicate inv'1 (_1 : OwnResult'0.t_OwnResult t e)
   
-<<<<<<< HEAD
-  axiom inv'1 [@rewrite] : forall x : OwnResult'0.t_ownresult t e . inv'1 x = true
-=======
-  axiom inv'1 : forall x : OwnResult'0.t_OwnResult t e . inv'1 x = true
->>>>>>> c3369865
+  axiom inv'1 [@rewrite] : forall x : OwnResult'0.t_OwnResult t e . inv'1 x = true
   
   predicate invariant'0 (self : e)
   
@@ -724,11 +660,7 @@
   
   predicate inv'1 (_1 : OwnResult'0.t_OwnResult t e)
   
-<<<<<<< HEAD
-  axiom inv'1 [@rewrite] : forall x : OwnResult'0.t_ownresult t e . inv'1 x = true
-=======
-  axiom inv'1 : forall x : OwnResult'0.t_OwnResult t e . inv'1 x = true
->>>>>>> c3369865
+  axiom inv'1 [@rewrite] : forall x : OwnResult'0.t_OwnResult t e . inv'1 x = true
   
   predicate invariant'0 (self : t)
   
@@ -788,11 +720,7 @@
   
   predicate inv'2 (_1 : OwnResult'0.t_OwnResult t e)
   
-<<<<<<< HEAD
-  axiom inv'2 [@rewrite] : forall x : OwnResult'0.t_ownresult t e . inv'2 x = true
-=======
-  axiom inv'2 : forall x : OwnResult'0.t_OwnResult t e . inv'2 x = true
->>>>>>> c3369865
+  axiom inv'2 [@rewrite] : forall x : OwnResult'0.t_OwnResult t e . inv'2 x = true
   
   predicate invariant'1 (self : t)
   
@@ -883,11 +811,7 @@
   
   predicate inv'0 (_1 : OwnResult'0.t_OwnResult t e)
   
-<<<<<<< HEAD
-  axiom inv'0 [@rewrite] : forall x : OwnResult'0.t_ownresult t e . inv'0 x = true
-=======
-  axiom inv'0 : forall x : OwnResult'0.t_OwnResult t e . inv'0 x = true
->>>>>>> c3369865
+  axiom inv'0 [@rewrite] : forall x : OwnResult'0.t_OwnResult t e . inv'0 x = true
   
   predicate is_default'0 (self : t)
   
@@ -968,11 +892,7 @@
   
   predicate inv'2 (_1 : OwnResult'0.t_OwnResult t e)
   
-<<<<<<< HEAD
-  axiom inv'2 [@rewrite] : forall x : OwnResult'0.t_ownresult t e . inv'2 x = true
-=======
-  axiom inv'2 : forall x : OwnResult'0.t_OwnResult t e . inv'2 x = true
->>>>>>> c3369865
+  axiom inv'2 [@rewrite] : forall x : OwnResult'0.t_OwnResult t e . inv'2 x = true
   
   predicate invariant'1 (self : t)
   
@@ -985,11 +905,7 @@
   
   predicate inv'0 (_1 : OwnResult'0.t_OwnResult u e)
   
-<<<<<<< HEAD
-  axiom inv'0 [@rewrite] : forall x : OwnResult'0.t_ownresult u e . inv'0 x = true
-=======
-  axiom inv'0 : forall x : OwnResult'0.t_OwnResult u e . inv'0 x = true
->>>>>>> c3369865
+  axiom inv'0 [@rewrite] : forall x : OwnResult'0.t_OwnResult u e . inv'0 x = true
   
   use prelude.prelude.Intrinsic
   
@@ -1073,22 +989,14 @@
   
   predicate inv'2 (_1 : OwnResult'0.t_OwnResult t e)
   
-<<<<<<< HEAD
-  axiom inv'2 [@rewrite] : forall x : OwnResult'0.t_ownresult t e . inv'2 x = true
-=======
-  axiom inv'2 : forall x : OwnResult'0.t_OwnResult t e . inv'2 x = true
->>>>>>> c3369865
+  axiom inv'2 [@rewrite] : forall x : OwnResult'0.t_OwnResult t e . inv'2 x = true
   
   predicate invariant'1 (self : OwnResult'0.t_OwnResult t f) =
     [%#span5] true
   
   predicate inv'1 (_1 : OwnResult'0.t_OwnResult t f)
   
-<<<<<<< HEAD
-  axiom inv'1 [@rewrite] : forall x : OwnResult'0.t_ownresult t f . inv'1 x = true
-=======
-  axiom inv'1 : forall x : OwnResult'0.t_OwnResult t f . inv'1 x = true
->>>>>>> c3369865
+  axiom inv'1 [@rewrite] : forall x : OwnResult'0.t_OwnResult t f . inv'1 x = true
   
   predicate invariant'0 (self : e)
   
@@ -1170,22 +1078,14 @@
   
   predicate inv'1 (_1 : OwnResult'0.t_OwnResult t e)
   
-<<<<<<< HEAD
-  axiom inv'1 [@rewrite] : forall x : OwnResult'0.t_ownresult t e . inv'1 x = true
-=======
-  axiom inv'1 : forall x : OwnResult'0.t_OwnResult t e . inv'1 x = true
->>>>>>> c3369865
+  axiom inv'1 [@rewrite] : forall x : OwnResult'0.t_OwnResult t e . inv'1 x = true
   
   predicate invariant'0 (self : OwnResult'0.t_OwnResult t e) =
     [%#span4] true
   
   predicate inv'0 (_1 : OwnResult'0.t_OwnResult t e)
   
-<<<<<<< HEAD
-  axiom inv'0 [@rewrite] : forall x : OwnResult'0.t_ownresult t e . inv'0 x = true
-=======
-  axiom inv'0 : forall x : OwnResult'0.t_OwnResult t e . inv'0 x = true
->>>>>>> c3369865
+  axiom inv'0 [@rewrite] : forall x : OwnResult'0.t_OwnResult t e . inv'0 x = true
   
   use prelude.prelude.Intrinsic
   
@@ -1268,22 +1168,14 @@
   
   predicate inv'1 (_1 : OwnResult'0.t_OwnResult t e)
   
-<<<<<<< HEAD
-  axiom inv'1 [@rewrite] : forall x : OwnResult'0.t_ownresult t e . inv'1 x = true
-=======
-  axiom inv'1 : forall x : OwnResult'0.t_OwnResult t e . inv'1 x = true
->>>>>>> c3369865
+  axiom inv'1 [@rewrite] : forall x : OwnResult'0.t_OwnResult t e . inv'1 x = true
   
   predicate invariant'0 (self : OwnResult'0.t_OwnResult t e) =
     [%#span5] true
   
   predicate inv'0 (_1 : OwnResult'0.t_OwnResult t e)
   
-<<<<<<< HEAD
-  axiom inv'0 [@rewrite] : forall x : OwnResult'0.t_ownresult t e . inv'0 x = true
-=======
-  axiom inv'0 : forall x : OwnResult'0.t_OwnResult t e . inv'0 x = true
->>>>>>> c3369865
+  axiom inv'0 [@rewrite] : forall x : OwnResult'0.t_OwnResult t e . inv'0 x = true
   
   use prelude.prelude.Intrinsic
   
@@ -1357,11 +1249,7 @@
   
   predicate inv'2 (_1 : OwnResult'0.t_OwnResult t e)
   
-<<<<<<< HEAD
-  axiom inv'2 [@rewrite] : forall x : OwnResult'0.t_ownresult t e . inv'2 x = true
-=======
-  axiom inv'2 : forall x : OwnResult'0.t_OwnResult t e . inv'2 x = true
->>>>>>> c3369865
+  axiom inv'2 [@rewrite] : forall x : OwnResult'0.t_OwnResult t e . inv'2 x = true
   
   use prelude.prelude.Borrow
   
@@ -1370,11 +1258,7 @@
   
   predicate inv'1 (_1 : OwnResult'0.t_OwnResult (borrowed t) e)
   
-<<<<<<< HEAD
-  axiom inv'1 [@rewrite] : forall x : OwnResult'0.t_ownresult (borrowed t) e . inv'1 x = true
-=======
-  axiom inv'1 : forall x : OwnResult'0.t_OwnResult (borrowed t) e . inv'1 x = true
->>>>>>> c3369865
+  axiom inv'1 [@rewrite] : forall x : OwnResult'0.t_OwnResult (borrowed t) e . inv'1 x = true
   
   predicate invariant'0 (self : borrowed t) =
     [%#span5] inv'3 self.current /\ inv'3 self.final
@@ -1474,22 +1358,14 @@
   
   predicate inv'2 (_1 : OwnResult'0.t_OwnResult t e)
   
-<<<<<<< HEAD
-  axiom inv'2 [@rewrite] : forall x : OwnResult'0.t_ownresult t e . inv'2 x = true
-=======
-  axiom inv'2 : forall x : OwnResult'0.t_OwnResult t e . inv'2 x = true
->>>>>>> c3369865
+  axiom inv'2 [@rewrite] : forall x : OwnResult'0.t_OwnResult t e . inv'2 x = true
   
   predicate invariant'1 (self : OwnResult'0.t_OwnResult (borrowed t) e) =
     [%#span5] true
   
   predicate inv'1 (_1 : OwnResult'0.t_OwnResult (borrowed t) e)
   
-<<<<<<< HEAD
-  axiom inv'1 [@rewrite] : forall x : OwnResult'0.t_ownresult (borrowed t) e . inv'1 x = true
-=======
-  axiom inv'1 : forall x : OwnResult'0.t_OwnResult (borrowed t) e . inv'1 x = true
->>>>>>> c3369865
+  axiom inv'1 [@rewrite] : forall x : OwnResult'0.t_OwnResult (borrowed t) e . inv'1 x = true
   
   predicate invariant'0 (self : borrowed t) =
     [%#span6] inv'4 self.current /\ inv'4 self.final
@@ -1575,22 +1451,14 @@
   
   predicate inv'1 (_1 : Option'0.t_Option (OwnResult'0.t_OwnResult t e))
   
-<<<<<<< HEAD
-  axiom inv'1 [@rewrite] : forall x : Option'0.t_option (OwnResult'0.t_ownresult t e) . inv'1 x = true
-=======
-  axiom inv'1 : forall x : Option'0.t_Option (OwnResult'0.t_OwnResult t e) . inv'1 x = true
->>>>>>> c3369865
+  axiom inv'1 [@rewrite] : forall x : Option'0.t_Option (OwnResult'0.t_OwnResult t e) . inv'1 x = true
   
   predicate invariant'0 (self : OwnResult'0.t_OwnResult (Option'0.t_Option t) e) =
     [%#span5] true
   
   predicate inv'0 (_1 : OwnResult'0.t_OwnResult (Option'0.t_Option t) e)
   
-<<<<<<< HEAD
-  axiom inv'0 [@rewrite] : forall x : OwnResult'0.t_ownresult (Option'0.t_option t) e . inv'0 x = true
-=======
-  axiom inv'0 : forall x : OwnResult'0.t_OwnResult (Option'0.t_Option t) e . inv'0 x = true
->>>>>>> c3369865
+  axiom inv'0 [@rewrite] : forall x : OwnResult'0.t_OwnResult (Option'0.t_Option t) e . inv'0 x = true
   
   use prelude.prelude.Intrinsic
   
