
module MappingTest_T_Type
  use prelude.Int32
  use prelude.Int
  type t_t  =
    | C_T int32
    
  let function t_a (self : t_t) : int32 = [@vc:do_not_keep_trace] [@vc:sp]
    match self with
      | C_T a -> a
      end
end
module MappingTest_Incr
  use prelude.Int
  use map.Map
  use prelude.Int32
  use MappingTest_T_Type as MappingTest_T_Type
  use map.Map
  use prelude.Int
  function shallow_model0 [#"../mapping_test.rs" 22 4 22 50] (self : MappingTest_T_Type.t_t) : Map.map int int
  val shallow_model0 [#"../mapping_test.rs" 22 4 22 50] (self : MappingTest_T_Type.t_t) : Map.map int int
    ensures { result = shallow_model0 self }
    
  axiom shallow_model0_spec : forall self : MappingTest_T_Type.t_t . [#"../mapping_test.rs" 19 4 21 74] forall i : int . Map.get (shallow_model0 self) i = (if 0 <= i /\ i < Int32.to_int (MappingTest_T_Type.t_a self) then
    1
  else
    0
  )
  use prelude.Borrow
  function shallow_model3 (self : borrowed (MappingTest_T_Type.t_t)) : Map.map int int =
    [#"../../../../creusot-contracts/src/model.rs" 101 8 101 31] shallow_model0 ( * self)
  val shallow_model3 (self : borrowed (MappingTest_T_Type.t_t)) : Map.map int int
    ensures { result = shallow_model3 self }
    
  use prelude.Ghost
  use map.Map
  use prelude.Ghost
  function shallow_model4 (self : borrowed (MappingTest_T_Type.t_t)) : Map.map int int =
    [#"../../../../creusot-contracts/src/model.rs" 83 8 83 31] shallow_model3 self
  val shallow_model4 (self : borrowed (MappingTest_T_Type.t_t)) : Map.map int int
    ensures { result = shallow_model4 self }
    
  function shallow_model1 (self : Ghost.ghost_ty (borrowed (MappingTest_T_Type.t_t))) : Map.map int int =
    [#"../../../../creusot-contracts/src/ghost.rs" 27 20 27 48] shallow_model4 (Ghost.inner self)
  val shallow_model1 (self : Ghost.ghost_ty (borrowed (MappingTest_T_Type.t_t))) : Map.map int int
    ensures { result = shallow_model1 self }
    
  predicate resolve0 (self : borrowed (MappingTest_T_Type.t_t)) =
    [#"../../../../creusot-contracts/src/resolve.rs" 25 20 25 34]  ^ self =  * self
  val resolve0 (self : borrowed (MappingTest_T_Type.t_t)) : bool
    ensures { result = resolve0 self }
    
  use prelude.Int32
  use prelude.Ghost
  let rec cfg incr [#"../mapping_test.rs" 30 0 30 18] [@cfg:stackify] [@cfg:subregion_analysis] (t : borrowed (MappingTest_T_Type.t_t)) : ()
    requires {[#"../mapping_test.rs" 27 12 27 24] 0 <= Int32.to_int (MappingTest_T_Type.t_a ( * t))}
    requires {[#"../mapping_test.rs" 28 12 28 26] Int32.to_int (MappingTest_T_Type.t_a ( * t)) < 1000}
    ensures { [#"../mapping_test.rs" 29 11 29 37] shallow_model0 ( ^ t) = Map.set (shallow_model3 t) (Int32.to_int (MappingTest_T_Type.t_a ( * t))) 1 }
    
   = [@vc:do_not_keep_trace] [@vc:sp]
  var _0 : ();
  var t : borrowed (MappingTest_T_Type.t_t) = t;
  var old_t : Ghost.ghost_ty (borrowed (MappingTest_T_Type.t_t));
  {
    goto BB0
  }
  BB0 {
    [#"../mapping_test.rs" 31 16 31 25] old_t <- ([#"../mapping_test.rs" 31 16 31 25] Ghost.new t);
    goto BB1
  }
  BB1 {
<<<<<<< HEAD
    [#"../mapping_test.rs" 32 4 32 15] t <- { t with current = (let MappingTest_T_Type.C_T a =  * t in MappingTest_T_Type.C_T ([#"../mapping_test.rs" 32 4 32 15] MappingTest_T_Type.t_a ( * t) + ([#"../mapping_test.rs" 32 14 32 15] [#"../mapping_test.rs" 32 14 32 15] (1 : int32)))) };
=======
    t <- { t with current = (let MappingTest_T_Type.C_T x0 =  * t in MappingTest_T_Type.C_T ([#"../mapping_test.rs" 32 4 32 15] MappingTest_T_Type.t_a ( * t) + ([#"../mapping_test.rs" 32 14 32 15] [#"../mapping_test.rs" 32 14 32 15] (1 : int32)))) };
>>>>>>> aa6c5257
    assume { resolve0 t };
    assert { [@expl:assertion] [#"../mapping_test.rs" 35 19 35 50] shallow_model0 ( ^ t) = Map.set (shallow_model1 old_t) (Int32.to_int (MappingTest_T_Type.t_a ( * Ghost.inner old_t))) 1 };
    [#"../mapping_test.rs" 30 19 36 1] _0 <- ([#"../mapping_test.rs" 30 19 36 1] ());
    return _0
  }
  
end
module MappingTest_F
  use prelude.Borrow
  use MappingTest_T_Type as MappingTest_T_Type
  predicate resolve0 (self : borrowed (MappingTest_T_Type.t_t)) =
    [#"../../../../creusot-contracts/src/resolve.rs" 25 20 25 34]  ^ self =  * self
  val resolve0 (self : borrowed (MappingTest_T_Type.t_t)) : bool
    ensures { result = resolve0 self }
    
  use prelude.Int
  use map.Map
  use map.Map
  use prelude.Int32
  use map.Map
  use prelude.Int
  function shallow_model0 [#"../mapping_test.rs" 22 4 22 50] (self : MappingTest_T_Type.t_t) : Map.map int int
  val shallow_model0 [#"../mapping_test.rs" 22 4 22 50] (self : MappingTest_T_Type.t_t) : Map.map int int
    ensures { result = shallow_model0 self }
    
  axiom shallow_model0_spec : forall self : MappingTest_T_Type.t_t . [#"../mapping_test.rs" 19 4 21 74] forall i : int . Map.get (shallow_model0 self) i = (if 0 <= i /\ i < Int32.to_int (MappingTest_T_Type.t_a self) then
    1
  else
    0
  )
  function shallow_model2 (self : borrowed (MappingTest_T_Type.t_t)) : Map.map int int =
    [#"../../../../creusot-contracts/src/model.rs" 101 8 101 31] shallow_model0 ( * self)
  val shallow_model2 (self : borrowed (MappingTest_T_Type.t_t)) : Map.map int int
    ensures { result = shallow_model2 self }
    
  val incr0 [#"../mapping_test.rs" 30 0 30 18] (t : borrowed (MappingTest_T_Type.t_t)) : ()
    requires {[#"../mapping_test.rs" 27 12 27 24] 0 <= Int32.to_int (MappingTest_T_Type.t_a ( * t))}
    requires {[#"../mapping_test.rs" 28 12 28 26] Int32.to_int (MappingTest_T_Type.t_a ( * t)) < 1000}
    ensures { [#"../mapping_test.rs" 29 11 29 37] shallow_model0 ( ^ t) = Map.set (shallow_model2 t) (Int32.to_int (MappingTest_T_Type.t_a ( * t))) 1 }
    
  use prelude.Int32
  let rec cfg f [#"../mapping_test.rs" 38 0 38 10] [@cfg:stackify] [@cfg:subregion_analysis] (_1 : ()) : ()
   = [@vc:do_not_keep_trace] [@vc:sp]
  var _0 : ();
  var x : MappingTest_T_Type.t_t;
  var _6 : ();
  var _7 : borrowed (MappingTest_T_Type.t_t);
  var _8 : borrowed (MappingTest_T_Type.t_t);
  {
    goto BB0
  }
  BB0 {
    [#"../mapping_test.rs" 39 16 39 27] x <- ([#"../mapping_test.rs" 39 16 39 27] MappingTest_T_Type.C_T ([#"../mapping_test.rs" 39 23 39 25] [#"../mapping_test.rs" 39 23 39 25] (42 : int32)));
    assert { [@expl:assertion] [#"../mapping_test.rs" 40 19 40 34] Map.get (shallow_model0 x) 13 = 1 };
    assert { [@expl:assertion] [#"../mapping_test.rs" 41 19 41 34] Map.get (shallow_model0 x) 42 = 0 };
<<<<<<< HEAD
    [#"../mapping_test.rs" 42 9 42 15] _8 <- Borrow.borrow_mut x;
    [#"../mapping_test.rs" 42 9 42 15] x <-  ^ _8;
    [#"../mapping_test.rs" 42 9 42 15] _7 <- Borrow.borrow_mut ( * _8);
    [#"../mapping_test.rs" 42 9 42 15] _8 <- { _8 with current = ( ^ _7) };
    [#"../mapping_test.rs" 42 4 42 16] _6 <- ([#"../mapping_test.rs" 42 4 42 16] incr0 _7);
=======
    _8 <- Borrow.borrow_mut x;
    x <-  ^ _8;
    _7 <- Borrow.borrow_mut ( * _8);
    _8 <- { _8 with current =  ^ _7 };
    _6 <- ([#"../mapping_test.rs" 42 4 42 16] incr0 _7);
>>>>>>> aa6c5257
    _7 <- any borrowed (MappingTest_T_Type.t_t);
    goto BB1
  }
  BB1 {
    assume { resolve0 _8 };
    assert { [@expl:assertion] [#"../mapping_test.rs" 43 19 43 34] Map.get (shallow_model0 x) 13 = 1 };
    assert { [@expl:assertion] [#"../mapping_test.rs" 44 19 44 34] Map.get (shallow_model0 x) 42 = 1 };
    [#"../mapping_test.rs" 38 11 45 1] _0 <- ([#"../mapping_test.rs" 38 11 45 1] ());
    return _0
  }
  
end
module MappingTest_Impl0
  
end<|MERGE_RESOLUTION|>--- conflicted
+++ resolved
@@ -65,18 +65,14 @@
     goto BB0
   }
   BB0 {
-    [#"../mapping_test.rs" 31 16 31 25] old_t <- ([#"../mapping_test.rs" 31 16 31 25] Ghost.new t);
+    old_t <- ([#"../mapping_test.rs" 31 16 31 25] Ghost.new t);
     goto BB1
   }
   BB1 {
-<<<<<<< HEAD
-    [#"../mapping_test.rs" 32 4 32 15] t <- { t with current = (let MappingTest_T_Type.C_T a =  * t in MappingTest_T_Type.C_T ([#"../mapping_test.rs" 32 4 32 15] MappingTest_T_Type.t_a ( * t) + ([#"../mapping_test.rs" 32 14 32 15] [#"../mapping_test.rs" 32 14 32 15] (1 : int32)))) };
-=======
     t <- { t with current = (let MappingTest_T_Type.C_T x0 =  * t in MappingTest_T_Type.C_T ([#"../mapping_test.rs" 32 4 32 15] MappingTest_T_Type.t_a ( * t) + ([#"../mapping_test.rs" 32 14 32 15] [#"../mapping_test.rs" 32 14 32 15] (1 : int32)))) };
->>>>>>> aa6c5257
     assume { resolve0 t };
     assert { [@expl:assertion] [#"../mapping_test.rs" 35 19 35 50] shallow_model0 ( ^ t) = Map.set (shallow_model1 old_t) (Int32.to_int (MappingTest_T_Type.t_a ( * Ghost.inner old_t))) 1 };
-    [#"../mapping_test.rs" 30 19 36 1] _0 <- ([#"../mapping_test.rs" 30 19 36 1] ());
+    _0 <- ([#"../mapping_test.rs" 30 19 36 1] ());
     return _0
   }
   
@@ -126,22 +122,14 @@
     goto BB0
   }
   BB0 {
-    [#"../mapping_test.rs" 39 16 39 27] x <- ([#"../mapping_test.rs" 39 16 39 27] MappingTest_T_Type.C_T ([#"../mapping_test.rs" 39 23 39 25] [#"../mapping_test.rs" 39 23 39 25] (42 : int32)));
+    x <- ([#"../mapping_test.rs" 39 16 39 27] MappingTest_T_Type.C_T ([#"../mapping_test.rs" 39 23 39 25] [#"../mapping_test.rs" 39 23 39 25] (42 : int32)));
     assert { [@expl:assertion] [#"../mapping_test.rs" 40 19 40 34] Map.get (shallow_model0 x) 13 = 1 };
     assert { [@expl:assertion] [#"../mapping_test.rs" 41 19 41 34] Map.get (shallow_model0 x) 42 = 0 };
-<<<<<<< HEAD
-    [#"../mapping_test.rs" 42 9 42 15] _8 <- Borrow.borrow_mut x;
-    [#"../mapping_test.rs" 42 9 42 15] x <-  ^ _8;
-    [#"../mapping_test.rs" 42 9 42 15] _7 <- Borrow.borrow_mut ( * _8);
-    [#"../mapping_test.rs" 42 9 42 15] _8 <- { _8 with current = ( ^ _7) };
-    [#"../mapping_test.rs" 42 4 42 16] _6 <- ([#"../mapping_test.rs" 42 4 42 16] incr0 _7);
-=======
     _8 <- Borrow.borrow_mut x;
     x <-  ^ _8;
     _7 <- Borrow.borrow_mut ( * _8);
     _8 <- { _8 with current =  ^ _7 };
     _6 <- ([#"../mapping_test.rs" 42 4 42 16] incr0 _7);
->>>>>>> aa6c5257
     _7 <- any borrowed (MappingTest_T_Type.t_t);
     goto BB1
   }
@@ -149,7 +137,7 @@
     assume { resolve0 _8 };
     assert { [@expl:assertion] [#"../mapping_test.rs" 43 19 43 34] Map.get (shallow_model0 x) 13 = 1 };
     assert { [@expl:assertion] [#"../mapping_test.rs" 44 19 44 34] Map.get (shallow_model0 x) 42 = 1 };
-    [#"../mapping_test.rs" 38 11 45 1] _0 <- ([#"../mapping_test.rs" 38 11 45 1] ());
+    _0 <- ([#"../mapping_test.rs" 38 11 45 1] ());
     return _0
   }
   
