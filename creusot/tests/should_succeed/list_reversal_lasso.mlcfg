
module Core_Ptr_NonNull_NonNull_Type
  use prelude.Opaque
  type t_nonnull 't =
    | C_NonNull opaque_ptr
    
end
module Core_Marker_PhantomData_Type
  type t_phantomdata 't =
    | C_PhantomData
    
end
module Core_Ptr_Unique_Unique_Type
  use Core_Marker_PhantomData_Type as Core_Marker_PhantomData_Type
  use Core_Ptr_NonNull_NonNull_Type as Core_Ptr_NonNull_NonNull_Type
  type t_unique 't =
    | C_Unique (Core_Ptr_NonNull_NonNull_Type.t_nonnull 't) (Core_Marker_PhantomData_Type.t_phantomdata 't)
    
end
module Alloc_RawVec_RawVec_Type
  use prelude.UIntSize
  use prelude.Int
  use Core_Ptr_Unique_Unique_Type as Core_Ptr_Unique_Unique_Type
  type t_rawvec 't 'a =
    | C_RawVec (Core_Ptr_Unique_Unique_Type.t_unique 't) usize 'a
    
end
module Alloc_Vec_Vec_Type
  use prelude.UIntSize
  use prelude.Int
  use Alloc_RawVec_RawVec_Type as Alloc_RawVec_RawVec_Type
  type t_vec 't 'a =
    | C_Vec (Alloc_RawVec_RawVec_Type.t_rawvec 't 'a) usize
    
end
module Alloc_Alloc_Global_Type
  type t_global  =
    | C_Global
    
end
module ListReversalLasso_Memory_Type
  use Alloc_Alloc_Global_Type as Alloc_Alloc_Global_Type
  use prelude.UIntSize
  use prelude.Int
  use Alloc_Vec_Vec_Type as Alloc_Vec_Vec_Type
  type t_memory  =
    | C_Memory (Alloc_Vec_Vec_Type.t_vec usize (Alloc_Alloc_Global_Type.t_global))
    
  let function memory_0 (self : t_memory) : Alloc_Vec_Vec_Type.t_vec usize (Alloc_Alloc_Global_Type.t_global)
   = [@vc:do_not_keep_trace] [@vc:sp]
    match (self) with
      | C_Memory a -> a
      end
end
module ListReversalLasso_Impl1_Index
  use prelude.UIntSize
  use seq.Seq
  predicate invariant4 (self : Seq.seq usize) =
    [#"../../../../creusot-contracts/src/invariant.rs" 8 8 8 12] true
  val invariant4 (self : Seq.seq usize) : bool
    ensures { result = invariant4 self }
    
  predicate inv4 (_x : Seq.seq usize)
  val inv4 (_x : Seq.seq usize) : bool
    ensures { result = inv4 _x }
    
  axiom inv4 : [#"../list_reversal_lasso.rs" 1 0 1 0] forall x : Seq.seq usize . inv4 x = true
  use Alloc_Alloc_Global_Type as Alloc_Alloc_Global_Type
  use Alloc_Vec_Vec_Type as Alloc_Vec_Vec_Type
  use prelude.Int
  use prelude.UIntSize
  let constant max0  : usize = [@vc:do_not_keep_trace] [@vc:sp]
    (18446744073709551615 : usize)
  use seq.Seq
  predicate inv3 (_x : Alloc_Vec_Vec_Type.t_vec usize (Alloc_Alloc_Global_Type.t_global))
  val inv3 (_x : Alloc_Vec_Vec_Type.t_vec usize (Alloc_Alloc_Global_Type.t_global)) : bool
    ensures { result = inv3 _x }
    
  function shallow_model1 (self : Alloc_Vec_Vec_Type.t_vec usize (Alloc_Alloc_Global_Type.t_global)) : Seq.seq usize
  val shallow_model1 (self : Alloc_Vec_Vec_Type.t_vec usize (Alloc_Alloc_Global_Type.t_global)) : Seq.seq usize
    requires {[#"../../../../creusot-contracts/src/std/vec.rs" 19 21 19 25] inv3 self}
    ensures { result = shallow_model1 self }
    
  axiom shallow_model1_spec : forall self : Alloc_Vec_Vec_Type.t_vec usize (Alloc_Alloc_Global_Type.t_global) . ([#"../../../../creusot-contracts/src/std/vec.rs" 19 21 19 25] inv3 self) -> ([#"../../../../creusot-contracts/src/std/vec.rs" 19 4 19 36] inv4 (shallow_model1 self)) && ([#"../../../../creusot-contracts/src/std/vec.rs" 18 14 18 41] Seq.length (shallow_model1 self) <= UIntSize.to_int max0)
  predicate invariant3 (self : Alloc_Vec_Vec_Type.t_vec usize (Alloc_Alloc_Global_Type.t_global)) =
    [#"../../../../creusot-contracts/src/std/vec.rs" 60 20 60 41] inv4 (shallow_model1 self)
  val invariant3 (self : Alloc_Vec_Vec_Type.t_vec usize (Alloc_Alloc_Global_Type.t_global)) : bool
    ensures { result = invariant3 self }
    
  axiom inv3 : [#"../list_reversal_lasso.rs" 1 0 1 0] forall x : Alloc_Vec_Vec_Type.t_vec usize (Alloc_Alloc_Global_Type.t_global) . inv3 x = true
  predicate invariant2 (self : usize) =
    [#"../../../../creusot-contracts/src/invariant.rs" 8 8 8 12] true
  val invariant2 (self : usize) : bool
    ensures { result = invariant2 self }
    
  predicate inv2 (_x : usize)
  val inv2 (_x : usize) : bool
    ensures { result = inv2 _x }
    
  axiom inv2 : [#"../list_reversal_lasso.rs" 1 0 1 0] forall x : usize . inv2 x = true
  predicate invariant1 (self : usize) =
    [#"../../../../creusot-contracts/src/invariant.rs" 8 8 8 12] true
  val invariant1 (self : usize) : bool
    ensures { result = invariant1 self }
    
  predicate inv1 (_x : usize)
  val inv1 (_x : usize) : bool
    ensures { result = inv1 _x }
    
  axiom inv1 : [#"../list_reversal_lasso.rs" 1 0 1 0] forall x : usize . inv1 x = true
  predicate invariant0 (self : Alloc_Vec_Vec_Type.t_vec usize (Alloc_Alloc_Global_Type.t_global)) =
    [#"../../../../creusot-contracts/src/invariant.rs" 8 8 8 12] true
  val invariant0 (self : Alloc_Vec_Vec_Type.t_vec usize (Alloc_Alloc_Global_Type.t_global)) : bool
    ensures { result = invariant0 self }
    
  predicate inv0 (_x : Alloc_Vec_Vec_Type.t_vec usize (Alloc_Alloc_Global_Type.t_global))
  val inv0 (_x : Alloc_Vec_Vec_Type.t_vec usize (Alloc_Alloc_Global_Type.t_global)) : bool
    ensures { result = inv0 _x }
    
  axiom inv0 : [#"../list_reversal_lasso.rs" 1 0 1 0] forall x : Alloc_Vec_Vec_Type.t_vec usize (Alloc_Alloc_Global_Type.t_global) . inv0 x = true
  use seq.Seq
  function index_logic1 [@inline:trivial] (self : Alloc_Vec_Vec_Type.t_vec usize (Alloc_Alloc_Global_Type.t_global)) (ix : usize) : usize
    
   =
    [#"../../../../creusot-contracts/src/logic/ops.rs" 31 8 31 32] Seq.get (shallow_model1 self) (UIntSize.to_int ix)
  val index_logic1 [@inline:trivial] (self : Alloc_Vec_Vec_Type.t_vec usize (Alloc_Alloc_Global_Type.t_global)) (ix : usize) : usize
    ensures { result = index_logic1 self ix }
    
  use ListReversalLasso_Memory_Type as ListReversalLasso_Memory_Type
  function index_logic0 [#"../list_reversal_lasso.rs" 20 4 20 39] (self : ListReversalLasso_Memory_Type.t_memory) (i : usize) : usize
    
   =
    [#"../list_reversal_lasso.rs" 21 8 21 31] index_logic1 (ListReversalLasso_Memory_Type.memory_0 self) i
  val index_logic0 [#"../list_reversal_lasso.rs" 20 4 20 39] (self : ListReversalLasso_Memory_Type.t_memory) (i : usize) : usize
    ensures { result = index_logic0 self i }
    
  predicate nonnull_ptr0 [#"../list_reversal_lasso.rs" 49 4 49 44] (self : ListReversalLasso_Memory_Type.t_memory) (i : usize)
    
   =
    [#"../list_reversal_lasso.rs" 50 20 50 70] Seq.length (shallow_model1 (ListReversalLasso_Memory_Type.memory_0 self)) <= UIntSize.to_int max0 /\ UIntSize.to_int i < Seq.length (shallow_model1 (ListReversalLasso_Memory_Type.memory_0 self))
  val nonnull_ptr0 [#"../list_reversal_lasso.rs" 49 4 49 44] (self : ListReversalLasso_Memory_Type.t_memory) (i : usize) : bool
    ensures { result = nonnull_ptr0 self i }
    
  use prelude.Borrow
  use prelude.Slice
  predicate has_value0 [@inline:trivial] (self : usize) (seq : Seq.seq usize) (out : usize) =
    [#"../../../../creusot-contracts/src/std/slice.rs" 122 20 122 37] Seq.get seq (UIntSize.to_int self) = out
  val has_value0 [@inline:trivial] (self : usize) (seq : Seq.seq usize) (out : usize) : bool
    ensures { result = has_value0 self seq out }
    
  predicate in_bounds0 [@inline:trivial] (self : usize) (seq : Seq.seq usize) =
    [#"../../../../creusot-contracts/src/std/slice.rs" 115 20 115 37] UIntSize.to_int self < Seq.length seq
  val in_bounds0 [@inline:trivial] (self : usize) (seq : Seq.seq usize) : bool
    ensures { result = in_bounds0 self seq }
    
  function shallow_model0 (self : Alloc_Vec_Vec_Type.t_vec usize (Alloc_Alloc_Global_Type.t_global)) : Seq.seq usize =
    [#"../../../../creusot-contracts/src/model.rs" 83 8 83 31] shallow_model1 self
  val shallow_model0 (self : Alloc_Vec_Vec_Type.t_vec usize (Alloc_Alloc_Global_Type.t_global)) : Seq.seq usize
    ensures { result = shallow_model0 self }
    
  val index0 (self : Alloc_Vec_Vec_Type.t_vec usize (Alloc_Alloc_Global_Type.t_global)) (index : usize) : usize
    requires {[#"../../../../creusot-contracts/src/std/vec.rs" 141 27 141 46] in_bounds0 index (shallow_model0 self)}
    requires {inv0 self}
    requires {inv1 index}
    ensures { [#"../../../../creusot-contracts/src/std/vec.rs" 142 26 142 54] has_value0 index (shallow_model0 self) result }
    ensures { inv2 result }
    
  let rec cfg index [#"../list_reversal_lasso.rs" 30 4 30 35] [@cfg:stackify] [@cfg:subregion_analysis] (self : ListReversalLasso_Memory_Type.t_memory) (i : usize) : usize
    requires {[#"../list_reversal_lasso.rs" 28 15 28 34] nonnull_ptr0 self i}
    ensures { [#"../list_reversal_lasso.rs" 29 14 29 44] result = index_logic0 self i }
    
   = [@vc:do_not_keep_trace] [@vc:sp]
  var _0 : usize;
  var self : ListReversalLasso_Memory_Type.t_memory = self;
  var i : usize = i;
  var _5 : usize;
  var _6 : usize;
  {
    goto BB0
  }
  BB0 {
<<<<<<< HEAD
    [#"../list_reversal_lasso.rs" 31 9 31 18] _6 <- ([#"../list_reversal_lasso.rs" 31 9 31 18] Index0.index ([#"../list_reversal_lasso.rs" 31 9 31 15] ListReversalLasso_Memory_Type.memory_0 self) ([#"../list_reversal_lasso.rs" 31 16 31 17] i));
=======
    _6 <- ([#"../list_reversal_lasso.rs" 31 9 31 18] index0 ([#"../list_reversal_lasso.rs" 31 9 31 15] ListReversalLasso_Memory_Type.memory_0 self) i);
>>>>>>> 62b454c8
    goto BB1
  }
  BB1 {
    [#"../list_reversal_lasso.rs" 31 8 31 18] _5 <- ([#"../list_reversal_lasso.rs" 31 8 31 18] _6);
    [#"../list_reversal_lasso.rs" 31 8 31 18] _0 <- ([#"../list_reversal_lasso.rs" 31 8 31 18] _5);
    return _0
  }
  
end
module ListReversalLasso_Impl2_IndexMut
  use prelude.UIntSize
  use seq.Seq
  predicate invariant4 (self : Seq.seq usize) =
    [#"../../../../creusot-contracts/src/invariant.rs" 8 8 8 12] true
  val invariant4 (self : Seq.seq usize) : bool
    ensures { result = invariant4 self }
    
  predicate inv4 (_x : Seq.seq usize)
  val inv4 (_x : Seq.seq usize) : bool
    ensures { result = inv4 _x }
    
  axiom inv4 : [#"../list_reversal_lasso.rs" 1 0 1 0] forall x : Seq.seq usize . inv4 x = true
  use Alloc_Alloc_Global_Type as Alloc_Alloc_Global_Type
  use Alloc_Vec_Vec_Type as Alloc_Vec_Vec_Type
  use prelude.Int
  use prelude.UIntSize
  let constant max0  : usize = [@vc:do_not_keep_trace] [@vc:sp]
    (18446744073709551615 : usize)
  use seq.Seq
  predicate inv3 (_x : Alloc_Vec_Vec_Type.t_vec usize (Alloc_Alloc_Global_Type.t_global))
  val inv3 (_x : Alloc_Vec_Vec_Type.t_vec usize (Alloc_Alloc_Global_Type.t_global)) : bool
    ensures { result = inv3 _x }
    
  function shallow_model0 (self : Alloc_Vec_Vec_Type.t_vec usize (Alloc_Alloc_Global_Type.t_global)) : Seq.seq usize
  val shallow_model0 (self : Alloc_Vec_Vec_Type.t_vec usize (Alloc_Alloc_Global_Type.t_global)) : Seq.seq usize
    requires {[#"../../../../creusot-contracts/src/std/vec.rs" 19 21 19 25] inv3 self}
    ensures { result = shallow_model0 self }
    
  axiom shallow_model0_spec : forall self : Alloc_Vec_Vec_Type.t_vec usize (Alloc_Alloc_Global_Type.t_global) . ([#"../../../../creusot-contracts/src/std/vec.rs" 19 21 19 25] inv3 self) -> ([#"../../../../creusot-contracts/src/std/vec.rs" 19 4 19 36] inv4 (shallow_model0 self)) && ([#"../../../../creusot-contracts/src/std/vec.rs" 18 14 18 41] Seq.length (shallow_model0 self) <= UIntSize.to_int max0)
  predicate invariant3 (self : Alloc_Vec_Vec_Type.t_vec usize (Alloc_Alloc_Global_Type.t_global)) =
    [#"../../../../creusot-contracts/src/std/vec.rs" 60 20 60 41] inv4 (shallow_model0 self)
  val invariant3 (self : Alloc_Vec_Vec_Type.t_vec usize (Alloc_Alloc_Global_Type.t_global)) : bool
    ensures { result = invariant3 self }
    
  axiom inv3 : [#"../list_reversal_lasso.rs" 1 0 1 0] forall x : Alloc_Vec_Vec_Type.t_vec usize (Alloc_Alloc_Global_Type.t_global) . inv3 x = true
  use prelude.Borrow
  predicate invariant2 (self : borrowed usize) =
    [#"../../../../creusot-contracts/src/invariant.rs" 8 8 8 12] true
  val invariant2 (self : borrowed usize) : bool
    ensures { result = invariant2 self }
    
  predicate inv2 (_x : borrowed usize)
  val inv2 (_x : borrowed usize) : bool
    ensures { result = inv2 _x }
    
  axiom inv2 : [#"../list_reversal_lasso.rs" 1 0 1 0] forall x : borrowed usize . inv2 x = true
  predicate invariant1 (self : usize) =
    [#"../../../../creusot-contracts/src/invariant.rs" 8 8 8 12] true
  val invariant1 (self : usize) : bool
    ensures { result = invariant1 self }
    
  predicate inv1 (_x : usize)
  val inv1 (_x : usize) : bool
    ensures { result = inv1 _x }
    
  axiom inv1 : [#"../list_reversal_lasso.rs" 1 0 1 0] forall x : usize . inv1 x = true
  predicate invariant0 (self : borrowed (Alloc_Vec_Vec_Type.t_vec usize (Alloc_Alloc_Global_Type.t_global))) =
    [#"../../../../creusot-contracts/src/invariant.rs" 8 8 8 12] true
  val invariant0 (self : borrowed (Alloc_Vec_Vec_Type.t_vec usize (Alloc_Alloc_Global_Type.t_global))) : bool
    ensures { result = invariant0 self }
    
  predicate inv0 (_x : borrowed (Alloc_Vec_Vec_Type.t_vec usize (Alloc_Alloc_Global_Type.t_global)))
  val inv0 (_x : borrowed (Alloc_Vec_Vec_Type.t_vec usize (Alloc_Alloc_Global_Type.t_global))) : bool
    ensures { result = inv0 _x }
    
  axiom inv0 : [#"../list_reversal_lasso.rs" 1 0 1 0] forall x : borrowed (Alloc_Vec_Vec_Type.t_vec usize (Alloc_Alloc_Global_Type.t_global)) . inv0 x = true
  use seq.Seq
  function index_logic1 [@inline:trivial] (self : Alloc_Vec_Vec_Type.t_vec usize (Alloc_Alloc_Global_Type.t_global)) (ix : usize) : usize
    
   =
    [#"../../../../creusot-contracts/src/logic/ops.rs" 31 8 31 32] Seq.get (shallow_model0 self) (UIntSize.to_int ix)
  val index_logic1 [@inline:trivial] (self : Alloc_Vec_Vec_Type.t_vec usize (Alloc_Alloc_Global_Type.t_global)) (ix : usize) : usize
    ensures { result = index_logic1 self ix }
    
  use ListReversalLasso_Memory_Type as ListReversalLasso_Memory_Type
  function index_logic0 [#"../list_reversal_lasso.rs" 20 4 20 39] (self : ListReversalLasso_Memory_Type.t_memory) (i : usize) : usize
    
   =
    [#"../list_reversal_lasso.rs" 21 8 21 31] index_logic1 (ListReversalLasso_Memory_Type.memory_0 self) i
  val index_logic0 [#"../list_reversal_lasso.rs" 20 4 20 39] (self : ListReversalLasso_Memory_Type.t_memory) (i : usize) : usize
    ensures { result = index_logic0 self i }
    
  predicate nonnull_ptr0 [#"../list_reversal_lasso.rs" 49 4 49 44] (self : ListReversalLasso_Memory_Type.t_memory) (i : usize)
    
   =
    [#"../list_reversal_lasso.rs" 50 20 50 70] Seq.length (shallow_model0 (ListReversalLasso_Memory_Type.memory_0 self)) <= UIntSize.to_int max0 /\ UIntSize.to_int i < Seq.length (shallow_model0 (ListReversalLasso_Memory_Type.memory_0 self))
  val nonnull_ptr0 [#"../list_reversal_lasso.rs" 49 4 49 44] (self : ListReversalLasso_Memory_Type.t_memory) (i : usize) : bool
    ensures { result = nonnull_ptr0 self i }
    
  predicate resolve1 (self : borrowed (ListReversalLasso_Memory_Type.t_memory)) =
    [#"../../../../creusot-contracts/src/resolve.rs" 25 20 25 34]  ^ self =  * self
  val resolve1 (self : borrowed (ListReversalLasso_Memory_Type.t_memory)) : bool
    ensures { result = resolve1 self }
    
  predicate resolve0 (self : borrowed usize) =
    [#"../../../../creusot-contracts/src/resolve.rs" 25 20 25 34]  ^ self =  * self
  val resolve0 (self : borrowed usize) : bool
    ensures { result = resolve0 self }
    
  use prelude.Slice
  predicate resolve_elswhere0 [@inline:trivial] (self : usize) (old' : Seq.seq usize) (fin : Seq.seq usize) =
    [#"../../../../creusot-contracts/src/std/slice.rs" 129 8 129 96] forall i : int . 0 <= i /\ i <> UIntSize.to_int self /\ i < Seq.length old' -> Seq.get old' i = Seq.get fin i
  val resolve_elswhere0 [@inline:trivial] (self : usize) (old' : Seq.seq usize) (fin : Seq.seq usize) : bool
    ensures { result = resolve_elswhere0 self old' fin }
    
  predicate has_value0 [@inline:trivial] (self : usize) (seq : Seq.seq usize) (out : usize) =
    [#"../../../../creusot-contracts/src/std/slice.rs" 122 20 122 37] Seq.get seq (UIntSize.to_int self) = out
  val has_value0 [@inline:trivial] (self : usize) (seq : Seq.seq usize) (out : usize) : bool
    ensures { result = has_value0 self seq out }
    
  predicate in_bounds0 [@inline:trivial] (self : usize) (seq : Seq.seq usize) =
    [#"../../../../creusot-contracts/src/std/slice.rs" 115 20 115 37] UIntSize.to_int self < Seq.length seq
  val in_bounds0 [@inline:trivial] (self : usize) (seq : Seq.seq usize) : bool
    ensures { result = in_bounds0 self seq }
    
  function shallow_model1 (self : borrowed (Alloc_Vec_Vec_Type.t_vec usize (Alloc_Alloc_Global_Type.t_global))) : Seq.seq usize
    
   =
    [#"../../../../creusot-contracts/src/model.rs" 101 8 101 31] shallow_model0 ( * self)
  val shallow_model1 (self : borrowed (Alloc_Vec_Vec_Type.t_vec usize (Alloc_Alloc_Global_Type.t_global))) : Seq.seq usize
    ensures { result = shallow_model1 self }
    
  val index_mut0 (self : borrowed (Alloc_Vec_Vec_Type.t_vec usize (Alloc_Alloc_Global_Type.t_global))) (index : usize) : borrowed usize
    requires {[#"../../../../creusot-contracts/src/std/vec.rs" 132 27 132 46] in_bounds0 index (shallow_model1 self)}
    requires {inv0 self}
    requires {inv1 index}
    ensures { [#"../../../../creusot-contracts/src/std/vec.rs" 133 26 133 54] has_value0 index (shallow_model1 self) ( * result) }
    ensures { [#"../../../../creusot-contracts/src/std/vec.rs" 134 26 134 57] has_value0 index (shallow_model0 ( ^ self)) ( ^ result) }
    ensures { [#"../../../../creusot-contracts/src/std/vec.rs" 135 26 135 62] resolve_elswhere0 index (shallow_model1 self) (shallow_model0 ( ^ self)) }
    ensures { [#"../../../../creusot-contracts/src/std/vec.rs" 136 26 136 55] Seq.length (shallow_model0 ( ^ self)) = Seq.length (shallow_model1 self) }
    ensures { inv2 result }
    
  let rec cfg index_mut [#"../list_reversal_lasso.rs" 41 4 41 47] [@cfg:stackify] [@cfg:subregion_analysis] (self : borrowed (ListReversalLasso_Memory_Type.t_memory)) (i : usize) : borrowed usize
    requires {[#"../list_reversal_lasso.rs" 36 15 36 34] nonnull_ptr0 ( * self) i}
    ensures { [#"../list_reversal_lasso.rs" 37 14 37 47]  * result = index_logic0 ( * self) i }
    ensures { [#"../list_reversal_lasso.rs" 38 14 38 47]  ^ result = index_logic0 ( ^ self) i }
    ensures { [#"../list_reversal_lasso.rs" 39 14 39 47] Seq.length (shallow_model0 (ListReversalLasso_Memory_Type.memory_0 ( * self))) = Seq.length (shallow_model0 (ListReversalLasso_Memory_Type.memory_0 ( ^ self))) }
    ensures { [#"../list_reversal_lasso.rs" 40 4 40 113] forall j : usize . nonnull_ptr0 ( * self) j /\ i <> j -> index_logic0 ( ^ self) j = index_logic0 ( * self) j }
    
   = [@vc:do_not_keep_trace] [@vc:sp]
  var _0 : borrowed usize;
  var self : borrowed (ListReversalLasso_Memory_Type.t_memory) = self;
  var i : usize = i;
  var _3 : borrowed usize;
  var _9 : borrowed usize;
  var _10 : borrowed usize;
  var _11 : borrowed (Alloc_Vec_Vec_Type.t_vec usize (Alloc_Alloc_Global_Type.t_global));
  {
    goto BB0
  }
  BB0 {
<<<<<<< HEAD
    [#"../list_reversal_lasso.rs" 42 13 42 19] _11 <- Borrow.borrow_mut (ListReversalLasso_Memory_Type.memory_0 ( * self));
    [#"../list_reversal_lasso.rs" 42 13 42 19] self <- { self with current = (let ListReversalLasso_Memory_Type.C_Memory a =  * self in ListReversalLasso_Memory_Type.C_Memory ( ^ _11)) };
    [#"../list_reversal_lasso.rs" 42 13 42 22] _10 <- ([#"../list_reversal_lasso.rs" 42 13 42 22] IndexMut0.index_mut _11 ([#"../list_reversal_lasso.rs" 42 20 42 21] i));
    [#"../list_reversal_lasso.rs" 1 0 1 0] _11 <- any borrowed (Alloc_Vec_Vec_Type.t_vec usize (Alloc_Alloc_Global_Type.t_global));
    goto BB1
  }
  BB1 {
    [#"../list_reversal_lasso.rs" 42 8 42 22] _9 <- Borrow.borrow_mut ( * _10);
    [#"../list_reversal_lasso.rs" 42 8 42 22] _10 <- { _10 with current = ( ^ _9) };
    [#"../list_reversal_lasso.rs" 42 8 42 22] _3 <- Borrow.borrow_mut ( * _9);
    [#"../list_reversal_lasso.rs" 42 8 42 22] _9 <- { _9 with current = ( ^ _3) };
    [#"../list_reversal_lasso.rs" 42 8 42 22] _0 <- Borrow.borrow_mut ( * _3);
    [#"../list_reversal_lasso.rs" 42 8 42 22] _3 <- { _3 with current = ( ^ _0) };
    assume { Resolve0.resolve _10 };
    assume { Resolve0.resolve _9 };
    assume { Resolve0.resolve _3 };
    assume { Resolve1.resolve self };
=======
    _11 <- Borrow.borrow_mut (ListReversalLasso_Memory_Type.memory_0 ( * self));
    self <- { self with current = (let ListReversalLasso_Memory_Type.C_Memory a =  * self in ListReversalLasso_Memory_Type.C_Memory ( ^ _11)) };
    _10 <- ([#"../list_reversal_lasso.rs" 42 13 42 22] index_mut0 _11 i);
    _11 <- any borrowed (Alloc_Vec_Vec_Type.t_vec usize (Alloc_Alloc_Global_Type.t_global));
    goto BB1
  }
  BB1 {
    _9 <- Borrow.borrow_mut ( * _10);
    _10 <- { _10 with current = ( ^ _9) };
    _3 <- Borrow.borrow_mut ( * _9);
    _9 <- { _9 with current = ( ^ _3) };
    _0 <- Borrow.borrow_mut ( * _3);
    _3 <- { _3 with current = ( ^ _0) };
    assume { resolve0 _10 };
    assume { resolve0 _9 };
    assume { resolve0 _3 };
    assume { resolve1 self };
>>>>>>> 62b454c8
    return _0
  }
  
end
module ListReversalLasso_Impl4_ListReversalSafe
  use prelude.UIntSize
  use seq.Seq
  predicate invariant1 (self : Seq.seq usize) =
    [#"../../../../creusot-contracts/src/invariant.rs" 8 8 8 12] true
  val invariant1 (self : Seq.seq usize) : bool
    ensures { result = invariant1 self }
    
  predicate inv1 (_x : Seq.seq usize)
  val inv1 (_x : Seq.seq usize) : bool
    ensures { result = inv1 _x }
    
  axiom inv1 : [#"../list_reversal_lasso.rs" 1 0 1 0] forall x : Seq.seq usize . inv1 x = true
  use Alloc_Alloc_Global_Type as Alloc_Alloc_Global_Type
  use Alloc_Vec_Vec_Type as Alloc_Vec_Vec_Type
  use prelude.Int
  use prelude.UIntSize
  let constant max0  : usize = [@vc:do_not_keep_trace] [@vc:sp]
    (18446744073709551615 : usize)
  use seq.Seq
  predicate inv0 (_x : Alloc_Vec_Vec_Type.t_vec usize (Alloc_Alloc_Global_Type.t_global))
  val inv0 (_x : Alloc_Vec_Vec_Type.t_vec usize (Alloc_Alloc_Global_Type.t_global)) : bool
    ensures { result = inv0 _x }
    
  function shallow_model0 (self : Alloc_Vec_Vec_Type.t_vec usize (Alloc_Alloc_Global_Type.t_global)) : Seq.seq usize
  val shallow_model0 (self : Alloc_Vec_Vec_Type.t_vec usize (Alloc_Alloc_Global_Type.t_global)) : Seq.seq usize
    requires {[#"../../../../creusot-contracts/src/std/vec.rs" 19 21 19 25] inv0 self}
    ensures { result = shallow_model0 self }
    
  axiom shallow_model0_spec : forall self : Alloc_Vec_Vec_Type.t_vec usize (Alloc_Alloc_Global_Type.t_global) . ([#"../../../../creusot-contracts/src/std/vec.rs" 19 21 19 25] inv0 self) -> ([#"../../../../creusot-contracts/src/std/vec.rs" 19 4 19 36] inv1 (shallow_model0 self)) && ([#"../../../../creusot-contracts/src/std/vec.rs" 18 14 18 41] Seq.length (shallow_model0 self) <= UIntSize.to_int max0)
  predicate invariant0 (self : Alloc_Vec_Vec_Type.t_vec usize (Alloc_Alloc_Global_Type.t_global)) =
    [#"../../../../creusot-contracts/src/std/vec.rs" 60 20 60 41] inv1 (shallow_model0 self)
  val invariant0 (self : Alloc_Vec_Vec_Type.t_vec usize (Alloc_Alloc_Global_Type.t_global)) : bool
    ensures { result = invariant0 self }
    
  axiom inv0 : [#"../list_reversal_lasso.rs" 1 0 1 0] forall x : Alloc_Vec_Vec_Type.t_vec usize (Alloc_Alloc_Global_Type.t_global) . inv0 x = true
  use prelude.Borrow
  predicate resolve1 (self : borrowed usize) =
    [#"../../../../creusot-contracts/src/resolve.rs" 25 20 25 34]  ^ self =  * self
  val resolve1 (self : borrowed usize) : bool
    ensures { result = resolve1 self }
    
  use ListReversalLasso_Memory_Type as ListReversalLasso_Memory_Type
  use seq.Seq
  function index_logic1 [@inline:trivial] (self : Alloc_Vec_Vec_Type.t_vec usize (Alloc_Alloc_Global_Type.t_global)) (ix : usize) : usize
    
   =
    [#"../../../../creusot-contracts/src/logic/ops.rs" 31 8 31 32] Seq.get (shallow_model0 self) (UIntSize.to_int ix)
  val index_logic1 [@inline:trivial] (self : Alloc_Vec_Vec_Type.t_vec usize (Alloc_Alloc_Global_Type.t_global)) (ix : usize) : usize
    ensures { result = index_logic1 self ix }
    
  function index_logic0 [#"../list_reversal_lasso.rs" 20 4 20 39] (self : ListReversalLasso_Memory_Type.t_memory) (i : usize) : usize
    
   =
    [#"../list_reversal_lasso.rs" 21 8 21 31] index_logic1 (ListReversalLasso_Memory_Type.memory_0 self) i
  val index_logic0 [#"../list_reversal_lasso.rs" 20 4 20 39] (self : ListReversalLasso_Memory_Type.t_memory) (i : usize) : usize
    ensures { result = index_logic0 self i }
    
  predicate nonnull_ptr0 [#"../list_reversal_lasso.rs" 49 4 49 44] (self : ListReversalLasso_Memory_Type.t_memory) (i : usize)
    
   =
    [#"../list_reversal_lasso.rs" 50 20 50 70] Seq.length (shallow_model0 (ListReversalLasso_Memory_Type.memory_0 self)) <= UIntSize.to_int max0 /\ UIntSize.to_int i < Seq.length (shallow_model0 (ListReversalLasso_Memory_Type.memory_0 self))
  val nonnull_ptr0 [#"../list_reversal_lasso.rs" 49 4 49 44] (self : ListReversalLasso_Memory_Type.t_memory) (i : usize) : bool
    ensures { result = nonnull_ptr0 self i }
    
  val index_mut0 [#"../list_reversal_lasso.rs" 41 4 41 47] (self : borrowed (ListReversalLasso_Memory_Type.t_memory)) (i : usize) : borrowed usize
    requires {[#"../list_reversal_lasso.rs" 36 15 36 34] nonnull_ptr0 ( * self) i}
    ensures { [#"../list_reversal_lasso.rs" 37 14 37 47]  * result = index_logic0 ( * self) i }
    ensures { [#"../list_reversal_lasso.rs" 38 14 38 47]  ^ result = index_logic0 ( ^ self) i }
    ensures { [#"../list_reversal_lasso.rs" 39 14 39 47] Seq.length (shallow_model0 (ListReversalLasso_Memory_Type.memory_0 ( * self))) = Seq.length (shallow_model0 (ListReversalLasso_Memory_Type.memory_0 ( ^ self))) }
    ensures { [#"../list_reversal_lasso.rs" 40 4 40 113] forall j : usize . nonnull_ptr0 ( * self) j /\ i <> j -> index_logic0 ( ^ self) j = index_logic0 ( * self) j }
    
  val index0 [#"../list_reversal_lasso.rs" 30 4 30 35] (self : ListReversalLasso_Memory_Type.t_memory) (i : usize) : usize
    requires {[#"../list_reversal_lasso.rs" 28 15 28 34] nonnull_ptr0 self i}
    ensures { [#"../list_reversal_lasso.rs" 29 14 29 44] result = index_logic0 self i }
    
  predicate resolve0 (self : borrowed (ListReversalLasso_Memory_Type.t_memory)) =
    [#"../../../../creusot-contracts/src/resolve.rs" 25 20 25 34]  ^ self =  * self
  val resolve0 (self : borrowed (ListReversalLasso_Memory_Type.t_memory)) : bool
    ensures { result = resolve0 self }
    
  let constant null0 [#"../list_reversal_lasso.rs" 13 0 13 15]  : usize = [@vc:do_not_keep_trace] [@vc:sp]
    [#"../list_reversal_lasso.rs" 13 0 13 15] [#"../list_reversal_lasso.rs" 13 0 13 15] (18446744073709551615 : usize)
  predicate mem_is_well_formed0 [#"../list_reversal_lasso.rs" 55 4 55 43] (self : ListReversalLasso_Memory_Type.t_memory)
    
   =
    [#"../list_reversal_lasso.rs" 56 8 58 9] forall i : usize . nonnull_ptr0 self i -> index_logic0 self i = null0 \/ nonnull_ptr0 self (index_logic0 self i)
  val mem_is_well_formed0 [#"../list_reversal_lasso.rs" 55 4 55 43] (self : ListReversalLasso_Memory_Type.t_memory) : bool
    ensures { result = mem_is_well_formed0 self }
    
  let rec cfg list_reversal_safe [#"../list_reversal_lasso.rs" 65 4 65 59] [@cfg:stackify] [@cfg:subregion_analysis] (self : borrowed (ListReversalLasso_Memory_Type.t_memory)) (l : usize) : usize
    requires {[#"../list_reversal_lasso.rs" 63 15 63 40] mem_is_well_formed0 ( * self)}
    requires {[#"../list_reversal_lasso.rs" 64 15 64 47] l = null0 \/ nonnull_ptr0 ( * self) l}
    
   = [@vc:do_not_keep_trace] [@vc:sp]
  var _0 : usize;
  var self : borrowed (ListReversalLasso_Memory_Type.t_memory) = self;
  var l : usize = l;
  var r : usize;
  var tmp : usize;
  var _16 : usize;
  var _20 : borrowed usize;
  var _21 : borrowed (ListReversalLasso_Memory_Type.t_memory);
  {
    goto BB0
  }
  BB0 {
    [#"../list_reversal_lasso.rs" 66 20 66 24] r <- ([#"../list_reversal_lasso.rs" 66 20 66 24] [#"../list_reversal_lasso.rs" 66 20 66 24] (18446744073709551615 : usize));
    goto BB1
  }
  BB1 {
    invariant { [#"../list_reversal_lasso.rs" 68 20 68 52] r = null0 \/ nonnull_ptr0 ( * self) r };
    invariant { [#"../list_reversal_lasso.rs" 69 20 69 52] l = null0 \/ nonnull_ptr0 ( * self) l };
    invariant { [#"../list_reversal_lasso.rs" 70 20 70 45] mem_is_well_formed0 ( * self) };
    goto BB2
  }
  BB2 {
    switch ([#"../list_reversal_lasso.rs" 71 14 71 23] ([#"../list_reversal_lasso.rs" 71 14 71 15] l) <> ([#"../list_reversal_lasso.rs" 71 19 71 23] [#"../list_reversal_lasso.rs" 71 19 71 23] (18446744073709551615 : usize)))
      | False -> goto BB6
      | True -> goto BB3
      end
  }
  BB3 {
<<<<<<< HEAD
    [#"../list_reversal_lasso.rs" 72 22 72 23] tmp <- ([#"../list_reversal_lasso.rs" 72 22 72 23] l);
    [#"../list_reversal_lasso.rs" 73 16 73 23] _16 <- ([#"../list_reversal_lasso.rs" 73 16 73 23] Index0.index ([#"../list_reversal_lasso.rs" 73 16 73 20]  * self) ([#"../list_reversal_lasso.rs" 73 21 73 22] l));
    goto BB4
  }
  BB4 {
    [#"../list_reversal_lasso.rs" 73 12 73 23] l <- ([#"../list_reversal_lasso.rs" 73 16 73 23] _16);
    [#"../list_reversal_lasso.rs" 74 12 74 16] _21 <- Borrow.borrow_mut ( * self);
    [#"../list_reversal_lasso.rs" 74 12 74 16] self <- { self with current = ( ^ _21) };
    [#"../list_reversal_lasso.rs" 74 12 74 21] _20 <- ([#"../list_reversal_lasso.rs" 74 12 74 21] IndexMut0.index_mut _21 ([#"../list_reversal_lasso.rs" 74 17 74 20] tmp));
    [#"../list_reversal_lasso.rs" 1 0 1 0] _21 <- any borrowed (ListReversalLasso_Memory_Type.t_memory);
    goto BB5
  }
  BB5 {
    [#"../list_reversal_lasso.rs" 74 12 74 25] _20 <- { _20 with current = ([#"../list_reversal_lasso.rs" 74 24 74 25] r) };
    assume { Resolve1.resolve _20 };
    [#"../list_reversal_lasso.rs" 75 12 75 19] r <- ([#"../list_reversal_lasso.rs" 75 16 75 19] tmp);
    goto BB1
  }
  BB6 {
    assume { Resolve0.resolve self };
    [#"../list_reversal_lasso.rs" 77 15 77 16] _0 <- ([#"../list_reversal_lasso.rs" 77 15 77 16] r);
=======
    tmp <- l;
    _16 <- ([#"../list_reversal_lasso.rs" 73 16 73 23] index0 ([#"../list_reversal_lasso.rs" 73 16 73 20]  * self) l);
    goto BB4
  }
  BB4 {
    l <- _16;
    _21 <- Borrow.borrow_mut ( * self);
    self <- { self with current = ( ^ _21) };
    _20 <- ([#"../list_reversal_lasso.rs" 74 12 74 21] index_mut0 _21 tmp);
    _21 <- any borrowed (ListReversalLasso_Memory_Type.t_memory);
    goto BB5
  }
  BB5 {
    _20 <- { _20 with current = r };
    assume { resolve1 _20 };
    r <- tmp;
    goto BB1
  }
  BB6 {
    assume { resolve0 self };
    _0 <- r;
>>>>>>> 62b454c8
    return _0
  }
  
end
module ListReversalLasso_Impl4_ListReversalList
  use prelude.UIntSize
  use seq.Seq
  predicate invariant3 (self : Seq.seq usize) =
    [#"../../../../creusot-contracts/src/invariant.rs" 8 8 8 12] true
  val invariant3 (self : Seq.seq usize) : bool
    ensures { result = invariant3 self }
    
  predicate inv3 (_x : Seq.seq usize)
  val inv3 (_x : Seq.seq usize) : bool
    ensures { result = inv3 _x }
    
  axiom inv3 : [#"../list_reversal_lasso.rs" 1 0 1 0] forall x : Seq.seq usize . inv3 x = true
  use Alloc_Alloc_Global_Type as Alloc_Alloc_Global_Type
  use Alloc_Vec_Vec_Type as Alloc_Vec_Vec_Type
  use prelude.Int
  use prelude.UIntSize
  let constant max0  : usize = [@vc:do_not_keep_trace] [@vc:sp]
    (18446744073709551615 : usize)
  use seq.Seq
  predicate inv2 (_x : Alloc_Vec_Vec_Type.t_vec usize (Alloc_Alloc_Global_Type.t_global))
  val inv2 (_x : Alloc_Vec_Vec_Type.t_vec usize (Alloc_Alloc_Global_Type.t_global)) : bool
    ensures { result = inv2 _x }
    
  function shallow_model0 (self : Alloc_Vec_Vec_Type.t_vec usize (Alloc_Alloc_Global_Type.t_global)) : Seq.seq usize
  val shallow_model0 (self : Alloc_Vec_Vec_Type.t_vec usize (Alloc_Alloc_Global_Type.t_global)) : Seq.seq usize
    requires {[#"../../../../creusot-contracts/src/std/vec.rs" 19 21 19 25] inv2 self}
    ensures { result = shallow_model0 self }
    
  axiom shallow_model0_spec : forall self : Alloc_Vec_Vec_Type.t_vec usize (Alloc_Alloc_Global_Type.t_global) . ([#"../../../../creusot-contracts/src/std/vec.rs" 19 21 19 25] inv2 self) -> ([#"../../../../creusot-contracts/src/std/vec.rs" 19 4 19 36] inv3 (shallow_model0 self)) && ([#"../../../../creusot-contracts/src/std/vec.rs" 18 14 18 41] Seq.length (shallow_model0 self) <= UIntSize.to_int max0)
  predicate invariant2 (self : Alloc_Vec_Vec_Type.t_vec usize (Alloc_Alloc_Global_Type.t_global)) =
    [#"../../../../creusot-contracts/src/std/vec.rs" 60 20 60 41] inv3 (shallow_model0 self)
  val invariant2 (self : Alloc_Vec_Vec_Type.t_vec usize (Alloc_Alloc_Global_Type.t_global)) : bool
    ensures { result = invariant2 self }
    
  axiom inv2 : [#"../list_reversal_lasso.rs" 1 0 1 0] forall x : Alloc_Vec_Vec_Type.t_vec usize (Alloc_Alloc_Global_Type.t_global) . inv2 x = true
  predicate invariant1 (self : usize) =
    [#"../../../../creusot-contracts/src/invariant.rs" 8 8 8 12] true
  val invariant1 (self : usize) : bool
    ensures { result = invariant1 self }
    
  predicate inv1 (_x : usize)
  val inv1 (_x : usize) : bool
    ensures { result = inv1 _x }
    
  axiom inv1 : [#"../list_reversal_lasso.rs" 1 0 1 0] forall x : usize . inv1 x = true
  use prelude.Borrow
  predicate invariant0 (self : borrowed usize) =
    [#"../../../../creusot-contracts/src/invariant.rs" 8 8 8 12] true
  val invariant0 (self : borrowed usize) : bool
    ensures { result = invariant0 self }
    
  predicate inv0 (_x : borrowed usize)
  val inv0 (_x : borrowed usize) : bool
    ensures { result = inv0 _x }
    
  axiom inv0 : [#"../list_reversal_lasso.rs" 1 0 1 0] forall x : borrowed usize . inv0 x = true
  use seq.Seq
  function index_logic2 [@inline:trivial] (self : Alloc_Vec_Vec_Type.t_vec usize (Alloc_Alloc_Global_Type.t_global)) (ix : usize) : usize
    
   =
    [#"../../../../creusot-contracts/src/logic/ops.rs" 31 8 31 32] Seq.get (shallow_model0 self) (UIntSize.to_int ix)
  val index_logic2 [@inline:trivial] (self : Alloc_Vec_Vec_Type.t_vec usize (Alloc_Alloc_Global_Type.t_global)) (ix : usize) : usize
    ensures { result = index_logic2 self ix }
    
  use ListReversalLasso_Memory_Type as ListReversalLasso_Memory_Type
  function index_logic1 [#"../list_reversal_lasso.rs" 20 4 20 39] (self : ListReversalLasso_Memory_Type.t_memory) (i : usize) : usize
    
   =
    [#"../list_reversal_lasso.rs" 21 8 21 31] index_logic2 (ListReversalLasso_Memory_Type.memory_0 self) i
  val index_logic1 [#"../list_reversal_lasso.rs" 20 4 20 39] (self : ListReversalLasso_Memory_Type.t_memory) (i : usize) : usize
    ensures { result = index_logic1 self i }
    
  predicate nonnull_ptr0 [#"../list_reversal_lasso.rs" 49 4 49 44] (self : ListReversalLasso_Memory_Type.t_memory) (i : usize)
    
   =
    [#"../list_reversal_lasso.rs" 50 20 50 70] Seq.length (shallow_model0 (ListReversalLasso_Memory_Type.memory_0 self)) <= UIntSize.to_int max0 /\ UIntSize.to_int i < Seq.length (shallow_model0 (ListReversalLasso_Memory_Type.memory_0 self))
  val nonnull_ptr0 [#"../list_reversal_lasso.rs" 49 4 49 44] (self : ListReversalLasso_Memory_Type.t_memory) (i : usize) : bool
    ensures { result = nonnull_ptr0 self i }
    
  predicate list_seg0 [#"../list_reversal_lasso.rs" 81 4 81 81] (self : ListReversalLasso_Memory_Type.t_memory) (first : usize) (s : Seq.seq usize) (last : usize) (l : int) (h : int)
    
   =
    [#"../list_reversal_lasso.rs" 83 12 85 98] first = (if h = l then
      last
    else
      Seq.get s l
    ) /\ (forall i : int . l <= i /\ i < h -> nonnull_ptr0 self (Seq.get s i) /\ index_logic1 self (Seq.get s i) = (if i = h - 1 then
      last
    else
      Seq.get s (i + 1)
    )) /\ (forall j : int . forall i : int . l <= i /\ i < h /\ l <= j /\ j < h /\ i <> j -> Seq.get s i <> Seq.get s j)
  val list_seg0 [#"../list_reversal_lasso.rs" 81 4 81 81] (self : ListReversalLasso_Memory_Type.t_memory) (first : usize) (s : Seq.seq usize) (last : usize) (l : int) (h : int) : bool
    ensures { result = list_seg0 self first s last l h }
    
  let constant null0 [#"../list_reversal_lasso.rs" 13 0 13 15]  : usize = [@vc:do_not_keep_trace] [@vc:sp]
    [#"../list_reversal_lasso.rs" 13 0 13 15] [#"../list_reversal_lasso.rs" 13 0 13 15] (18446744073709551615 : usize)
  predicate list0 [#"../list_reversal_lasso.rs" 91 4 91 54] (self : ListReversalLasso_Memory_Type.t_memory) (first : usize) (s : Seq.seq usize)
    
   =
    [#"../list_reversal_lasso.rs" 93 12 93 53] list_seg0 self first s null0 0 (Seq.length s)
  val list0 [#"../list_reversal_lasso.rs" 91 4 91 54] (self : ListReversalLasso_Memory_Type.t_memory) (first : usize) (s : Seq.seq usize) : bool
    ensures { result = list0 self first s }
    
  use prelude.Ghost
  use prelude.Int
  predicate resolve1 (self : borrowed usize) =
    [#"../../../../creusot-contracts/src/resolve.rs" 25 20 25 34]  ^ self =  * self
  val resolve1 (self : borrowed usize) : bool
    ensures { result = resolve1 self }
    
  val replace0 (dest : borrowed usize) (src : usize) : usize
    requires {inv0 dest}
    requires {inv1 src}
    ensures { [#"../../../../creusot-contracts/src/std/mem.rs" 7 22 7 34]  ^ dest = src }
    ensures { [#"../../../../creusot-contracts/src/std/mem.rs" 8 22 8 37] result =  * dest }
    ensures { inv1 result }
    
  val index_mut0 [#"../list_reversal_lasso.rs" 41 4 41 47] (self : borrowed (ListReversalLasso_Memory_Type.t_memory)) (i : usize) : borrowed usize
    requires {[#"../list_reversal_lasso.rs" 36 15 36 34] nonnull_ptr0 ( * self) i}
    ensures { [#"../list_reversal_lasso.rs" 37 14 37 47]  * result = index_logic1 ( * self) i }
    ensures { [#"../list_reversal_lasso.rs" 38 14 38 47]  ^ result = index_logic1 ( ^ self) i }
    ensures { [#"../list_reversal_lasso.rs" 39 14 39 47] Seq.length (shallow_model0 (ListReversalLasso_Memory_Type.memory_0 ( * self))) = Seq.length (shallow_model0 (ListReversalLasso_Memory_Type.memory_0 ( ^ self))) }
    ensures { [#"../list_reversal_lasso.rs" 40 4 40 113] forall j : usize . nonnull_ptr0 ( * self) j /\ i <> j -> index_logic1 ( ^ self) j = index_logic1 ( * self) j }
    
  predicate resolve0 (self : borrowed (ListReversalLasso_Memory_Type.t_memory)) =
    [#"../../../../creusot-contracts/src/resolve.rs" 25 20 25 34]  ^ self =  * self
  val resolve0 (self : borrowed (ListReversalLasso_Memory_Type.t_memory)) : bool
    ensures { result = resolve0 self }
    
  use seq.Reverse
  use prelude.Ghost
  use prelude.Ghost
  use prelude.Ghost
  let rec cfg list_reversal_list [#"../list_reversal_lasso.rs" 99 4 99 79] [@cfg:stackify] [@cfg:subregion_analysis] (self : borrowed (ListReversalLasso_Memory_Type.t_memory)) (l : usize) (s : Ghost.ghost_ty (Seq.seq usize)) : usize
    requires {[#"../list_reversal_lasso.rs" 97 15 97 31] list0 ( * self) l (Ghost.inner s)}
    ensures { [#"../list_reversal_lasso.rs" 98 14 98 47] list0 ( ^ self) result (Reverse.reverse (Ghost.inner s)) }
    
   = [@vc:do_not_keep_trace] [@vc:sp]
  var _0 : usize;
  var self : borrowed (ListReversalLasso_Memory_Type.t_memory) = self;
  var l : usize = l;
  var s : Ghost.ghost_ty (Seq.seq usize) = s;
  var r : usize;
  var n : Ghost.ghost_ty int;
  var _17 : usize;
  var _18 : borrowed usize;
  var _19 : borrowed usize;
  var _20 : borrowed usize;
  var _21 : borrowed (ListReversalLasso_Memory_Type.t_memory);
  var _23 : usize;
  var _24 : borrowed usize;
  var _25 : borrowed usize;
  var _27 : Ghost.ghost_ty int;
  {
    goto BB0
  }
  BB0 {
    [#"../list_reversal_lasso.rs" 100 20 100 24] r <- ([#"../list_reversal_lasso.rs" 100 20 100 24] [#"../list_reversal_lasso.rs" 100 20 100 24] (18446744073709551615 : usize));
    [#"../list_reversal_lasso.rs" 101 20 101 29] n <- ([#"../list_reversal_lasso.rs" 101 20 101 29] Ghost.new 0);
    goto BB1
  }
  BB1 {
    goto BB2
  }
  BB2 {
    invariant { [#"../list_reversal_lasso.rs" 103 20 103 44] 0 <= Ghost.inner n /\ Ghost.inner n <= Seq.length (Ghost.inner s) };
    invariant { [#"../list_reversal_lasso.rs" 104 20 104 59] list_seg0 ( * self) l (Ghost.inner s) null0 (Ghost.inner n) (Seq.length (Ghost.inner s)) };
    invariant { [#"../list_reversal_lasso.rs" 105 20 105 76] list_seg0 ( * self) r (Reverse.reverse (Ghost.inner s)) null0 (Seq.length (Ghost.inner s) - Ghost.inner n) (Seq.length (Ghost.inner s)) };
    goto BB3
  }
  BB3 {
    switch ([#"../list_reversal_lasso.rs" 107 14 107 23] ([#"../list_reversal_lasso.rs" 107 14 107 15] l) <> ([#"../list_reversal_lasso.rs" 107 19 107 23] [#"../list_reversal_lasso.rs" 107 19 107 23] (18446744073709551615 : usize)))
      | False -> goto BB9
      | True -> goto BB4
      end
  }
  BB4 {
<<<<<<< HEAD
    [#"../list_reversal_lasso.rs" 108 39 108 43] _21 <- Borrow.borrow_mut ( * self);
    [#"../list_reversal_lasso.rs" 108 39 108 43] self <- { self with current = ( ^ _21) };
    [#"../list_reversal_lasso.rs" 108 39 108 46] _20 <- ([#"../list_reversal_lasso.rs" 108 39 108 46] IndexMut0.index_mut _21 ([#"../list_reversal_lasso.rs" 108 44 108 45] l));
    [#"../list_reversal_lasso.rs" 1 0 1 0] _21 <- any borrowed (ListReversalLasso_Memory_Type.t_memory);
    goto BB5
  }
  BB5 {
    [#"../list_reversal_lasso.rs" 108 34 108 46] _19 <- Borrow.borrow_mut ( * _20);
    [#"../list_reversal_lasso.rs" 108 34 108 46] _20 <- { _20 with current = ( ^ _19) };
    [#"../list_reversal_lasso.rs" 108 34 108 46] _18 <- Borrow.borrow_mut ( * _19);
    [#"../list_reversal_lasso.rs" 108 34 108 46] _19 <- { _19 with current = ( ^ _18) };
    [#"../list_reversal_lasso.rs" 108 66 108 72] _25 <- Borrow.borrow_mut r;
    [#"../list_reversal_lasso.rs" 108 66 108 72] r <-  ^ _25;
    [#"../list_reversal_lasso.rs" 108 66 108 72] _24 <- Borrow.borrow_mut ( * _25);
    [#"../list_reversal_lasso.rs" 108 66 108 72] _25 <- { _25 with current = ( ^ _24) };
    [#"../list_reversal_lasso.rs" 108 48 108 76] _23 <- ([#"../list_reversal_lasso.rs" 108 48 108 76] Replace0.replace _24 ([#"../list_reversal_lasso.rs" 108 74 108 75] l));
    [#"../list_reversal_lasso.rs" 1 0 1 0] _24 <- any borrowed usize;
    goto BB6
  }
  BB6 {
    assume { Resolve1.resolve _25 };
    [#"../list_reversal_lasso.rs" 108 16 108 77] _17 <- ([#"../list_reversal_lasso.rs" 108 16 108 77] Replace0.replace _18 _23);
    [#"../list_reversal_lasso.rs" 1 0 1 0] _18 <- any borrowed usize;
    [#"../list_reversal_lasso.rs" 1 0 1 0] _23 <- any usize;
    goto BB7
  }
  BB7 {
    assume { Resolve1.resolve _20 };
    assume { Resolve1.resolve _19 };
    [#"../list_reversal_lasso.rs" 108 12 108 77] l <- ([#"../list_reversal_lasso.rs" 108 12 108 77] _17);
    [#"../list_reversal_lasso.rs" 108 12 108 77] _17 <- any usize;
    [#"../list_reversal_lasso.rs" 109 16 109 30] _27 <- ([#"../list_reversal_lasso.rs" 109 16 109 30] Ghost.new (Ghost.inner n + 1));
=======
    _21 <- Borrow.borrow_mut ( * self);
    self <- { self with current = ( ^ _21) };
    _20 <- ([#"../list_reversal_lasso.rs" 108 39 108 46] index_mut0 _21 l);
    _21 <- any borrowed (ListReversalLasso_Memory_Type.t_memory);
    goto BB5
  }
  BB5 {
    _19 <- Borrow.borrow_mut ( * _20);
    _20 <- { _20 with current = ( ^ _19) };
    _18 <- Borrow.borrow_mut ( * _19);
    _19 <- { _19 with current = ( ^ _18) };
    _25 <- Borrow.borrow_mut r;
    r <-  ^ _25;
    _24 <- Borrow.borrow_mut ( * _25);
    _25 <- { _25 with current = ( ^ _24) };
    _23 <- ([#"../list_reversal_lasso.rs" 108 48 108 76] replace0 _24 l);
    _24 <- any borrowed usize;
    goto BB6
  }
  BB6 {
    assume { resolve1 _25 };
    _17 <- ([#"../list_reversal_lasso.rs" 108 16 108 77] replace0 _18 _23);
    _18 <- any borrowed usize;
    _23 <- any usize;
    goto BB7
  }
  BB7 {
    assume { resolve1 _20 };
    assume { resolve1 _19 };
    l <- _17;
    _17 <- any usize;
    _27 <- ([#"../list_reversal_lasso.rs" 109 16 109 30] Ghost.new (Ghost.inner n + 1));
>>>>>>> 62b454c8
    goto BB8
  }
  BB8 {
    [#"../list_reversal_lasso.rs" 109 12 109 30] n <- ([#"../list_reversal_lasso.rs" 109 12 109 30] _27);
    [#"../list_reversal_lasso.rs" 109 12 109 30] _27 <- any Ghost.ghost_ty int;
    goto BB2
  }
  BB9 {
<<<<<<< HEAD
    assume { Resolve0.resolve self };
    [#"../list_reversal_lasso.rs" 111 15 111 16] _0 <- ([#"../list_reversal_lasso.rs" 111 15 111 16] r);
=======
    assume { resolve0 self };
    _0 <- r;
>>>>>>> 62b454c8
    return _0
  }
  
end
module ListReversalLasso_Impl4_ListReversalLoop
  use prelude.UIntSize
  use seq.Seq
  predicate invariant3 (self : Seq.seq usize) =
    [#"../../../../creusot-contracts/src/invariant.rs" 8 8 8 12] true
  val invariant3 (self : Seq.seq usize) : bool
    ensures { result = invariant3 self }
    
  predicate inv3 (_x : Seq.seq usize)
  val inv3 (_x : Seq.seq usize) : bool
    ensures { result = inv3 _x }
    
  axiom inv3 : [#"../list_reversal_lasso.rs" 1 0 1 0] forall x : Seq.seq usize . inv3 x = true
  use Alloc_Alloc_Global_Type as Alloc_Alloc_Global_Type
  use Alloc_Vec_Vec_Type as Alloc_Vec_Vec_Type
  use prelude.Int
  use prelude.UIntSize
  let constant max0  : usize = [@vc:do_not_keep_trace] [@vc:sp]
    (18446744073709551615 : usize)
  use seq.Seq
  predicate inv2 (_x : Alloc_Vec_Vec_Type.t_vec usize (Alloc_Alloc_Global_Type.t_global))
  val inv2 (_x : Alloc_Vec_Vec_Type.t_vec usize (Alloc_Alloc_Global_Type.t_global)) : bool
    ensures { result = inv2 _x }
    
  function shallow_model0 (self : Alloc_Vec_Vec_Type.t_vec usize (Alloc_Alloc_Global_Type.t_global)) : Seq.seq usize
  val shallow_model0 (self : Alloc_Vec_Vec_Type.t_vec usize (Alloc_Alloc_Global_Type.t_global)) : Seq.seq usize
    requires {[#"../../../../creusot-contracts/src/std/vec.rs" 19 21 19 25] inv2 self}
    ensures { result = shallow_model0 self }
    
  axiom shallow_model0_spec : forall self : Alloc_Vec_Vec_Type.t_vec usize (Alloc_Alloc_Global_Type.t_global) . ([#"../../../../creusot-contracts/src/std/vec.rs" 19 21 19 25] inv2 self) -> ([#"../../../../creusot-contracts/src/std/vec.rs" 19 4 19 36] inv3 (shallow_model0 self)) && ([#"../../../../creusot-contracts/src/std/vec.rs" 18 14 18 41] Seq.length (shallow_model0 self) <= UIntSize.to_int max0)
  predicate invariant2 (self : Alloc_Vec_Vec_Type.t_vec usize (Alloc_Alloc_Global_Type.t_global)) =
    [#"../../../../creusot-contracts/src/std/vec.rs" 60 20 60 41] inv3 (shallow_model0 self)
  val invariant2 (self : Alloc_Vec_Vec_Type.t_vec usize (Alloc_Alloc_Global_Type.t_global)) : bool
    ensures { result = invariant2 self }
    
  axiom inv2 : [#"../list_reversal_lasso.rs" 1 0 1 0] forall x : Alloc_Vec_Vec_Type.t_vec usize (Alloc_Alloc_Global_Type.t_global) . inv2 x = true
  predicate invariant1 (self : usize) =
    [#"../../../../creusot-contracts/src/invariant.rs" 8 8 8 12] true
  val invariant1 (self : usize) : bool
    ensures { result = invariant1 self }
    
  predicate inv1 (_x : usize)
  val inv1 (_x : usize) : bool
    ensures { result = inv1 _x }
    
  axiom inv1 : [#"../list_reversal_lasso.rs" 1 0 1 0] forall x : usize . inv1 x = true
  use prelude.Borrow
  predicate invariant0 (self : borrowed usize) =
    [#"../../../../creusot-contracts/src/invariant.rs" 8 8 8 12] true
  val invariant0 (self : borrowed usize) : bool
    ensures { result = invariant0 self }
    
  predicate inv0 (_x : borrowed usize)
  val inv0 (_x : borrowed usize) : bool
    ensures { result = inv0 _x }
    
  axiom inv0 : [#"../list_reversal_lasso.rs" 1 0 1 0] forall x : borrowed usize . inv0 x = true
  use seq.Seq
  function index_logic3 [@inline:trivial] (self : Alloc_Vec_Vec_Type.t_vec usize (Alloc_Alloc_Global_Type.t_global)) (ix : usize) : usize
    
   =
    [#"../../../../creusot-contracts/src/logic/ops.rs" 31 8 31 32] Seq.get (shallow_model0 self) (UIntSize.to_int ix)
  val index_logic3 [@inline:trivial] (self : Alloc_Vec_Vec_Type.t_vec usize (Alloc_Alloc_Global_Type.t_global)) (ix : usize) : usize
    ensures { result = index_logic3 self ix }
    
  use ListReversalLasso_Memory_Type as ListReversalLasso_Memory_Type
  function index_logic1 [#"../list_reversal_lasso.rs" 20 4 20 39] (self : ListReversalLasso_Memory_Type.t_memory) (i : usize) : usize
    
   =
    [#"../list_reversal_lasso.rs" 21 8 21 31] index_logic3 (ListReversalLasso_Memory_Type.memory_0 self) i
  val index_logic1 [#"../list_reversal_lasso.rs" 20 4 20 39] (self : ListReversalLasso_Memory_Type.t_memory) (i : usize) : usize
    ensures { result = index_logic1 self i }
    
  predicate nonnull_ptr0 [#"../list_reversal_lasso.rs" 49 4 49 44] (self : ListReversalLasso_Memory_Type.t_memory) (i : usize)
    
   =
    [#"../list_reversal_lasso.rs" 50 20 50 70] Seq.length (shallow_model0 (ListReversalLasso_Memory_Type.memory_0 self)) <= UIntSize.to_int max0 /\ UIntSize.to_int i < Seq.length (shallow_model0 (ListReversalLasso_Memory_Type.memory_0 self))
  val nonnull_ptr0 [#"../list_reversal_lasso.rs" 49 4 49 44] (self : ListReversalLasso_Memory_Type.t_memory) (i : usize) : bool
    ensures { result = nonnull_ptr0 self i }
    
  predicate list_seg0 [#"../list_reversal_lasso.rs" 81 4 81 81] (self : ListReversalLasso_Memory_Type.t_memory) (first : usize) (s : Seq.seq usize) (last : usize) (l : int) (h : int)
    
   =
    [#"../list_reversal_lasso.rs" 83 12 85 98] first = (if h = l then
      last
    else
      Seq.get s l
    ) /\ (forall i : int . l <= i /\ i < h -> nonnull_ptr0 self (Seq.get s i) /\ index_logic1 self (Seq.get s i) = (if i = h - 1 then
      last
    else
      Seq.get s (i + 1)
    )) /\ (forall j : int . forall i : int . l <= i /\ i < h /\ l <= j /\ j < h /\ i <> j -> Seq.get s i <> Seq.get s j)
  val list_seg0 [#"../list_reversal_lasso.rs" 81 4 81 81] (self : ListReversalLasso_Memory_Type.t_memory) (first : usize) (s : Seq.seq usize) (last : usize) (l : int) (h : int) : bool
    ensures { result = list_seg0 self first s last l h }
    
  predicate loop0 [#"../list_reversal_lasso.rs" 116 4 116 55] (self : ListReversalLasso_Memory_Type.t_memory) (first : usize) (s : Seq.seq usize)
    
   =
    [#"../list_reversal_lasso.rs" 118 12 118 53] list_seg0 self first s (Seq.get s 0) 0 (Seq.length s)
  val loop0 [#"../list_reversal_lasso.rs" 116 4 116 55] (self : ListReversalLasso_Memory_Type.t_memory) (first : usize) (s : Seq.seq usize) : bool
    ensures { result = loop0 self first s }
    
  use prelude.Ghost
  use prelude.Int
  predicate resolve1 (self : borrowed usize) =
    [#"../../../../creusot-contracts/src/resolve.rs" 25 20 25 34]  ^ self =  * self
  val resolve1 (self : borrowed usize) : bool
    ensures { result = resolve1 self }
    
  val replace0 (dest : borrowed usize) (src : usize) : usize
    requires {inv0 dest}
    requires {inv1 src}
    ensures { [#"../../../../creusot-contracts/src/std/mem.rs" 7 22 7 34]  ^ dest = src }
    ensures { [#"../../../../creusot-contracts/src/std/mem.rs" 8 22 8 37] result =  * dest }
    ensures { inv1 result }
    
  val index_mut0 [#"../list_reversal_lasso.rs" 41 4 41 47] (self : borrowed (ListReversalLasso_Memory_Type.t_memory)) (i : usize) : borrowed usize
    requires {[#"../list_reversal_lasso.rs" 36 15 36 34] nonnull_ptr0 ( * self) i}
    ensures { [#"../list_reversal_lasso.rs" 37 14 37 47]  * result = index_logic1 ( * self) i }
    ensures { [#"../list_reversal_lasso.rs" 38 14 38 47]  ^ result = index_logic1 ( ^ self) i }
    ensures { [#"../list_reversal_lasso.rs" 39 14 39 47] Seq.length (shallow_model0 (ListReversalLasso_Memory_Type.memory_0 ( * self))) = Seq.length (shallow_model0 (ListReversalLasso_Memory_Type.memory_0 ( ^ self))) }
    ensures { [#"../list_reversal_lasso.rs" 40 4 40 113] forall j : usize . nonnull_ptr0 ( * self) j /\ i <> j -> index_logic1 ( ^ self) j = index_logic1 ( * self) j }
    
  use seq.Seq
  use seq_ext.SeqExt
  use seq.Seq
  predicate resolve0 (self : borrowed (ListReversalLasso_Memory_Type.t_memory)) =
    [#"../../../../creusot-contracts/src/resolve.rs" 25 20 25 34]  ^ self =  * self
  val resolve0 (self : borrowed (ListReversalLasso_Memory_Type.t_memory)) : bool
    ensures { result = resolve0 self }
    
  use seq.Reverse
  use prelude.Ghost
  function index_logic0 [@inline:trivial] (self : Ghost.ghost_ty (Seq.seq usize)) (ix : int) : usize =
    [#"../../../../creusot-contracts/src/logic/ops.rs" 87 8 87 33] Seq.get (Ghost.inner self) ix
  val index_logic0 [@inline:trivial] (self : Ghost.ghost_ty (Seq.seq usize)) (ix : int) : usize
    ensures { result = index_logic0 self ix }
    
  let constant null0 [#"../list_reversal_lasso.rs" 13 0 13 15]  : usize = [@vc:do_not_keep_trace] [@vc:sp]
    [#"../list_reversal_lasso.rs" 13 0 13 15] [#"../list_reversal_lasso.rs" 13 0 13 15] (18446744073709551615 : usize)
  use prelude.Ghost
  use prelude.Ghost
  let rec cfg list_reversal_loop [#"../list_reversal_lasso.rs" 125 4 125 79] [@cfg:stackify] [@cfg:subregion_analysis] (self : borrowed (ListReversalLasso_Memory_Type.t_memory)) (l : usize) (s : Ghost.ghost_ty (Seq.seq usize)) : usize
    requires {[#"../list_reversal_lasso.rs" 122 15 122 26] Seq.length (Ghost.inner s) > 0}
    requires {[#"../list_reversal_lasso.rs" 123 15 123 32] loop0 ( * self) l (Ghost.inner s)}
    ensures { [#"../list_reversal_lasso.rs" 124 14 124 101] loop0 ( ^ self) result (Seq.(++) (Seq.singleton (index_logic0 s 0)) (Reverse.reverse (SeqExt.subsequence (Ghost.inner s) 1 (Seq.length (Ghost.inner s))))) }
    
   = [@vc:do_not_keep_trace] [@vc:sp]
  var _0 : usize;
  var self : borrowed (ListReversalLasso_Memory_Type.t_memory) = self;
  var l : usize = l;
  var s : Ghost.ghost_ty (Seq.seq usize) = s;
  var r : usize;
  var n : Ghost.ghost_ty int;
  var _21 : usize;
  var _22 : borrowed usize;
  var _23 : borrowed usize;
  var _24 : borrowed usize;
  var _25 : borrowed (ListReversalLasso_Memory_Type.t_memory);
  var _27 : usize;
  var _28 : borrowed usize;
  var _29 : borrowed usize;
  var _31 : Ghost.ghost_ty int;
  {
    goto BB0
  }
  BB0 {
    [#"../list_reversal_lasso.rs" 126 20 126 24] r <- ([#"../list_reversal_lasso.rs" 126 20 126 24] [#"../list_reversal_lasso.rs" 126 20 126 24] (18446744073709551615 : usize));
    [#"../list_reversal_lasso.rs" 127 20 127 29] n <- ([#"../list_reversal_lasso.rs" 127 20 127 29] Ghost.new 0);
    goto BB1
  }
  BB1 {
    goto BB2
  }
  BB2 {
    invariant { [#"../list_reversal_lasso.rs" 129 20 129 48] 0 <= Ghost.inner n /\ Ghost.inner n <= Seq.length (Ghost.inner s) + 1 };
    invariant { [#"../list_reversal_lasso.rs" 129 8 129 50] Ghost.inner n = Seq.length (Ghost.inner s) + 1 -> l = null0 /\ r = index_logic0 s 0 /\ nonnull_ptr0 ( * self) r /\ index_logic1 ( * self) r = index_logic0 s (Seq.length (Ghost.inner s) - 1) /\ list_seg0 ( * self) (index_logic0 s (Seq.length (Ghost.inner s) - 1)) (Reverse.reverse (Ghost.inner s)) (index_logic0 s 0) 0 (Seq.length (Ghost.inner s) - 1) };
    invariant { [#"../list_reversal_lasso.rs" 129 8 129 50] Ghost.inner n <= Seq.length (Ghost.inner s) -> list_seg0 ( * self) l (Ghost.inner s) (index_logic0 s 0) (Ghost.inner n) (Seq.length (Ghost.inner s)) };
    invariant { [#"../list_reversal_lasso.rs" 129 8 129 50] Ghost.inner n <= Seq.length (Ghost.inner s) -> list_seg0 ( * self) r (Reverse.reverse (Ghost.inner s)) null0 (Seq.length (Ghost.inner s) - Ghost.inner n) (Seq.length (Ghost.inner s)) };
    goto BB3
  }
  BB3 {
    switch ([#"../list_reversal_lasso.rs" 137 14 137 23] ([#"../list_reversal_lasso.rs" 137 14 137 15] l) <> ([#"../list_reversal_lasso.rs" 137 19 137 23] [#"../list_reversal_lasso.rs" 137 19 137 23] (18446744073709551615 : usize)))
      | False -> goto BB9
      | True -> goto BB4
      end
  }
  BB4 {
    assert { [@expl:assertion] [#"../list_reversal_lasso.rs" 138 12 138 77] Ghost.inner n = Seq.length (Ghost.inner s) -> l = Seq.get (Reverse.reverse (Ghost.inner s)) (Seq.length (Ghost.inner s) - 1) };
<<<<<<< HEAD
    [#"../list_reversal_lasso.rs" 139 39 139 43] _25 <- Borrow.borrow_mut ( * self);
    [#"../list_reversal_lasso.rs" 139 39 139 43] self <- { self with current = ( ^ _25) };
    [#"../list_reversal_lasso.rs" 139 39 139 46] _24 <- ([#"../list_reversal_lasso.rs" 139 39 139 46] IndexMut0.index_mut _25 ([#"../list_reversal_lasso.rs" 139 44 139 45] l));
    [#"../list_reversal_lasso.rs" 1 0 1 0] _25 <- any borrowed (ListReversalLasso_Memory_Type.t_memory);
    goto BB5
  }
  BB5 {
    [#"../list_reversal_lasso.rs" 139 34 139 46] _23 <- Borrow.borrow_mut ( * _24);
    [#"../list_reversal_lasso.rs" 139 34 139 46] _24 <- { _24 with current = ( ^ _23) };
    [#"../list_reversal_lasso.rs" 139 34 139 46] _22 <- Borrow.borrow_mut ( * _23);
    [#"../list_reversal_lasso.rs" 139 34 139 46] _23 <- { _23 with current = ( ^ _22) };
    [#"../list_reversal_lasso.rs" 139 66 139 72] _29 <- Borrow.borrow_mut r;
    [#"../list_reversal_lasso.rs" 139 66 139 72] r <-  ^ _29;
    [#"../list_reversal_lasso.rs" 139 66 139 72] _28 <- Borrow.borrow_mut ( * _29);
    [#"../list_reversal_lasso.rs" 139 66 139 72] _29 <- { _29 with current = ( ^ _28) };
    [#"../list_reversal_lasso.rs" 139 48 139 76] _27 <- ([#"../list_reversal_lasso.rs" 139 48 139 76] Replace0.replace _28 ([#"../list_reversal_lasso.rs" 139 74 139 75] l));
    [#"../list_reversal_lasso.rs" 1 0 1 0] _28 <- any borrowed usize;
    goto BB6
  }
  BB6 {
    assume { Resolve1.resolve _29 };
    [#"../list_reversal_lasso.rs" 139 16 139 77] _21 <- ([#"../list_reversal_lasso.rs" 139 16 139 77] Replace0.replace _22 _27);
    [#"../list_reversal_lasso.rs" 1 0 1 0] _22 <- any borrowed usize;
    [#"../list_reversal_lasso.rs" 1 0 1 0] _27 <- any usize;
    goto BB7
  }
  BB7 {
    assume { Resolve1.resolve _24 };
    assume { Resolve1.resolve _23 };
    [#"../list_reversal_lasso.rs" 139 12 139 77] l <- ([#"../list_reversal_lasso.rs" 139 12 139 77] _21);
    [#"../list_reversal_lasso.rs" 139 12 139 77] _21 <- any usize;
    [#"../list_reversal_lasso.rs" 140 16 140 30] _31 <- ([#"../list_reversal_lasso.rs" 140 16 140 30] Ghost.new (Ghost.inner n + 1));
=======
    _25 <- Borrow.borrow_mut ( * self);
    self <- { self with current = ( ^ _25) };
    _24 <- ([#"../list_reversal_lasso.rs" 139 39 139 46] index_mut0 _25 l);
    _25 <- any borrowed (ListReversalLasso_Memory_Type.t_memory);
    goto BB5
  }
  BB5 {
    _23 <- Borrow.borrow_mut ( * _24);
    _24 <- { _24 with current = ( ^ _23) };
    _22 <- Borrow.borrow_mut ( * _23);
    _23 <- { _23 with current = ( ^ _22) };
    _29 <- Borrow.borrow_mut r;
    r <-  ^ _29;
    _28 <- Borrow.borrow_mut ( * _29);
    _29 <- { _29 with current = ( ^ _28) };
    _27 <- ([#"../list_reversal_lasso.rs" 139 48 139 76] replace0 _28 l);
    _28 <- any borrowed usize;
    goto BB6
  }
  BB6 {
    assume { resolve1 _29 };
    _21 <- ([#"../list_reversal_lasso.rs" 139 16 139 77] replace0 _22 _27);
    _22 <- any borrowed usize;
    _27 <- any usize;
    goto BB7
  }
  BB7 {
    assume { resolve1 _24 };
    assume { resolve1 _23 };
    l <- _21;
    _21 <- any usize;
    _31 <- ([#"../list_reversal_lasso.rs" 140 16 140 30] Ghost.new (Ghost.inner n + 1));
>>>>>>> 62b454c8
    goto BB8
  }
  BB8 {
    [#"../list_reversal_lasso.rs" 140 12 140 30] n <- ([#"../list_reversal_lasso.rs" 140 12 140 30] _31);
    [#"../list_reversal_lasso.rs" 140 12 140 30] _31 <- any Ghost.ghost_ty int;
    goto BB2
  }
  BB9 {
    assume { resolve0 self };
    assert { [@expl:assertion] [#"../list_reversal_lasso.rs" 143 8 145 54] forall i : int . 0 <= i /\ i < Seq.length (Ghost.inner s) -> Seq.get (Seq.(++) (Seq.singleton (index_logic0 s 0)) (Reverse.reverse (SeqExt.subsequence (Ghost.inner s) 1 (Seq.length (Ghost.inner s))))) i = (if i = 0 then
      index_logic0 s 0
    else
      Seq.get (Reverse.reverse (Ghost.inner s)) (i - 1)
    ) };
    [#"../list_reversal_lasso.rs" 146 15 146 16] _0 <- ([#"../list_reversal_lasso.rs" 146 15 146 16] r);
    return _0
  }
  
end
module ListReversalLasso_Impl4_ListReversalLasso
  use prelude.UIntSize
  use seq.Seq
  predicate invariant3 (self : Seq.seq usize) =
    [#"../../../../creusot-contracts/src/invariant.rs" 8 8 8 12] true
  val invariant3 (self : Seq.seq usize) : bool
    ensures { result = invariant3 self }
    
  predicate inv3 (_x : Seq.seq usize)
  val inv3 (_x : Seq.seq usize) : bool
    ensures { result = inv3 _x }
    
  axiom inv3 : [#"../list_reversal_lasso.rs" 1 0 1 0] forall x : Seq.seq usize . inv3 x = true
  use Alloc_Alloc_Global_Type as Alloc_Alloc_Global_Type
  use Alloc_Vec_Vec_Type as Alloc_Vec_Vec_Type
  use prelude.Int
  use prelude.UIntSize
  let constant max0  : usize = [@vc:do_not_keep_trace] [@vc:sp]
    (18446744073709551615 : usize)
  use seq.Seq
  predicate inv2 (_x : Alloc_Vec_Vec_Type.t_vec usize (Alloc_Alloc_Global_Type.t_global))
  val inv2 (_x : Alloc_Vec_Vec_Type.t_vec usize (Alloc_Alloc_Global_Type.t_global)) : bool
    ensures { result = inv2 _x }
    
  function shallow_model0 (self : Alloc_Vec_Vec_Type.t_vec usize (Alloc_Alloc_Global_Type.t_global)) : Seq.seq usize
  val shallow_model0 (self : Alloc_Vec_Vec_Type.t_vec usize (Alloc_Alloc_Global_Type.t_global)) : Seq.seq usize
    requires {[#"../../../../creusot-contracts/src/std/vec.rs" 19 21 19 25] inv2 self}
    ensures { result = shallow_model0 self }
    
  axiom shallow_model0_spec : forall self : Alloc_Vec_Vec_Type.t_vec usize (Alloc_Alloc_Global_Type.t_global) . ([#"../../../../creusot-contracts/src/std/vec.rs" 19 21 19 25] inv2 self) -> ([#"../../../../creusot-contracts/src/std/vec.rs" 19 4 19 36] inv3 (shallow_model0 self)) && ([#"../../../../creusot-contracts/src/std/vec.rs" 18 14 18 41] Seq.length (shallow_model0 self) <= UIntSize.to_int max0)
  predicate invariant2 (self : Alloc_Vec_Vec_Type.t_vec usize (Alloc_Alloc_Global_Type.t_global)) =
    [#"../../../../creusot-contracts/src/std/vec.rs" 60 20 60 41] inv3 (shallow_model0 self)
  val invariant2 (self : Alloc_Vec_Vec_Type.t_vec usize (Alloc_Alloc_Global_Type.t_global)) : bool
    ensures { result = invariant2 self }
    
  axiom inv2 : [#"../list_reversal_lasso.rs" 1 0 1 0] forall x : Alloc_Vec_Vec_Type.t_vec usize (Alloc_Alloc_Global_Type.t_global) . inv2 x = true
  predicate invariant1 (self : usize) =
    [#"../../../../creusot-contracts/src/invariant.rs" 8 8 8 12] true
  val invariant1 (self : usize) : bool
    ensures { result = invariant1 self }
    
  predicate inv1 (_x : usize)
  val inv1 (_x : usize) : bool
    ensures { result = inv1 _x }
    
  axiom inv1 : [#"../list_reversal_lasso.rs" 1 0 1 0] forall x : usize . inv1 x = true
  use prelude.Borrow
  predicate invariant0 (self : borrowed usize) =
    [#"../../../../creusot-contracts/src/invariant.rs" 8 8 8 12] true
  val invariant0 (self : borrowed usize) : bool
    ensures { result = invariant0 self }
    
  predicate inv0 (_x : borrowed usize)
  val inv0 (_x : borrowed usize) : bool
    ensures { result = inv0 _x }
    
  axiom inv0 : [#"../list_reversal_lasso.rs" 1 0 1 0] forall x : borrowed usize . inv0 x = true
  use seq.Seq
  function index_logic3 [@inline:trivial] (self : Alloc_Vec_Vec_Type.t_vec usize (Alloc_Alloc_Global_Type.t_global)) (ix : usize) : usize
    
   =
    [#"../../../../creusot-contracts/src/logic/ops.rs" 31 8 31 32] Seq.get (shallow_model0 self) (UIntSize.to_int ix)
  val index_logic3 [@inline:trivial] (self : Alloc_Vec_Vec_Type.t_vec usize (Alloc_Alloc_Global_Type.t_global)) (ix : usize) : usize
    ensures { result = index_logic3 self ix }
    
  use ListReversalLasso_Memory_Type as ListReversalLasso_Memory_Type
  function index_logic2 [#"../list_reversal_lasso.rs" 20 4 20 39] (self : ListReversalLasso_Memory_Type.t_memory) (i : usize) : usize
    
   =
    [#"../list_reversal_lasso.rs" 21 8 21 31] index_logic3 (ListReversalLasso_Memory_Type.memory_0 self) i
  val index_logic2 [#"../list_reversal_lasso.rs" 20 4 20 39] (self : ListReversalLasso_Memory_Type.t_memory) (i : usize) : usize
    ensures { result = index_logic2 self i }
    
  predicate nonnull_ptr0 [#"../list_reversal_lasso.rs" 49 4 49 44] (self : ListReversalLasso_Memory_Type.t_memory) (i : usize)
    
   =
    [#"../list_reversal_lasso.rs" 50 20 50 70] Seq.length (shallow_model0 (ListReversalLasso_Memory_Type.memory_0 self)) <= UIntSize.to_int max0 /\ UIntSize.to_int i < Seq.length (shallow_model0 (ListReversalLasso_Memory_Type.memory_0 self))
  val nonnull_ptr0 [#"../list_reversal_lasso.rs" 49 4 49 44] (self : ListReversalLasso_Memory_Type.t_memory) (i : usize) : bool
    ensures { result = nonnull_ptr0 self i }
    
  predicate list_seg0 [#"../list_reversal_lasso.rs" 81 4 81 81] (self : ListReversalLasso_Memory_Type.t_memory) (first : usize) (s : Seq.seq usize) (last : usize) (l : int) (h : int)
    
   =
    [#"../list_reversal_lasso.rs" 83 12 85 98] first = (if h = l then
      last
    else
      Seq.get s l
    ) /\ (forall i : int . l <= i /\ i < h -> nonnull_ptr0 self (Seq.get s i) /\ index_logic2 self (Seq.get s i) = (if i = h - 1 then
      last
    else
      Seq.get s (i + 1)
    )) /\ (forall j : int . forall i : int . l <= i /\ i < h /\ l <= j /\ j < h /\ i <> j -> Seq.get s i <> Seq.get s j)
  val list_seg0 [#"../list_reversal_lasso.rs" 81 4 81 81] (self : ListReversalLasso_Memory_Type.t_memory) (first : usize) (s : Seq.seq usize) (last : usize) (l : int) (h : int) : bool
    ensures { result = list_seg0 self first s last l h }
    
  predicate lasso0 [#"../list_reversal_lasso.rs" 151 4 151 70] (self : ListReversalLasso_Memory_Type.t_memory) (first : usize) (s1 : Seq.seq usize) (s2 : Seq.seq usize)
    
   =
    [#"../list_reversal_lasso.rs" 152 8 158 9] let mid = if Seq.length s2 = 0 then
      Seq.get s1 (Seq.length s1 - 1)
    else
      Seq.get s2 0
     in Seq.length s1 > 0 /\ (forall j : int . forall i : int . 0 <= i /\ i < Seq.length s1 /\ 0 <= j /\ j < Seq.length s2 -> Seq.get s1 i <> Seq.get s2 j) /\ list_seg0 self first s1 mid 0 (Seq.length s1) /\ list_seg0 self mid s2 (Seq.get s1 (Seq.length s1 - 1)) 0 (Seq.length s2)
  val lasso0 [#"../list_reversal_lasso.rs" 151 4 151 70] (self : ListReversalLasso_Memory_Type.t_memory) (first : usize) (s1 : Seq.seq usize) (s2 : Seq.seq usize) : bool
    ensures { result = lasso0 self first s1 s2 }
    
  use prelude.Ghost
  use prelude.Int
  predicate resolve1 (self : borrowed usize) =
    [#"../../../../creusot-contracts/src/resolve.rs" 25 20 25 34]  ^ self =  * self
  val resolve1 (self : borrowed usize) : bool
    ensures { result = resolve1 self }
    
  val replace0 (dest : borrowed usize) (src : usize) : usize
    requires {inv0 dest}
    requires {inv1 src}
    ensures { [#"../../../../creusot-contracts/src/std/mem.rs" 7 22 7 34]  ^ dest = src }
    ensures { [#"../../../../creusot-contracts/src/std/mem.rs" 8 22 8 37] result =  * dest }
    ensures { inv1 result }
    
  val index_mut0 [#"../list_reversal_lasso.rs" 41 4 41 47] (self : borrowed (ListReversalLasso_Memory_Type.t_memory)) (i : usize) : borrowed usize
    requires {[#"../list_reversal_lasso.rs" 36 15 36 34] nonnull_ptr0 ( * self) i}
    ensures { [#"../list_reversal_lasso.rs" 37 14 37 47]  * result = index_logic2 ( * self) i }
    ensures { [#"../list_reversal_lasso.rs" 38 14 38 47]  ^ result = index_logic2 ( ^ self) i }
    ensures { [#"../list_reversal_lasso.rs" 39 14 39 47] Seq.length (shallow_model0 (ListReversalLasso_Memory_Type.memory_0 ( * self))) = Seq.length (shallow_model0 (ListReversalLasso_Memory_Type.memory_0 ( ^ self))) }
    ensures { [#"../list_reversal_lasso.rs" 40 4 40 113] forall j : usize . nonnull_ptr0 ( * self) j /\ i <> j -> index_logic2 ( ^ self) j = index_logic2 ( * self) j }
    
  predicate resolve0 (self : borrowed (ListReversalLasso_Memory_Type.t_memory)) =
    [#"../../../../creusot-contracts/src/resolve.rs" 25 20 25 34]  ^ self =  * self
  val resolve0 (self : borrowed (ListReversalLasso_Memory_Type.t_memory)) : bool
    ensures { result = resolve0 self }
    
  let constant null0 [#"../list_reversal_lasso.rs" 13 0 13 15]  : usize = [@vc:do_not_keep_trace] [@vc:sp]
    [#"../list_reversal_lasso.rs" 13 0 13 15] [#"../list_reversal_lasso.rs" 13 0 13 15] (18446744073709551615 : usize)
  use seq.Reverse
  use prelude.Ghost
  function index_logic0 [@inline:trivial] (self : Ghost.ghost_ty (Seq.seq usize)) (ix : int) : usize =
    [#"../../../../creusot-contracts/src/logic/ops.rs" 87 8 87 33] Seq.get (Ghost.inner self) ix
  val index_logic0 [@inline:trivial] (self : Ghost.ghost_ty (Seq.seq usize)) (ix : int) : usize
    ensures { result = index_logic0 self ix }
    
  use prelude.Ghost
  use prelude.Ghost
  let rec cfg list_reversal_lasso [#"../list_reversal_lasso.rs" 163 4 168 12] [@cfg:stackify] [@cfg:subregion_analysis] (self : borrowed (ListReversalLasso_Memory_Type.t_memory)) (l : usize) (s1 : Ghost.ghost_ty (Seq.seq usize)) (s2 : Ghost.ghost_ty (Seq.seq usize)) : usize
    requires {[#"../list_reversal_lasso.rs" 161 15 161 38] lasso0 ( * self) l (Ghost.inner s1) (Ghost.inner s2)}
    ensures { [#"../list_reversal_lasso.rs" 162 14 162 54] lasso0 ( ^ self) result (Ghost.inner s1) (Reverse.reverse (Ghost.inner s2)) }
    
   = [@vc:do_not_keep_trace] [@vc:sp]
  var _0 : usize;
  var self : borrowed (ListReversalLasso_Memory_Type.t_memory) = self;
  var l : usize = l;
  var s1 : Ghost.ghost_ty (Seq.seq usize) = s1;
  var s2 : Ghost.ghost_ty (Seq.seq usize) = s2;
  var r : usize;
  var n : Ghost.ghost_ty int;
  var _19 : usize;
  var _20 : borrowed usize;
  var _21 : borrowed usize;
  var _22 : borrowed usize;
  var _23 : borrowed (ListReversalLasso_Memory_Type.t_memory);
  var _25 : usize;
  var _26 : borrowed usize;
  var _27 : borrowed usize;
  var _29 : Ghost.ghost_ty int;
  {
    goto BB0
  }
  BB0 {
    [#"../list_reversal_lasso.rs" 169 20 169 24] r <- ([#"../list_reversal_lasso.rs" 169 20 169 24] [#"../list_reversal_lasso.rs" 169 20 169 24] (18446744073709551615 : usize));
    [#"../list_reversal_lasso.rs" 170 20 170 29] n <- ([#"../list_reversal_lasso.rs" 170 20 170 29] Ghost.new 0);
    goto BB1
  }
  BB1 {
    goto BB2
  }
  BB2 {
    invariant { [#"../list_reversal_lasso.rs" 172 20 172 58] 0 <= Ghost.inner n /\ Ghost.inner n <= 2 * Seq.length (Ghost.inner s1) + Seq.length (Ghost.inner s2) };
    invariant { [#"../list_reversal_lasso.rs" 172 8 172 60] let mid = if Seq.length (Ghost.inner s2) = 0 then
      index_logic0 s1 (Seq.length (Ghost.inner s1) - 1)
    else
      index_logic0 s2 0
     in Ghost.inner n <= Seq.length (Ghost.inner s1) -> list_seg0 ( * self) l (Ghost.inner s1) mid (Ghost.inner n) (Seq.length (Ghost.inner s1)) /\ list_seg0 ( * self) mid (Ghost.inner s2) (index_logic0 s1 (Seq.length (Ghost.inner s1) - 1)) 0 (Seq.length (Ghost.inner s2)) /\ list_seg0 ( * self) r (Reverse.reverse (Ghost.inner s1)) null0 (Seq.length (Ghost.inner s1) - Ghost.inner n) (Seq.length (Ghost.inner s1)) };
    invariant { [#"../list_reversal_lasso.rs" 172 8 172 60] Seq.length (Ghost.inner s1) < Ghost.inner n /\ Ghost.inner n <= Seq.length (Ghost.inner s1) + Seq.length (Ghost.inner s2) -> list_seg0 ( * self) l (Ghost.inner s2) (index_logic0 s1 (Seq.length (Ghost.inner s1) - 1)) (Ghost.inner n - Seq.length (Ghost.inner s1)) (Seq.length (Ghost.inner s2)) /\ list_seg0 ( * self) r (Reverse.reverse (Ghost.inner s2)) (index_logic0 s1 (Seq.length (Ghost.inner s1) - 1)) (Seq.length (Ghost.inner s1) + Seq.length (Ghost.inner s2) - Ghost.inner n) (Seq.length (Ghost.inner s2)) /\ list_seg0 ( * self) (index_logic0 s1 (Seq.length (Ghost.inner s1) - 1)) (Reverse.reverse (Ghost.inner s1)) null0 0 (Seq.length (Ghost.inner s1)) };
    invariant { [#"../list_reversal_lasso.rs" 172 8 172 60] let mid = if Seq.length (Ghost.inner s2) = 0 then
      index_logic0 s1 (Seq.length (Ghost.inner s1) - 1)
    else
      index_logic0 s2 (Seq.length (Ghost.inner s2) - 1)
     in Seq.length (Ghost.inner s1) + Seq.length (Ghost.inner s2) < Ghost.inner n -> list_seg0 ( * self) l (Reverse.reverse (Ghost.inner s1)) null0 (Ghost.inner n - Seq.length (Ghost.inner s1) - Seq.length (Ghost.inner s2)) (Seq.length (Ghost.inner s1)) /\ list_seg0 ( * self) r (Ghost.inner s1) mid (2 * Seq.length (Ghost.inner s1) + Seq.length (Ghost.inner s2) - Ghost.inner n) (Seq.length (Ghost.inner s1)) /\ list_seg0 ( * self) mid (Reverse.reverse (Ghost.inner s2)) (index_logic0 s1 (Seq.length (Ghost.inner s1) - 1)) 0 (Seq.length (Ghost.inner s2)) };
    goto BB3
  }
  BB3 {
    switch ([#"../list_reversal_lasso.rs" 190 14 190 23] ([#"../list_reversal_lasso.rs" 190 14 190 15] l) <> ([#"../list_reversal_lasso.rs" 190 19 190 23] [#"../list_reversal_lasso.rs" 190 19 190 23] (18446744073709551615 : usize)))
      | False -> goto BB9
      | True -> goto BB4
      end
  }
  BB4 {
<<<<<<< HEAD
    [#"../list_reversal_lasso.rs" 191 39 191 43] _23 <- Borrow.borrow_mut ( * self);
    [#"../list_reversal_lasso.rs" 191 39 191 43] self <- { self with current = ( ^ _23) };
    [#"../list_reversal_lasso.rs" 191 39 191 46] _22 <- ([#"../list_reversal_lasso.rs" 191 39 191 46] IndexMut0.index_mut _23 ([#"../list_reversal_lasso.rs" 191 44 191 45] l));
    [#"../list_reversal_lasso.rs" 1 0 1 0] _23 <- any borrowed (ListReversalLasso_Memory_Type.t_memory);
    goto BB5
  }
  BB5 {
    [#"../list_reversal_lasso.rs" 191 34 191 46] _21 <- Borrow.borrow_mut ( * _22);
    [#"../list_reversal_lasso.rs" 191 34 191 46] _22 <- { _22 with current = ( ^ _21) };
    [#"../list_reversal_lasso.rs" 191 34 191 46] _20 <- Borrow.borrow_mut ( * _21);
    [#"../list_reversal_lasso.rs" 191 34 191 46] _21 <- { _21 with current = ( ^ _20) };
    [#"../list_reversal_lasso.rs" 191 66 191 72] _27 <- Borrow.borrow_mut r;
    [#"../list_reversal_lasso.rs" 191 66 191 72] r <-  ^ _27;
    [#"../list_reversal_lasso.rs" 191 66 191 72] _26 <- Borrow.borrow_mut ( * _27);
    [#"../list_reversal_lasso.rs" 191 66 191 72] _27 <- { _27 with current = ( ^ _26) };
    [#"../list_reversal_lasso.rs" 191 48 191 76] _25 <- ([#"../list_reversal_lasso.rs" 191 48 191 76] Replace0.replace _26 ([#"../list_reversal_lasso.rs" 191 74 191 75] l));
    [#"../list_reversal_lasso.rs" 1 0 1 0] _26 <- any borrowed usize;
    goto BB6
  }
  BB6 {
    assume { Resolve1.resolve _27 };
    [#"../list_reversal_lasso.rs" 191 16 191 77] _19 <- ([#"../list_reversal_lasso.rs" 191 16 191 77] Replace0.replace _20 _25);
    [#"../list_reversal_lasso.rs" 1 0 1 0] _20 <- any borrowed usize;
    [#"../list_reversal_lasso.rs" 1 0 1 0] _25 <- any usize;
    goto BB7
  }
  BB7 {
    assume { Resolve1.resolve _22 };
    assume { Resolve1.resolve _21 };
    [#"../list_reversal_lasso.rs" 191 12 191 77] l <- ([#"../list_reversal_lasso.rs" 191 12 191 77] _19);
    [#"../list_reversal_lasso.rs" 191 12 191 77] _19 <- any usize;
    [#"../list_reversal_lasso.rs" 192 16 192 30] _29 <- ([#"../list_reversal_lasso.rs" 192 16 192 30] Ghost.new (Ghost.inner n + 1));
=======
    _23 <- Borrow.borrow_mut ( * self);
    self <- { self with current = ( ^ _23) };
    _22 <- ([#"../list_reversal_lasso.rs" 191 39 191 46] index_mut0 _23 l);
    _23 <- any borrowed (ListReversalLasso_Memory_Type.t_memory);
    goto BB5
  }
  BB5 {
    _21 <- Borrow.borrow_mut ( * _22);
    _22 <- { _22 with current = ( ^ _21) };
    _20 <- Borrow.borrow_mut ( * _21);
    _21 <- { _21 with current = ( ^ _20) };
    _27 <- Borrow.borrow_mut r;
    r <-  ^ _27;
    _26 <- Borrow.borrow_mut ( * _27);
    _27 <- { _27 with current = ( ^ _26) };
    _25 <- ([#"../list_reversal_lasso.rs" 191 48 191 76] replace0 _26 l);
    _26 <- any borrowed usize;
    goto BB6
  }
  BB6 {
    assume { resolve1 _27 };
    _19 <- ([#"../list_reversal_lasso.rs" 191 16 191 77] replace0 _20 _25);
    _20 <- any borrowed usize;
    _25 <- any usize;
    goto BB7
  }
  BB7 {
    assume { resolve1 _22 };
    assume { resolve1 _21 };
    l <- _19;
    _19 <- any usize;
    _29 <- ([#"../list_reversal_lasso.rs" 192 16 192 30] Ghost.new (Ghost.inner n + 1));
>>>>>>> 62b454c8
    goto BB8
  }
  BB8 {
    [#"../list_reversal_lasso.rs" 192 12 192 30] n <- ([#"../list_reversal_lasso.rs" 192 12 192 30] _29);
    [#"../list_reversal_lasso.rs" 192 12 192 30] _29 <- any Ghost.ghost_ty int;
    goto BB2
  }
  BB9 {
<<<<<<< HEAD
    assume { Resolve0.resolve self };
    [#"../list_reversal_lasso.rs" 194 15 194 16] _0 <- ([#"../list_reversal_lasso.rs" 194 15 194 16] r);
=======
    assume { resolve0 self };
    _0 <- r;
>>>>>>> 62b454c8
    return _0
  }
  
end
module Core_Option_Option_Type
  type t_option 't =
    | C_None
    | C_Some 't
    
end
module ListReversalLasso_Impl4_FindPtrInSeq_Impl
  use prelude.UIntSize
  use seq.Seq
  use prelude.UIntSize
  use seq.Seq
  use prelude.Int
  use Core_Option_Option_Type as Core_Option_Option_Type
  use seq.Seq
  use prelude.Int
  let rec ghost function find_ptr_in_seq [#"../list_reversal_lasso.rs" 204 4 204 66] (s : Seq.seq usize) (i : int) (p : int) : Core_Option_Option_Type.t_option int
    requires {[#"../list_reversal_lasso.rs" 198 15 198 37] 0 <= i /\ i <= Seq.length s}
    ensures { [#"../list_reversal_lasso.rs" 199 14 202 5] match (result) with
      | Core_Option_Option_Type.C_None -> forall j : int . i <= j /\ j < Seq.length s -> UIntSize.to_int (Seq.get s j) <> p
      | Core_Option_Option_Type.C_Some j -> i <= j /\ j < Seq.length s /\ UIntSize.to_int (Seq.get s j) = p
      end }
    variant {[#"../list_reversal_lasso.rs" 203 14 203 25] Seq.length s - i}
    
   = [@vc:do_not_keep_trace] [@vc:sp]
    [#"../list_reversal_lasso.rs" 205 8 209 9] if pure {i = Seq.length s} then
      Core_Option_Option_Type.C_None
    else
      if pure {UIntSize.to_int (Seq.get s i) = p} then Core_Option_Option_Type.C_Some i else find_ptr_in_seq s (i + 1) p
    
end
module ListReversalLasso_Impl4_Pigeon_Impl
  use prelude.Int
  use prelude.UIntSize
  use seq.Seq
  use prelude.UIntSize
  use seq.Seq
  use Core_Option_Option_Type as Core_Option_Option_Type
  use seq.Seq
  use prelude.Int
  function find_ptr_in_seq0 [#"../list_reversal_lasso.rs" 204 4 204 66] (s : Seq.seq usize) (i : int) (p : int) : Core_Option_Option_Type.t_option int
    
  axiom find_ptr_in_seq0_def : forall s : Seq.seq usize, i : int, p : int . find_ptr_in_seq0 s i p = ([#"../list_reversal_lasso.rs" 205 8 209 9] if i = Seq.length s then
    Core_Option_Option_Type.C_None
  else
    if UIntSize.to_int (Seq.get s i) = p then Core_Option_Option_Type.C_Some i else find_ptr_in_seq0 s (i + 1) p
  )
  val find_ptr_in_seq0 [#"../list_reversal_lasso.rs" 204 4 204 66] (s : Seq.seq usize) (i : int) (p : int) : Core_Option_Option_Type.t_option int
    requires {[#"../list_reversal_lasso.rs" 198 15 198 37] 0 <= i /\ i <= Seq.length s}
    ensures { result = find_ptr_in_seq0 s i p }
    
  axiom find_ptr_in_seq0_spec : forall s : Seq.seq usize, i : int, p : int . ([#"../list_reversal_lasso.rs" 198 15 198 37] 0 <= i /\ i <= Seq.length s) -> ([#"../list_reversal_lasso.rs" 199 14 202 5] match (find_ptr_in_seq0 s i p) with
    | Core_Option_Option_Type.C_None -> forall j : int . i <= j /\ j < Seq.length s -> UIntSize.to_int (Seq.get s j) <> p
    | Core_Option_Option_Type.C_Some j -> i <= j /\ j < Seq.length s /\ UIntSize.to_int (Seq.get s j) = p
    end)
  use seq.Seq
  use seq_ext.SeqExt
  let rec ghost function pigeon [#"../list_reversal_lasso.rs" 219 4 219 42] (s : Seq.seq usize) (n : int) : bool
    requires {[#"../list_reversal_lasso.rs" 213 15 213 21] 0 <= n}
    requires {[#"../list_reversal_lasso.rs" 214 4 214 67] forall i : int . 0 <= i /\ i < Seq.length s -> UIntSize.to_int (Seq.get s i) < n}
    requires {[#"../list_reversal_lasso.rs" 215 4 215 113] forall j : int . forall i : int . 0 <= i /\ i < Seq.length s /\ 0 <= j /\ j < Seq.length s /\ i <> j -> Seq.get s i <> Seq.get s j}
    ensures { [#"../list_reversal_lasso.rs" 216 14 216 26] Seq.length s <= n }
    ensures { [#"../list_reversal_lasso.rs" 217 14 217 20] result }
    variant {[#"../list_reversal_lasso.rs" 218 14 218 15] n}
    
   = [@vc:do_not_keep_trace] [@vc:sp]
    [#"../list_reversal_lasso.rs" 220 8 232 9] if pure {n = 0} then
      true
    else
      match (find_ptr_in_seq0 s 0 (n - 1)) with
        | Core_Option_Option_Type.C_None -> pigeon s (n - 1)
        | Core_Option_Option_Type.C_Some i -> match (find_ptr_in_seq0 s (i + 1) (n - 1)) with
          | Core_Option_Option_Type.C_None -> pigeon (Seq.(++) (SeqExt.subsequence s 0 i) (SeqExt.subsequence s (i + 1) (Seq.length s))) (n - 1)
          | Core_Option_Option_Type.C_Some _ -> true
          end
        end
    
end
module ListReversalLasso_Impl4_FindLassoAux_Impl
  use prelude.UIntSize
  use seq.Seq
  predicate invariant1 (self : Seq.seq usize) =
    [#"../../../../creusot-contracts/src/invariant.rs" 8 8 8 12] true
  val invariant1 (self : Seq.seq usize) : bool
    ensures { result = invariant1 self }
    
  predicate inv1 (_x : Seq.seq usize)
  val inv1 (_x : Seq.seq usize) : bool
    ensures { result = inv1 _x }
    
  axiom inv1 : [#"../list_reversal_lasso.rs" 1 0 1 0] forall x : Seq.seq usize . inv1 x = true
  use Alloc_Alloc_Global_Type as Alloc_Alloc_Global_Type
  use Alloc_Vec_Vec_Type as Alloc_Vec_Vec_Type
  use prelude.Int
  use prelude.UIntSize
  let constant max0  : usize = [@vc:do_not_keep_trace] [@vc:sp]
    (18446744073709551615 : usize)
  use seq.Seq
  predicate inv0 (_x : Alloc_Vec_Vec_Type.t_vec usize (Alloc_Alloc_Global_Type.t_global))
  val inv0 (_x : Alloc_Vec_Vec_Type.t_vec usize (Alloc_Alloc_Global_Type.t_global)) : bool
    ensures { result = inv0 _x }
    
  function shallow_model0 (self : Alloc_Vec_Vec_Type.t_vec usize (Alloc_Alloc_Global_Type.t_global)) : Seq.seq usize
  val shallow_model0 (self : Alloc_Vec_Vec_Type.t_vec usize (Alloc_Alloc_Global_Type.t_global)) : Seq.seq usize
    requires {[#"../../../../creusot-contracts/src/std/vec.rs" 19 21 19 25] inv0 self}
    ensures { result = shallow_model0 self }
    
  axiom shallow_model0_spec : forall self : Alloc_Vec_Vec_Type.t_vec usize (Alloc_Alloc_Global_Type.t_global) . ([#"../../../../creusot-contracts/src/std/vec.rs" 19 21 19 25] inv0 self) -> ([#"../../../../creusot-contracts/src/std/vec.rs" 19 4 19 36] inv1 (shallow_model0 self)) && ([#"../../../../creusot-contracts/src/std/vec.rs" 18 14 18 41] Seq.length (shallow_model0 self) <= UIntSize.to_int max0)
  predicate invariant0 (self : Alloc_Vec_Vec_Type.t_vec usize (Alloc_Alloc_Global_Type.t_global)) =
    [#"../../../../creusot-contracts/src/std/vec.rs" 60 20 60 41] inv1 (shallow_model0 self)
  val invariant0 (self : Alloc_Vec_Vec_Type.t_vec usize (Alloc_Alloc_Global_Type.t_global)) : bool
    ensures { result = invariant0 self }
    
  axiom inv0 : [#"../list_reversal_lasso.rs" 1 0 1 0] forall x : Alloc_Vec_Vec_Type.t_vec usize (Alloc_Alloc_Global_Type.t_global) . inv0 x = true
  use prelude.Int
  use seq.Seq
  use Core_Option_Option_Type as Core_Option_Option_Type
  function find_ptr_in_seq0 [#"../list_reversal_lasso.rs" 204 4 204 66] (s : Seq.seq usize) (i : int) (p : int) : Core_Option_Option_Type.t_option int
    
  axiom find_ptr_in_seq0_def : forall s : Seq.seq usize, i : int, p : int . find_ptr_in_seq0 s i p = ([#"../list_reversal_lasso.rs" 205 8 209 9] if i = Seq.length s then
    Core_Option_Option_Type.C_None
  else
    if UIntSize.to_int (Seq.get s i) = p then Core_Option_Option_Type.C_Some i else find_ptr_in_seq0 s (i + 1) p
  )
  val find_ptr_in_seq0 [#"../list_reversal_lasso.rs" 204 4 204 66] (s : Seq.seq usize) (i : int) (p : int) : Core_Option_Option_Type.t_option int
    requires {[#"../list_reversal_lasso.rs" 198 15 198 37] 0 <= i /\ i <= Seq.length s}
    ensures { result = find_ptr_in_seq0 s i p }
    
  axiom find_ptr_in_seq0_spec : forall s : Seq.seq usize, i : int, p : int . ([#"../list_reversal_lasso.rs" 198 15 198 37] 0 <= i /\ i <= Seq.length s) -> ([#"../list_reversal_lasso.rs" 199 14 202 5] match (find_ptr_in_seq0 s i p) with
    | Core_Option_Option_Type.C_None -> forall j : int . i <= j /\ j < Seq.length s -> UIntSize.to_int (Seq.get s j) <> p
    | Core_Option_Option_Type.C_Some j -> i <= j /\ j < Seq.length s /\ UIntSize.to_int (Seq.get s j) = p
    end)
  use seq_ext.SeqExt
  use seq.Seq
  function index_logic2 [@inline:trivial] (self : Alloc_Vec_Vec_Type.t_vec usize (Alloc_Alloc_Global_Type.t_global)) (ix : usize) : usize
    
   =
    [#"../../../../creusot-contracts/src/logic/ops.rs" 31 8 31 32] Seq.get (shallow_model0 self) (UIntSize.to_int ix)
  val index_logic2 [@inline:trivial] (self : Alloc_Vec_Vec_Type.t_vec usize (Alloc_Alloc_Global_Type.t_global)) (ix : usize) : usize
    ensures { result = index_logic2 self ix }
    
  use ListReversalLasso_Memory_Type as ListReversalLasso_Memory_Type
  function index_logic0 [#"../list_reversal_lasso.rs" 20 4 20 39] (self : ListReversalLasso_Memory_Type.t_memory) (i : usize) : usize
    
   =
    [#"../list_reversal_lasso.rs" 21 8 21 31] index_logic2 (ListReversalLasso_Memory_Type.memory_0 self) i
  val index_logic0 [#"../list_reversal_lasso.rs" 20 4 20 39] (self : ListReversalLasso_Memory_Type.t_memory) (i : usize) : usize
    ensures { result = index_logic0 self i }
    
  use seq.Seq
  function pigeon0 [#"../list_reversal_lasso.rs" 219 4 219 42] (s : Seq.seq usize) (n : int) : bool
  axiom pigeon0_def : forall s : Seq.seq usize, n : int . pigeon0 s n = ([#"../list_reversal_lasso.rs" 220 8 232 9] if n = 0 then
    true
  else
    match (find_ptr_in_seq0 s 0 (n - 1)) with
      | Core_Option_Option_Type.C_None -> pigeon0 s (n - 1)
      | Core_Option_Option_Type.C_Some i -> match (find_ptr_in_seq0 s (i + 1) (n - 1)) with
        | Core_Option_Option_Type.C_None -> pigeon0 (Seq.(++) (SeqExt.subsequence s 0 i) (SeqExt.subsequence s (i + 1) (Seq.length s))) (n - 1)
        | Core_Option_Option_Type.C_Some _ -> true
        end
      end
  )
  val pigeon0 [#"../list_reversal_lasso.rs" 219 4 219 42] (s : Seq.seq usize) (n : int) : bool
    requires {[#"../list_reversal_lasso.rs" 213 15 213 21] 0 <= n}
    requires {[#"../list_reversal_lasso.rs" 214 4 214 67] forall i : int . 0 <= i /\ i < Seq.length s -> UIntSize.to_int (Seq.get s i) < n}
    requires {[#"../list_reversal_lasso.rs" 215 4 215 113] forall j : int . forall i : int . 0 <= i /\ i < Seq.length s /\ 0 <= j /\ j < Seq.length s /\ i <> j -> Seq.get s i <> Seq.get s j}
    ensures { result = pigeon0 s n }
    
  axiom pigeon0_spec : forall s : Seq.seq usize, n : int . ([#"../list_reversal_lasso.rs" 213 15 213 21] 0 <= n) -> ([#"../list_reversal_lasso.rs" 214 4 214 67] forall i : int . 0 <= i /\ i < Seq.length s -> UIntSize.to_int (Seq.get s i) < n) -> ([#"../list_reversal_lasso.rs" 215 4 215 113] forall j : int . forall i : int . 0 <= i /\ i < Seq.length s /\ 0 <= j /\ j < Seq.length s /\ i <> j -> Seq.get s i <> Seq.get s j) -> ([#"../list_reversal_lasso.rs" 217 14 217 20] pigeon0 s n) && ([#"../list_reversal_lasso.rs" 216 14 216 26] Seq.length s <= n)
  predicate nonnull_ptr0 [#"../list_reversal_lasso.rs" 49 4 49 44] (self : ListReversalLasso_Memory_Type.t_memory) (i : usize)
    
   =
    [#"../list_reversal_lasso.rs" 50 20 50 70] Seq.length (shallow_model0 (ListReversalLasso_Memory_Type.memory_0 self)) <= UIntSize.to_int max0 /\ UIntSize.to_int i < Seq.length (shallow_model0 (ListReversalLasso_Memory_Type.memory_0 self))
  val nonnull_ptr0 [#"../list_reversal_lasso.rs" 49 4 49 44] (self : ListReversalLasso_Memory_Type.t_memory) (i : usize) : bool
    ensures { result = nonnull_ptr0 self i }
    
  predicate list_seg0 [#"../list_reversal_lasso.rs" 81 4 81 81] (self : ListReversalLasso_Memory_Type.t_memory) (first : usize) (s : Seq.seq usize) (last : usize) (l : int) (h : int)
    
   =
    [#"../list_reversal_lasso.rs" 83 12 85 98] first = (if h = l then
      last
    else
      Seq.get s l
    ) /\ (forall i : int . l <= i /\ i < h -> nonnull_ptr0 self (Seq.get s i) /\ index_logic0 self (Seq.get s i) = (if i = h - 1 then
      last
    else
      Seq.get s (i + 1)
    )) /\ (forall j : int . forall i : int . l <= i /\ i < h /\ l <= j /\ j < h /\ i <> j -> Seq.get s i <> Seq.get s j)
  val list_seg0 [#"../list_reversal_lasso.rs" 81 4 81 81] (self : ListReversalLasso_Memory_Type.t_memory) (first : usize) (s : Seq.seq usize) (last : usize) (l : int) (h : int) : bool
    ensures { result = list_seg0 self first s last l h }
    
  predicate lasso0 [#"../list_reversal_lasso.rs" 151 4 151 70] (self : ListReversalLasso_Memory_Type.t_memory) (first : usize) (s1 : Seq.seq usize) (s2 : Seq.seq usize)
    
   =
    [#"../list_reversal_lasso.rs" 152 8 158 9] let mid = if Seq.length s2 = 0 then
      Seq.get s1 (Seq.length s1 - 1)
    else
      Seq.get s2 0
     in Seq.length s1 > 0 /\ (forall j : int . forall i : int . 0 <= i /\ i < Seq.length s1 /\ 0 <= j /\ j < Seq.length s2 -> Seq.get s1 i <> Seq.get s2 j) /\ list_seg0 self first s1 mid 0 (Seq.length s1) /\ list_seg0 self mid s2 (Seq.get s1 (Seq.length s1 - 1)) 0 (Seq.length s2)
  val lasso0 [#"../list_reversal_lasso.rs" 151 4 151 70] (self : ListReversalLasso_Memory_Type.t_memory) (first : usize) (s1 : Seq.seq usize) (s2 : Seq.seq usize) : bool
    ensures { result = lasso0 self first s1 s2 }
    
  let constant null0 [#"../list_reversal_lasso.rs" 13 0 13 15]  : usize = [@vc:do_not_keep_trace] [@vc:sp]
    [#"../list_reversal_lasso.rs" 13 0 13 15] [#"../list_reversal_lasso.rs" 13 0 13 15] (18446744073709551615 : usize)
  predicate list0 [#"../list_reversal_lasso.rs" 91 4 91 54] (self : ListReversalLasso_Memory_Type.t_memory) (first : usize) (s : Seq.seq usize)
    
   =
    [#"../list_reversal_lasso.rs" 93 12 93 53] list_seg0 self first s null0 0 (Seq.length s)
  val list0 [#"../list_reversal_lasso.rs" 91 4 91 54] (self : ListReversalLasso_Memory_Type.t_memory) (first : usize) (s : Seq.seq usize) : bool
    ensures { result = list0 self first s }
    
  predicate mem_is_well_formed0 [#"../list_reversal_lasso.rs" 55 4 55 43] (self : ListReversalLasso_Memory_Type.t_memory)
    
   =
    [#"../list_reversal_lasso.rs" 56 8 58 9] forall i : usize . nonnull_ptr0 self i -> index_logic0 self i = null0 \/ nonnull_ptr0 self (index_logic0 self i)
  val mem_is_well_formed0 [#"../list_reversal_lasso.rs" 55 4 55 43] (self : ListReversalLasso_Memory_Type.t_memory) : bool
    ensures { result = mem_is_well_formed0 self }
    
  let rec ghost function find_lasso_aux [#"../list_reversal_lasso.rs" 244 4 244 95] (self : ListReversalLasso_Memory_Type.t_memory) (first : usize) (last : usize) (s : Seq.seq usize) : (Seq.seq usize, Core_Option_Option_Type.t_option (Seq.seq usize))
    requires {[#"../list_reversal_lasso.rs" 236 15 236 40] mem_is_well_formed0 self}
    requires {[#"../list_reversal_lasso.rs" 237 15 237 53] last = null0 \/ nonnull_ptr0 self last}
    requires {[#"../list_reversal_lasso.rs" 238 15 238 56] list_seg0 self first s last 0 (Seq.length s)}
    ensures { [#"../list_reversal_lasso.rs" 239 14 242 5] match (result) with
      | (s, Core_Option_Option_Type.C_None) -> list0 self first s
      | (s1, Core_Option_Option_Type.C_Some s2) -> lasso0 self first s1 s2
      end }
    variant {[#"../list_reversal_lasso.rs" 243 4 243 39] Seq.length (shallow_model0 (ListReversalLasso_Memory_Type.memory_0 self)) - Seq.length s}
    
   = [@vc:do_not_keep_trace] [@vc:sp]
    [#"../list_reversal_lasso.rs" 245 8 259 9] if pure {last = null0} then
      (s, Core_Option_Option_Type.C_None)
    else
      match (find_ptr_in_seq0 s 0 (UIntSize.to_int last)) with
        | Core_Option_Option_Type.C_None -> if let b' = let a' = shallow_model0 (ListReversalLasso_Memory_Type.memory_0 self) in Seq.length a' in pigeon0 s b' then
          let c' = index_logic0 self last in find_lasso_aux self first c' (Seq.snoc s last)
        else
          (s, Core_Option_Option_Type.C_None)
        
        | Core_Option_Option_Type.C_Some i -> (SeqExt.subsequence s 0 (i + 1), Core_Option_Option_Type.C_Some (SeqExt.subsequence s (i + 1) (Seq.length s)))
        end
    
end
module ListReversalLasso_Impl4_FindLasso_Impl
  use prelude.UIntSize
  use seq.Seq
  predicate invariant1 (self : Seq.seq usize) =
    [#"../../../../creusot-contracts/src/invariant.rs" 8 8 8 12] true
  val invariant1 (self : Seq.seq usize) : bool
    ensures { result = invariant1 self }
    
  predicate inv1 (_x : Seq.seq usize)
  val inv1 (_x : Seq.seq usize) : bool
    ensures { result = inv1 _x }
    
  axiom inv1 : [#"../list_reversal_lasso.rs" 1 0 1 0] forall x : Seq.seq usize . inv1 x = true
  use Alloc_Alloc_Global_Type as Alloc_Alloc_Global_Type
  use Alloc_Vec_Vec_Type as Alloc_Vec_Vec_Type
  use prelude.Int
  use prelude.UIntSize
  let constant max0  : usize = [@vc:do_not_keep_trace] [@vc:sp]
    (18446744073709551615 : usize)
  use seq.Seq
  predicate inv0 (_x : Alloc_Vec_Vec_Type.t_vec usize (Alloc_Alloc_Global_Type.t_global))
  val inv0 (_x : Alloc_Vec_Vec_Type.t_vec usize (Alloc_Alloc_Global_Type.t_global)) : bool
    ensures { result = inv0 _x }
    
  function shallow_model0 (self : Alloc_Vec_Vec_Type.t_vec usize (Alloc_Alloc_Global_Type.t_global)) : Seq.seq usize
  val shallow_model0 (self : Alloc_Vec_Vec_Type.t_vec usize (Alloc_Alloc_Global_Type.t_global)) : Seq.seq usize
    requires {[#"../../../../creusot-contracts/src/std/vec.rs" 19 21 19 25] inv0 self}
    ensures { result = shallow_model0 self }
    
  axiom shallow_model0_spec : forall self : Alloc_Vec_Vec_Type.t_vec usize (Alloc_Alloc_Global_Type.t_global) . ([#"../../../../creusot-contracts/src/std/vec.rs" 19 21 19 25] inv0 self) -> ([#"../../../../creusot-contracts/src/std/vec.rs" 19 4 19 36] inv1 (shallow_model0 self)) && ([#"../../../../creusot-contracts/src/std/vec.rs" 18 14 18 41] Seq.length (shallow_model0 self) <= UIntSize.to_int max0)
  predicate invariant0 (self : Alloc_Vec_Vec_Type.t_vec usize (Alloc_Alloc_Global_Type.t_global)) =
    [#"../../../../creusot-contracts/src/std/vec.rs" 60 20 60 41] inv1 (shallow_model0 self)
  val invariant0 (self : Alloc_Vec_Vec_Type.t_vec usize (Alloc_Alloc_Global_Type.t_global)) : bool
    ensures { result = invariant0 self }
    
  axiom inv0 : [#"../list_reversal_lasso.rs" 1 0 1 0] forall x : Alloc_Vec_Vec_Type.t_vec usize (Alloc_Alloc_Global_Type.t_global) . inv0 x = true
  use prelude.Int
  use seq.Seq
  use Core_Option_Option_Type as Core_Option_Option_Type
  function find_ptr_in_seq0 [#"../list_reversal_lasso.rs" 204 4 204 66] (s : Seq.seq usize) (i : int) (p : int) : Core_Option_Option_Type.t_option int
    
  axiom find_ptr_in_seq0_def : forall s : Seq.seq usize, i : int, p : int . find_ptr_in_seq0 s i p = ([#"../list_reversal_lasso.rs" 205 8 209 9] if i = Seq.length s then
    Core_Option_Option_Type.C_None
  else
    if UIntSize.to_int (Seq.get s i) = p then Core_Option_Option_Type.C_Some i else find_ptr_in_seq0 s (i + 1) p
  )
  val find_ptr_in_seq0 [#"../list_reversal_lasso.rs" 204 4 204 66] (s : Seq.seq usize) (i : int) (p : int) : Core_Option_Option_Type.t_option int
    requires {[#"../list_reversal_lasso.rs" 198 15 198 37] 0 <= i /\ i <= Seq.length s}
    ensures { result = find_ptr_in_seq0 s i p }
    
  axiom find_ptr_in_seq0_spec : forall s : Seq.seq usize, i : int, p : int . ([#"../list_reversal_lasso.rs" 198 15 198 37] 0 <= i /\ i <= Seq.length s) -> ([#"../list_reversal_lasso.rs" 199 14 202 5] match (find_ptr_in_seq0 s i p) with
    | Core_Option_Option_Type.C_None -> forall j : int . i <= j /\ j < Seq.length s -> UIntSize.to_int (Seq.get s j) <> p
    | Core_Option_Option_Type.C_Some j -> i <= j /\ j < Seq.length s /\ UIntSize.to_int (Seq.get s j) = p
    end)
  use seq_ext.SeqExt
  use seq.Seq
  function index_logic2 [@inline:trivial] (self : Alloc_Vec_Vec_Type.t_vec usize (Alloc_Alloc_Global_Type.t_global)) (ix : usize) : usize
    
   =
    [#"../../../../creusot-contracts/src/logic/ops.rs" 31 8 31 32] Seq.get (shallow_model0 self) (UIntSize.to_int ix)
  val index_logic2 [@inline:trivial] (self : Alloc_Vec_Vec_Type.t_vec usize (Alloc_Alloc_Global_Type.t_global)) (ix : usize) : usize
    ensures { result = index_logic2 self ix }
    
  use ListReversalLasso_Memory_Type as ListReversalLasso_Memory_Type
  function index_logic0 [#"../list_reversal_lasso.rs" 20 4 20 39] (self : ListReversalLasso_Memory_Type.t_memory) (i : usize) : usize
    
   =
    [#"../list_reversal_lasso.rs" 21 8 21 31] index_logic2 (ListReversalLasso_Memory_Type.memory_0 self) i
  val index_logic0 [#"../list_reversal_lasso.rs" 20 4 20 39] (self : ListReversalLasso_Memory_Type.t_memory) (i : usize) : usize
    ensures { result = index_logic0 self i }
    
  use seq.Seq
  function pigeon0 [#"../list_reversal_lasso.rs" 219 4 219 42] (s : Seq.seq usize) (n : int) : bool
  axiom pigeon0_def : forall s : Seq.seq usize, n : int . pigeon0 s n = ([#"../list_reversal_lasso.rs" 220 8 232 9] if n = 0 then
    true
  else
    match (find_ptr_in_seq0 s 0 (n - 1)) with
      | Core_Option_Option_Type.C_None -> pigeon0 s (n - 1)
      | Core_Option_Option_Type.C_Some i -> match (find_ptr_in_seq0 s (i + 1) (n - 1)) with
        | Core_Option_Option_Type.C_None -> pigeon0 (Seq.(++) (SeqExt.subsequence s 0 i) (SeqExt.subsequence s (i + 1) (Seq.length s))) (n - 1)
        | Core_Option_Option_Type.C_Some _ -> true
        end
      end
  )
  val pigeon0 [#"../list_reversal_lasso.rs" 219 4 219 42] (s : Seq.seq usize) (n : int) : bool
    requires {[#"../list_reversal_lasso.rs" 213 15 213 21] 0 <= n}
    requires {[#"../list_reversal_lasso.rs" 214 4 214 67] forall i : int . 0 <= i /\ i < Seq.length s -> UIntSize.to_int (Seq.get s i) < n}
    requires {[#"../list_reversal_lasso.rs" 215 4 215 113] forall j : int . forall i : int . 0 <= i /\ i < Seq.length s /\ 0 <= j /\ j < Seq.length s /\ i <> j -> Seq.get s i <> Seq.get s j}
    ensures { result = pigeon0 s n }
    
  axiom pigeon0_spec : forall s : Seq.seq usize, n : int . ([#"../list_reversal_lasso.rs" 213 15 213 21] 0 <= n) -> ([#"../list_reversal_lasso.rs" 214 4 214 67] forall i : int . 0 <= i /\ i < Seq.length s -> UIntSize.to_int (Seq.get s i) < n) -> ([#"../list_reversal_lasso.rs" 215 4 215 113] forall j : int . forall i : int . 0 <= i /\ i < Seq.length s /\ 0 <= j /\ j < Seq.length s /\ i <> j -> Seq.get s i <> Seq.get s j) -> ([#"../list_reversal_lasso.rs" 217 14 217 20] pigeon0 s n) && ([#"../list_reversal_lasso.rs" 216 14 216 26] Seq.length s <= n)
  predicate nonnull_ptr0 [#"../list_reversal_lasso.rs" 49 4 49 44] (self : ListReversalLasso_Memory_Type.t_memory) (i : usize)
    
   =
    [#"../list_reversal_lasso.rs" 50 20 50 70] Seq.length (shallow_model0 (ListReversalLasso_Memory_Type.memory_0 self)) <= UIntSize.to_int max0 /\ UIntSize.to_int i < Seq.length (shallow_model0 (ListReversalLasso_Memory_Type.memory_0 self))
  val nonnull_ptr0 [#"../list_reversal_lasso.rs" 49 4 49 44] (self : ListReversalLasso_Memory_Type.t_memory) (i : usize) : bool
    ensures { result = nonnull_ptr0 self i }
    
  predicate list_seg0 [#"../list_reversal_lasso.rs" 81 4 81 81] (self : ListReversalLasso_Memory_Type.t_memory) (first : usize) (s : Seq.seq usize) (last : usize) (l : int) (h : int)
    
   =
    [#"../list_reversal_lasso.rs" 83 12 85 98] first = (if h = l then
      last
    else
      Seq.get s l
    ) /\ (forall i : int . l <= i /\ i < h -> nonnull_ptr0 self (Seq.get s i) /\ index_logic0 self (Seq.get s i) = (if i = h - 1 then
      last
    else
      Seq.get s (i + 1)
    )) /\ (forall j : int . forall i : int . l <= i /\ i < h /\ l <= j /\ j < h /\ i <> j -> Seq.get s i <> Seq.get s j)
  val list_seg0 [#"../list_reversal_lasso.rs" 81 4 81 81] (self : ListReversalLasso_Memory_Type.t_memory) (first : usize) (s : Seq.seq usize) (last : usize) (l : int) (h : int) : bool
    ensures { result = list_seg0 self first s last l h }
    
  predicate lasso0 [#"../list_reversal_lasso.rs" 151 4 151 70] (self : ListReversalLasso_Memory_Type.t_memory) (first : usize) (s1 : Seq.seq usize) (s2 : Seq.seq usize)
    
   =
    [#"../list_reversal_lasso.rs" 152 8 158 9] let mid = if Seq.length s2 = 0 then
      Seq.get s1 (Seq.length s1 - 1)
    else
      Seq.get s2 0
     in Seq.length s1 > 0 /\ (forall j : int . forall i : int . 0 <= i /\ i < Seq.length s1 /\ 0 <= j /\ j < Seq.length s2 -> Seq.get s1 i <> Seq.get s2 j) /\ list_seg0 self first s1 mid 0 (Seq.length s1) /\ list_seg0 self mid s2 (Seq.get s1 (Seq.length s1 - 1)) 0 (Seq.length s2)
  val lasso0 [#"../list_reversal_lasso.rs" 151 4 151 70] (self : ListReversalLasso_Memory_Type.t_memory) (first : usize) (s1 : Seq.seq usize) (s2 : Seq.seq usize) : bool
    ensures { result = lasso0 self first s1 s2 }
    
  let constant null0 [#"../list_reversal_lasso.rs" 13 0 13 15]  : usize = [@vc:do_not_keep_trace] [@vc:sp]
    [#"../list_reversal_lasso.rs" 13 0 13 15] [#"../list_reversal_lasso.rs" 13 0 13 15] (18446744073709551615 : usize)
  predicate list0 [#"../list_reversal_lasso.rs" 91 4 91 54] (self : ListReversalLasso_Memory_Type.t_memory) (first : usize) (s : Seq.seq usize)
    
   =
    [#"../list_reversal_lasso.rs" 93 12 93 53] list_seg0 self first s null0 0 (Seq.length s)
  val list0 [#"../list_reversal_lasso.rs" 91 4 91 54] (self : ListReversalLasso_Memory_Type.t_memory) (first : usize) (s : Seq.seq usize) : bool
    ensures { result = list0 self first s }
    
  predicate mem_is_well_formed0 [#"../list_reversal_lasso.rs" 55 4 55 43] (self : ListReversalLasso_Memory_Type.t_memory)
    
   =
    [#"../list_reversal_lasso.rs" 56 8 58 9] forall i : usize . nonnull_ptr0 self i -> index_logic0 self i = null0 \/ nonnull_ptr0 self (index_logic0 self i)
  val mem_is_well_formed0 [#"../list_reversal_lasso.rs" 55 4 55 43] (self : ListReversalLasso_Memory_Type.t_memory) : bool
    ensures { result = mem_is_well_formed0 self }
    
  function find_lasso_aux0 [#"../list_reversal_lasso.rs" 244 4 244 95] (self : ListReversalLasso_Memory_Type.t_memory) (first : usize) (last : usize) (s : Seq.seq usize) : (Seq.seq usize, Core_Option_Option_Type.t_option (Seq.seq usize))
    
  axiom find_lasso_aux0_def : forall self : ListReversalLasso_Memory_Type.t_memory, first : usize, last : usize, s : Seq.seq usize . find_lasso_aux0 self first last s = ([#"../list_reversal_lasso.rs" 245 8 259 9] if last = null0 then
    (s, Core_Option_Option_Type.C_None)
  else
    match (find_ptr_in_seq0 s 0 (UIntSize.to_int last)) with
      | Core_Option_Option_Type.C_None -> if pigeon0 s (Seq.length (shallow_model0 (ListReversalLasso_Memory_Type.memory_0 self))) then
        find_lasso_aux0 self first (index_logic0 self last) (Seq.snoc s last)
      else
        (s, Core_Option_Option_Type.C_None)
      
      | Core_Option_Option_Type.C_Some i -> (SeqExt.subsequence s 0 (i + 1), Core_Option_Option_Type.C_Some (SeqExt.subsequence s (i + 1) (Seq.length s)))
      end
  )
  val find_lasso_aux0 [#"../list_reversal_lasso.rs" 244 4 244 95] (self : ListReversalLasso_Memory_Type.t_memory) (first : usize) (last : usize) (s : Seq.seq usize) : (Seq.seq usize, Core_Option_Option_Type.t_option (Seq.seq usize))
    requires {[#"../list_reversal_lasso.rs" 236 15 236 40] mem_is_well_formed0 self}
    requires {[#"../list_reversal_lasso.rs" 237 15 237 53] last = null0 \/ nonnull_ptr0 self last}
    requires {[#"../list_reversal_lasso.rs" 238 15 238 56] list_seg0 self first s last 0 (Seq.length s)}
    ensures { result = find_lasso_aux0 self first last s }
    
  axiom find_lasso_aux0_spec : forall self : ListReversalLasso_Memory_Type.t_memory, first : usize, last : usize, s : Seq.seq usize . ([#"../list_reversal_lasso.rs" 236 15 236 40] mem_is_well_formed0 self) -> ([#"../list_reversal_lasso.rs" 237 15 237 53] last = null0 \/ nonnull_ptr0 self last) -> ([#"../list_reversal_lasso.rs" 238 15 238 56] list_seg0 self first s last 0 (Seq.length s)) -> ([#"../list_reversal_lasso.rs" 239 14 242 5] match (find_lasso_aux0 self first last s) with
    | (s, Core_Option_Option_Type.C_None) -> list0 self first s
    | (s1, Core_Option_Option_Type.C_Some s2) -> lasso0 self first s1 s2
    end)
  use seq.Seq
  let rec ghost function find_lasso [#"../list_reversal_lasso.rs" 270 4 270 71] (self : ListReversalLasso_Memory_Type.t_memory) (first : usize) : (Seq.seq usize, Core_Option_Option_Type.t_option (Seq.seq usize))
    requires {[#"../list_reversal_lasso.rs" 264 15 264 40] mem_is_well_formed0 self}
    requires {[#"../list_reversal_lasso.rs" 265 15 265 55] first = null0 \/ nonnull_ptr0 self first}
    ensures { [#"../list_reversal_lasso.rs" 266 14 269 5] match (result) with
      | (s, Core_Option_Option_Type.C_None) -> list0 self first s
      | (s1, Core_Option_Option_Type.C_Some s2) -> lasso0 self first s1 s2
      end }
    
   = [@vc:do_not_keep_trace] [@vc:sp]
    [#"../list_reversal_lasso.rs" 272 13 272 65] find_lasso_aux0 self first first (Seq.empty )
end
module ListReversalLasso_Impl0
  
end
module ListReversalLasso_Impl1
  goal index_refn : [#"../list_reversal_lasso.rs" 30 4 30 35] true
end
module ListReversalLasso_Impl2
  goal index_mut_refn : [#"../list_reversal_lasso.rs" 41 4 41 47] true
end<|MERGE_RESOLUTION|>--- conflicted
+++ resolved
@@ -179,16 +179,12 @@
     goto BB0
   }
   BB0 {
-<<<<<<< HEAD
-    [#"../list_reversal_lasso.rs" 31 9 31 18] _6 <- ([#"../list_reversal_lasso.rs" 31 9 31 18] Index0.index ([#"../list_reversal_lasso.rs" 31 9 31 15] ListReversalLasso_Memory_Type.memory_0 self) ([#"../list_reversal_lasso.rs" 31 16 31 17] i));
-=======
     _6 <- ([#"../list_reversal_lasso.rs" 31 9 31 18] index0 ([#"../list_reversal_lasso.rs" 31 9 31 15] ListReversalLasso_Memory_Type.memory_0 self) i);
->>>>>>> 62b454c8
     goto BB1
   }
   BB1 {
-    [#"../list_reversal_lasso.rs" 31 8 31 18] _5 <- ([#"../list_reversal_lasso.rs" 31 8 31 18] _6);
-    [#"../list_reversal_lasso.rs" 31 8 31 18] _0 <- ([#"../list_reversal_lasso.rs" 31 8 31 18] _5);
+    _5 <- ([#"../list_reversal_lasso.rs" 31 8 31 18] _6);
+    _0 <- ([#"../list_reversal_lasso.rs" 31 8 31 18] _5);
     return _0
   }
   
@@ -345,25 +341,6 @@
     goto BB0
   }
   BB0 {
-<<<<<<< HEAD
-    [#"../list_reversal_lasso.rs" 42 13 42 19] _11 <- Borrow.borrow_mut (ListReversalLasso_Memory_Type.memory_0 ( * self));
-    [#"../list_reversal_lasso.rs" 42 13 42 19] self <- { self with current = (let ListReversalLasso_Memory_Type.C_Memory a =  * self in ListReversalLasso_Memory_Type.C_Memory ( ^ _11)) };
-    [#"../list_reversal_lasso.rs" 42 13 42 22] _10 <- ([#"../list_reversal_lasso.rs" 42 13 42 22] IndexMut0.index_mut _11 ([#"../list_reversal_lasso.rs" 42 20 42 21] i));
-    [#"../list_reversal_lasso.rs" 1 0 1 0] _11 <- any borrowed (Alloc_Vec_Vec_Type.t_vec usize (Alloc_Alloc_Global_Type.t_global));
-    goto BB1
-  }
-  BB1 {
-    [#"../list_reversal_lasso.rs" 42 8 42 22] _9 <- Borrow.borrow_mut ( * _10);
-    [#"../list_reversal_lasso.rs" 42 8 42 22] _10 <- { _10 with current = ( ^ _9) };
-    [#"../list_reversal_lasso.rs" 42 8 42 22] _3 <- Borrow.borrow_mut ( * _9);
-    [#"../list_reversal_lasso.rs" 42 8 42 22] _9 <- { _9 with current = ( ^ _3) };
-    [#"../list_reversal_lasso.rs" 42 8 42 22] _0 <- Borrow.borrow_mut ( * _3);
-    [#"../list_reversal_lasso.rs" 42 8 42 22] _3 <- { _3 with current = ( ^ _0) };
-    assume { Resolve0.resolve _10 };
-    assume { Resolve0.resolve _9 };
-    assume { Resolve0.resolve _3 };
-    assume { Resolve1.resolve self };
-=======
     _11 <- Borrow.borrow_mut (ListReversalLasso_Memory_Type.memory_0 ( * self));
     self <- { self with current = (let ListReversalLasso_Memory_Type.C_Memory a =  * self in ListReversalLasso_Memory_Type.C_Memory ( ^ _11)) };
     _10 <- ([#"../list_reversal_lasso.rs" 42 13 42 22] index_mut0 _11 i);
@@ -381,7 +358,6 @@
     assume { resolve0 _9 };
     assume { resolve0 _3 };
     assume { resolve1 self };
->>>>>>> 62b454c8
     return _0
   }
   
@@ -493,7 +469,7 @@
     goto BB0
   }
   BB0 {
-    [#"../list_reversal_lasso.rs" 66 20 66 24] r <- ([#"../list_reversal_lasso.rs" 66 20 66 24] [#"../list_reversal_lasso.rs" 66 20 66 24] (18446744073709551615 : usize));
+    r <- ([#"../list_reversal_lasso.rs" 66 20 66 24] [#"../list_reversal_lasso.rs" 66 20 66 24] (18446744073709551615 : usize));
     goto BB1
   }
   BB1 {
@@ -503,35 +479,12 @@
     goto BB2
   }
   BB2 {
-    switch ([#"../list_reversal_lasso.rs" 71 14 71 23] ([#"../list_reversal_lasso.rs" 71 14 71 15] l) <> ([#"../list_reversal_lasso.rs" 71 19 71 23] [#"../list_reversal_lasso.rs" 71 19 71 23] (18446744073709551615 : usize)))
+    switch ([#"../list_reversal_lasso.rs" 71 14 71 23] l <> ([#"../list_reversal_lasso.rs" 71 19 71 23] [#"../list_reversal_lasso.rs" 71 19 71 23] (18446744073709551615 : usize)))
       | False -> goto BB6
       | True -> goto BB3
       end
   }
   BB3 {
-<<<<<<< HEAD
-    [#"../list_reversal_lasso.rs" 72 22 72 23] tmp <- ([#"../list_reversal_lasso.rs" 72 22 72 23] l);
-    [#"../list_reversal_lasso.rs" 73 16 73 23] _16 <- ([#"../list_reversal_lasso.rs" 73 16 73 23] Index0.index ([#"../list_reversal_lasso.rs" 73 16 73 20]  * self) ([#"../list_reversal_lasso.rs" 73 21 73 22] l));
-    goto BB4
-  }
-  BB4 {
-    [#"../list_reversal_lasso.rs" 73 12 73 23] l <- ([#"../list_reversal_lasso.rs" 73 16 73 23] _16);
-    [#"../list_reversal_lasso.rs" 74 12 74 16] _21 <- Borrow.borrow_mut ( * self);
-    [#"../list_reversal_lasso.rs" 74 12 74 16] self <- { self with current = ( ^ _21) };
-    [#"../list_reversal_lasso.rs" 74 12 74 21] _20 <- ([#"../list_reversal_lasso.rs" 74 12 74 21] IndexMut0.index_mut _21 ([#"../list_reversal_lasso.rs" 74 17 74 20] tmp));
-    [#"../list_reversal_lasso.rs" 1 0 1 0] _21 <- any borrowed (ListReversalLasso_Memory_Type.t_memory);
-    goto BB5
-  }
-  BB5 {
-    [#"../list_reversal_lasso.rs" 74 12 74 25] _20 <- { _20 with current = ([#"../list_reversal_lasso.rs" 74 24 74 25] r) };
-    assume { Resolve1.resolve _20 };
-    [#"../list_reversal_lasso.rs" 75 12 75 19] r <- ([#"../list_reversal_lasso.rs" 75 16 75 19] tmp);
-    goto BB1
-  }
-  BB6 {
-    assume { Resolve0.resolve self };
-    [#"../list_reversal_lasso.rs" 77 15 77 16] _0 <- ([#"../list_reversal_lasso.rs" 77 15 77 16] r);
-=======
     tmp <- l;
     _16 <- ([#"../list_reversal_lasso.rs" 73 16 73 23] index0 ([#"../list_reversal_lasso.rs" 73 16 73 20]  * self) l);
     goto BB4
@@ -553,7 +506,6 @@
   BB6 {
     assume { resolve0 self };
     _0 <- r;
->>>>>>> 62b454c8
     return _0
   }
   
@@ -716,8 +668,8 @@
     goto BB0
   }
   BB0 {
-    [#"../list_reversal_lasso.rs" 100 20 100 24] r <- ([#"../list_reversal_lasso.rs" 100 20 100 24] [#"../list_reversal_lasso.rs" 100 20 100 24] (18446744073709551615 : usize));
-    [#"../list_reversal_lasso.rs" 101 20 101 29] n <- ([#"../list_reversal_lasso.rs" 101 20 101 29] Ghost.new 0);
+    r <- ([#"../list_reversal_lasso.rs" 100 20 100 24] [#"../list_reversal_lasso.rs" 100 20 100 24] (18446744073709551615 : usize));
+    n <- ([#"../list_reversal_lasso.rs" 101 20 101 29] Ghost.new 0);
     goto BB1
   }
   BB1 {
@@ -730,46 +682,12 @@
     goto BB3
   }
   BB3 {
-    switch ([#"../list_reversal_lasso.rs" 107 14 107 23] ([#"../list_reversal_lasso.rs" 107 14 107 15] l) <> ([#"../list_reversal_lasso.rs" 107 19 107 23] [#"../list_reversal_lasso.rs" 107 19 107 23] (18446744073709551615 : usize)))
+    switch ([#"../list_reversal_lasso.rs" 107 14 107 23] l <> ([#"../list_reversal_lasso.rs" 107 19 107 23] [#"../list_reversal_lasso.rs" 107 19 107 23] (18446744073709551615 : usize)))
       | False -> goto BB9
       | True -> goto BB4
       end
   }
   BB4 {
-<<<<<<< HEAD
-    [#"../list_reversal_lasso.rs" 108 39 108 43] _21 <- Borrow.borrow_mut ( * self);
-    [#"../list_reversal_lasso.rs" 108 39 108 43] self <- { self with current = ( ^ _21) };
-    [#"../list_reversal_lasso.rs" 108 39 108 46] _20 <- ([#"../list_reversal_lasso.rs" 108 39 108 46] IndexMut0.index_mut _21 ([#"../list_reversal_lasso.rs" 108 44 108 45] l));
-    [#"../list_reversal_lasso.rs" 1 0 1 0] _21 <- any borrowed (ListReversalLasso_Memory_Type.t_memory);
-    goto BB5
-  }
-  BB5 {
-    [#"../list_reversal_lasso.rs" 108 34 108 46] _19 <- Borrow.borrow_mut ( * _20);
-    [#"../list_reversal_lasso.rs" 108 34 108 46] _20 <- { _20 with current = ( ^ _19) };
-    [#"../list_reversal_lasso.rs" 108 34 108 46] _18 <- Borrow.borrow_mut ( * _19);
-    [#"../list_reversal_lasso.rs" 108 34 108 46] _19 <- { _19 with current = ( ^ _18) };
-    [#"../list_reversal_lasso.rs" 108 66 108 72] _25 <- Borrow.borrow_mut r;
-    [#"../list_reversal_lasso.rs" 108 66 108 72] r <-  ^ _25;
-    [#"../list_reversal_lasso.rs" 108 66 108 72] _24 <- Borrow.borrow_mut ( * _25);
-    [#"../list_reversal_lasso.rs" 108 66 108 72] _25 <- { _25 with current = ( ^ _24) };
-    [#"../list_reversal_lasso.rs" 108 48 108 76] _23 <- ([#"../list_reversal_lasso.rs" 108 48 108 76] Replace0.replace _24 ([#"../list_reversal_lasso.rs" 108 74 108 75] l));
-    [#"../list_reversal_lasso.rs" 1 0 1 0] _24 <- any borrowed usize;
-    goto BB6
-  }
-  BB6 {
-    assume { Resolve1.resolve _25 };
-    [#"../list_reversal_lasso.rs" 108 16 108 77] _17 <- ([#"../list_reversal_lasso.rs" 108 16 108 77] Replace0.replace _18 _23);
-    [#"../list_reversal_lasso.rs" 1 0 1 0] _18 <- any borrowed usize;
-    [#"../list_reversal_lasso.rs" 1 0 1 0] _23 <- any usize;
-    goto BB7
-  }
-  BB7 {
-    assume { Resolve1.resolve _20 };
-    assume { Resolve1.resolve _19 };
-    [#"../list_reversal_lasso.rs" 108 12 108 77] l <- ([#"../list_reversal_lasso.rs" 108 12 108 77] _17);
-    [#"../list_reversal_lasso.rs" 108 12 108 77] _17 <- any usize;
-    [#"../list_reversal_lasso.rs" 109 16 109 30] _27 <- ([#"../list_reversal_lasso.rs" 109 16 109 30] Ghost.new (Ghost.inner n + 1));
-=======
     _21 <- Borrow.borrow_mut ( * self);
     self <- { self with current = ( ^ _21) };
     _20 <- ([#"../list_reversal_lasso.rs" 108 39 108 46] index_mut0 _21 l);
@@ -802,22 +720,16 @@
     l <- _17;
     _17 <- any usize;
     _27 <- ([#"../list_reversal_lasso.rs" 109 16 109 30] Ghost.new (Ghost.inner n + 1));
->>>>>>> 62b454c8
     goto BB8
   }
   BB8 {
-    [#"../list_reversal_lasso.rs" 109 12 109 30] n <- ([#"../list_reversal_lasso.rs" 109 12 109 30] _27);
-    [#"../list_reversal_lasso.rs" 109 12 109 30] _27 <- any Ghost.ghost_ty int;
+    n <- _27;
+    _27 <- any Ghost.ghost_ty int;
     goto BB2
   }
   BB9 {
-<<<<<<< HEAD
-    assume { Resolve0.resolve self };
-    [#"../list_reversal_lasso.rs" 111 15 111 16] _0 <- ([#"../list_reversal_lasso.rs" 111 15 111 16] r);
-=======
     assume { resolve0 self };
     _0 <- r;
->>>>>>> 62b454c8
     return _0
   }
   
@@ -989,8 +901,8 @@
     goto BB0
   }
   BB0 {
-    [#"../list_reversal_lasso.rs" 126 20 126 24] r <- ([#"../list_reversal_lasso.rs" 126 20 126 24] [#"../list_reversal_lasso.rs" 126 20 126 24] (18446744073709551615 : usize));
-    [#"../list_reversal_lasso.rs" 127 20 127 29] n <- ([#"../list_reversal_lasso.rs" 127 20 127 29] Ghost.new 0);
+    r <- ([#"../list_reversal_lasso.rs" 126 20 126 24] [#"../list_reversal_lasso.rs" 126 20 126 24] (18446744073709551615 : usize));
+    n <- ([#"../list_reversal_lasso.rs" 127 20 127 29] Ghost.new 0);
     goto BB1
   }
   BB1 {
@@ -1004,47 +916,13 @@
     goto BB3
   }
   BB3 {
-    switch ([#"../list_reversal_lasso.rs" 137 14 137 23] ([#"../list_reversal_lasso.rs" 137 14 137 15] l) <> ([#"../list_reversal_lasso.rs" 137 19 137 23] [#"../list_reversal_lasso.rs" 137 19 137 23] (18446744073709551615 : usize)))
+    switch ([#"../list_reversal_lasso.rs" 137 14 137 23] l <> ([#"../list_reversal_lasso.rs" 137 19 137 23] [#"../list_reversal_lasso.rs" 137 19 137 23] (18446744073709551615 : usize)))
       | False -> goto BB9
       | True -> goto BB4
       end
   }
   BB4 {
     assert { [@expl:assertion] [#"../list_reversal_lasso.rs" 138 12 138 77] Ghost.inner n = Seq.length (Ghost.inner s) -> l = Seq.get (Reverse.reverse (Ghost.inner s)) (Seq.length (Ghost.inner s) - 1) };
-<<<<<<< HEAD
-    [#"../list_reversal_lasso.rs" 139 39 139 43] _25 <- Borrow.borrow_mut ( * self);
-    [#"../list_reversal_lasso.rs" 139 39 139 43] self <- { self with current = ( ^ _25) };
-    [#"../list_reversal_lasso.rs" 139 39 139 46] _24 <- ([#"../list_reversal_lasso.rs" 139 39 139 46] IndexMut0.index_mut _25 ([#"../list_reversal_lasso.rs" 139 44 139 45] l));
-    [#"../list_reversal_lasso.rs" 1 0 1 0] _25 <- any borrowed (ListReversalLasso_Memory_Type.t_memory);
-    goto BB5
-  }
-  BB5 {
-    [#"../list_reversal_lasso.rs" 139 34 139 46] _23 <- Borrow.borrow_mut ( * _24);
-    [#"../list_reversal_lasso.rs" 139 34 139 46] _24 <- { _24 with current = ( ^ _23) };
-    [#"../list_reversal_lasso.rs" 139 34 139 46] _22 <- Borrow.borrow_mut ( * _23);
-    [#"../list_reversal_lasso.rs" 139 34 139 46] _23 <- { _23 with current = ( ^ _22) };
-    [#"../list_reversal_lasso.rs" 139 66 139 72] _29 <- Borrow.borrow_mut r;
-    [#"../list_reversal_lasso.rs" 139 66 139 72] r <-  ^ _29;
-    [#"../list_reversal_lasso.rs" 139 66 139 72] _28 <- Borrow.borrow_mut ( * _29);
-    [#"../list_reversal_lasso.rs" 139 66 139 72] _29 <- { _29 with current = ( ^ _28) };
-    [#"../list_reversal_lasso.rs" 139 48 139 76] _27 <- ([#"../list_reversal_lasso.rs" 139 48 139 76] Replace0.replace _28 ([#"../list_reversal_lasso.rs" 139 74 139 75] l));
-    [#"../list_reversal_lasso.rs" 1 0 1 0] _28 <- any borrowed usize;
-    goto BB6
-  }
-  BB6 {
-    assume { Resolve1.resolve _29 };
-    [#"../list_reversal_lasso.rs" 139 16 139 77] _21 <- ([#"../list_reversal_lasso.rs" 139 16 139 77] Replace0.replace _22 _27);
-    [#"../list_reversal_lasso.rs" 1 0 1 0] _22 <- any borrowed usize;
-    [#"../list_reversal_lasso.rs" 1 0 1 0] _27 <- any usize;
-    goto BB7
-  }
-  BB7 {
-    assume { Resolve1.resolve _24 };
-    assume { Resolve1.resolve _23 };
-    [#"../list_reversal_lasso.rs" 139 12 139 77] l <- ([#"../list_reversal_lasso.rs" 139 12 139 77] _21);
-    [#"../list_reversal_lasso.rs" 139 12 139 77] _21 <- any usize;
-    [#"../list_reversal_lasso.rs" 140 16 140 30] _31 <- ([#"../list_reversal_lasso.rs" 140 16 140 30] Ghost.new (Ghost.inner n + 1));
-=======
     _25 <- Borrow.borrow_mut ( * self);
     self <- { self with current = ( ^ _25) };
     _24 <- ([#"../list_reversal_lasso.rs" 139 39 139 46] index_mut0 _25 l);
@@ -1077,12 +955,11 @@
     l <- _21;
     _21 <- any usize;
     _31 <- ([#"../list_reversal_lasso.rs" 140 16 140 30] Ghost.new (Ghost.inner n + 1));
->>>>>>> 62b454c8
     goto BB8
   }
   BB8 {
-    [#"../list_reversal_lasso.rs" 140 12 140 30] n <- ([#"../list_reversal_lasso.rs" 140 12 140 30] _31);
-    [#"../list_reversal_lasso.rs" 140 12 140 30] _31 <- any Ghost.ghost_ty int;
+    n <- _31;
+    _31 <- any Ghost.ghost_ty int;
     goto BB2
   }
   BB9 {
@@ -1092,7 +969,7 @@
     else
       Seq.get (Reverse.reverse (Ghost.inner s)) (i - 1)
     ) };
-    [#"../list_reversal_lasso.rs" 146 15 146 16] _0 <- ([#"../list_reversal_lasso.rs" 146 15 146 16] r);
+    _0 <- r;
     return _0
   }
   
@@ -1265,8 +1142,8 @@
     goto BB0
   }
   BB0 {
-    [#"../list_reversal_lasso.rs" 169 20 169 24] r <- ([#"../list_reversal_lasso.rs" 169 20 169 24] [#"../list_reversal_lasso.rs" 169 20 169 24] (18446744073709551615 : usize));
-    [#"../list_reversal_lasso.rs" 170 20 170 29] n <- ([#"../list_reversal_lasso.rs" 170 20 170 29] Ghost.new 0);
+    r <- ([#"../list_reversal_lasso.rs" 169 20 169 24] [#"../list_reversal_lasso.rs" 169 20 169 24] (18446744073709551615 : usize));
+    n <- ([#"../list_reversal_lasso.rs" 170 20 170 29] Ghost.new 0);
     goto BB1
   }
   BB1 {
@@ -1288,46 +1165,12 @@
     goto BB3
   }
   BB3 {
-    switch ([#"../list_reversal_lasso.rs" 190 14 190 23] ([#"../list_reversal_lasso.rs" 190 14 190 15] l) <> ([#"../list_reversal_lasso.rs" 190 19 190 23] [#"../list_reversal_lasso.rs" 190 19 190 23] (18446744073709551615 : usize)))
+    switch ([#"../list_reversal_lasso.rs" 190 14 190 23] l <> ([#"../list_reversal_lasso.rs" 190 19 190 23] [#"../list_reversal_lasso.rs" 190 19 190 23] (18446744073709551615 : usize)))
       | False -> goto BB9
       | True -> goto BB4
       end
   }
   BB4 {
-<<<<<<< HEAD
-    [#"../list_reversal_lasso.rs" 191 39 191 43] _23 <- Borrow.borrow_mut ( * self);
-    [#"../list_reversal_lasso.rs" 191 39 191 43] self <- { self with current = ( ^ _23) };
-    [#"../list_reversal_lasso.rs" 191 39 191 46] _22 <- ([#"../list_reversal_lasso.rs" 191 39 191 46] IndexMut0.index_mut _23 ([#"../list_reversal_lasso.rs" 191 44 191 45] l));
-    [#"../list_reversal_lasso.rs" 1 0 1 0] _23 <- any borrowed (ListReversalLasso_Memory_Type.t_memory);
-    goto BB5
-  }
-  BB5 {
-    [#"../list_reversal_lasso.rs" 191 34 191 46] _21 <- Borrow.borrow_mut ( * _22);
-    [#"../list_reversal_lasso.rs" 191 34 191 46] _22 <- { _22 with current = ( ^ _21) };
-    [#"../list_reversal_lasso.rs" 191 34 191 46] _20 <- Borrow.borrow_mut ( * _21);
-    [#"../list_reversal_lasso.rs" 191 34 191 46] _21 <- { _21 with current = ( ^ _20) };
-    [#"../list_reversal_lasso.rs" 191 66 191 72] _27 <- Borrow.borrow_mut r;
-    [#"../list_reversal_lasso.rs" 191 66 191 72] r <-  ^ _27;
-    [#"../list_reversal_lasso.rs" 191 66 191 72] _26 <- Borrow.borrow_mut ( * _27);
-    [#"../list_reversal_lasso.rs" 191 66 191 72] _27 <- { _27 with current = ( ^ _26) };
-    [#"../list_reversal_lasso.rs" 191 48 191 76] _25 <- ([#"../list_reversal_lasso.rs" 191 48 191 76] Replace0.replace _26 ([#"../list_reversal_lasso.rs" 191 74 191 75] l));
-    [#"../list_reversal_lasso.rs" 1 0 1 0] _26 <- any borrowed usize;
-    goto BB6
-  }
-  BB6 {
-    assume { Resolve1.resolve _27 };
-    [#"../list_reversal_lasso.rs" 191 16 191 77] _19 <- ([#"../list_reversal_lasso.rs" 191 16 191 77] Replace0.replace _20 _25);
-    [#"../list_reversal_lasso.rs" 1 0 1 0] _20 <- any borrowed usize;
-    [#"../list_reversal_lasso.rs" 1 0 1 0] _25 <- any usize;
-    goto BB7
-  }
-  BB7 {
-    assume { Resolve1.resolve _22 };
-    assume { Resolve1.resolve _21 };
-    [#"../list_reversal_lasso.rs" 191 12 191 77] l <- ([#"../list_reversal_lasso.rs" 191 12 191 77] _19);
-    [#"../list_reversal_lasso.rs" 191 12 191 77] _19 <- any usize;
-    [#"../list_reversal_lasso.rs" 192 16 192 30] _29 <- ([#"../list_reversal_lasso.rs" 192 16 192 30] Ghost.new (Ghost.inner n + 1));
-=======
     _23 <- Borrow.borrow_mut ( * self);
     self <- { self with current = ( ^ _23) };
     _22 <- ([#"../list_reversal_lasso.rs" 191 39 191 46] index_mut0 _23 l);
@@ -1360,22 +1203,16 @@
     l <- _19;
     _19 <- any usize;
     _29 <- ([#"../list_reversal_lasso.rs" 192 16 192 30] Ghost.new (Ghost.inner n + 1));
->>>>>>> 62b454c8
     goto BB8
   }
   BB8 {
-    [#"../list_reversal_lasso.rs" 192 12 192 30] n <- ([#"../list_reversal_lasso.rs" 192 12 192 30] _29);
-    [#"../list_reversal_lasso.rs" 192 12 192 30] _29 <- any Ghost.ghost_ty int;
+    n <- _29;
+    _29 <- any Ghost.ghost_ty int;
     goto BB2
   }
   BB9 {
-<<<<<<< HEAD
-    assume { Resolve0.resolve self };
-    [#"../list_reversal_lasso.rs" 194 15 194 16] _0 <- ([#"../list_reversal_lasso.rs" 194 15 194 16] r);
-=======
     assume { resolve0 self };
     _0 <- r;
->>>>>>> 62b454c8
     return _0
   }
   
