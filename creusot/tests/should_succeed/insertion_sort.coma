module M_insertion_sort__insertion_sort [#"insertion_sort.rs" 21 0 21 40]
  let%span sinsertion_sort0 = "insertion_sort.rs" 22 19 22 35
  let%span sinsertion_sort1 = "insertion_sort.rs" 27 13 27 14
  let%span sinsertion_sort2 = "insertion_sort.rs" 27 4 27 7
  let%span sinsertion_sort3 = "insertion_sort.rs" 27 4 27 7
  let%span sinsertion_sort4 = "insertion_sort.rs" 27 4 27 7
  let%span sinsertion_sort5 = "insertion_sort.rs" 24 16 24 59
  let%span sinsertion_sort6 = "insertion_sort.rs" 25 16 25 34
<<<<<<< HEAD
  let%span sinsertion_sort7 = "insertion_sort.rs" 24 4 24 61
  let%span sinsertion_sort8 = "insertion_sort.rs" 29 20 29 26
  let%span sinsertion_sort9 = "insertion_sort.rs" 30 20 30 38
  let%span sinsertion_sort10 = "insertion_sort.rs" 29 8 29 28
  let%span sinsertion_sort11 = "insertion_sort.rs" 34 18 34 19
  let%span sinsertion_sort12 = "insertion_sort.rs" 35 25 35 26
  let%span sinsertion_sort13 = "insertion_sort.rs" 35 15 35 27
  let%span sinsertion_sort14 = "insertion_sort.rs" 35 30 35 38
  let%span sinsertion_sort15 = "insertion_sort.rs" 36 31 36 32
  let%span sinsertion_sort16 = "insertion_sort.rs" 40 17 40 18
  let%span sinsertion_sort17 = "insertion_sort.rs" 44 18 44 55
  let%span sinsertion_sort18 = "insertion_sort.rs" 19 0 19 44
  let%span sinsertion_sort19 = "insertion_sort.rs" 20 10 20 27
  let%span sslice20 = "../../../creusot-contracts/src/std/slice.rs" 245 0 354 1
  let%span siter21 = "../../../creusot-contracts/src/std/iter.rs" 101 0 214 1
  let%span srange22 = "../../../creusot-contracts/src/std/iter/range.rs" 22 8 28 9
  let%span smodel23 = "../../../creusot-contracts/src/model.rs" 106 8 106 22
  let%span sinsertion_sort24 = "insertion_sort.rs" 7 4 9 5
  let%span ssnapshot25 = "../../../creusot-contracts/src/snapshot.rs" 26 20 26 39
  let%span sseq26 = "../../../creusot-contracts/src/logic/seq.rs" 170 8 170 37
  let%span siter27 = "../../../creusot-contracts/src/std/iter.rs" 107 26 110 17
  let%span sops28 = "../../../creusot-contracts/src/logic/ops.rs" 42 8 42 31
  let%span sops29 = "../../../creusot-contracts/src/logic/ops.rs" 53 8 53 32
  let%span sslice30 = "../../../creusot-contracts/src/std/slice.rs" 257 19 257 35
  let%span sslice31 = "../../../creusot-contracts/src/std/slice.rs" 258 19 258 35
  let%span sslice32 = "../../../creusot-contracts/src/std/slice.rs" 259 8 259 52
  let%span sslice33 = "../../../creusot-contracts/src/std/slice.rs" 28 14 28 41
  let%span sslice34 = "../../../creusot-contracts/src/std/slice.rs" 29 14 29 42
  let%span sinsertion_sort35 = "insertion_sort.rs" 15 8 15 35
  let%span smodel36 = "../../../creusot-contracts/src/model.rs" 88 8 88 22
  let%span siter37 = "../../../creusot-contracts/src/std/iter.rs" 86 20 86 24
  let%span siter38 = "../../../creusot-contracts/src/std/iter.rs" 92 8 92 19
  let%span srange39 = "../../../creusot-contracts/src/std/iter/range.rs" 33 15 33 24
  let%span srange40 = "../../../creusot-contracts/src/std/iter/range.rs" 34 14 34 45
  let%span srange41 = "../../../creusot-contracts/src/std/iter/range.rs" 39 15 39 21
  let%span srange42 = "../../../creusot-contracts/src/std/iter/range.rs" 40 15 40 21
  let%span srange43 = "../../../creusot-contracts/src/std/iter/range.rs" 41 15 41 21
  let%span srange44 = "../../../creusot-contracts/src/std/iter/range.rs" 42 15 42 32
  let%span srange45 = "../../../creusot-contracts/src/std/iter/range.rs" 43 15 43 32
  let%span srange46 = "../../../creusot-contracts/src/std/iter/range.rs" 44 14 44 42
  let%span snum47 = "../../../creusot-contracts/src/std/num.rs" 21 16 21 35
  let%span srange48 = "../../../creusot-contracts/src/std/iter/range.rs" 15 12 15 78
  let%span sresolve49 = "../../../creusot-contracts/src/resolve.rs" 41 20 41 34
=======
  let%span sinsertion_sort7 = "insertion_sort.rs" 26 16 26 48
  let%span sinsertion_sort8 = "insertion_sort.rs" 27 4 27 7
  let%span sinsertion_sort9 = "insertion_sort.rs" 29 20 29 26
  let%span sinsertion_sort10 = "insertion_sort.rs" 30 20 30 38
  let%span sinsertion_sort11 = "insertion_sort.rs" 31 20 31 52
  let%span sinsertion_sort12 = "insertion_sort.rs" 32 20 32 122
  let%span sinsertion_sort13 = "insertion_sort.rs" 33 20 33 81
  let%span sinsertion_sort14 = "insertion_sort.rs" 34 18 34 19
  let%span sinsertion_sort15 = "insertion_sort.rs" 35 25 35 26
  let%span sinsertion_sort16 = "insertion_sort.rs" 35 15 35 27
  let%span sinsertion_sort17 = "insertion_sort.rs" 35 30 35 38
  let%span sinsertion_sort18 = "insertion_sort.rs" 36 31 36 32
  let%span sinsertion_sort19 = "insertion_sort.rs" 40 17 40 18
  let%span sinsertion_sort20 = "insertion_sort.rs" 44 18 44 55
  let%span sinsertion_sort21 = "insertion_sort.rs" 19 10 19 42
  let%span sinsertion_sort22 = "insertion_sort.rs" 20 10 20 27
  let%span sslice23 = "../../../creusot-contracts/src/std/slice.rs" 249 0 358 1
  let%span siter24 = "../../../creusot-contracts/src/std/iter.rs" 101 0 214 1
  let%span srange25 = "../../../creusot-contracts/src/std/iter/range.rs" 23 12 27 70
  let%span smodel26 = "../../../creusot-contracts/src/model.rs" 109 8 109 22
  let%span sinsertion_sort27 = "insertion_sort.rs" 8 8 8 72
  let%span ssnapshot28 = "../../../creusot-contracts/src/snapshot.rs" 27 20 27 39
  let%span sseq29 = "../../../creusot-contracts/src/logic/seq.rs" 181 8 181 37
  let%span siter30 = "../../../creusot-contracts/src/std/iter.rs" 107 26 110 17
  let%span sops31 = "../../../creusot-contracts/src/logic/ops.rs" 42 8 42 31
  let%span sops32 = "../../../creusot-contracts/src/logic/ops.rs" 53 8 53 32
  let%span sslice33 = "../../../creusot-contracts/src/std/slice.rs" 261 19 261 35
  let%span sslice34 = "../../../creusot-contracts/src/std/slice.rs" 262 19 262 35
  let%span sslice35 = "../../../creusot-contracts/src/std/slice.rs" 263 18 263 50
  let%span sslice36 = "../../../creusot-contracts/src/std/slice.rs" 29 14 29 41
  let%span sslice37 = "../../../creusot-contracts/src/std/slice.rs" 30 14 30 42
  let%span sinsertion_sort38 = "insertion_sort.rs" 15 8 15 35
  let%span smodel39 = "../../../creusot-contracts/src/model.rs" 91 8 91 22
  let%span siter40 = "../../../creusot-contracts/src/std/iter.rs" 86 20 86 24
  let%span siter41 = "../../../creusot-contracts/src/std/iter.rs" 92 8 92 19
  let%span srange42 = "../../../creusot-contracts/src/std/iter/range.rs" 33 15 33 24
  let%span srange43 = "../../../creusot-contracts/src/std/iter/range.rs" 34 14 34 45
  let%span srange44 = "../../../creusot-contracts/src/std/iter/range.rs" 39 15 39 21
  let%span srange45 = "../../../creusot-contracts/src/std/iter/range.rs" 40 15 40 21
  let%span srange46 = "../../../creusot-contracts/src/std/iter/range.rs" 41 15 41 21
  let%span srange47 = "../../../creusot-contracts/src/std/iter/range.rs" 42 15 42 32
  let%span srange48 = "../../../creusot-contracts/src/std/iter/range.rs" 43 15 43 32
  let%span srange49 = "../../../creusot-contracts/src/std/iter/range.rs" 44 14 44 42
  let%span snum50 = "../../../creusot-contracts/src/std/num.rs" 22 28 22 33
  let%span srange51 = "../../../creusot-contracts/src/std/iter/range.rs" 15 12 15 78
  let%span sresolve52 = "../../../creusot-contracts/src/resolve.rs" 41 20 41 34
>>>>>>> 716d5822
  
  use prelude.prelude.Snapshot
  
  use prelude.prelude.Borrow
  
  use prelude.prelude.Slice
  
  use prelude.prelude.Int32
  
  predicate inv'2 (_1 : slice int32)
  
  use seq.Seq
  
  use seq.Seq
  
  use prelude.prelude.UIntSize
  
  constant v_MAX'0 : usize = (18446744073709551615 : usize)
  
  use prelude.prelude.UIntSize
  
  use prelude.prelude.Int
  
  use prelude.prelude.Slice
  
  function view'2 (self : slice int32) : Seq.seq int32
  
  axiom view'2_spec : forall self : slice int32 . ([%#sslice34] view'2 self = Slice.id self)
  && ([%#sslice33] Seq.length (view'2 self) <= UIntSize.to_int (v_MAX'0 : usize))
  
  function view'3 (self : slice int32) : Seq.seq int32 =
    [%#smodel36] view'2 self
  
  use seq.Seq
  
  predicate inv'0 (_1 : Seq.seq usize)
  
  axiom inv_axiom'0 [@rewrite] : forall x : Seq.seq usize [inv'0 x] . inv'0 x = true
  
  type t_Range'0  =
    { t_Range__start'0: usize; t_Range__end'0: usize }
  
  predicate inv'1 (_1 : t_Range'0)
  
<<<<<<< HEAD
  axiom inv_axiom'1 [@rewrite] : forall x : t_Range'0 [inv'1 x] . inv'1 x = true
=======
  function deep_model'0 (self : usize) : int =
    [%#snum50] UIntSize.to_int self
>>>>>>> 716d5822
  
  axiom inv_axiom'2 [@rewrite] : forall x : slice int32 [inv'2 x] . inv'2 x = true
  
  predicate inv'3 (_1 : borrowed (t_Range'0))
  
<<<<<<< HEAD
  axiom inv_axiom'3 [@rewrite] : forall x : borrowed (t_Range'0) [inv'3 x] . inv'3 x = true
=======
  predicate produces'0 (self : Range'0.t_Range usize) (visited : Seq.seq usize) (o : Range'0.t_Range usize) =
    [%#srange25] T_core__ops__range__Range.t_Range__end self = T_core__ops__range__Range.t_Range__end o
    /\ deep_model'0 (T_core__ops__range__Range.t_Range__start self)
    <= deep_model'0 (T_core__ops__range__Range.t_Range__start o)
    /\ (Seq.length visited > 0
     -> deep_model'0 (T_core__ops__range__Range.t_Range__start o)
    <= deep_model'0 (T_core__ops__range__Range.t_Range__end o))
    /\ Seq.length visited
    = deep_model'0 (T_core__ops__range__Range.t_Range__start o)
    - deep_model'0 (T_core__ops__range__Range.t_Range__start self)
    /\ (forall i : int . 0 <= i /\ i < Seq.length visited
     -> deep_model'0 (Seq.get visited i) = deep_model'0 (T_core__ops__range__Range.t_Range__start self) + i)
>>>>>>> 716d5822
  
  type t_Option'0  =
    | C_None'0
    | C_Some'0 usize
  
  predicate inv'4 (_1 : t_Option'0)
  
<<<<<<< HEAD
  axiom inv_axiom'4 [@rewrite] : forall x : t_Option'0 [inv'4 x] . inv'4 x = true
  
  predicate inv'5 (_1 : borrowed (slice int32))
=======
  axiom produces_trans'0_spec : forall a : Range'0.t_Range usize, ab : Seq.seq usize, b : Range'0.t_Range usize, bc : Seq.seq usize, c : Range'0.t_Range usize . ([%#srange44] inv'1 a)
   -> ([%#srange45] inv'1 b)
   -> ([%#srange46] inv'1 c)
   -> ([%#srange47] produces'0 a ab b)
   -> ([%#srange48] produces'0 b bc c)  -> ([%#srange49] produces'0 a (Seq.(++) ab bc) c)
  
  use seq.Seq
  
  function produces_refl'0 (self : Range'0.t_Range usize) : ()
  
  axiom produces_refl'0_spec : forall self : Range'0.t_Range usize . ([%#srange42] inv'1 self)
   -> ([%#srange43] produces'0 self (Seq.empty  : Seq.seq usize) self)
>>>>>>> 716d5822
  
  axiom inv_axiom'5 [@rewrite] : forall x : borrowed (slice int32) [inv'5 x] . inv'5 x = true
  
  let rec len'0 (self:slice int32) (return'  (ret:usize))= {[@expl:precondition] inv'2 self}
    any
    [ return' (result:usize)-> {[%#sslice20] Seq.length (view'3 self) = UIntSize.to_int result} (! return' {result}) ]
    
  
  predicate into_iter_pre'0 (self : t_Range'0) =
    [%#siter37] true
  
  predicate into_iter_post'0 (self : t_Range'0) (res : t_Range'0) =
    [%#siter38] self = res
  
  let rec into_iter'0 (self:t_Range'0) (return'  (ret:t_Range'0))= {[@expl:precondition] inv'1 self}
    {[@expl:precondition] [%#siter21] into_iter_pre'0 self}
    any [ return' (result:t_Range'0)-> {inv'1 result} {[%#siter21] into_iter_post'0 self result} (! return' {result}) ] 
  
<<<<<<< HEAD
  use prelude.prelude.Snapshot
  
  use seq.Seq
  
  use prelude.prelude.Snapshot
=======
  predicate sorted_range'0 [#"insertion_sort.rs" 6 0 6 63] (s : Seq.seq int32) (l : int) (u : int) =
    [%#sinsertion_sort27] forall i : int, j : int . l <= i /\ i < j /\ j < u  -> Seq.get s i <= Seq.get s j
  
  use seq.Seq
  
  predicate sorted'0 [#"insertion_sort.rs" 13 0 13 41] (s : Seq.seq int32) =
    [%#sinsertion_sort38] sorted_range'0 s 0 (Seq.length s)
  
  use prelude.prelude.Slice
  
  constant v_MAX'0 : usize = (18446744073709551615 : usize)
  
  function view'2 (self : slice int32) : Seq.seq int32
  
  axiom view'2_spec : forall self : slice int32 . ([%#sslice37] view'2 self = Slice.id self)
  && ([%#sslice36] Seq.length (view'2 self) <= UIntSize.to_int (v_MAX'0 : usize))
>>>>>>> 716d5822
  
  use prelude.prelude.Snapshot
  
  use prelude.prelude.Snapshot
  
  use prelude.prelude.Snapshot
  
  function deep_model'0 (self : usize) : int =
    [%#snum47] UIntSize.to_int self
  
<<<<<<< HEAD
  use seq.Seq
=======
  predicate resolve'3 (self : borrowed (slice int32)) =
    [%#sresolve52] self.final = self.current
>>>>>>> 716d5822
  
  use seq.Seq
  
  predicate produces'0 (self : t_Range'0) (visited : Seq.seq usize) (o : t_Range'0) =
    [%#srange22] self.t_Range__end'0 = o.t_Range__end'0
    /\ deep_model'0 self.t_Range__start'0 <= deep_model'0 o.t_Range__start'0
    /\ (Seq.length visited > 0  -> deep_model'0 o.t_Range__start'0 <= deep_model'0 o.t_Range__end'0)
    /\ Seq.length visited = deep_model'0 o.t_Range__start'0 - deep_model'0 self.t_Range__start'0
    /\ (forall i : int . 0 <= i /\ i < Seq.length visited
     -> deep_model'0 (Seq.get visited i) = deep_model'0 self.t_Range__start'0 + i)
  
  function view'0 (self : borrowed (slice int32)) : Seq.seq int32 =
    [%#smodel26] view'2 self.current
  
<<<<<<< HEAD
  use seq.Seq
  
  predicate sorted_range'0 [#"insertion_sort.rs" 6 0 6 63] (s : Seq.seq int32) (l : int) (u : int) =
    [%#sinsertion_sort24] forall i : int, j : int . l <= i /\ i < j /\ j < u  -> Seq.get s i <= Seq.get s j
  
  use prelude.prelude.Snapshot
=======
  let rec swap'0 (self:borrowed (slice int32)) (a:usize) (b:usize) (return'  (ret:()))= {[@expl:precondition] inv'5 self}
    {[@expl:precondition] [%#sslice34] UIntSize.to_int b < Seq.length (view'0 self)}
    {[@expl:precondition] [%#sslice33] UIntSize.to_int a < Seq.length (view'0 self)}
    any
    [ return' (result:())-> {[%#sslice35] Permut.exchange (view'2 self.final) (view'0 self) (UIntSize.to_int a) (UIntSize.to_int b)}
      (! return' {result}) ]
    
  
  function index_logic'1 [@inline:trivial] (self : slice int32) (ix : usize) : int32 =
    [%#sops32] Seq.get (view'2 self) (UIntSize.to_int ix)
  
  function index_logic'0 [@inline:trivial] (self : slice int32) (ix : int) : int32 =
    [%#sops31] Seq.get (view'2 self) ix
>>>>>>> 716d5822
  
  use prelude.prelude.Snapshot
  
<<<<<<< HEAD
  function view'4 (self : borrowed (slice int32)) : Seq.seq int32 =
    [%#smodel36] view'0 self
=======
  predicate resolve'2 (self : borrowed (Range'0.t_Range usize)) =
    [%#sresolve52] self.final = self.current
>>>>>>> 716d5822
  
  function view'1 (self : Snapshot.snap_ty (borrowed (slice int32))) : Seq.seq int32 =
    [%#ssnapshot25] view'4 (Snapshot.inner self)
  
  use seq.Permut
  
<<<<<<< HEAD
  predicate permutation_of'0 (self : Seq.seq int32) (o : Seq.seq int32) =
    [%#sseq26] Permut.permut self o 0 (Seq.length self)
  
  predicate resolve'2 (self : borrowed (t_Range'0)) =
    [%#sresolve49] self.final = self.current
  
  predicate completed'0 (self : borrowed (t_Range'0)) =
    [%#srange48] resolve'2 self
    /\ deep_model'0 (self.current).t_Range__start'0 >= deep_model'0 (self.current).t_Range__end'0
  
  use seq.Seq
=======
  predicate completed'0 (self : borrowed (Range'0.t_Range usize)) =
    [%#srange51] resolve'2 self
    /\ deep_model'0 (T_core__ops__range__Range.t_Range__start self.current)
    >= deep_model'0 (T_core__ops__range__Range.t_Range__end self.current)
>>>>>>> 716d5822
  
  let rec next'0 (self:borrowed (t_Range'0)) (return'  (ret:t_Option'0))= {[@expl:precondition] inv'3 self}
    any
<<<<<<< HEAD
    [ return' (result:t_Option'0)-> {inv'4 result}
      {[%#siter27] match result with
        | C_None'0 -> completed'0 self
        | C_Some'0 v -> produces'0 self.current (Seq.singleton v) self.final
=======
    [ return' (result:Option'0.t_Option usize)-> {inv'4 result}
      {[%#siter30] match result with
        | Option'0.C_None -> completed'0 self
        | Option'0.C_Some v -> produces'0 self.current (Seq.singleton v) self.final
>>>>>>> 716d5822
        end}
      (! return' {result}) ]
    
  
  predicate resolve'0 (_1 : borrowed (t_Range'0)) =
    resolve'2 _1
  
  let rec v_Some'0 (input:t_Option'0) (ret  (field_0:usize))= any
    [ good (field_0:usize)-> {C_Some'0 field_0 = input} (! ret {field_0})
    | bad -> {forall field_0 : usize [C_Some'0 field_0 : t_Option'0] . C_Some'0 field_0 <> input} (! {false} any) ]
    
  
<<<<<<< HEAD
  use seq.Seq
  
  function index_logic'0 [@inline:trivial] (self : slice int32) (ix : int) : int32 =
    [%#sops28] Seq.get (view'2 self) ix
  
  function index_logic'1 [@inline:trivial] (self : slice int32) (ix : usize) : int32 =
    [%#sops29] Seq.get (view'2 self) (UIntSize.to_int ix)
=======
  predicate permutation_of'0 (self : Seq.seq int32) (o : Seq.seq int32) =
    [%#sseq29] Permut.permut self o 0 (Seq.length self)
  
  function view'4 (self : borrowed (slice int32)) : Seq.seq int32 =
    [%#smodel39] view'0 self
  
  function view'1 (self : Snapshot.snap_ty (borrowed (slice int32))) : Seq.seq int32 =
    [%#ssnapshot28] view'4 (Snapshot.inner self)
>>>>>>> 716d5822
  
  use seq.Permut
  
  let rec swap'0 (self:borrowed (slice int32)) (a:usize) (b:usize) (return'  (ret:()))= {[@expl:precondition] inv'5 self}
    {[@expl:precondition] [%#sslice31] UIntSize.to_int b < Seq.length (view'0 self)}
    {[@expl:precondition] [%#sslice30] UIntSize.to_int a < Seq.length (view'0 self)}
    any
    [ return' (result:())-> {[%#sslice32] Permut.exchange (view'2 self.final) (view'0 self) (UIntSize.to_int a) (UIntSize.to_int b)}
      (! return' {result}) ]
    
  
  predicate resolve'3 (self : borrowed (slice int32)) =
    [%#sresolve49] self.final = self.current
  
  predicate resolve'1 (_1 : borrowed (slice int32)) =
    resolve'3 _1
  
  use prelude.prelude.Intrinsic
  
  use prelude.prelude.Snapshot
  
<<<<<<< HEAD
  use prelude.prelude.Snapshot
  
  predicate sorted'0 [#"insertion_sort.rs" 13 0 13 41] (s : Seq.seq int32) =
    [%#sinsertion_sort35] sorted_range'0 s 0 (Seq.length s)
  
  function produces_refl'0 (self : t_Range'0) : ()
  
  axiom produces_refl'0_spec : forall self : t_Range'0 . ([%#srange39] inv'1 self)
   -> ([%#srange40] produces'0 self (Seq.empty  : Seq.seq usize) self)
  
  function produces_trans'0 (a : t_Range'0) (ab : Seq.seq usize) (b : t_Range'0) (bc : Seq.seq usize) (c : t_Range'0) : ()
=======
  predicate into_iter_post'0 (self : Range'0.t_Range usize) (res : Range'0.t_Range usize) =
    [%#siter41] self = res
  
  predicate into_iter_pre'0 (self : Range'0.t_Range usize) =
    [%#siter40] true
  
  let rec into_iter'0 (self:Range'0.t_Range usize) (return'  (ret:Range'0.t_Range usize))= {[@expl:precondition] inv'1 self}
    {[@expl:precondition] [%#siter24] into_iter_pre'0 self}
    any
    [ return' (result:Range'0.t_Range usize)-> {inv'1 result}
      {[%#siter24] into_iter_post'0 self result}
      (! return' {result}) ]
    
  
  function view'3 (self : slice int32) : Seq.seq int32 =
    [%#smodel39] view'2 self
  
  let rec len'0 (self:slice int32) (return'  (ret:usize))= {[@expl:precondition] inv'2 self}
    any
    [ return' (result:usize)-> {[%#sslice23] Seq.length (view'3 self) = UIntSize.to_int result} (! return' {result}) ]
>>>>>>> 716d5822
    
  
  axiom produces_trans'0_spec : forall a : t_Range'0, ab : Seq.seq usize, b : t_Range'0, bc : Seq.seq usize, c : t_Range'0 . ([%#srange41] inv'1 a)
   -> ([%#srange42] inv'1 b)
   -> ([%#srange43] inv'1 c)
   -> ([%#srange44] produces'0 a ab b)
   -> ([%#srange45] produces'0 b bc c)  -> ([%#srange46] produces'0 a (Seq.(++) ab bc) c)
  
  meta "compute_max_steps" 1000000
  
  let rec insertion_sort'0 (array:borrowed (slice int32)) (return'  (ret:()))= (! bb0
    [ bb0 = s0 [ s0 =  [ &original <- [%#sinsertion_sort0] Snapshot.new array ] s1 | s1 = bb1 ] 
    | bb1 = s0 [ s0 = len'0 {array.current} (fun (_ret':usize) ->  [ &n <- _ret' ] s1) | s1 = bb2 ] 
    | bb2 = s0
      [ s0 =  [ &_10 <- { t_Range__start'0 = ([%#sinsertion_sort1] (1 : usize)); t_Range__end'0 = n } ] s1
      | s1 = into_iter'0 {_10} (fun (_ret':t_Range'0) ->  [ &iter <- _ret' ] s2)
      | s2 = bb3 ]
      
    | bb3 = s0 [ s0 =  [ &iter_old <- [%#sinsertion_sort2] Snapshot.new iter ] s1 | s1 = bb4 ] 
    | bb4 = s0 [ s0 =  [ &produced <- [%#sinsertion_sort3] Snapshot.new (Seq.empty  : Seq.seq usize) ] s1 | s1 = bb5 ] 
    | bb5 = s0 [ s0 =  [ &old_6_0 <- Snapshot.new array ] s1 | s1 = bb6 ] 
    | bb6 = bb6
      [ bb6 = {[@expl:mut invariant] (Snapshot.inner old_6_0).final = array.final}
        {[@expl:loop invariant 2] [%#sinsertion_sort7] permutation_of'0 (view'1 original) (view'0 array)}
        {[@expl:loop invariant 1] [%#sinsertion_sort6] Seq.length (view'0 array) = UIntSize.to_int n}
        {[@expl:loop invariant 0] [%#sinsertion_sort5] sorted_range'0 (view'0 array) 0 (Seq.length (Snapshot.inner produced)
        + 1)}
        {[@expl:for invariant] [%#sinsertion_sort4] produces'0 (Snapshot.inner iter_old) (Snapshot.inner produced) iter}
        {[@expl:for invariant] [%#sinsertion_sort4] inv'1 iter}
        {[@expl:for invariant] [%#sinsertion_sort4] inv'0 (Snapshot.inner produced)}
        (! s0) [ s0 = bb7 ] 
        [ bb7 = s0
          [ s0 = Borrow.borrow_mut <t_Range'0> {iter}
              (fun (_ret':borrowed (t_Range'0)) ->  [ &_25 <- _ret' ]  [ &iter <- _ret'.final ] s1)
          | s1 = Borrow.borrow_final <t_Range'0> {_25.current} {Borrow.get_id _25}
              (fun (_ret':borrowed (t_Range'0)) ->
                 [ &_24 <- _ret' ] 
                 [ &_25 <- { _25 with current = _ret'.final } ] 
                s2)
          | s2 = next'0 {_24} (fun (_ret':t_Option'0) ->  [ &_23 <- _ret' ] s3)
          | s3 = bb8 ]
          
        | bb8 = s0
          [ s0 = -{resolve'0 _25}- s1
          | s1 = any [ br0 -> {_23 = C_None'0 } (! bb11) | br1 (x0:usize)-> {_23 = C_Some'0 x0} (! bb10) ]  ]
          
        | bb10 = bb12
        | bb12 = s0
          [ s0 = v_Some'0 {_23} (fun (r0'0:usize) ->  [ &__creusot_proc_iter_elem <- r0'0 ] s1)
          | s1 = 
            [ &_28 <- [%#sinsertion_sort8] Snapshot.new (Seq.(++) (Snapshot.inner produced) (Seq.singleton __creusot_proc_iter_elem)) ]
            
            s2
          | s2 = bb13 ]
          
        | bb13 = s0
          [ s0 =  [ &produced <- _28 ] s1
          | s1 =  [ &i <- __creusot_proc_iter_elem ] s2
          | s2 =  [ &j <- i ] s3
          | s3 =  [ &old_14_0 <- Snapshot.new array ] s4
          | s4 = bb14 ]
          
        | bb14 = bb14
          [ bb14 = {[@expl:mut invariant] (Snapshot.inner old_14_0).final = array.final}
            {[@expl:loop invariant 4] [%#sinsertion_sort13] forall a : int . UIntSize.to_int j + 1 <= a
            /\ a <= UIntSize.to_int i  -> index_logic'1 array.current j < index_logic'0 array.current a}
            {[@expl:loop invariant 3] [%#sinsertion_sort12] forall a : int, b : int . 0 <= a
            /\ a <= b /\ b <= UIntSize.to_int i
             -> a <> UIntSize.to_int j
             -> b <> UIntSize.to_int j  -> index_logic'0 array.current a <= index_logic'0 array.current b}
            {[@expl:loop invariant 2] [%#sinsertion_sort11] permutation_of'0 (view'1 original) (view'0 array)}
            {[@expl:loop invariant 1] [%#sinsertion_sort10] Seq.length (view'0 array) = UIntSize.to_int n}
            {[@expl:loop invariant 0] [%#sinsertion_sort9] j <= i}
            (! s0) [ s0 = bb15 ] 
            [ bb15 = s0
              [ s0 = UIntSize.gt {j} {[%#sinsertion_sort14] (0 : usize)} (fun (_ret':bool) ->  [ &_37 <- _ret' ] s1)
              | s1 = any [ br0 -> {_37 = false} (! bb22) | br1 -> {_37} (! bb16) ]  ]
              
            | bb16 = s0
              [ s0 = UIntSize.sub {j} {[%#sinsertion_sort15] (1 : usize)} (fun (_ret':usize) ->  [ &_42 <- _ret' ] s1)
              | s1 =  [ &_44 <- Slice.length array.current ] s2
              | s2 = UIntSize.lt {_42} {_44} (fun (_ret':bool) ->  [ &_45 <- _ret' ] s3)
              | s3 = {[@expl:index in bounds] [%#sinsertion_sort16] _45} s4
              | s4 = bb17 ]
              
            | bb17 = s0
              [ s0 =  [ &_47 <- j ] s1
              | s1 =  [ &_48 <- Slice.length array.current ] s2
              | s2 = UIntSize.lt {_47} {_48} (fun (_ret':bool) ->  [ &_49 <- _ret' ] s3)
              | s3 = {[@expl:index in bounds] [%#sinsertion_sort17] _49} s4
              | s4 = bb18 ]
              
            | bb18 = s0
              [ s0 = Slice.get <int32> {array.current} {_42}
                  (fun (r'0:int32) ->
                    Slice.get <int32> {array.current} {_47}
                      (fun (r'1:int32) -> Int32.gt {r'0} {r'1} (fun (_ret':bool) ->  [ &_40 <- _ret' ] s1)))
              | s1 = any [ br0 -> {_40 = false} (! bb21) | br1 -> {_40} (! bb19) ]  ]
              
            | bb19 = s0
              [ s0 = Borrow.borrow_mut <slice int32> {array.current}
                  (fun (_ret':borrowed (slice int32)) ->
                     [ &_51 <- _ret' ] 
                     [ &array <- { array with current = _ret'.final } ] 
                    s1)
              | s1 = UIntSize.sub {j} {[%#sinsertion_sort18] (1 : usize)} (fun (_ret':usize) ->  [ &_52 <- _ret' ] s2)
              | s2 = swap'0 {_51} {_52} {j} (fun (_ret':()) ->  [ &_50 <- _ret' ] s3)
              | s3 = bb20 ]
              
            | bb20 = s0
              [ s0 = UIntSize.sub {j} {[%#sinsertion_sort19] (1 : usize)} (fun (_ret':usize) ->  [ &j <- _ret' ] s1)
              | s1 = bb14 ]
               ]
             ]
          
        | bb21 = bb23
        | bb22 = bb23
        | bb23 = bb6 ]
         ]
      
    | bb11 = s0
      [ s0 = -{resolve'1 array}- s1
      | s1 = {[@expl:assertion] [%#sinsertion_sort20] sorted_range'0 (view'0 array) 0 (Seq.length (view'0 array))} s2
      | s2 = return' {_0} ]
       ]
    )
    [ & _0 : () = any_l ()
    | & array : borrowed (slice int32) = array
    | & original : Snapshot.snap_ty (borrowed (slice int32)) = any_l ()
    | & n : usize = any_l ()
    | & iter : t_Range'0 = any_l ()
    | & _10 : t_Range'0 = any_l ()
    | & iter_old : Snapshot.snap_ty (t_Range'0) = any_l ()
    | & produced : Snapshot.snap_ty (Seq.seq usize) = any_l ()
    | & _23 : t_Option'0 = any_l ()
    | & _24 : borrowed (t_Range'0) = any_l ()
    | & _25 : borrowed (t_Range'0) = any_l ()
    | & __creusot_proc_iter_elem : usize = any_l ()
    | & _28 : Snapshot.snap_ty (Seq.seq usize) = any_l ()
    | & i : usize = any_l ()
    | & j : usize = any_l ()
    | & _37 : bool = any_l ()
    | & _40 : bool = any_l ()
    | & _42 : usize = any_l ()
    | & _44 : usize = any_l ()
    | & _45 : bool = any_l ()
    | & _47 : usize = any_l ()
    | & _48 : usize = any_l ()
    | & _49 : bool = any_l ()
    | & _50 : () = any_l ()
    | & _51 : borrowed (slice int32) = any_l ()
    | & _52 : usize = any_l ()
    | & old_14_0 : Snapshot.snap_ty (borrowed (slice int32)) = any_l ()
    | & old_6_0 : Snapshot.snap_ty (borrowed (slice int32)) = any_l () ]
    
    [ return' (result:())-> {[@expl:postcondition] [%#sinsertion_sort22] sorted'0 (view'2 array.final)}
      {[@expl:postcondition] [%#sinsertion_sort21] permutation_of'0 (view'0 array) (view'2 array.final)}
      (! return' {result}) ]
    
end<|MERGE_RESOLUTION|>--- conflicted
+++ resolved
@@ -6,51 +6,6 @@
   let%span sinsertion_sort4 = "insertion_sort.rs" 27 4 27 7
   let%span sinsertion_sort5 = "insertion_sort.rs" 24 16 24 59
   let%span sinsertion_sort6 = "insertion_sort.rs" 25 16 25 34
-<<<<<<< HEAD
-  let%span sinsertion_sort7 = "insertion_sort.rs" 24 4 24 61
-  let%span sinsertion_sort8 = "insertion_sort.rs" 29 20 29 26
-  let%span sinsertion_sort9 = "insertion_sort.rs" 30 20 30 38
-  let%span sinsertion_sort10 = "insertion_sort.rs" 29 8 29 28
-  let%span sinsertion_sort11 = "insertion_sort.rs" 34 18 34 19
-  let%span sinsertion_sort12 = "insertion_sort.rs" 35 25 35 26
-  let%span sinsertion_sort13 = "insertion_sort.rs" 35 15 35 27
-  let%span sinsertion_sort14 = "insertion_sort.rs" 35 30 35 38
-  let%span sinsertion_sort15 = "insertion_sort.rs" 36 31 36 32
-  let%span sinsertion_sort16 = "insertion_sort.rs" 40 17 40 18
-  let%span sinsertion_sort17 = "insertion_sort.rs" 44 18 44 55
-  let%span sinsertion_sort18 = "insertion_sort.rs" 19 0 19 44
-  let%span sinsertion_sort19 = "insertion_sort.rs" 20 10 20 27
-  let%span sslice20 = "../../../creusot-contracts/src/std/slice.rs" 245 0 354 1
-  let%span siter21 = "../../../creusot-contracts/src/std/iter.rs" 101 0 214 1
-  let%span srange22 = "../../../creusot-contracts/src/std/iter/range.rs" 22 8 28 9
-  let%span smodel23 = "../../../creusot-contracts/src/model.rs" 106 8 106 22
-  let%span sinsertion_sort24 = "insertion_sort.rs" 7 4 9 5
-  let%span ssnapshot25 = "../../../creusot-contracts/src/snapshot.rs" 26 20 26 39
-  let%span sseq26 = "../../../creusot-contracts/src/logic/seq.rs" 170 8 170 37
-  let%span siter27 = "../../../creusot-contracts/src/std/iter.rs" 107 26 110 17
-  let%span sops28 = "../../../creusot-contracts/src/logic/ops.rs" 42 8 42 31
-  let%span sops29 = "../../../creusot-contracts/src/logic/ops.rs" 53 8 53 32
-  let%span sslice30 = "../../../creusot-contracts/src/std/slice.rs" 257 19 257 35
-  let%span sslice31 = "../../../creusot-contracts/src/std/slice.rs" 258 19 258 35
-  let%span sslice32 = "../../../creusot-contracts/src/std/slice.rs" 259 8 259 52
-  let%span sslice33 = "../../../creusot-contracts/src/std/slice.rs" 28 14 28 41
-  let%span sslice34 = "../../../creusot-contracts/src/std/slice.rs" 29 14 29 42
-  let%span sinsertion_sort35 = "insertion_sort.rs" 15 8 15 35
-  let%span smodel36 = "../../../creusot-contracts/src/model.rs" 88 8 88 22
-  let%span siter37 = "../../../creusot-contracts/src/std/iter.rs" 86 20 86 24
-  let%span siter38 = "../../../creusot-contracts/src/std/iter.rs" 92 8 92 19
-  let%span srange39 = "../../../creusot-contracts/src/std/iter/range.rs" 33 15 33 24
-  let%span srange40 = "../../../creusot-contracts/src/std/iter/range.rs" 34 14 34 45
-  let%span srange41 = "../../../creusot-contracts/src/std/iter/range.rs" 39 15 39 21
-  let%span srange42 = "../../../creusot-contracts/src/std/iter/range.rs" 40 15 40 21
-  let%span srange43 = "../../../creusot-contracts/src/std/iter/range.rs" 41 15 41 21
-  let%span srange44 = "../../../creusot-contracts/src/std/iter/range.rs" 42 15 42 32
-  let%span srange45 = "../../../creusot-contracts/src/std/iter/range.rs" 43 15 43 32
-  let%span srange46 = "../../../creusot-contracts/src/std/iter/range.rs" 44 14 44 42
-  let%span snum47 = "../../../creusot-contracts/src/std/num.rs" 21 16 21 35
-  let%span srange48 = "../../../creusot-contracts/src/std/iter/range.rs" 15 12 15 78
-  let%span sresolve49 = "../../../creusot-contracts/src/resolve.rs" 41 20 41 34
-=======
   let%span sinsertion_sort7 = "insertion_sort.rs" 26 16 26 48
   let%span sinsertion_sort8 = "insertion_sort.rs" 27 4 27 7
   let%span sinsertion_sort9 = "insertion_sort.rs" 29 20 29 26
@@ -67,23 +22,23 @@
   let%span sinsertion_sort20 = "insertion_sort.rs" 44 18 44 55
   let%span sinsertion_sort21 = "insertion_sort.rs" 19 10 19 42
   let%span sinsertion_sort22 = "insertion_sort.rs" 20 10 20 27
-  let%span sslice23 = "../../../creusot-contracts/src/std/slice.rs" 249 0 358 1
+  let%span sslice23 = "../../../creusot-contracts/src/std/slice.rs" 245 0 354 1
   let%span siter24 = "../../../creusot-contracts/src/std/iter.rs" 101 0 214 1
   let%span srange25 = "../../../creusot-contracts/src/std/iter/range.rs" 23 12 27 70
-  let%span smodel26 = "../../../creusot-contracts/src/model.rs" 109 8 109 22
+  let%span smodel26 = "../../../creusot-contracts/src/model.rs" 106 8 106 22
   let%span sinsertion_sort27 = "insertion_sort.rs" 8 8 8 72
-  let%span ssnapshot28 = "../../../creusot-contracts/src/snapshot.rs" 27 20 27 39
-  let%span sseq29 = "../../../creusot-contracts/src/logic/seq.rs" 181 8 181 37
+  let%span ssnapshot28 = "../../../creusot-contracts/src/snapshot.rs" 26 20 26 39
+  let%span sseq29 = "../../../creusot-contracts/src/logic/seq.rs" 170 8 170 37
   let%span siter30 = "../../../creusot-contracts/src/std/iter.rs" 107 26 110 17
   let%span sops31 = "../../../creusot-contracts/src/logic/ops.rs" 42 8 42 31
   let%span sops32 = "../../../creusot-contracts/src/logic/ops.rs" 53 8 53 32
-  let%span sslice33 = "../../../creusot-contracts/src/std/slice.rs" 261 19 261 35
-  let%span sslice34 = "../../../creusot-contracts/src/std/slice.rs" 262 19 262 35
-  let%span sslice35 = "../../../creusot-contracts/src/std/slice.rs" 263 18 263 50
-  let%span sslice36 = "../../../creusot-contracts/src/std/slice.rs" 29 14 29 41
-  let%span sslice37 = "../../../creusot-contracts/src/std/slice.rs" 30 14 30 42
+  let%span sslice33 = "../../../creusot-contracts/src/std/slice.rs" 257 19 257 35
+  let%span sslice34 = "../../../creusot-contracts/src/std/slice.rs" 258 19 258 35
+  let%span sslice35 = "../../../creusot-contracts/src/std/slice.rs" 259 18 259 50
+  let%span sslice36 = "../../../creusot-contracts/src/std/slice.rs" 28 14 28 41
+  let%span sslice37 = "../../../creusot-contracts/src/std/slice.rs" 29 14 29 42
   let%span sinsertion_sort38 = "insertion_sort.rs" 15 8 15 35
-  let%span smodel39 = "../../../creusot-contracts/src/model.rs" 91 8 91 22
+  let%span smodel39 = "../../../creusot-contracts/src/model.rs" 88 8 88 22
   let%span siter40 = "../../../creusot-contracts/src/std/iter.rs" 86 20 86 24
   let%span siter41 = "../../../creusot-contracts/src/std/iter.rs" 92 8 92 19
   let%span srange42 = "../../../creusot-contracts/src/std/iter/range.rs" 33 15 33 24
@@ -94,10 +49,9 @@
   let%span srange47 = "../../../creusot-contracts/src/std/iter/range.rs" 42 15 42 32
   let%span srange48 = "../../../creusot-contracts/src/std/iter/range.rs" 43 15 43 32
   let%span srange49 = "../../../creusot-contracts/src/std/iter/range.rs" 44 14 44 42
-  let%span snum50 = "../../../creusot-contracts/src/std/num.rs" 22 28 22 33
+  let%span snum50 = "../../../creusot-contracts/src/std/num.rs" 21 28 21 33
   let%span srange51 = "../../../creusot-contracts/src/std/iter/range.rs" 15 12 15 78
   let%span sresolve52 = "../../../creusot-contracts/src/resolve.rs" 41 20 41 34
->>>>>>> 716d5822
   
   use prelude.prelude.Snapshot
   
@@ -125,11 +79,11 @@
   
   function view'2 (self : slice int32) : Seq.seq int32
   
-  axiom view'2_spec : forall self : slice int32 . ([%#sslice34] view'2 self = Slice.id self)
-  && ([%#sslice33] Seq.length (view'2 self) <= UIntSize.to_int (v_MAX'0 : usize))
+  axiom view'2_spec : forall self : slice int32 . ([%#sslice37] view'2 self = Slice.id self)
+  && ([%#sslice36] Seq.length (view'2 self) <= UIntSize.to_int (v_MAX'0 : usize))
   
   function view'3 (self : slice int32) : Seq.seq int32 =
-    [%#smodel36] view'2 self
+    [%#smodel39] view'2 self
   
   use seq.Seq
   
@@ -142,33 +96,13 @@
   
   predicate inv'1 (_1 : t_Range'0)
   
-<<<<<<< HEAD
   axiom inv_axiom'1 [@rewrite] : forall x : t_Range'0 [inv'1 x] . inv'1 x = true
-=======
-  function deep_model'0 (self : usize) : int =
-    [%#snum50] UIntSize.to_int self
->>>>>>> 716d5822
   
   axiom inv_axiom'2 [@rewrite] : forall x : slice int32 [inv'2 x] . inv'2 x = true
   
   predicate inv'3 (_1 : borrowed (t_Range'0))
   
-<<<<<<< HEAD
   axiom inv_axiom'3 [@rewrite] : forall x : borrowed (t_Range'0) [inv'3 x] . inv'3 x = true
-=======
-  predicate produces'0 (self : Range'0.t_Range usize) (visited : Seq.seq usize) (o : Range'0.t_Range usize) =
-    [%#srange25] T_core__ops__range__Range.t_Range__end self = T_core__ops__range__Range.t_Range__end o
-    /\ deep_model'0 (T_core__ops__range__Range.t_Range__start self)
-    <= deep_model'0 (T_core__ops__range__Range.t_Range__start o)
-    /\ (Seq.length visited > 0
-     -> deep_model'0 (T_core__ops__range__Range.t_Range__start o)
-    <= deep_model'0 (T_core__ops__range__Range.t_Range__end o))
-    /\ Seq.length visited
-    = deep_model'0 (T_core__ops__range__Range.t_Range__start o)
-    - deep_model'0 (T_core__ops__range__Range.t_Range__start self)
-    /\ (forall i : int . 0 <= i /\ i < Seq.length visited
-     -> deep_model'0 (Seq.get visited i) = deep_model'0 (T_core__ops__range__Range.t_Range__start self) + i)
->>>>>>> 716d5822
   
   type t_Option'0  =
     | C_None'0
@@ -176,66 +110,32 @@
   
   predicate inv'4 (_1 : t_Option'0)
   
-<<<<<<< HEAD
   axiom inv_axiom'4 [@rewrite] : forall x : t_Option'0 [inv'4 x] . inv'4 x = true
   
   predicate inv'5 (_1 : borrowed (slice int32))
-=======
-  axiom produces_trans'0_spec : forall a : Range'0.t_Range usize, ab : Seq.seq usize, b : Range'0.t_Range usize, bc : Seq.seq usize, c : Range'0.t_Range usize . ([%#srange44] inv'1 a)
-   -> ([%#srange45] inv'1 b)
-   -> ([%#srange46] inv'1 c)
-   -> ([%#srange47] produces'0 a ab b)
-   -> ([%#srange48] produces'0 b bc c)  -> ([%#srange49] produces'0 a (Seq.(++) ab bc) c)
-  
-  use seq.Seq
-  
-  function produces_refl'0 (self : Range'0.t_Range usize) : ()
-  
-  axiom produces_refl'0_spec : forall self : Range'0.t_Range usize . ([%#srange42] inv'1 self)
-   -> ([%#srange43] produces'0 self (Seq.empty  : Seq.seq usize) self)
->>>>>>> 716d5822
   
   axiom inv_axiom'5 [@rewrite] : forall x : borrowed (slice int32) [inv'5 x] . inv'5 x = true
   
   let rec len'0 (self:slice int32) (return'  (ret:usize))= {[@expl:precondition] inv'2 self}
     any
-    [ return' (result:usize)-> {[%#sslice20] Seq.length (view'3 self) = UIntSize.to_int result} (! return' {result}) ]
+    [ return' (result:usize)-> {[%#sslice23] Seq.length (view'3 self) = UIntSize.to_int result} (! return' {result}) ]
     
   
   predicate into_iter_pre'0 (self : t_Range'0) =
-    [%#siter37] true
+    [%#siter40] true
   
   predicate into_iter_post'0 (self : t_Range'0) (res : t_Range'0) =
-    [%#siter38] self = res
+    [%#siter41] self = res
   
   let rec into_iter'0 (self:t_Range'0) (return'  (ret:t_Range'0))= {[@expl:precondition] inv'1 self}
-    {[@expl:precondition] [%#siter21] into_iter_pre'0 self}
-    any [ return' (result:t_Range'0)-> {inv'1 result} {[%#siter21] into_iter_post'0 self result} (! return' {result}) ] 
-  
-<<<<<<< HEAD
-  use prelude.prelude.Snapshot
-  
-  use seq.Seq
-  
-  use prelude.prelude.Snapshot
-=======
-  predicate sorted_range'0 [#"insertion_sort.rs" 6 0 6 63] (s : Seq.seq int32) (l : int) (u : int) =
-    [%#sinsertion_sort27] forall i : int, j : int . l <= i /\ i < j /\ j < u  -> Seq.get s i <= Seq.get s j
-  
-  use seq.Seq
-  
-  predicate sorted'0 [#"insertion_sort.rs" 13 0 13 41] (s : Seq.seq int32) =
-    [%#sinsertion_sort38] sorted_range'0 s 0 (Seq.length s)
-  
-  use prelude.prelude.Slice
-  
-  constant v_MAX'0 : usize = (18446744073709551615 : usize)
-  
-  function view'2 (self : slice int32) : Seq.seq int32
-  
-  axiom view'2_spec : forall self : slice int32 . ([%#sslice37] view'2 self = Slice.id self)
-  && ([%#sslice36] Seq.length (view'2 self) <= UIntSize.to_int (v_MAX'0 : usize))
->>>>>>> 716d5822
+    {[@expl:precondition] [%#siter24] into_iter_pre'0 self}
+    any [ return' (result:t_Range'0)-> {inv'1 result} {[%#siter24] into_iter_post'0 self result} (! return' {result}) ] 
+  
+  use prelude.prelude.Snapshot
+  
+  use seq.Seq
+  
+  use prelude.prelude.Snapshot
   
   use prelude.prelude.Snapshot
   
@@ -244,19 +144,14 @@
   use prelude.prelude.Snapshot
   
   function deep_model'0 (self : usize) : int =
-    [%#snum47] UIntSize.to_int self
-  
-<<<<<<< HEAD
-  use seq.Seq
-=======
-  predicate resolve'3 (self : borrowed (slice int32)) =
-    [%#sresolve52] self.final = self.current
->>>>>>> 716d5822
+    [%#snum50] UIntSize.to_int self
+  
+  use seq.Seq
   
   use seq.Seq
   
   predicate produces'0 (self : t_Range'0) (visited : Seq.seq usize) (o : t_Range'0) =
-    [%#srange22] self.t_Range__end'0 = o.t_Range__end'0
+    [%#srange25] self.t_Range__end'0 = o.t_Range__end'0
     /\ deep_model'0 self.t_Range__start'0 <= deep_model'0 o.t_Range__start'0
     /\ (Seq.length visited > 0  -> deep_model'0 o.t_Range__start'0 <= deep_model'0 o.t_Range__end'0)
     /\ Seq.length visited = deep_model'0 o.t_Range__start'0 - deep_model'0 self.t_Range__start'0
@@ -266,14 +161,63 @@
   function view'0 (self : borrowed (slice int32)) : Seq.seq int32 =
     [%#smodel26] view'2 self.current
   
-<<<<<<< HEAD
   use seq.Seq
   
   predicate sorted_range'0 [#"insertion_sort.rs" 6 0 6 63] (s : Seq.seq int32) (l : int) (u : int) =
-    [%#sinsertion_sort24] forall i : int, j : int . l <= i /\ i < j /\ j < u  -> Seq.get s i <= Seq.get s j
-  
-  use prelude.prelude.Snapshot
-=======
+    [%#sinsertion_sort27] forall i : int, j : int . l <= i /\ i < j /\ j < u  -> Seq.get s i <= Seq.get s j
+  
+  use prelude.prelude.Snapshot
+  
+  use prelude.prelude.Snapshot
+  
+  function view'4 (self : borrowed (slice int32)) : Seq.seq int32 =
+    [%#smodel39] view'0 self
+  
+  function view'1 (self : Snapshot.snap_ty (borrowed (slice int32))) : Seq.seq int32 =
+    [%#ssnapshot28] view'4 (Snapshot.inner self)
+  
+  use seq.Permut
+  
+  predicate permutation_of'0 (self : Seq.seq int32) (o : Seq.seq int32) =
+    [%#sseq29] Permut.permut self o 0 (Seq.length self)
+  
+  predicate resolve'2 (self : borrowed (t_Range'0)) =
+    [%#sresolve52] self.final = self.current
+  
+  predicate completed'0 (self : borrowed (t_Range'0)) =
+    [%#srange51] resolve'2 self
+    /\ deep_model'0 (self.current).t_Range__start'0 >= deep_model'0 (self.current).t_Range__end'0
+  
+  use seq.Seq
+  
+  let rec next'0 (self:borrowed (t_Range'0)) (return'  (ret:t_Option'0))= {[@expl:precondition] inv'3 self}
+    any
+    [ return' (result:t_Option'0)-> {inv'4 result}
+      {[%#siter30] match result with
+        | C_None'0 -> completed'0 self
+        | C_Some'0 v -> produces'0 self.current (Seq.singleton v) self.final
+        end}
+      (! return' {result}) ]
+    
+  
+  predicate resolve'0 (_1 : borrowed (t_Range'0)) =
+    resolve'2 _1
+  
+  let rec v_Some'0 (input:t_Option'0) (ret  (field_0:usize))= any
+    [ good (field_0:usize)-> {C_Some'0 field_0 = input} (! ret {field_0})
+    | bad -> {forall field_0 : usize [C_Some'0 field_0 : t_Option'0] . C_Some'0 field_0 <> input} (! {false} any) ]
+    
+  
+  use seq.Seq
+  
+  function index_logic'0 [@inline:trivial] (self : slice int32) (ix : int) : int32 =
+    [%#sops31] Seq.get (view'2 self) ix
+  
+  function index_logic'1 [@inline:trivial] (self : slice int32) (ix : usize) : int32 =
+    [%#sops32] Seq.get (view'2 self) (UIntSize.to_int ix)
+  
+  use seq.Permut
+  
   let rec swap'0 (self:borrowed (slice int32)) (a:usize) (b:usize) (return'  (ret:()))= {[@expl:precondition] inv'5 self}
     {[@expl:precondition] [%#sslice34] UIntSize.to_int b < Seq.length (view'0 self)}
     {[@expl:precondition] [%#sslice33] UIntSize.to_int a < Seq.length (view'0 self)}
@@ -282,103 +226,8 @@
       (! return' {result}) ]
     
   
-  function index_logic'1 [@inline:trivial] (self : slice int32) (ix : usize) : int32 =
-    [%#sops32] Seq.get (view'2 self) (UIntSize.to_int ix)
-  
-  function index_logic'0 [@inline:trivial] (self : slice int32) (ix : int) : int32 =
-    [%#sops31] Seq.get (view'2 self) ix
->>>>>>> 716d5822
-  
-  use prelude.prelude.Snapshot
-  
-<<<<<<< HEAD
-  function view'4 (self : borrowed (slice int32)) : Seq.seq int32 =
-    [%#smodel36] view'0 self
-=======
-  predicate resolve'2 (self : borrowed (Range'0.t_Range usize)) =
+  predicate resolve'3 (self : borrowed (slice int32)) =
     [%#sresolve52] self.final = self.current
->>>>>>> 716d5822
-  
-  function view'1 (self : Snapshot.snap_ty (borrowed (slice int32))) : Seq.seq int32 =
-    [%#ssnapshot25] view'4 (Snapshot.inner self)
-  
-  use seq.Permut
-  
-<<<<<<< HEAD
-  predicate permutation_of'0 (self : Seq.seq int32) (o : Seq.seq int32) =
-    [%#sseq26] Permut.permut self o 0 (Seq.length self)
-  
-  predicate resolve'2 (self : borrowed (t_Range'0)) =
-    [%#sresolve49] self.final = self.current
-  
-  predicate completed'0 (self : borrowed (t_Range'0)) =
-    [%#srange48] resolve'2 self
-    /\ deep_model'0 (self.current).t_Range__start'0 >= deep_model'0 (self.current).t_Range__end'0
-  
-  use seq.Seq
-=======
-  predicate completed'0 (self : borrowed (Range'0.t_Range usize)) =
-    [%#srange51] resolve'2 self
-    /\ deep_model'0 (T_core__ops__range__Range.t_Range__start self.current)
-    >= deep_model'0 (T_core__ops__range__Range.t_Range__end self.current)
->>>>>>> 716d5822
-  
-  let rec next'0 (self:borrowed (t_Range'0)) (return'  (ret:t_Option'0))= {[@expl:precondition] inv'3 self}
-    any
-<<<<<<< HEAD
-    [ return' (result:t_Option'0)-> {inv'4 result}
-      {[%#siter27] match result with
-        | C_None'0 -> completed'0 self
-        | C_Some'0 v -> produces'0 self.current (Seq.singleton v) self.final
-=======
-    [ return' (result:Option'0.t_Option usize)-> {inv'4 result}
-      {[%#siter30] match result with
-        | Option'0.C_None -> completed'0 self
-        | Option'0.C_Some v -> produces'0 self.current (Seq.singleton v) self.final
->>>>>>> 716d5822
-        end}
-      (! return' {result}) ]
-    
-  
-  predicate resolve'0 (_1 : borrowed (t_Range'0)) =
-    resolve'2 _1
-  
-  let rec v_Some'0 (input:t_Option'0) (ret  (field_0:usize))= any
-    [ good (field_0:usize)-> {C_Some'0 field_0 = input} (! ret {field_0})
-    | bad -> {forall field_0 : usize [C_Some'0 field_0 : t_Option'0] . C_Some'0 field_0 <> input} (! {false} any) ]
-    
-  
-<<<<<<< HEAD
-  use seq.Seq
-  
-  function index_logic'0 [@inline:trivial] (self : slice int32) (ix : int) : int32 =
-    [%#sops28] Seq.get (view'2 self) ix
-  
-  function index_logic'1 [@inline:trivial] (self : slice int32) (ix : usize) : int32 =
-    [%#sops29] Seq.get (view'2 self) (UIntSize.to_int ix)
-=======
-  predicate permutation_of'0 (self : Seq.seq int32) (o : Seq.seq int32) =
-    [%#sseq29] Permut.permut self o 0 (Seq.length self)
-  
-  function view'4 (self : borrowed (slice int32)) : Seq.seq int32 =
-    [%#smodel39] view'0 self
-  
-  function view'1 (self : Snapshot.snap_ty (borrowed (slice int32))) : Seq.seq int32 =
-    [%#ssnapshot28] view'4 (Snapshot.inner self)
->>>>>>> 716d5822
-  
-  use seq.Permut
-  
-  let rec swap'0 (self:borrowed (slice int32)) (a:usize) (b:usize) (return'  (ret:()))= {[@expl:precondition] inv'5 self}
-    {[@expl:precondition] [%#sslice31] UIntSize.to_int b < Seq.length (view'0 self)}
-    {[@expl:precondition] [%#sslice30] UIntSize.to_int a < Seq.length (view'0 self)}
-    any
-    [ return' (result:())-> {[%#sslice32] Permut.exchange (view'2 self.final) (view'0 self) (UIntSize.to_int a) (UIntSize.to_int b)}
-      (! return' {result}) ]
-    
-  
-  predicate resolve'3 (self : borrowed (slice int32)) =
-    [%#sresolve49] self.final = self.current
   
   predicate resolve'1 (_1 : borrowed (slice int32)) =
     resolve'3 _1
@@ -387,47 +236,24 @@
   
   use prelude.prelude.Snapshot
   
-<<<<<<< HEAD
   use prelude.prelude.Snapshot
   
   predicate sorted'0 [#"insertion_sort.rs" 13 0 13 41] (s : Seq.seq int32) =
-    [%#sinsertion_sort35] sorted_range'0 s 0 (Seq.length s)
+    [%#sinsertion_sort38] sorted_range'0 s 0 (Seq.length s)
   
   function produces_refl'0 (self : t_Range'0) : ()
   
-  axiom produces_refl'0_spec : forall self : t_Range'0 . ([%#srange39] inv'1 self)
-   -> ([%#srange40] produces'0 self (Seq.empty  : Seq.seq usize) self)
+  axiom produces_refl'0_spec : forall self : t_Range'0 . ([%#srange42] inv'1 self)
+   -> ([%#srange43] produces'0 self (Seq.empty  : Seq.seq usize) self)
   
   function produces_trans'0 (a : t_Range'0) (ab : Seq.seq usize) (b : t_Range'0) (bc : Seq.seq usize) (c : t_Range'0) : ()
-=======
-  predicate into_iter_post'0 (self : Range'0.t_Range usize) (res : Range'0.t_Range usize) =
-    [%#siter41] self = res
-  
-  predicate into_iter_pre'0 (self : Range'0.t_Range usize) =
-    [%#siter40] true
-  
-  let rec into_iter'0 (self:Range'0.t_Range usize) (return'  (ret:Range'0.t_Range usize))= {[@expl:precondition] inv'1 self}
-    {[@expl:precondition] [%#siter24] into_iter_pre'0 self}
-    any
-    [ return' (result:Range'0.t_Range usize)-> {inv'1 result}
-      {[%#siter24] into_iter_post'0 self result}
-      (! return' {result}) ]
-    
-  
-  function view'3 (self : slice int32) : Seq.seq int32 =
-    [%#smodel39] view'2 self
-  
-  let rec len'0 (self:slice int32) (return'  (ret:usize))= {[@expl:precondition] inv'2 self}
-    any
-    [ return' (result:usize)-> {[%#sslice23] Seq.length (view'3 self) = UIntSize.to_int result} (! return' {result}) ]
->>>>>>> 716d5822
-    
-  
-  axiom produces_trans'0_spec : forall a : t_Range'0, ab : Seq.seq usize, b : t_Range'0, bc : Seq.seq usize, c : t_Range'0 . ([%#srange41] inv'1 a)
-   -> ([%#srange42] inv'1 b)
-   -> ([%#srange43] inv'1 c)
-   -> ([%#srange44] produces'0 a ab b)
-   -> ([%#srange45] produces'0 b bc c)  -> ([%#srange46] produces'0 a (Seq.(++) ab bc) c)
+    
+  
+  axiom produces_trans'0_spec : forall a : t_Range'0, ab : Seq.seq usize, b : t_Range'0, bc : Seq.seq usize, c : t_Range'0 . ([%#srange44] inv'1 a)
+   -> ([%#srange45] inv'1 b)
+   -> ([%#srange46] inv'1 c)
+   -> ([%#srange47] produces'0 a ab b)
+   -> ([%#srange48] produces'0 b bc c)  -> ([%#srange49] produces'0 a (Seq.(++) ab bc) c)
   
   meta "compute_max_steps" 1000000
   
