--- conflicted
+++ resolved
@@ -56,64 +56,8 @@
     | bad (field_0:'t)-> {C_Some field_0 <> input} {false} any ]
     
 end
-<<<<<<< HEAD
-module Alloc_Alloc_Global_Type
-  type t_global  =
-=======
-module T_core__ptr__non_null__NonNull
-  use prelude.prelude.Opaque
-  
-  type t_NonNull 't =
-    | C_NonNull opaque_ptr
-  
-  function any_l (_ : 'b) : 'a
-  
-  let rec t_NonNull < 't > (input:t_NonNull 't) (ret  (pointer:opaque_ptr))= any
-    [ good (pointer:opaque_ptr)-> {C_NonNull pointer = input} (! ret {pointer})
-    | bad (pointer:opaque_ptr)-> {C_NonNull pointer <> input} {false} any ]
-    
-end
-module T_core__marker__PhantomData
-  type t_PhantomData 't =
-    | C_PhantomData
-  
-  function any_l (_ : 'b) : 'a
-  
-  let rec t_PhantomData < 't > (input:t_PhantomData 't) (ret  )= any
-    [ good -> {C_PhantomData  = input} (! ret) | bad -> {C_PhantomData  <> input} {false} any ]
-    
-end
-module T_core__ptr__unique__Unique
-  use T_core__marker__PhantomData as PhantomData'0
-  
-  use T_core__ptr__non_null__NonNull as NonNull'0
-  
-  type t_Unique 't =
-    | C_Unique (NonNull'0.t_NonNull 't) (PhantomData'0.t_PhantomData 't)
-  
-  function any_l (_ : 'b) : 'a
-  
-  let rec t_Unique < 't > (input:t_Unique 't) (ret  (pointer:NonNull'0.t_NonNull 't) (_marker:PhantomData'0.t_PhantomData 't))= any
-    [ good (pointer:NonNull'0.t_NonNull 't) (_marker:PhantomData'0.t_PhantomData 't)-> {C_Unique pointer _marker
-      = input}
-      (! ret {pointer} {_marker})
-    | bad (pointer:NonNull'0.t_NonNull 't) (_marker:PhantomData'0.t_PhantomData 't)-> {C_Unique pointer _marker
-      <> input}
-      {false}
-      any ]
-    
-end
-module T_alloc__boxed__Box
-  use T_core__ptr__unique__Unique as Unique'0
-  
-  type t_Box 't 'a =
-    | C_Box (Unique'0.t_Unique 't) 'a
-  
-  function any_l (_ : 'b) : 'a
-end
 module T_alloc__alloc__Global
   type t_Global  =
->>>>>>> c3369865
     | C_Global
   
   function any_l (_ : 'b) : 'a
@@ -324,11 +268,7 @@
   
   predicate inv'3 (_1 : Option'0.t_Option usize)
   
-<<<<<<< HEAD
-  axiom inv'3 [@rewrite] : forall x : Option'0.t_option usize . inv'3 x = true
-=======
-  axiom inv'3 : forall x : Option'0.t_Option usize . inv'3 x = true
->>>>>>> c3369865
+  axiom inv'3 [@rewrite] : forall x : Option'0.t_Option usize . inv'3 x = true
   
   use T_core__ops__range__Range as Range'0
   
@@ -339,11 +279,7 @@
   
   predicate inv'2 (_1 : borrowed (Range'0.t_Range usize))
   
-<<<<<<< HEAD
-  axiom inv'2 [@rewrite] : forall x : borrowed (Range'0.t_range usize) . inv'2 x = true
-=======
-  axiom inv'2 : forall x : borrowed (Range'0.t_Range usize) . inv'2 x = true
->>>>>>> c3369865
+  axiom inv'2 [@rewrite] : forall x : borrowed (Range'0.t_Range usize) . inv'2 x = true
   
   predicate invariant'1 (self : slice int32) =
     [%#span30] inv'5 self
@@ -396,11 +332,7 @@
   predicate invariant'0 (self : Range'0.t_Range usize) =
     [%#span22] true
   
-<<<<<<< HEAD
-  axiom inv'0 [@rewrite] : forall x : Range'0.t_range usize . inv'0 x = true
-=======
-  axiom inv'0 : forall x : Range'0.t_Range usize . inv'0 x = true
->>>>>>> c3369865
+  axiom inv'0 [@rewrite] : forall x : Range'0.t_Range usize . inv'0 x = true
   
   use int.Int
   
