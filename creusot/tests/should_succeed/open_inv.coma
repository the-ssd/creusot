--- conflicted
+++ resolved
@@ -1,19 +1,3 @@
-<<<<<<< HEAD
-
-=======
-module T_open_inv__IsZero [#"open_inv.rs" 5 0 5 17]
-  use prelude.prelude.Int32
-  
-  use prelude.prelude.Int
-  
-  type t_IsZero  =
-    | C_IsZero int32
-  
-  let rec t_IsZero (input:t_IsZero) (ret  (field_0:int32))= any
-    [ good (field_0:int32)-> {C_IsZero field_0 = input} (! ret {field_0}) ]
-    
-end
->>>>>>> dfce2a3a
 module M_open_inv__test_open_inv_param [#"open_inv.rs" 15 0 15 58]
   use prelude.prelude.Intrinsic
   
