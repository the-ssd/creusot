--- conflicted
+++ resolved
@@ -86,7 +86,7 @@
   val inv10 (_x : Seq.seq uint8) : bool
     ensures { result = inv10 _x }
     
-  axiom inv10 : forall x : Seq.seq uint8 . inv10 x = true
+  axiom inv10 : [#"../08_haystack.rs" 1 0 1 0] forall x : Seq.seq uint8 . inv10 x = true
   use prelude.UIntSize
   use Alloc_Alloc_Global_Type as Alloc_Alloc_Global_Type
   use Alloc_Vec_Vec_Type as Alloc_Vec_Vec_Type
@@ -110,7 +110,7 @@
   val invariant9 (self : Alloc_Vec_Vec_Type.t_vec uint8 (Alloc_Alloc_Global_Type.t_global)) : bool
     ensures { result = invariant9 self }
     
-  axiom inv9 : forall x : Alloc_Vec_Vec_Type.t_vec uint8 (Alloc_Alloc_Global_Type.t_global) . inv9 x = true
+  axiom inv9 : [#"../08_haystack.rs" 1 0 1 0] forall x : Alloc_Vec_Vec_Type.t_vec uint8 (Alloc_Alloc_Global_Type.t_global) . inv9 x = true
   predicate invariant8 (self : Seq.seq usize) =
     [#"../../../../../creusot-contracts/src/invariant.rs" 8 8 8 12] true
   val invariant8 (self : Seq.seq usize) : bool
@@ -120,7 +120,7 @@
   val inv8 (_x : Seq.seq usize) : bool
     ensures { result = inv8 _x }
     
-  axiom inv8 : forall x : Seq.seq usize . inv8 x = true
+  axiom inv8 : [#"../08_haystack.rs" 1 0 1 0] forall x : Seq.seq usize . inv8 x = true
   predicate invariant7 (self : uint8) =
     [#"../../../../../creusot-contracts/src/invariant.rs" 8 8 8 12] true
   val invariant7 (self : uint8) : bool
@@ -130,7 +130,7 @@
   val inv7 (_x : uint8) : bool
     ensures { result = inv7 _x }
     
-  axiom inv7 : forall x : uint8 . inv7 x = true
+  axiom inv7 : [#"../08_haystack.rs" 1 0 1 0] forall x : uint8 . inv7 x = true
   use Core_Ops_Range_Range_Type as Core_Ops_Range_Range_Type
   use prelude.Borrow
   predicate invariant6 (self : borrowed (Core_Ops_Range_Range_Type.t_range usize)) =
@@ -142,7 +142,7 @@
   val inv6 (_x : borrowed (Core_Ops_Range_Range_Type.t_range usize)) : bool
     ensures { result = inv6 _x }
     
-  axiom inv6 : forall x : borrowed (Core_Ops_Range_Range_Type.t_range usize) . inv6 x = true
+  axiom inv6 : [#"../08_haystack.rs" 1 0 1 0] forall x : borrowed (Core_Ops_Range_Range_Type.t_range usize) . inv6 x = true
   use Core_Option_Option_Type as Core_Option_Option_Type
   predicate invariant5 (self : Core_Option_Option_Type.t_option usize) =
     [#"../../../../../creusot-contracts/src/invariant.rs" 8 8 8 12] true
@@ -153,7 +153,7 @@
   val inv5 (_x : Core_Option_Option_Type.t_option usize) : bool
     ensures { result = inv5 _x }
     
-  axiom inv5 : forall x : Core_Option_Option_Type.t_option usize . inv5 x = true
+  axiom inv5 : [#"../08_haystack.rs" 1 0 1 0] forall x : Core_Option_Option_Type.t_option usize . inv5 x = true
   use Core_Ops_Range_RangeInclusive_Type as Core_Ops_Range_RangeInclusive_Type
   predicate invariant4 (self : borrowed (Core_Ops_Range_RangeInclusive_Type.t_rangeinclusive usize)) =
     [#"../../../../../creusot-contracts/src/invariant.rs" 8 8 8 12] true
@@ -164,7 +164,7 @@
   val inv4 (_x : borrowed (Core_Ops_Range_RangeInclusive_Type.t_rangeinclusive usize)) : bool
     ensures { result = inv4 _x }
     
-  axiom inv4 : forall x : borrowed (Core_Ops_Range_RangeInclusive_Type.t_rangeinclusive usize) . inv4 x = true
+  axiom inv4 : [#"../08_haystack.rs" 1 0 1 0] forall x : borrowed (Core_Ops_Range_RangeInclusive_Type.t_rangeinclusive usize) . inv4 x = true
   predicate invariant3 (self : usize) =
     [#"../../../../../creusot-contracts/src/invariant.rs" 8 8 8 12] true
   val invariant3 (self : usize) : bool
@@ -174,7 +174,7 @@
   val inv3 (_x : usize) : bool
     ensures { result = inv3 _x }
     
-  axiom inv3 : forall x : usize . inv3 x = true
+  axiom inv3 : [#"../08_haystack.rs" 1 0 1 0] forall x : usize . inv3 x = true
   predicate invariant2 (self : Alloc_Vec_Vec_Type.t_vec uint8 (Alloc_Alloc_Global_Type.t_global)) =
     [#"../../../../../creusot-contracts/src/invariant.rs" 8 8 8 12] true
   val invariant2 (self : Alloc_Vec_Vec_Type.t_vec uint8 (Alloc_Alloc_Global_Type.t_global)) : bool
@@ -184,7 +184,7 @@
   val inv2 (_x : Alloc_Vec_Vec_Type.t_vec uint8 (Alloc_Alloc_Global_Type.t_global)) : bool
     ensures { result = inv2 _x }
     
-  axiom inv2 : forall x : Alloc_Vec_Vec_Type.t_vec uint8 (Alloc_Alloc_Global_Type.t_global) . inv2 x = true
+  axiom inv2 : [#"../08_haystack.rs" 1 0 1 0] forall x : Alloc_Vec_Vec_Type.t_vec uint8 (Alloc_Alloc_Global_Type.t_global) . inv2 x = true
   use seq.Seq
   predicate inv1 (_x : Core_Ops_Range_Range_Type.t_range usize)
   val inv1 (_x : Core_Ops_Range_Range_Type.t_range usize) : bool
@@ -230,7 +230,7 @@
   val invariant1 (self : Core_Ops_Range_Range_Type.t_range usize) : bool
     ensures { result = invariant1 self }
     
-  axiom inv1 : forall x : Core_Ops_Range_Range_Type.t_range usize . inv1 x = true
+  axiom inv1 : [#"../08_haystack.rs" 1 0 1 0] forall x : Core_Ops_Range_Range_Type.t_range usize . inv1 x = true
   predicate inv0 (_x : Core_Ops_Range_RangeInclusive_Type.t_rangeinclusive usize)
   val inv0 (_x : Core_Ops_Range_RangeInclusive_Type.t_rangeinclusive usize) : bool
     ensures { result = inv0 _x }
@@ -295,7 +295,7 @@
   val invariant0 (self : Core_Ops_Range_RangeInclusive_Type.t_rangeinclusive usize) : bool
     ensures { result = invariant0 self }
     
-  axiom inv0 : forall x : Core_Ops_Range_RangeInclusive_Type.t_rangeinclusive usize . inv0 x = true
+  axiom inv0 : [#"../08_haystack.rs" 1 0 1 0] forall x : Core_Ops_Range_RangeInclusive_Type.t_rangeinclusive usize . inv0 x = true
   use prelude.Ghost
   use prelude.Slice
   use seq.Seq
@@ -465,30 +465,30 @@
     goto BB0
   }
   BB0 {
-    [#"../08_haystack.rs" 23 21 23 35] _12 <- ([#"../08_haystack.rs" 23 21 23 35] len0 ([#"../08_haystack.rs" 23 21 23 35] haystack));
+    _12 <- ([#"../08_haystack.rs" 23 21 23 35] len0 ([#"../08_haystack.rs" 23 21 23 35] haystack));
     goto BB1
   }
   BB1 {
-    [#"../08_haystack.rs" 23 38 23 50] _14 <- ([#"../08_haystack.rs" 23 38 23 50] len0 ([#"../08_haystack.rs" 23 38 23 50] needle));
+    _14 <- ([#"../08_haystack.rs" 23 38 23 50] len0 ([#"../08_haystack.rs" 23 38 23 50] needle));
     goto BB2
   }
   BB2 {
-    [#"../08_haystack.rs" 23 17 23 50] _10 <- ([#"../08_haystack.rs" 23 17 23 50] new0 ([#"../08_haystack.rs" 23 17 23 18] [#"../08_haystack.rs" 23 17 23 18] (0 : usize)) ([#"../08_haystack.rs" 23 21 23 50] _12 - _14));
+    _10 <- ([#"../08_haystack.rs" 23 17 23 50] new0 ([#"../08_haystack.rs" 23 17 23 18] [#"../08_haystack.rs" 23 17 23 18] (0 : usize)) ([#"../08_haystack.rs" 23 21 23 50] _12 - _14));
     _12 <- any usize;
     _14 <- any usize;
     goto BB3
   }
   BB3 {
-    [#"../08_haystack.rs" 22 4 22 112] iter <- ([#"../08_haystack.rs" 22 4 22 112] into_iter0 _10);
+    iter <- ([#"../08_haystack.rs" 22 4 22 112] into_iter0 _10);
     _10 <- any Core_Ops_Range_RangeInclusive_Type.t_rangeinclusive usize;
     goto BB4
   }
   BB4 {
-    [#"../08_haystack.rs" 22 4 22 112] iter_old <- ([#"../08_haystack.rs" 22 4 22 112] Ghost.new iter);
+    iter_old <- ([#"../08_haystack.rs" 22 4 22 112] Ghost.new iter);
     goto BB5
   }
   BB5 {
-    [#"../08_haystack.rs" 22 4 22 112] produced <- ([#"../08_haystack.rs" 22 4 22 112] Ghost.new (Seq.empty ));
+    produced <- ([#"../08_haystack.rs" 22 4 22 112] Ghost.new (Seq.empty ));
     goto BB6
   }
   BB6 {
@@ -501,19 +501,11 @@
     goto BB8
   }
   BB8 {
-<<<<<<< HEAD
-    [#"../08_haystack.rs" 22 4 22 112] _26 <- Borrow.borrow_mut iter;
-    [#"../08_haystack.rs" 22 4 22 112] iter <-  ^ _26;
-    [#"../08_haystack.rs" 22 4 22 112] _25 <- Borrow.borrow_mut ( * _26);
-    [#"../08_haystack.rs" 22 4 22 112] _26 <- { _26 with current = ( ^ _25) };
-    [#"../08_haystack.rs" 22 4 22 112] _24 <- ([#"../08_haystack.rs" 22 4 22 112] next0 _25);
-=======
     _26 <- Borrow.borrow_mut iter;
     iter <-  ^ _26;
     _25 <- Borrow.borrow_mut ( * _26);
     _26 <- { _26 with current =  ^ _25 };
     _24 <- ([#"../08_haystack.rs" 22 4 22 112] next0 _25);
->>>>>>> aa6c5257
     _25 <- any borrowed (Core_Ops_Range_RangeInclusive_Type.t_rangeinclusive usize);
     goto BB9
   }
@@ -525,39 +517,38 @@
       end
   }
   BB10 {
-    [#"../08_haystack.rs" 33 11 33 25] _0 <- ([#"../08_haystack.rs" 33 11 33 25] len0 ([#"../08_haystack.rs" 33 11 33 25] haystack));
+    _0 <- ([#"../08_haystack.rs" 33 11 33 25] len0 ([#"../08_haystack.rs" 33 11 33 25] haystack));
     goto BB30
   }
   BB11 {
     goto BB13
   }
   BB12 {
-    assert { [#"../08_haystack.rs" 22 4 22 112] false };
     absurd
   }
   BB13 {
-    [#"../../../../../creusot-contracts-proc/src/lib.rs" 664 0 664 51] __creusot_proc_iter_elem <- ([#"../../../../../creusot-contracts-proc/src/lib.rs" 664 0 664 51] Core_Option_Option_Type.some_0 _24);
-    [#"../08_haystack.rs" 22 4 22 112] _29 <- ([#"../08_haystack.rs" 22 4 22 112] Ghost.new (Seq.(++) (Ghost.inner produced) (Seq.singleton __creusot_proc_iter_elem)));
+    __creusot_proc_iter_elem <- Core_Option_Option_Type.some_0 _24;
+    _29 <- ([#"../08_haystack.rs" 22 4 22 112] Ghost.new (Seq.(++) (Ghost.inner produced) (Seq.singleton __creusot_proc_iter_elem)));
     goto BB14
   }
   BB14 {
-    [#"../08_haystack.rs" 22 4 22 112] produced <- ([#"../08_haystack.rs" 22 4 22 112] _29);
-    [#"../08_haystack.rs" 22 4 22 112] _29 <- any Ghost.ghost_ty (Seq.seq usize);
-    [#"../../../../../creusot-contracts-proc/src/lib.rs" 664 0 664 51] i <- ([#"../../../../../creusot-contracts-proc/src/lib.rs" 664 0 664 51] __creusot_proc_iter_elem);
-    [#"../08_haystack.rs" 25 20 25 32] _36 <- ([#"../08_haystack.rs" 25 20 25 32] len0 ([#"../08_haystack.rs" 25 20 25 32] needle));
+    produced <- _29;
+    _29 <- any Ghost.ghost_ty (Seq.seq usize);
+    i <- __creusot_proc_iter_elem;
+    _36 <- ([#"../08_haystack.rs" 25 20 25 32] len0 ([#"../08_haystack.rs" 25 20 25 32] needle));
     goto BB15
   }
   BB15 {
-    [#"../08_haystack.rs" 24 8 24 68] iter1 <- ([#"../08_haystack.rs" 24 8 24 68] into_iter1 ([#"../08_haystack.rs" 25 17 25 32] Core_Ops_Range_Range_Type.C_Range ([#"../08_haystack.rs" 25 17 25 18] [#"../08_haystack.rs" 25 17 25 18] (0 : usize)) _36));
+    iter1 <- ([#"../08_haystack.rs" 24 8 24 68] into_iter1 ([#"../08_haystack.rs" 25 17 25 32] Core_Ops_Range_Range_Type.C_Range ([#"../08_haystack.rs" 25 17 25 18] [#"../08_haystack.rs" 25 17 25 18] (0 : usize)) _36));
     _36 <- any usize;
     goto BB16
   }
   BB16 {
-    [#"../08_haystack.rs" 24 8 24 68] iter_old1 <- ([#"../08_haystack.rs" 24 8 24 68] Ghost.new iter1);
+    iter_old1 <- ([#"../08_haystack.rs" 24 8 24 68] Ghost.new iter1);
     goto BB17
   }
   BB17 {
-    [#"../08_haystack.rs" 24 8 24 68] produced1 <- ([#"../08_haystack.rs" 24 8 24 68] Ghost.new (Seq.empty ));
+    produced1 <- ([#"../08_haystack.rs" 24 8 24 68] Ghost.new (Seq.empty ));
     goto BB18
   }
   BB18 {
@@ -570,19 +561,11 @@
     goto BB20
   }
   BB20 {
-<<<<<<< HEAD
-    [#"../08_haystack.rs" 24 8 24 68] _47 <- Borrow.borrow_mut iter1;
-    [#"../08_haystack.rs" 24 8 24 68] iter1 <-  ^ _47;
-    [#"../08_haystack.rs" 24 8 24 68] _46 <- Borrow.borrow_mut ( * _47);
-    [#"../08_haystack.rs" 24 8 24 68] _47 <- { _47 with current = ( ^ _46) };
-    [#"../08_haystack.rs" 24 8 24 68] _45 <- ([#"../08_haystack.rs" 24 8 24 68] next1 _46);
-=======
     _47 <- Borrow.borrow_mut iter1;
     iter1 <-  ^ _47;
     _46 <- Borrow.borrow_mut ( * _47);
     _47 <- { _47 with current =  ^ _46 };
     _45 <- ([#"../08_haystack.rs" 24 8 24 68] next1 _46);
->>>>>>> aa6c5257
     _46 <- any borrowed (Core_Ops_Range_Range_Type.t_range usize);
     goto BB21
   }
@@ -594,30 +577,30 @@
       end
   }
   BB22 {
-    [#"../08_haystack.rs" 31 15 31 16] _0 <- ([#"../08_haystack.rs" 31 15 31 16] i);
+    _0 <- i;
     goto BB31
   }
   BB23 {
     goto BB24
   }
   BB24 {
-    [#"../../../../../creusot-contracts-proc/src/lib.rs" 664 0 664 51] __creusot_proc_iter_elem1 <- ([#"../../../../../creusot-contracts-proc/src/lib.rs" 664 0 664 51] Core_Option_Option_Type.some_0 _45);
-    [#"../08_haystack.rs" 24 8 24 68] _50 <- ([#"../08_haystack.rs" 24 8 24 68] Ghost.new (Seq.(++) (Ghost.inner produced1) (Seq.singleton __creusot_proc_iter_elem1)));
+    __creusot_proc_iter_elem1 <- Core_Option_Option_Type.some_0 _45;
+    _50 <- ([#"../08_haystack.rs" 24 8 24 68] Ghost.new (Seq.(++) (Ghost.inner produced1) (Seq.singleton __creusot_proc_iter_elem1)));
     goto BB25
   }
   BB25 {
-    [#"../08_haystack.rs" 24 8 24 68] produced1 <- ([#"../08_haystack.rs" 24 8 24 68] _50);
-    [#"../08_haystack.rs" 24 8 24 68] _50 <- any Ghost.ghost_ty (Seq.seq usize);
-    [#"../../../../../creusot-contracts-proc/src/lib.rs" 664 0 664 51] j <- ([#"../../../../../creusot-contracts-proc/src/lib.rs" 664 0 664 51] __creusot_proc_iter_elem1);
-    [#"../08_haystack.rs" 26 15 26 24] _55 <- ([#"../08_haystack.rs" 26 15 26 24] index0 ([#"../08_haystack.rs" 26 15 26 21] needle) ([#"../08_haystack.rs" 26 22 26 23] j));
+    produced1 <- _50;
+    _50 <- any Ghost.ghost_ty (Seq.seq usize);
+    j <- __creusot_proc_iter_elem1;
+    _55 <- ([#"../08_haystack.rs" 26 15 26 24] index0 ([#"../08_haystack.rs" 26 15 26 21] needle) j);
     goto BB26
   }
   BB26 {
-    [#"../08_haystack.rs" 26 28 26 43] _59 <- ([#"../08_haystack.rs" 26 28 26 43] index0 ([#"../08_haystack.rs" 26 28 26 36] haystack) ([#"../08_haystack.rs" 26 37 26 42] ([#"../08_haystack.rs" 26 37 26 38] i) + ([#"../08_haystack.rs" 26 41 26 42] j)));
+    _59 <- ([#"../08_haystack.rs" 26 28 26 43] index0 ([#"../08_haystack.rs" 26 28 26 36] haystack) ([#"../08_haystack.rs" 26 37 26 42] i + j));
     goto BB27
   }
   BB27 {
-    switch ([#"../08_haystack.rs" 26 15 26 43] ([#"../08_haystack.rs" 26 15 26 24] _55) <> ([#"../08_haystack.rs" 26 28 26 43] _59))
+    switch ([#"../08_haystack.rs" 26 15 26 43] _55 <> _59)
       | False -> goto BB28
       | True -> goto BB29
       end
