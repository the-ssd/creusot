--- conflicted
+++ resolved
@@ -14,242 +14,228 @@
  </goal>
 </theory>
 <theory name="M_06_knights_tour__qyi50474406909270761__clone" proved="true">
- <goal name="vc_clone&#39;" proved="true">
+ <goal name="vc_clone&#39;0" proved="true">
  <proof prover="2" timelimit="1"><result status="valid" time="0.010212" steps="992"/></proof>
  </goal>
 </theory>
 <theory name="M_06_knights_tour__qyi18370800917002056__mov" proved="true">
- <goal name="vc_mov" proved="true">
+ <goal name="vc_mov&#39;0" proved="true">
  <proof prover="1"><result status="valid" time="0.017285" steps="891"/></proof>
  </goal>
 </theory>
 <theory name="M_06_knights_tour__qyi4580598960913230815__new" proved="true">
- <goal name="vc_closure3" proved="true">
+ <goal name="vc_closure3&#39;0" proved="true">
  <proof prover="4" timelimit="5"><result status="valid" time="0.013900" steps="27"/></proof>
  </goal>
- <goal name="vc_new" proved="true">
+ <goal name="vc_new&#39;0" proved="true">
  <transf name="split_vc" proved="true" >
-  <goal name="vc_new.0" expl="precondition" proved="true">
+  <goal name="vc_new&#39;0.0" expl="precondition" proved="true">
   <proof prover="4"><result status="valid" time="0.020334" steps="5"/></proof>
   </goal>
-  <goal name="vc_new.1" expl="precondition" proved="true">
+  <goal name="vc_new&#39;0.1" expl="precondition" proved="true">
   <proof prover="4"><result status="valid" time="0.022748" steps="12"/></proof>
   </goal>
-  <goal name="vc_new.2" expl="precondition" proved="true">
+  <goal name="vc_new&#39;0.2" expl="precondition" proved="true">
   <proof prover="4"><result status="valid" time="0.020583" steps="69"/></proof>
   </goal>
-  <goal name="vc_new.3" expl="precondition" proved="true">
+  <goal name="vc_new&#39;0.3" expl="precondition" proved="true">
   <proof prover="4"><result status="valid" time="0.029865" steps="223"/></proof>
   </goal>
-  <goal name="vc_new.4" expl="precondition" proved="true">
+  <goal name="vc_new&#39;0.4" expl="precondition" proved="true">
   <proof prover="4"><result status="valid" time="0.022329" steps="30"/></proof>
   </goal>
-  <goal name="vc_new.5" expl="precondition" proved="true">
+  <goal name="vc_new&#39;0.5" expl="precondition" proved="true">
   <proof prover="4"><result status="valid" time="0.017173" steps="11"/></proof>
   </goal>
-  <goal name="vc_new.6" expl="postcondition" proved="true">
+  <goal name="vc_new&#39;0.6" expl="postcondition" proved="true">
   <proof prover="2"><result status="valid" time="0.101992" steps="336778"/></proof>
   </goal>
-  <goal name="vc_new.7" expl="postcondition" proved="true">
+  <goal name="vc_new&#39;0.7" expl="postcondition" proved="true">
   <proof prover="4"><result status="valid" time="0.035396" steps="44"/></proof>
   </goal>
  </transf>
  </goal>
 </theory>
-<<<<<<< HEAD
-=======
-<theory name="M_06_knights_tour__qyi4580598960913230815__new__qyClosure3" proved="true">
- <goal name="vc_m_06_knights_tour__qyi4580598960913230815__new__qyClosure3" proved="true">
- <proof prover="4"><result status="valid" time="0.019504" steps="31"/></proof>
- </goal>
-</theory>
->>>>>>> dfce2a3a
 <theory name="M_06_knights_tour__qyi4580598960913230815__available" proved="true">
- <goal name="vc_available" proved="true">
+ <goal name="vc_available&#39;0" proved="true">
  <proof prover="1"><result status="valid" time="0.236507" steps="23836"/></proof>
  </goal>
 </theory>
 <theory name="M_06_knights_tour__qyi4580598960913230815__count_degree" proved="true">
- <goal name="vc_count_degree" proved="true">
+ <goal name="vc_count_degree&#39;0" proved="true">
  <transf name="split_vc" proved="true" >
-  <goal name="vc_count_degree.0" expl="precondition" proved="true">
+  <goal name="vc_count_degree&#39;0.0" expl="precondition" proved="true">
   <proof prover="4"><result status="valid" time="0.019534" steps="13"/></proof>
   </goal>
-  <goal name="vc_count_degree.1" expl="precondition" proved="true">
+  <goal name="vc_count_degree&#39;0.1" expl="precondition" proved="true">
   <proof prover="4"><result status="valid" time="0.018083" steps="10"/></proof>
   </goal>
-  <goal name="vc_count_degree.2" expl="loop invariant" proved="true">
+  <goal name="vc_count_degree&#39;0.2" expl="loop invariant" proved="true">
   <proof prover="1" timelimit="5"><result status="valid" time="0.148803" steps="10832"/></proof>
   </goal>
-  <goal name="vc_count_degree.3" expl="loop invariant" proved="true">
-  <proof prover="1"><result status="valid" time="0.056780" steps="12024"/></proof>
-  </goal>
-  <goal name="vc_count_degree.4" expl="loop invariant" proved="true">
+  <goal name="vc_count_degree&#39;0.3" expl="loop invariant" proved="true">
+  <proof prover="1"><result status="valid" time="0.040347" steps="12024"/></proof>
+  </goal>
+  <goal name="vc_count_degree&#39;0.4" expl="loop invariant" proved="true">
   <proof prover="4" timelimit="5"><result status="valid" time="0.019347" steps="16"/></proof>
   </goal>
-  <goal name="vc_count_degree.5" expl="loop invariant" proved="true">
-  <proof prover="4"><result status="valid" time="0.022062" steps="19"/></proof>
-  </goal>
-  <goal name="vc_count_degree.6" expl="precondition" proved="true">
+  <goal name="vc_count_degree&#39;0.5" expl="loop invariant" proved="true">
+  <proof prover="4"><result status="valid" time="0.020102" steps="19"/></proof>
+  </goal>
+  <goal name="vc_count_degree&#39;0.6" expl="precondition" proved="true">
   <proof prover="4"><result status="valid" time="0.023718" steps="27"/></proof>
   </goal>
-  <goal name="vc_count_degree.7" expl="precondition" proved="true">
+  <goal name="vc_count_degree&#39;0.7" expl="precondition" proved="true">
   <transf name="split_vc" proved="true" >
-   <goal name="vc_count_degree.7.0" expl="precondition" proved="true">
-   <proof prover="4" timelimit="10" memlimit="4000"><result status="valid" time="0.675282" steps="7959"/></proof>
-   </goal>
-   <goal name="vc_count_degree.7.1" expl="precondition" proved="true">
-   <proof prover="4" timelimit="10" memlimit="4000"><result status="valid" time="0.681005" steps="7978"/></proof>
+   <goal name="vc_count_degree&#39;0.7.0" expl="precondition" proved="true">
+   <proof prover="4" timelimit="10" memlimit="4000"><result status="valid" time="0.423456" steps="7966"/></proof>
+   </goal>
+   <goal name="vc_count_degree&#39;0.7.1" expl="precondition" proved="true">
+   <proof prover="4" timelimit="10" memlimit="4000"><result status="valid" time="0.412411" steps="7967"/></proof>
    </goal>
   </transf>
   </goal>
-  <goal name="vc_count_degree.8" expl="precondition" proved="true">
+  <goal name="vc_count_degree&#39;0.8" expl="precondition" proved="true">
   <transf name="split_vc" proved="true" >
-   <goal name="vc_count_degree.8.0" expl="precondition" proved="true">
-   <proof prover="4" timelimit="10" memlimit="4000"><result status="valid" time="0.857034" steps="8227"/></proof>
-   </goal>
-   <goal name="vc_count_degree.8.1" expl="precondition" proved="true">
-   <proof prover="4" timelimit="10" memlimit="4000"><result status="valid" time="0.671933" steps="8248"/></proof>
+   <goal name="vc_count_degree&#39;0.8.0" expl="precondition" proved="true">
+   <proof prover="4" timelimit="10" memlimit="4000"><result status="valid" time="0.439746" steps="8252"/></proof>
+   </goal>
+   <goal name="vc_count_degree&#39;0.8.1" expl="precondition" proved="true">
+   <proof prover="4" timelimit="10" memlimit="4000"><result status="valid" time="0.445066" steps="8327"/></proof>
    </goal>
   </transf>
   </goal>
-  <goal name="vc_count_degree.9" expl="precondition" proved="true">
+  <goal name="vc_count_degree&#39;0.9" expl="precondition" proved="true">
   <proof prover="4"><result status="valid" time="0.022108" steps="77"/></proof>
   </goal>
-  <goal name="vc_count_degree.10" expl="precondition" proved="true">
+  <goal name="vc_count_degree&#39;0.10" expl="precondition" proved="true">
   <proof prover="4"><result status="valid" time="0.023013" steps="82"/></proof>
   </goal>
-  <goal name="vc_count_degree.11" expl="precondition" proved="true">
+  <goal name="vc_count_degree&#39;0.11" expl="precondition" proved="true">
   <proof prover="4"><result status="valid" time="0.019021" steps="33"/></proof>
   </goal>
-  <goal name="vc_count_degree.12" expl="loop invariant" proved="true">
+  <goal name="vc_count_degree&#39;0.12" expl="loop invariant" proved="true">
   <proof prover="4" timelimit="5"><result status="valid" time="0.022461" steps="75"/></proof>
   </goal>
-  <goal name="vc_count_degree.13" expl="loop invariant" proved="true">
-  <proof prover="1"><result status="valid" time="0.182130" steps="13248"/></proof>
-  </goal>
-  <goal name="vc_count_degree.14" expl="loop invariant" proved="true">
-  <proof prover="2"><result status="valid" time="0.022082" steps="80470"/></proof>
-  </goal>
-  <goal name="vc_count_degree.15" expl="loop invariant" proved="true">
-  <proof prover="4"><result status="valid" time="0.020102" steps="67"/></proof>
-  </goal>
-  <goal name="vc_count_degree.16" expl="integer overflow" proved="true">
-  <proof prover="4"><result status="valid" time="0.176814" steps="759"/></proof>
-  </goal>
-  <goal name="vc_count_degree.17" expl="loop invariant" proved="true">
+  <goal name="vc_count_degree&#39;0.13" expl="loop invariant" proved="true">
+  <proof prover="1"><result status="valid" time="0.056780" steps="13248"/></proof>
+  </goal>
+  <goal name="vc_count_degree&#39;0.14" expl="loop invariant" proved="true">
+  <proof prover="3"><result status="valid" time="0.153830" steps="18532"/></proof>
+  </goal>
+  <goal name="vc_count_degree&#39;0.15" expl="loop invariant" proved="true">
+  <proof prover="4"><result status="valid" time="0.022062" steps="67"/></proof>
+  </goal>
+  <goal name="vc_count_degree&#39;0.16" expl="integer overflow" proved="true">
+  <proof prover="4"><result status="valid" time="0.176814" steps="758"/></proof>
+  </goal>
+  <goal name="vc_count_degree&#39;0.17" expl="loop invariant" proved="true">
   <proof prover="4"><result status="valid" time="0.022602" steps="94"/></proof>
   </goal>
-  <goal name="vc_count_degree.18" expl="loop invariant" proved="true">
-  <proof prover="1"><result status="valid" time="0.199303" steps="13276"/></proof>
-  </goal>
-  <goal name="vc_count_degree.19" expl="loop invariant" proved="true">
-  <proof prover="3"><result status="valid" time="0.153830" steps="18567"/></proof>
-  </goal>
-  <goal name="vc_count_degree.20" expl="loop invariant" proved="true">
+  <goal name="vc_count_degree&#39;0.18" expl="loop invariant" proved="true">
+  <proof prover="1"><result status="valid" time="0.050864" steps="13276"/></proof>
+  </goal>
+  <goal name="vc_count_degree&#39;0.19" expl="loop invariant" proved="true">
+  <proof prover="2"><result status="valid" time="0.022082" steps="80894"/></proof>
+  </goal>
+  <goal name="vc_count_degree&#39;0.20" expl="loop invariant" proved="true">
   <proof prover="4"><result status="valid" time="0.022151" steps="75"/></proof>
   </goal>
-  <goal name="vc_count_degree.21" proved="true">
+  <goal name="vc_count_degree&#39;0.21" proved="true">
   <proof prover="1"><result status="valid" time="0.142720" steps="9448"/></proof>
   </goal>
  </transf>
  </goal>
 </theory>
 <theory name="M_06_knights_tour__qyi4580598960913230815__set" proved="true">
- <goal name="vc_set" proved="true">
+ <goal name="vc_set&#39;0" proved="true">
  <proof prover="1"><result status="valid" time="0.270521" steps="38447"/></proof>
  </goal>
 </theory>
 <theory name="M_06_knights_tour__min" proved="true">
- <goal name="vc_min" proved="true">
+ <goal name="vc_min&#39;0" proved="true">
  <transf name="use_th" proved="true" arg1="seq.FreeMonoid">
-  <goal name="vc_min.0" proved="true">
+  <goal name="vc_min&#39;0.0" proved="true">
   <transf name="split_vc" proved="true" >
-   <goal name="vc_min.0.0" expl="precondition" proved="true">
+   <goal name="vc_min&#39;0.0.0" expl="precondition" proved="true">
    <proof prover="4"><result status="valid" time="0.016565" steps="5"/></proof>
    </goal>
-   <goal name="vc_min.0.1" expl="precondition" proved="true">
+   <goal name="vc_min&#39;0.0.1" expl="precondition" proved="true">
    <proof prover="4"><result status="valid" time="0.015896" steps="4"/></proof>
    </goal>
-   <goal name="vc_min.0.2" expl="loop invariant" proved="true">
-   <proof prover="1"><result status="valid" time="0.078365" steps="7520"/></proof>
-   </goal>
-   <goal name="vc_min.0.3" expl="loop invariant" proved="true">
-   <proof prover="1" timelimit="5"><result status="valid" time="0.145685" steps="6983"/></proof>
-   </goal>
-   <goal name="vc_min.0.4" expl="loop invariant" proved="true">
-   <proof prover="2" timelimit="1"><result status="valid" time="0.020000" steps="43252"/></proof>
-   </goal>
-   <goal name="vc_min.0.5" expl="postcondition" proved="true">
+   <goal name="vc_min&#39;0.0.2" expl="loop invariant" proved="true">
+   <proof prover="1"><result status="valid" time="0.136776" steps="7520"/></proof>
+   </goal>
+   <goal name="vc_min&#39;0.0.3" expl="loop invariant" proved="true">
+   <proof prover="1" timelimit="5"><result status="valid" time="0.027378" steps="6983"/></proof>
+   </goal>
+   <goal name="vc_min&#39;0.0.4" expl="loop invariant" proved="true">
+   <proof prover="1"><result status="valid" time="0.133446" steps="6988"/></proof>
+   </goal>
+   <goal name="vc_min&#39;0.0.5" expl="postcondition" proved="true">
    <proof prover="4"><result status="valid" time="0.020839" steps="65"/></proof>
    </goal>
-   <goal name="vc_min.0.6" expl="loop invariant" proved="true">
-<<<<<<< HEAD
-   <proof prover="4" timelimit="5"><result status="valid" time="1.653186" steps="14066"/></proof>
-=======
-   <proof prover="4" timelimit="5"><result status="valid" time="0.801974" steps="14065"/></proof>
->>>>>>> dfce2a3a
-   </goal>
-   <goal name="vc_min.0.7" expl="loop invariant" proved="true">
-   <proof prover="1"><result status="valid" time="0.136776" steps="14957"/></proof>
-   </goal>
-   <goal name="vc_min.0.8" expl="loop invariant" proved="true">
-   <proof prover="1" timelimit="5"><result status="valid" time="0.143209" steps="12883"/></proof>
-   </goal>
-   <goal name="vc_min.0.9" expl="loop invariant" proved="true">
-   <proof prover="1"><result status="valid" time="0.133446" steps="12893"/></proof>
-   </goal>
-   <goal name="vc_min.0.10" expl="loop invariant" proved="true">
-   <proof prover="4" timelimit="5"><result status="valid" time="0.032882" steps="137"/></proof>
-   </goal>
-   <goal name="vc_min.0.11" expl="loop invariant" proved="true">
-   <proof prover="1"><result status="valid" time="0.135505" steps="15293"/></proof>
-   </goal>
-   <goal name="vc_min.0.12" expl="loop invariant" proved="true">
-   <proof prover="3"><result status="valid" time="0.165730" steps="20113"/></proof>
-   </goal>
-   <goal name="vc_min.0.13" expl="loop invariant" proved="true">
-   <proof prover="4"><result status="valid" time="0.020358" steps="43"/></proof>
-   </goal>
-   <goal name="vc_min.0.14" expl="loop invariant" proved="true">
+   <goal name="vc_min&#39;0.0.6" expl="loop invariant" proved="true">
    <transf name="split_vc" proved="true" >
-    <goal name="vc_min.0.14.0" expl="loop invariant" proved="true">
-<<<<<<< HEAD
+    <goal name="vc_min&#39;0.0.6.0" expl="loop invariant" proved="true">
     <transf name="inline_goal" proved="true" >
-     <goal name="vc_min.0.14.0.0" expl="loop invariant" proved="true">
+     <goal name="vc_min&#39;0.0.6.0.0" expl="loop invariant" proved="true">
      <transf name="split_all_full" proved="true" >
-      <goal name="vc_min.0.14.0.0.0" expl="loop invariant" proved="true">
+      <goal name="vc_min&#39;0.0.6.0.0.0" expl="loop invariant" proved="true">
       <transf name="split_vc" proved="true" >
-       <goal name="vc_min.0.14.0.0.0.0" expl="loop invariant" proved="true">
-       <proof prover="4" timelimit="30" memlimit="4000"><result status="valid" time="5.626278" steps="88459"/></proof>
+       <goal name="vc_min&#39;0.0.6.0.0.0.0" expl="loop invariant" proved="true">
+       <proof prover="4" timelimit="30" memlimit="4000"><result status="valid" time="6.626867" steps="85784"/></proof>
        </goal>
       </transf>
       </goal>
      </transf>
-=======
-    <transf name="remove" proved="true" arg1="singleton,cons,snoc,(++),cat_back&#39;0,snoc_dec,cat_dec,empty_dec,slice&#39;invariant,slice_ext,spec">
-     <goal name="vc_min.0.14.0.0" expl="loop invariant" proved="true">
-     <proof prover="4" timelimit="5"><result status="valid" time="0.457661" steps="8048"/></proof>
->>>>>>> dfce2a3a
      </goal>
     </transf>
     </goal>
    </transf>
    </goal>
-   <goal name="vc_min.0.15" expl="loop invariant" proved="true">
-   <proof prover="1"><result status="valid" time="0.147860" steps="15243"/></proof>
-   </goal>
-   <goal name="vc_min.0.16" expl="loop invariant" proved="true">
+   <goal name="vc_min&#39;0.0.7" expl="loop invariant" proved="true">
+   <proof prover="1"><result status="valid" time="0.147860" steps="14957"/></proof>
+   </goal>
+   <goal name="vc_min&#39;0.0.8" expl="loop invariant" proved="true">
+   <proof prover="1" timelimit="5"><result status="valid" time="0.143209" steps="12883"/></proof>
+   </goal>
+   <goal name="vc_min&#39;0.0.9" expl="loop invariant" proved="true">
+   <proof prover="4"><result status="valid" time="0.021156" steps="38"/></proof>
+   </goal>
+   <goal name="vc_min&#39;0.0.10" expl="loop invariant" proved="true">
+   <proof prover="4" timelimit="5"><result status="valid" time="0.025080" steps="137"/></proof>
+   </goal>
+   <goal name="vc_min&#39;0.0.11" expl="loop invariant" proved="true">
+   <proof prover="1"><result status="valid" time="0.078365" steps="15293"/></proof>
+   </goal>
+   <goal name="vc_min&#39;0.0.12" expl="loop invariant" proved="true">
+   <proof prover="3"><result status="valid" time="0.165730" steps="20113"/></proof>
+   </goal>
+   <goal name="vc_min&#39;0.0.13" expl="loop invariant" proved="true">
+   <proof prover="2" timelimit="1"><result status="valid" time="0.020000" steps="91817"/></proof>
+   </goal>
+   <goal name="vc_min&#39;0.0.14" expl="loop invariant" proved="true">
+   <transf name="split_vc" proved="true" >
+    <goal name="vc_min&#39;0.0.14.0" expl="loop invariant" proved="true">
+    <proof prover="4" timelimit="10" memlimit="4000"><result status="valid" time="5.588782" steps="91799"/></proof>
+    </goal>
+   </transf>
+   </goal>
+   <goal name="vc_min&#39;0.0.15" expl="loop invariant" proved="true">
+   <proof prover="1"><result status="valid" time="0.135505" steps="15243"/></proof>
+   </goal>
+   <goal name="vc_min&#39;0.0.16" expl="loop invariant" proved="true">
    <proof prover="4" timelimit="5"><result status="valid" time="0.019544" steps="47"/></proof>
    </goal>
-   <goal name="vc_min.0.17" expl="loop invariant" proved="true">
-   <proof prover="4"><result status="valid" time="0.021156" steps="48"/></proof>
-   </goal>
-   <goal name="vc_min.0.18" proved="true">
-   <proof prover="1"><result status="valid" time="0.038910" steps="11113"/></proof>
-   </goal>
-   <goal name="vc_min.0.19" proved="true">
-   <proof prover="1"><result status="valid" time="0.189452" steps="10956"/></proof>
+   <goal name="vc_min&#39;0.0.17" expl="loop invariant" proved="true">
+   <proof prover="4"><result status="valid" time="0.020358" steps="48"/></proof>
+   </goal>
+   <goal name="vc_min&#39;0.0.18" proved="true">
+   <proof prover="1"><result status="valid" time="0.041589" steps="11113"/></proof>
+   </goal>
+   <goal name="vc_min&#39;0.0.19" proved="true">
+   <proof prover="1"><result status="valid" time="0.038910" steps="10956"/></proof>
    </goal>
   </transf>
   </goal>
@@ -257,166 +243,166 @@
  </goal>
 </theory>
 <theory name="M_06_knights_tour__dumb_nonlinear_arith" proved="true">
- <goal name="vc_dumb_nonlinear_arith" proved="true">
+ <goal name="vc_dumb_nonlinear_arith&#39;0" proved="true">
  <proof prover="4"><result status="valid" time="0.012743" steps="4"/></proof>
  </goal>
 </theory>
 <theory name="M_06_knights_tour__knights_tour" proved="true">
- <goal name="vc_knights_tour" proved="true">
+ <goal name="vc_knights_tour&#39;0" proved="true">
  <transf name="split_vc" proved="true" >
-  <goal name="vc_knights_tour.0" expl="precondition" proved="true">
+  <goal name="vc_knights_tour&#39;0.0" expl="precondition" proved="true">
   <proof prover="4"><result status="valid" time="0.017027" steps="12"/></proof>
   </goal>
-  <goal name="vc_knights_tour.1" expl="integer overflow" proved="true">
+  <goal name="vc_knights_tour&#39;0.1" expl="integer overflow" proved="true">
   <proof prover="4"><result status="valid" time="0.019753" steps="35"/></proof>
   </goal>
-  <goal name="vc_knights_tour.2" expl="integer overflow" proved="true">
+  <goal name="vc_knights_tour&#39;0.2" expl="integer overflow" proved="true">
   <proof prover="4"><result status="valid" time="0.019798" steps="41"/></proof>
   </goal>
-  <goal name="vc_knights_tour.3" expl="precondition" proved="true">
-  <proof prover="4"><result status="valid" time="0.026508" steps="96"/></proof>
-  </goal>
-  <goal name="vc_knights_tour.4" expl="precondition" proved="true">
-  <proof prover="4" timelimit="5"><result status="valid" time="0.027339" steps="26"/></proof>
-  </goal>
-  <goal name="vc_knights_tour.5" expl="integer overflow" proved="true">
+  <goal name="vc_knights_tour&#39;0.3" expl="precondition" proved="true">
+  <proof prover="4"><result status="valid" time="0.030738" steps="96"/></proof>
+  </goal>
+  <goal name="vc_knights_tour&#39;0.4" expl="precondition" proved="true">
+  <proof prover="1"><result status="valid" time="0.103126" steps="6411"/></proof>
+  <proof prover="4"><result status="valid" time="0.026616" steps="26"/></proof>
+  </goal>
+  <goal name="vc_knights_tour&#39;0.5" expl="integer overflow" proved="true">
   <proof prover="4"><result status="valid" time="0.020658" steps="49"/></proof>
   </goal>
-  <goal name="vc_knights_tour.6" expl="precondition" proved="true">
+  <goal name="vc_knights_tour&#39;0.6" expl="precondition" proved="true">
   <proof prover="4"><result status="valid" time="0.021729" steps="139"/></proof>
   </goal>
-  <goal name="vc_knights_tour.7" expl="precondition" proved="true">
+  <goal name="vc_knights_tour&#39;0.7" expl="precondition" proved="true">
   <proof prover="4"><result status="valid" time="0.019183" steps="48"/></proof>
   </goal>
-  <goal name="vc_knights_tour.8" expl="loop invariant" proved="true">
-  <proof prover="1" timelimit="5"><result status="valid" time="0.154976" steps="14435"/></proof>
-  </goal>
-  <goal name="vc_knights_tour.9" expl="loop invariant" proved="true">
-  <proof prover="4"><result status="valid" time="0.025832" steps="60"/></proof>
-  </goal>
-  <goal name="vc_knights_tour.10" expl="loop invariant" proved="true">
-  <proof prover="1"><result status="valid" time="0.044457" steps="6806"/></proof>
-  </goal>
-  <goal name="vc_knights_tour.11" expl="loop invariant" proved="true">
-  <proof prover="4" timelimit="5"><result status="valid" time="0.049197" steps="248"/></proof>
-  </goal>
-  <goal name="vc_knights_tour.12" expl="loop invariant" proved="true">
+  <goal name="vc_knights_tour&#39;0.8" expl="loop invariant" proved="true">
+  <proof prover="4" timelimit="5"><result status="valid" time="0.042371" steps="263"/></proof>
+  </goal>
+  <goal name="vc_knights_tour&#39;0.9" expl="loop invariant" proved="true">
+  <proof prover="1"><result status="valid" time="0.054622" steps="6476"/></proof>
+  </goal>
+  <goal name="vc_knights_tour&#39;0.10" expl="loop invariant" proved="true">
+  <proof prover="1" timelimit="5" memlimit="2000"><result status="valid" time="0.030172" steps="6806"/></proof>
+  </goal>
+  <goal name="vc_knights_tour&#39;0.11" expl="loop invariant" proved="true">
+  <proof prover="4"><result status="valid" time="0.019847" steps="248"/></proof>
+  </goal>
+  <goal name="vc_knights_tour&#39;0.12" expl="loop invariant" proved="true">
   <proof prover="4"><result status="valid" time="0.021132" steps="65"/></proof>
   </goal>
-  <goal name="vc_knights_tour.13" expl="loop invariant" proved="true">
-  <proof prover="4"><result status="valid" time="0.034441" steps="225"/></proof>
-  </goal>
-  <goal name="vc_knights_tour.14" expl="precondition" proved="true">
+  <goal name="vc_knights_tour&#39;0.13" expl="loop invariant" proved="true">
+  <proof prover="4"><result status="valid" time="0.025524" steps="226"/></proof>
+  </goal>
+  <goal name="vc_knights_tour&#39;0.14" expl="precondition" proved="true">
   <proof prover="4"><result status="valid" time="0.025708" steps="235"/></proof>
   </goal>
-  <goal name="vc_knights_tour.15" expl="precondition" proved="true">
+  <goal name="vc_knights_tour&#39;0.15" expl="precondition" proved="true">
   <proof prover="4"><result status="valid" time="0.029836" steps="295"/></proof>
   </goal>
-  <goal name="vc_knights_tour.16" expl="precondition" proved="true">
+  <goal name="vc_knights_tour&#39;0.16" expl="precondition" proved="true">
   <proof prover="4"><result status="valid" time="0.023910" steps="139"/></proof>
   </goal>
-  <goal name="vc_knights_tour.17" expl="loop invariant" proved="true">
-  <proof prover="4" timelimit="5"><result status="valid" time="0.042371" steps="146"/></proof>
-  </goal>
-  <goal name="vc_knights_tour.18" expl="loop invariant" proved="true">
+  <goal name="vc_knights_tour&#39;0.17" expl="loop invariant" proved="true">
+  <proof prover="1" timelimit="5"><result status="valid" time="0.154976" steps="13826"/></proof>
+  </goal>
+  <goal name="vc_knights_tour&#39;0.18" expl="loop invariant" proved="true">
   <proof prover="1"><result status="valid" time="0.118776" steps="21229"/></proof>
   </goal>
-  <goal name="vc_knights_tour.19" expl="loop invariant" proved="true">
-  <proof prover="1" timelimit="5"><result status="valid" time="0.160168" steps="13448"/></proof>
-  </goal>
-  <goal name="vc_knights_tour.20" expl="loop invariant" proved="true">
+  <goal name="vc_knights_tour&#39;0.19" expl="loop invariant" proved="true">
+  <proof prover="1" timelimit="5"><result status="valid" time="0.043699" steps="13448"/></proof>
+  </goal>
+  <goal name="vc_knights_tour&#39;0.20" expl="loop invariant" proved="true">
   <proof prover="4" timelimit="5"><result status="valid" time="0.031834" steps="319"/></proof>
   </goal>
-  <goal name="vc_knights_tour.21" expl="precondition" proved="true">
+  <goal name="vc_knights_tour&#39;0.21" expl="precondition" proved="true">
   <proof prover="4"><result status="valid" time="0.032201" steps="336"/></proof>
   </goal>
-  <goal name="vc_knights_tour.22" expl="assertion" proved="true">
-  <proof prover="1"><result status="valid" time="0.421110" steps="44110"/></proof>
-  </goal>
-  <goal name="vc_knights_tour.23" expl="precondition" proved="true">
-  <proof prover="1"><result status="valid" time="1.097010" steps="83160"/></proof>
-  </goal>
-  <goal name="vc_knights_tour.24" expl="precondition" proved="true">
-  <proof prover="1"><result status="valid" time="1.062798" steps="84958"/></proof>
-  </goal>
-  <goal name="vc_knights_tour.25" expl="precondition" proved="true">
+  <goal name="vc_knights_tour&#39;0.22" expl="assertion" proved="true">
+  <proof prover="1"><result status="valid" time="0.237724" steps="44110"/></proof>
+  </goal>
+  <goal name="vc_knights_tour&#39;0.23" expl="precondition" proved="true">
+  <proof prover="1"><result status="valid" time="0.527649" steps="83160"/></proof>
+  </goal>
+  <goal name="vc_knights_tour&#39;0.24" expl="precondition" proved="true">
+  <proof prover="1"><result status="valid" time="0.521513" steps="84958"/></proof>
+  </goal>
+  <goal name="vc_knights_tour&#39;0.25" expl="precondition" proved="true">
   <proof prover="4" timelimit="5"><result status="valid" time="0.148837" steps="641"/></proof>
   </goal>
-  <goal name="vc_knights_tour.26" expl="precondition" proved="true">
-  <proof prover="1"><result status="valid" time="0.353108" steps="35119"/></proof>
-  <proof prover="4" timelimit="5"><result status="valid" time="0.159935" steps="676"/></proof>
-  </goal>
-  <goal name="vc_knights_tour.27" expl="precondition" proved="true">
-  <proof prover="1"><result status="valid" time="0.103126" steps="13895"/></proof>
-  <proof prover="4"><result status="valid" time="0.026616" steps="211"/></proof>
-  </goal>
-  <goal name="vc_knights_tour.28" expl="loop invariant" proved="true">
-  <proof prover="1" timelimit="5"><result status="valid" time="0.283653" steps="35688"/></proof>
-  </goal>
-  <goal name="vc_knights_tour.29" expl="loop invariant" proved="true">
-  <proof prover="1" timelimit="5"><result status="valid" time="0.262512" steps="22664"/></proof>
-  </goal>
-  <goal name="vc_knights_tour.30" expl="loop invariant" proved="true">
-  <proof prover="4" timelimit="5"><result status="valid" time="0.152893" steps="565"/></proof>
-  </goal>
-  <goal name="vc_knights_tour.31" expl="loop invariant" proved="true">
-  <proof prover="4" timelimit="5"><result status="valid" time="0.142784" steps="569"/></proof>
-  </goal>
-  <goal name="vc_knights_tour.32" expl="precondition" proved="true">
+  <goal name="vc_knights_tour&#39;0.26" expl="precondition" proved="true">
+  <proof prover="1"><result status="valid" time="0.192873" steps="35119"/></proof>
+  <proof prover="4" timelimit="5"><result status="valid" time="0.036595" steps="676"/></proof>
+  </goal>
+  <goal name="vc_knights_tour&#39;0.27" expl="precondition" proved="true">
+  <proof prover="4"><result status="valid" time="0.025514" steps="211"/></proof>
+  </goal>
+  <goal name="vc_knights_tour&#39;0.28" expl="loop invariant" proved="true">
+  <proof prover="4" timelimit="5"><result status="valid" time="0.033313" steps="569"/></proof>
+  </goal>
+  <goal name="vc_knights_tour&#39;0.29" expl="loop invariant" proved="true">
+  <proof prover="1" timelimit="5"><result status="valid" time="0.141221" steps="22664"/></proof>
+  </goal>
+  <goal name="vc_knights_tour&#39;0.30" expl="loop invariant" proved="true">
+  <proof prover="1" timelimit="5"><result status="valid" time="0.088402" steps="18792"/></proof>
+  </goal>
+  <goal name="vc_knights_tour&#39;0.31" expl="loop invariant" proved="true">
+  <proof prover="4" timelimit="5"><result status="valid" time="0.144401" steps="571"/></proof>
+  </goal>
+  <goal name="vc_knights_tour&#39;0.32" expl="precondition" proved="true">
   <proof prover="4" timelimit="5"><result status="valid" time="0.025322" steps="223"/></proof>
   </goal>
-  <goal name="vc_knights_tour.33" expl="precondition" proved="true">
-  <proof prover="4"><result status="valid" time="0.018390" steps="223"/></proof>
-  </goal>
-  <goal name="vc_knights_tour.34" expl="precondition" proved="true">
+  <goal name="vc_knights_tour&#39;0.33" expl="precondition" proved="true">
+  <proof prover="4" timelimit="5"><result status="valid" time="0.027339" steps="223"/></proof>
+  </goal>
+  <goal name="vc_knights_tour&#39;0.34" expl="precondition" proved="true">
   <proof prover="4" timelimit="5"><result status="valid" time="0.034541" steps="570"/></proof>
   </goal>
-  <goal name="vc_knights_tour.35" expl="precondition" proved="true">
+  <goal name="vc_knights_tour&#39;0.35" expl="precondition" proved="true">
   <proof prover="4" timelimit="5"><result status="valid" time="0.035440" steps="582"/></proof>
   </goal>
-  <goal name="vc_knights_tour.36" expl="loop invariant" proved="true">
-  <proof prover="4" timelimit="5"><result status="valid" time="0.666051" steps="3312"/></proof>
-  </goal>
-  <goal name="vc_knights_tour.37" expl="loop invariant" proved="true">
-  <proof prover="1" timelimit="5"><result status="valid" time="0.141221" steps="22960"/></proof>
-  </goal>
-  <goal name="vc_knights_tour.38" expl="loop invariant" proved="true">
-  <proof prover="1" timelimit="5"><result status="valid" time="0.211774" steps="18887"/></proof>
-  </goal>
-  <goal name="vc_knights_tour.39" expl="loop invariant" proved="true">
-  <proof prover="4" timelimit="5"><result status="valid" time="0.144401" steps="616"/></proof>
-  </goal>
-  <goal name="vc_knights_tour.40" proved="true">
+  <goal name="vc_knights_tour&#39;0.36" expl="loop invariant" proved="true">
+  <proof prover="4" timelimit="5"><result status="valid" time="0.300103" steps="3299"/></proof>
+  </goal>
+  <goal name="vc_knights_tour&#39;0.37" expl="loop invariant" proved="true">
+  <proof prover="1" timelimit="5"><result status="valid" time="0.080292" steps="22960"/></proof>
+  </goal>
+  <goal name="vc_knights_tour&#39;0.38" expl="loop invariant" proved="true">
+  <proof prover="4" timelimit="5"><result status="valid" time="0.033106" steps="611"/></proof>
+  </goal>
+  <goal name="vc_knights_tour&#39;0.39" expl="loop invariant" proved="true">
+  <proof prover="4" timelimit="5"><result status="valid" time="0.142784" steps="616"/></proof>
+  </goal>
+  <goal name="vc_knights_tour&#39;0.40" proved="true">
   <proof prover="1"><result status="valid" time="0.079751" steps="14452"/></proof>
   </goal>
-  <goal name="vc_knights_tour.41" proved="true">
+  <goal name="vc_knights_tour&#39;0.41" proved="true">
   <proof prover="1"><result status="valid" time="0.038525" steps="7580"/></proof>
   </goal>
-  <goal name="vc_knights_tour.42" expl="precondition" proved="true">
-  <proof prover="4"><result status="valid" time="0.030738" steps="1674"/></proof>
-  </goal>
-  <goal name="vc_knights_tour.43" expl="precondition" proved="true">
-  <proof prover="4"><result status="valid" time="0.025514" steps="276"/></proof>
-  </goal>
-  <goal name="vc_knights_tour.44" expl="loop invariant" proved="true">
-  <proof prover="4" timelimit="5"><result status="valid" time="1.094163" steps="9571"/></proof>
-  </goal>
-  <goal name="vc_knights_tour.45" expl="loop invariant" proved="true">
-  <proof prover="1"><result status="valid" time="0.054622" steps="14160"/></proof>
-  </goal>
-  <goal name="vc_knights_tour.46" expl="loop invariant" proved="true">
-  <proof prover="1" timelimit="5" memlimit="2000"><result status="valid" time="0.198640" steps="14901"/></proof>
-  </goal>
-  <goal name="vc_knights_tour.47" expl="loop invariant" proved="true">
-  <proof prover="4"><result status="valid" time="0.591667" steps="5012"/></proof>
-  </goal>
-  <goal name="vc_knights_tour.48" expl="loop invariant" proved="true">
+  <goal name="vc_knights_tour&#39;0.42" expl="precondition" proved="true">
+  <proof prover="4"><result status="valid" time="0.026508" steps="1674"/></proof>
+  </goal>
+  <goal name="vc_knights_tour&#39;0.43" expl="precondition" proved="true">
+  <proof prover="4"><result status="valid" time="0.018390" steps="276"/></proof>
+  </goal>
+  <goal name="vc_knights_tour&#39;0.44" expl="loop invariant" proved="true">
+  <proof prover="1" timelimit="5"><result status="valid" time="0.283653" steps="44101"/></proof>
+  </goal>
+  <goal name="vc_knights_tour&#39;0.45" expl="loop invariant" proved="true">
+  <proof prover="4"><result status="valid" time="0.025832" steps="287"/></proof>
+  </goal>
+  <goal name="vc_knights_tour&#39;0.46" expl="loop invariant" proved="true">
+  <proof prover="1"><result status="valid" time="0.044457" steps="14901"/></proof>
+  </goal>
+  <goal name="vc_knights_tour&#39;0.47" expl="loop invariant" proved="true">
+  <proof prover="4" timelimit="5"><result status="valid" time="0.383406" steps="5021"/></proof>
+  </goal>
+  <goal name="vc_knights_tour&#39;0.48" expl="loop invariant" proved="true">
   <proof prover="4"><result status="valid" time="0.034482" steps="547"/></proof>
   </goal>
-  <goal name="vc_knights_tour.49" expl="loop invariant" proved="true">
-  <proof prover="4"><result status="valid" time="0.025524" steps="551"/></proof>
-  </goal>
-  <goal name="vc_knights_tour.50" proved="true">
+  <goal name="vc_knights_tour&#39;0.49" expl="loop invariant" proved="true">
+  <proof prover="4"><result status="valid" time="0.034441" steps="551"/></proof>
+  </goal>
+  <goal name="vc_knights_tour&#39;0.50" proved="true">
   <proof prover="1"><result status="valid" time="0.099394" steps="14920"/></proof>
   </goal>
  </transf>
