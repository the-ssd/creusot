--- conflicted
+++ resolved
@@ -10,7 +10,7 @@
 <path name=".."/><path name="06_knights_tour.coma"/>
 <theory name="M_06_knights_tour__qyi50474406909270761__clone__refines" proved="true">
  <goal name="refines" proved="true">
- <proof prover="4" timelimit="5"><result status="valid" time="0.042868" steps="6"/></proof>
+ <proof prover="4" timelimit="5"><result status="valid" time="0.008824" steps="6"/></proof>
  </goal>
 </theory>
 <theory name="M_06_knights_tour__qyi50474406909270761__clone" proved="true">
@@ -19,228 +19,113 @@
  </goal>
 </theory>
 <theory name="M_06_knights_tour__qyi18370800917002056__mov" proved="true">
-<<<<<<< HEAD
  <goal name="vc_mov&#39;0" proved="true">
- <proof prover="1"><result status="valid" time="0.017285" steps="891"/></proof>
-=======
- <goal name="vc_mov" proved="true">
- <proof prover="1"><result status="valid" time="0.017285" steps="2110"/></proof>
->>>>>>> 34cd6190
+ <proof prover="1"><result status="valid" time="0.017285" steps="883"/></proof>
  </goal>
 </theory>
 <theory name="M_06_knights_tour__qyi4580598960913230815__new" proved="true">
  <goal name="vc_closure3&#39;0" proved="true">
- <proof prover="4" timelimit="5"><result status="valid" time="0.013900" steps="27"/></proof>
+ <proof prover="2"><result status="valid" time="0.016865" steps="62639"/></proof>
  </goal>
  <goal name="vc_new&#39;0" proved="true">
  <transf name="split_vc" proved="true" >
-<<<<<<< HEAD
-  <goal name="vc_new&#39;0.0" expl="precondition" proved="true">
-  <proof prover="4"><result status="valid" time="0.020334" steps="5"/></proof>
-  </goal>
-  <goal name="vc_new&#39;0.1" expl="precondition" proved="true">
-  <proof prover="4"><result status="valid" time="0.022748" steps="12"/></proof>
-  </goal>
-  <goal name="vc_new&#39;0.2" expl="precondition" proved="true">
-  <proof prover="4"><result status="valid" time="0.020583" steps="69"/></proof>
-  </goal>
-  <goal name="vc_new&#39;0.3" expl="precondition" proved="true">
-  <proof prover="4"><result status="valid" time="0.029865" steps="223"/></proof>
-  </goal>
-  <goal name="vc_new&#39;0.4" expl="precondition" proved="true">
-  <proof prover="4"><result status="valid" time="0.022329" steps="30"/></proof>
-  </goal>
-  <goal name="vc_new&#39;0.5" expl="precondition" proved="true">
-  <proof prover="4"><result status="valid" time="0.017173" steps="11"/></proof>
-  </goal>
-  <goal name="vc_new&#39;0.6" expl="postcondition" proved="true">
-  <proof prover="2"><result status="valid" time="0.101992" steps="338970"/></proof>
-  </goal>
-  <goal name="vc_new&#39;0.7" expl="postcondition" proved="true">
-  <proof prover="4"><result status="valid" time="0.035396" steps="44"/></proof>
-=======
-  <goal name="vc_new.0" expl="map_inv &#39;self&#39; type invariant" proved="true">
+  <goal name="vc_new&#39;0.0" expl="map_inv &#39;self&#39; type invariant" proved="true">
   <proof prover="4"><result status="valid" time="0.022329" steps="11"/></proof>
   </goal>
-  <goal name="vc_new.1" expl="map_inv &#39;func&#39; type invariant" proved="true">
+  <goal name="vc_new&#39;0.1" expl="map_inv &#39;func&#39; type invariant" proved="true">
   <proof prover="4"><result status="valid" time="0.020583" steps="12"/></proof>
   </goal>
-  <goal name="vc_new.2" expl="map_inv requires #0" proved="true">
-  <proof prover="4"><result status="valid" time="0.017173" steps="22"/></proof>
-  </goal>
-  <goal name="vc_new.3" expl="map_inv requires #1" proved="true">
-  <proof prover="4"><result status="valid" time="0.020334" steps="229"/></proof>
-  </goal>
-  <goal name="vc_new.4" expl="map_inv requires #2" proved="true">
-  <proof prover="4"><result status="valid" time="0.022748" steps="58"/></proof>
-  </goal>
-  <goal name="vc_new.5" expl="collect &#39;self&#39; type invariant" proved="true">
+  <goal name="vc_new&#39;0.2" expl="map_inv requires #0" proved="true">
+  <proof prover="4"><result status="valid" time="0.017173" steps="27"/></proof>
+  </goal>
+  <goal name="vc_new&#39;0.3" expl="map_inv requires #1" proved="true">
+  <proof prover="4"><result status="valid" time="0.020334" steps="223"/></proof>
+  </goal>
+  <goal name="vc_new&#39;0.4" expl="map_inv requires #2" proved="true">
+  <proof prover="4"><result status="valid" time="0.022748" steps="71"/></proof>
+  </goal>
+  <goal name="vc_new&#39;0.5" expl="collect &#39;self&#39; type invariant" proved="true">
   <proof prover="4"><result status="valid" time="0.029865" steps="11"/></proof>
   </goal>
-  <goal name="vc_new.6" expl="new ensures #0" proved="true">
-  <proof prover="2"><result status="valid" time="0.026187" steps="146716"/></proof>
-  </goal>
-  <goal name="vc_new.7" expl="new ensures #1" proved="true">
-  <proof prover="2"><result status="valid" time="0.118510" steps="436576"/></proof>
->>>>>>> 34cd6190
+  <goal name="vc_new&#39;0.6" expl="new ensures #0" proved="true">
+  <proof prover="2"><result status="valid" time="0.026187" steps="11639"/></proof>
+  </goal>
+  <goal name="vc_new&#39;0.7" expl="new ensures #1" proved="true">
+  <proof prover="2"><result status="valid" time="0.118510" steps="336824"/></proof>
   </goal>
  </transf>
  </goal>
 </theory>
 <theory name="M_06_knights_tour__qyi4580598960913230815__available" proved="true">
-<<<<<<< HEAD
  <goal name="vc_available&#39;0" proved="true">
- <proof prover="1"><result status="valid" time="0.236507" steps="23836"/></proof>
-=======
- <goal name="vc_available" proved="true">
- <proof prover="1"><result status="valid" time="0.068844" steps="20143"/></proof>
->>>>>>> 34cd6190
+ <proof prover="1"><result status="valid" time="0.068844" steps="23836"/></proof>
  </goal>
 </theory>
 <theory name="M_06_knights_tour__qyi4580598960913230815__count_degree" proved="true">
  <goal name="vc_count_degree&#39;0" proved="true">
  <transf name="split_vc" proved="true" >
-<<<<<<< HEAD
-  <goal name="vc_count_degree&#39;0.0" expl="precondition" proved="true">
-  <proof prover="4"><result status="valid" time="0.019534" steps="13"/></proof>
-  </goal>
-  <goal name="vc_count_degree&#39;0.1" expl="precondition" proved="true">
-  <proof prover="4"><result status="valid" time="0.018083" steps="10"/></proof>
-  </goal>
-  <goal name="vc_count_degree&#39;0.2" expl="loop invariant" proved="true">
-  <proof prover="1" timelimit="5"><result status="valid" time="0.148803" steps="10832"/></proof>
-  </goal>
-  <goal name="vc_count_degree&#39;0.3" expl="loop invariant" proved="true">
-  <proof prover="1"><result status="valid" time="0.040347" steps="12024"/></proof>
-  </goal>
-  <goal name="vc_count_degree&#39;0.4" expl="loop invariant" proved="true">
-  <proof prover="4" timelimit="5"><result status="valid" time="0.019347" steps="16"/></proof>
+  <goal name="vc_count_degree&#39;0.0" expl="into_iter &#39;self&#39; type invariant" proved="true">
+  <proof prover="4"><result status="valid" time="0.023718" steps="13"/></proof>
+  </goal>
+  <goal name="vc_count_degree&#39;0.1" expl="into_iter requires" proved="true">
+  <proof prover="4"><result status="valid" time="0.019534" steps="10"/></proof>
+  </goal>
+  <goal name="vc_count_degree&#39;0.2" expl="for invariant" proved="true">
+  <proof prover="4" timelimit="5"><result status="valid" time="0.019347" steps="15"/></proof>
+  </goal>
+  <goal name="vc_count_degree&#39;0.3" expl="for invariant" proved="true">
+  <proof prover="4"><result status="valid" time="0.020102" steps="14"/></proof>
+  </goal>
+  <goal name="vc_count_degree&#39;0.4" expl="for invariant" proved="true">
+  <proof prover="1"><result status="valid" time="0.033387" steps="12011"/></proof>
   </goal>
   <goal name="vc_count_degree&#39;0.5" expl="loop invariant" proved="true">
-  <proof prover="4"><result status="valid" time="0.020102" steps="19"/></proof>
-  </goal>
-  <goal name="vc_count_degree&#39;0.6" expl="precondition" proved="true">
-  <proof prover="4"><result status="valid" time="0.023718" steps="27"/></proof>
-  </goal>
-  <goal name="vc_count_degree&#39;0.7" expl="precondition" proved="true">
-  <transf name="split_vc" proved="true" >
-   <goal name="vc_count_degree&#39;0.7.0" expl="precondition" proved="true">
-   <proof prover="4" timelimit="10" memlimit="4000"><result status="valid" time="0.922956" steps="7960"/></proof>
-   </goal>
-   <goal name="vc_count_degree&#39;0.7.1" expl="precondition" proved="true">
-   <proof prover="4" timelimit="10" memlimit="4000"><result status="valid" time="0.787249" steps="7943"/></proof>
-   </goal>
-  </transf>
-  </goal>
-  <goal name="vc_count_degree&#39;0.8" expl="precondition" proved="true">
-  <transf name="split_vc" proved="true" >
-   <goal name="vc_count_degree&#39;0.8.0" expl="precondition" proved="true">
-   <proof prover="4" timelimit="10" memlimit="4000"><result status="valid" time="0.981247" steps="8252"/></proof>
-   </goal>
-   <goal name="vc_count_degree&#39;0.8.1" expl="precondition" proved="true">
-   <proof prover="4" timelimit="10" memlimit="4000"><result status="valid" time="0.829955" steps="8327"/></proof>
-   </goal>
-  </transf>
-  </goal>
-  <goal name="vc_count_degree&#39;0.9" expl="precondition" proved="true">
-  <proof prover="4"><result status="valid" time="0.022108" steps="77"/></proof>
-  </goal>
-  <goal name="vc_count_degree&#39;0.10" expl="precondition" proved="true">
-  <proof prover="4"><result status="valid" time="0.023013" steps="82"/></proof>
-  </goal>
-  <goal name="vc_count_degree&#39;0.11" expl="precondition" proved="true">
+  <proof prover="4" timelimit="5"><result status="valid" time="0.022461" steps="19"/></proof>
+  </goal>
+  <goal name="vc_count_degree&#39;0.6" expl="next &#39;self&#39; type invariant" proved="true">
+  <proof prover="4" timelimit="5"><result status="valid" time="0.000001" steps="27"/></proof>
+  </goal>
+  <goal name="vc_count_degree&#39;0.7" expl="mov requires #0" proved="true">
+  <proof prover="4"><result status="valid" time="0.018083" steps="62"/></proof>
+  </goal>
+  <goal name="vc_count_degree&#39;0.8" expl="mov requires #1" proved="true">
+  <proof prover="4"><result status="valid" time="0.022108" steps="67"/></proof>
+  </goal>
+  <goal name="vc_count_degree&#39;0.9" expl="mov requires #2" proved="true">
+  <proof prover="4"><result status="valid" time="0.504659" steps="8686"/></proof>
+  </goal>
+  <goal name="vc_count_degree&#39;0.10" expl="mov requires #3" proved="true">
+  <proof prover="4" timelimit="5"><result status="valid" time="0.428894" steps="8847"/></proof>
+  </goal>
+  <goal name="vc_count_degree&#39;0.11" expl="available requires" proved="true">
   <proof prover="4"><result status="valid" time="0.019021" steps="33"/></proof>
   </goal>
-  <goal name="vc_count_degree&#39;0.12" expl="loop invariant" proved="true">
-  <proof prover="4" timelimit="5"><result status="valid" time="0.022461" steps="75"/></proof>
-  </goal>
-  <goal name="vc_count_degree&#39;0.13" expl="loop invariant" proved="true">
-  <proof prover="1"><result status="valid" time="0.056780" steps="13248"/></proof>
-  </goal>
-  <goal name="vc_count_degree&#39;0.14" expl="loop invariant" proved="true">
-  <proof prover="3"><result status="valid" time="0.153830" steps="18532"/></proof>
+  <goal name="vc_count_degree&#39;0.12" expl="for invariant" proved="true">
+  <proof prover="2"><result status="valid" time="0.022082" steps="79949"/></proof>
+  </goal>
+  <goal name="vc_count_degree&#39;0.13" expl="for invariant" proved="true">
+  <proof prover="4"><result status="valid" time="0.022151" steps="65"/></proof>
+  </goal>
+  <goal name="vc_count_degree&#39;0.14" expl="for invariant" proved="true">
+  <proof prover="1"><result status="valid" time="0.075614" steps="13234"/></proof>
   </goal>
   <goal name="vc_count_degree&#39;0.15" expl="loop invariant" proved="true">
-  <proof prover="4"><result status="valid" time="0.022062" steps="67"/></proof>
+  <proof prover="1" timelimit="5"><result status="valid" time="0.038518" steps="20928"/></proof>
   </goal>
   <goal name="vc_count_degree&#39;0.16" expl="integer overflow" proved="true">
-  <proof prover="4"><result status="valid" time="0.176814" steps="758"/></proof>
-  </goal>
-  <goal name="vc_count_degree&#39;0.17" expl="loop invariant" proved="true">
-  <proof prover="4"><result status="valid" time="0.022602" steps="94"/></proof>
-  </goal>
-  <goal name="vc_count_degree&#39;0.18" expl="loop invariant" proved="true">
-  <proof prover="1"><result status="valid" time="0.050864" steps="13276"/></proof>
-  </goal>
-  <goal name="vc_count_degree&#39;0.19" expl="loop invariant" proved="true">
-  <proof prover="2"><result status="valid" time="0.022082" steps="80894"/></proof>
+  <proof prover="4"><result status="valid" time="0.063557" steps="759"/></proof>
+  </goal>
+  <goal name="vc_count_degree&#39;0.17" expl="for invariant" proved="true">
+  <proof prover="3"><result status="valid" time="0.153830" steps="18521"/></proof>
+  </goal>
+  <goal name="vc_count_degree&#39;0.18" expl="for invariant" proved="true">
+  <proof prover="4"><result status="valid" time="0.022062" steps="72"/></proof>
+  </goal>
+  <goal name="vc_count_degree&#39;0.19" expl="for invariant" proved="true">
+  <proof prover="1"><result status="valid" time="0.076768" steps="13262"/></proof>
   </goal>
   <goal name="vc_count_degree&#39;0.20" expl="loop invariant" proved="true">
-  <proof prover="4"><result status="valid" time="0.022151" steps="75"/></proof>
-=======
-  <goal name="vc_count_degree.0" expl="into_iter &#39;self&#39; type invariant" proved="true">
-  <proof prover="4"><result status="valid" time="0.023718" steps="11"/></proof>
-  </goal>
-  <goal name="vc_count_degree.1" expl="into_iter requires" proved="true">
-  <proof prover="4"><result status="valid" time="0.019534" steps="8"/></proof>
-  </goal>
-  <goal name="vc_count_degree.2" expl="for invariant" proved="true">
-  <proof prover="4" timelimit="5"><result status="valid" time="0.019347" steps="13"/></proof>
-  </goal>
-  <goal name="vc_count_degree.3" expl="for invariant" proved="true">
-  <proof prover="4"><result status="valid" time="0.020102" steps="12"/></proof>
-  </goal>
-  <goal name="vc_count_degree.4" expl="for invariant" proved="true">
-  <proof prover="1"><result status="valid" time="0.033387" steps="13036"/></proof>
-  </goal>
-  <goal name="vc_count_degree.5" expl="loop invariant" proved="true">
-  <proof prover="4" timelimit="5"><result status="valid" time="0.022461" steps="16"/></proof>
-  </goal>
-  <goal name="vc_count_degree.6" expl="next &#39;self&#39; type invariant" proved="true">
-  <proof prover="4" timelimit="5"><result status="valid" time="0.000001" steps="26"/></proof>
-  </goal>
-  <goal name="vc_count_degree.7" expl="mov requires #0" proved="true">
-  <proof prover="4"><result status="valid" time="0.018083" steps="62"/></proof>
-  </goal>
-  <goal name="vc_count_degree.8" expl="mov requires #1" proved="true">
-  <proof prover="4"><result status="valid" time="0.022108" steps="65"/></proof>
-  </goal>
-  <goal name="vc_count_degree.9" expl="mov requires #2" proved="true">
-  <proof prover="4"><result status="valid" time="0.504659" steps="9119"/></proof>
-  </goal>
-  <goal name="vc_count_degree.10" expl="mov requires #3" proved="true">
-  <proof prover="4" timelimit="5"><result status="valid" time="0.428894" steps="9345"/></proof>
-  </goal>
-  <goal name="vc_count_degree.11" expl="available requires" proved="true">
-  <proof prover="4"><result status="valid" time="0.019021" steps="30"/></proof>
-  </goal>
-  <goal name="vc_count_degree.12" expl="for invariant" proved="true">
-  <proof prover="3"><result status="valid" time="0.153830" steps="20071"/></proof>
-  </goal>
-  <goal name="vc_count_degree.13" expl="for invariant" proved="true">
-  <proof prover="4"><result status="valid" time="0.022062" steps="63"/></proof>
-  </goal>
-  <goal name="vc_count_degree.14" expl="for invariant" proved="true">
-  <proof prover="1"><result status="valid" time="0.076768" steps="13804"/></proof>
-  </goal>
-  <goal name="vc_count_degree.15" expl="loop invariant" proved="true">
-  <proof prover="1" timelimit="5"><result status="valid" time="0.038518" steps="15173"/></proof>
-  </goal>
-  <goal name="vc_count_degree.16" expl="integer overflow" proved="true">
-  <proof prover="4"><result status="valid" time="0.063557" steps="720"/></proof>
-  </goal>
-  <goal name="vc_count_degree.17" expl="for invariant" proved="true">
-  <proof prover="2"><result status="valid" time="0.022082" steps="97920"/></proof>
-  </goal>
-  <goal name="vc_count_degree.18" expl="for invariant" proved="true">
-  <proof prover="4"><result status="valid" time="0.022151" steps="70"/></proof>
-  </goal>
-  <goal name="vc_count_degree.19" expl="for invariant" proved="true">
-  <proof prover="1"><result status="valid" time="0.075614" steps="13832"/></proof>
-  </goal>
-  <goal name="vc_count_degree.20" expl="loop invariant" proved="true">
-  <proof prover="4"><result status="valid" time="0.022602" steps="89"/></proof>
->>>>>>> 34cd6190
+  <proof prover="4"><result status="valid" time="0.022602" steps="95"/></proof>
   </goal>
   <goal name="vc_count_degree&#39;0.21" proved="true">
   <proof prover="1"><result status="valid" time="0.142720" steps="9448"/></proof>
@@ -249,13 +134,8 @@
  </goal>
 </theory>
 <theory name="M_06_knights_tour__qyi4580598960913230815__set" proved="true">
-<<<<<<< HEAD
  <goal name="vc_set&#39;0" proved="true">
- <proof prover="1"><result status="valid" time="0.436466" steps="38447"/></proof>
-=======
- <goal name="vc_set" proved="true">
- <proof prover="1"><result status="valid" time="0.107416" steps="22640"/></proof>
->>>>>>> 34cd6190
+ <proof prover="1"><result status="valid" time="0.107416" steps="38479"/></proof>
  </goal>
 </theory>
 <theory name="M_06_knights_tour__min" proved="true">
@@ -263,138 +143,62 @@
  <transf name="use_th" proved="true" arg1="seq.FreeMonoid">
   <goal name="vc_min&#39;0.0" proved="true">
   <transf name="split_vc" proved="true" >
-<<<<<<< HEAD
-   <goal name="vc_min&#39;0.0.0" expl="precondition" proved="true">
+   <goal name="vc_min&#39;0.0.0" expl="into_iter &#39;self&#39; type invariant" proved="true">
    <proof prover="4"><result status="valid" time="0.016565" steps="5"/></proof>
    </goal>
-   <goal name="vc_min&#39;0.0.1" expl="precondition" proved="true">
+   <goal name="vc_min&#39;0.0.1" expl="into_iter requires" proved="true">
    <proof prover="4"><result status="valid" time="0.015896" steps="4"/></proof>
    </goal>
-   <goal name="vc_min&#39;0.0.2" expl="loop invariant" proved="true">
-   <proof prover="1"><result status="valid" time="0.136776" steps="7520"/></proof>
-   </goal>
-   <goal name="vc_min&#39;0.0.3" expl="loop invariant" proved="true">
-   <proof prover="1" timelimit="5"><result status="valid" time="0.027378" steps="6983"/></proof>
-   </goal>
-   <goal name="vc_min&#39;0.0.4" expl="loop invariant" proved="true">
-   <proof prover="1"><result status="valid" time="0.133446" steps="6988"/></proof>
-   </goal>
-   <goal name="vc_min&#39;0.0.5" expl="postcondition" proved="true">
+   <goal name="vc_min&#39;0.0.2" expl="for invariant" proved="true">
+   <proof prover="1" timelimit="5"><result status="valid" time="0.027732" steps="6863"/></proof>
+   </goal>
+   <goal name="vc_min&#39;0.0.3" expl="for invariant" proved="true">
+   <proof prover="1"><result status="valid" time="0.133446" steps="6868"/></proof>
+   </goal>
+   <goal name="vc_min&#39;0.0.4" expl="for invariant" proved="true">
+   <proof prover="1"><result status="valid" time="0.028150" steps="7530"/></proof>
+   </goal>
+   <goal name="vc_min&#39;0.0.5" expl="min ensures" proved="true">
    <proof prover="4"><result status="valid" time="0.020839" steps="65"/></proof>
    </goal>
-   <goal name="vc_min&#39;0.0.6" expl="loop invariant" proved="true">
-   <transf name="split_vc" proved="true" >
-    <goal name="vc_min&#39;0.0.6.0" expl="loop invariant" proved="true">
-    <transf name="inline_goal" proved="true" >
-     <goal name="vc_min&#39;0.0.6.0.0" expl="loop invariant" proved="true">
-     <transf name="split_all_full" proved="true" >
-      <goal name="vc_min&#39;0.0.6.0.0.0" expl="loop invariant" proved="true">
-      <transf name="split_vc" proved="true" >
-       <goal name="vc_min&#39;0.0.6.0.0.0.0" expl="loop invariant" proved="true">
-       <proof prover="4" timelimit="30" memlimit="4000"><result status="valid" time="8.513163" steps="87310"/></proof>
-       </goal>
-      </transf>
-      </goal>
-     </transf>
-     </goal>
-    </transf>
-    </goal>
-   </transf>
-   </goal>
-   <goal name="vc_min&#39;0.0.7" expl="loop invariant" proved="true">
-   <proof prover="1"><result status="valid" time="0.147860" steps="14957"/></proof>
-   </goal>
-   <goal name="vc_min&#39;0.0.8" expl="loop invariant" proved="true">
-   <proof prover="1" timelimit="5"><result status="valid" time="0.143209" steps="12883"/></proof>
+   <goal name="vc_min&#39;0.0.6" expl="for invariant" proved="true">
+   <proof prover="4" timelimit="5"><result status="valid" time="0.019544" steps="30"/></proof>
+   </goal>
+   <goal name="vc_min&#39;0.0.7" expl="for invariant" proved="true">
+   <proof prover="2" timelimit="1"><result status="valid" time="0.020000" steps="90475"/></proof>
+   </goal>
+   <goal name="vc_min&#39;0.0.8" expl="for invariant" proved="true">
+   <proof prover="1"><result status="valid" time="0.078365" steps="14807"/></proof>
    </goal>
    <goal name="vc_min&#39;0.0.9" expl="loop invariant" proved="true">
-   <proof prover="4"><result status="valid" time="0.021156" steps="38"/></proof>
-   </goal>
-   <goal name="vc_min&#39;0.0.10" expl="loop invariant" proved="true">
-   <proof prover="4" timelimit="5"><result status="valid" time="0.025080" steps="137"/></proof>
-   </goal>
-   <goal name="vc_min&#39;0.0.11" expl="loop invariant" proved="true">
-   <proof prover="1"><result status="valid" time="0.078365" steps="15293"/></proof>
-   </goal>
-   <goal name="vc_min&#39;0.0.12" expl="loop invariant" proved="true">
-   <proof prover="3"><result status="valid" time="0.165730" steps="20113"/></proof>
+   <proof prover="4" timelimit="5"><result status="valid" time="0.135535" steps="2979"/></proof>
+   </goal>
+   <goal name="vc_min&#39;0.0.10" expl="for invariant" proved="true">
+   <proof prover="1" timelimit="5"><result status="valid" time="0.035936" steps="12994"/></proof>
+   </goal>
+   <goal name="vc_min&#39;0.0.11" expl="for invariant" proved="true">
+   <proof prover="4"><result status="valid" time="0.020358" steps="42"/></proof>
+   </goal>
+   <goal name="vc_min&#39;0.0.12" expl="for invariant" proved="true">
+   <proof prover="1"><result status="valid" time="0.135505" steps="15098"/></proof>
    </goal>
    <goal name="vc_min&#39;0.0.13" expl="loop invariant" proved="true">
-   <proof prover="2" timelimit="1"><result status="valid" time="0.020000" steps="91817"/></proof>
-   </goal>
-   <goal name="vc_min&#39;0.0.14" expl="loop invariant" proved="true">
-   <transf name="split_vc" proved="true" >
-    <goal name="vc_min&#39;0.0.14.0" expl="loop invariant" proved="true">
-    <proof prover="4" timelimit="10" memlimit="4000"><result status="valid" time="7.043927" steps="91823"/></proof>
-    </goal>
-   </transf>
-   </goal>
-   <goal name="vc_min&#39;0.0.15" expl="loop invariant" proved="true">
-   <proof prover="1"><result status="valid" time="0.135505" steps="15243"/></proof>
-   </goal>
-   <goal name="vc_min&#39;0.0.16" expl="loop invariant" proved="true">
-   <proof prover="4" timelimit="5"><result status="valid" time="0.019544" steps="47"/></proof>
+   <proof prover="4" timelimit="5"><result status="valid" time="0.019105" steps="197"/></proof>
+   </goal>
+   <goal name="vc_min&#39;0.0.14" expl="for invariant" proved="true">
+   <proof prover="3"><result status="valid" time="0.165730" steps="19921"/></proof>
+   </goal>
+   <goal name="vc_min&#39;0.0.15" expl="for invariant" proved="true">
+   <proof prover="4"><result status="valid" time="0.021156" steps="42"/></proof>
+   </goal>
+   <goal name="vc_min&#39;0.0.16" expl="for invariant" proved="true">
+   <proof prover="1"><result status="valid" time="0.040262" steps="15102"/></proof>
    </goal>
    <goal name="vc_min&#39;0.0.17" expl="loop invariant" proved="true">
-   <proof prover="4"><result status="valid" time="0.020358" steps="48"/></proof>
-=======
-   <goal name="vc_min.0.0" expl="into_iter &#39;self&#39; type invariant" proved="true">
-   <proof prover="4"><result status="valid" time="0.016565" steps="3"/></proof>
-   </goal>
-   <goal name="vc_min.0.1" expl="into_iter requires" proved="true">
-   <proof prover="4"><result status="valid" time="0.015896" steps="2"/></proof>
-   </goal>
-   <goal name="vc_min.0.2" expl="for invariant" proved="true">
-   <proof prover="1" timelimit="5"><result status="valid" time="0.027732" steps="8238"/></proof>
-   </goal>
-   <goal name="vc_min.0.3" expl="for invariant" proved="true">
-   <proof prover="1"><result status="valid" time="0.133446" steps="8243"/></proof>
-   </goal>
-   <goal name="vc_min.0.4" expl="for invariant" proved="true">
-   <proof prover="1"><result status="valid" time="0.028150" steps="8379"/></proof>
-   </goal>
-   <goal name="vc_min.0.5" expl="min ensures" proved="true">
-   <proof prover="4"><result status="valid" time="0.020839" steps="65"/></proof>
-   </goal>
-   <goal name="vc_min.0.6" expl="for invariant" proved="true">
-   <proof prover="4" timelimit="5"><result status="valid" time="0.019544" steps="28"/></proof>
-   </goal>
-   <goal name="vc_min.0.7" expl="for invariant" proved="true">
-   <proof prover="2" timelimit="1"><result status="valid" time="0.020000" steps="103386"/></proof>
-   </goal>
-   <goal name="vc_min.0.8" expl="for invariant" proved="true">
-   <proof prover="1"><result status="valid" time="0.078365" steps="15364"/></proof>
-   </goal>
-   <goal name="vc_min.0.9" expl="loop invariant" proved="true">
-   <proof prover="4" timelimit="5"><result status="valid" time="0.135535" steps="2982"/></proof>
-   </goal>
-   <goal name="vc_min.0.10" expl="for invariant" proved="true">
-   <proof prover="3"><result status="valid" time="0.165730" steps="21948"/></proof>
-   </goal>
-   <goal name="vc_min.0.11" expl="for invariant" proved="true">
-   <proof prover="4"><result status="valid" time="0.021156" steps="40"/></proof>
-   </goal>
-   <goal name="vc_min.0.12" expl="for invariant" proved="true">
-   <proof prover="1"><result status="valid" time="0.040262" steps="15655"/></proof>
-   </goal>
-   <goal name="vc_min.0.13" expl="loop invariant" proved="true">
-   <proof prover="4" timelimit="5"><result status="valid" time="0.019105" steps="197"/></proof>
-   </goal>
-   <goal name="vc_min.0.14" expl="for invariant" proved="true">
-   <proof prover="1" timelimit="5"><result status="valid" time="0.035936" steps="14261"/></proof>
-   </goal>
-   <goal name="vc_min.0.15" expl="for invariant" proved="true">
-   <proof prover="4"><result status="valid" time="0.020358" steps="40"/></proof>
-   </goal>
-   <goal name="vc_min.0.16" expl="for invariant" proved="true">
-   <proof prover="1"><result status="valid" time="0.135505" steps="15659"/></proof>
-   </goal>
-   <goal name="vc_min.0.17" expl="loop invariant" proved="true">
-   <proof prover="4" timelimit="5"><result status="valid" time="0.322414" steps="7160"/></proof>
->>>>>>> 34cd6190
+   <proof prover="4" timelimit="5"><result status="valid" time="0.322414" steps="7156"/></proof>
    </goal>
    <goal name="vc_min&#39;0.0.18" proved="true">
-   <proof prover="1"><result status="valid" time="0.041589" steps="11113"/></proof>
+   <proof prover="1"><result status="valid" time="0.043536" steps="11113"/></proof>
    </goal>
    <goal name="vc_min&#39;0.0.19" proved="true">
    <proof prover="1"><result status="valid" time="0.038910" steps="10956"/></proof>
@@ -412,316 +216,160 @@
 <theory name="M_06_knights_tour__knights_tour" proved="true">
  <goal name="vc_knights_tour&#39;0" proved="true">
  <transf name="split_vc" proved="true" >
-<<<<<<< HEAD
-  <goal name="vc_knights_tour&#39;0.0" expl="precondition" proved="true">
-  <proof prover="4"><result status="valid" time="0.017027" steps="12"/></proof>
+  <goal name="vc_knights_tour&#39;0.0" expl="new requires" proved="true">
+  <proof prover="1"><result status="valid" time="0.024890" steps="6007"/></proof>
+  <proof prover="4" timelimit="5"><result status="valid" time="0.042943" steps="12"/></proof>
   </goal>
   <goal name="vc_knights_tour&#39;0.1" expl="integer overflow" proved="true">
-  <proof prover="4"><result status="valid" time="0.019753" steps="35"/></proof>
-=======
-  <goal name="vc_knights_tour.0" expl="new requires" proved="true">
-  <proof prover="1"><result status="valid" time="0.024890" steps="8462"/></proof>
-  <proof prover="4" timelimit="5"><result status="valid" time="0.042943" steps="8"/></proof>
-  </goal>
-  <goal name="vc_knights_tour.1" expl="integer overflow" proved="true">
-  <proof prover="4"><result status="valid" time="0.019753" steps="31"/></proof>
->>>>>>> 34cd6190
+  <proof prover="4"><result status="valid" time="0.019753" steps="33"/></proof>
   </goal>
   <goal name="vc_knights_tour&#39;0.2" expl="integer overflow" proved="true">
-  <proof prover="4"><result status="valid" time="0.019798" steps="41"/></proof>
-  </goal>
-<<<<<<< HEAD
-  <goal name="vc_knights_tour&#39;0.3" expl="precondition" proved="true">
-  <proof prover="4"><result status="valid" time="0.030738" steps="96"/></proof>
-  </goal>
-  <goal name="vc_knights_tour&#39;0.4" expl="precondition" proved="true">
-  <proof prover="1"><result status="valid" time="0.103126" steps="6411"/></proof>
-  <proof prover="4"><result status="valid" time="0.026616" steps="26"/></proof>
+  <proof prover="4"><result status="valid" time="0.019798" steps="40"/></proof>
+  </goal>
+  <goal name="vc_knights_tour&#39;0.3" expl="set requires #0" proved="true">
+  <proof prover="4"><result status="valid" time="0.032201" steps="22"/></proof>
+  </goal>
+  <goal name="vc_knights_tour&#39;0.4" expl="set requires #1" proved="true">
+  <proof prover="4"><result status="valid" time="0.025708" steps="94"/></proof>
   </goal>
   <goal name="vc_knights_tour&#39;0.5" expl="integer overflow" proved="true">
-  <proof prover="4"><result status="valid" time="0.020658" steps="49"/></proof>
-  </goal>
-  <goal name="vc_knights_tour&#39;0.6" expl="precondition" proved="true">
-  <proof prover="4"><result status="valid" time="0.021729" steps="139"/></proof>
-  </goal>
-  <goal name="vc_knights_tour&#39;0.7" expl="precondition" proved="true">
+  <proof prover="4"><result status="valid" time="0.020658" steps="50"/></proof>
+  </goal>
+  <goal name="vc_knights_tour&#39;0.6" expl="into_iter &#39;self&#39; type invariant" proved="true">
+  <proof prover="4"><result status="valid" time="0.021729" steps="140"/></proof>
+  </goal>
+  <goal name="vc_knights_tour&#39;0.7" expl="into_iter requires" proved="true">
   <proof prover="4"><result status="valid" time="0.019183" steps="48"/></proof>
   </goal>
-  <goal name="vc_knights_tour&#39;0.8" expl="loop invariant" proved="true">
-  <proof prover="4" timelimit="5"><result status="valid" time="0.042371" steps="263"/></proof>
-  </goal>
-  <goal name="vc_knights_tour&#39;0.9" expl="loop invariant" proved="true">
-  <proof prover="1"><result status="valid" time="0.054622" steps="6476"/></proof>
-  </goal>
-  <goal name="vc_knights_tour&#39;0.10" expl="loop invariant" proved="true">
-  <proof prover="1" timelimit="5" memlimit="2000"><result status="valid" time="0.030172" steps="6806"/></proof>
-  </goal>
-  <goal name="vc_knights_tour&#39;0.11" expl="loop invariant" proved="true">
-  <proof prover="4"><result status="valid" time="0.019847" steps="248"/></proof>
-  </goal>
-  <goal name="vc_knights_tour&#39;0.12" expl="loop invariant" proved="true">
-  <proof prover="4"><result status="valid" time="0.021132" steps="65"/></proof>
-  </goal>
-  <goal name="vc_knights_tour&#39;0.13" expl="loop invariant" proved="true">
-  <proof prover="4"><result status="valid" time="0.025524" steps="226"/></proof>
-  </goal>
-  <goal name="vc_knights_tour&#39;0.14" expl="precondition" proved="true">
-  <proof prover="4"><result status="valid" time="0.025708" steps="235"/></proof>
-  </goal>
-  <goal name="vc_knights_tour&#39;0.15" expl="precondition" proved="true">
-  <proof prover="4"><result status="valid" time="0.029836" steps="295"/></proof>
-  </goal>
-  <goal name="vc_knights_tour&#39;0.16" expl="precondition" proved="true">
-  <proof prover="4"><result status="valid" time="0.023910" steps="139"/></proof>
-  </goal>
-  <goal name="vc_knights_tour&#39;0.17" expl="loop invariant" proved="true">
-  <proof prover="1" timelimit="5"><result status="valid" time="0.154976" steps="13826"/></proof>
-  </goal>
-  <goal name="vc_knights_tour&#39;0.18" expl="loop invariant" proved="true">
-  <proof prover="1"><result status="valid" time="0.118776" steps="21229"/></proof>
-  </goal>
-  <goal name="vc_knights_tour&#39;0.19" expl="loop invariant" proved="true">
-  <proof prover="1" timelimit="5"><result status="valid" time="0.043699" steps="13448"/></proof>
+  <goal name="vc_knights_tour&#39;0.8" expl="for invariant" proved="true">
+  <proof prover="1" timelimit="5"><result status="valid" time="0.080026" steps="7909"/></proof>
+  </goal>
+  <goal name="vc_knights_tour&#39;0.9" expl="for invariant" proved="true">
+  <proof prover="4"><result status="valid" time="0.025832" steps="57"/></proof>
+  </goal>
+  <goal name="vc_knights_tour&#39;0.10" expl="for invariant" proved="true">
+  <proof prover="4" timelimit="5"><result status="valid" time="0.031834" steps="222"/></proof>
+  </goal>
+  <goal name="vc_knights_tour&#39;0.11" expl="loop invariant #0" proved="true">
+  <proof prover="4" timelimit="5"><result status="valid" time="0.037702" steps="63"/></proof>
+  </goal>
+  <goal name="vc_knights_tour&#39;0.12" expl="loop invariant #1" proved="true">
+  <proof prover="1" timelimit="5"><result status="valid" time="0.021887" steps="6526"/></proof>
+  </goal>
+  <goal name="vc_knights_tour&#39;0.13" expl="loop invariant #2" proved="true">
+  <proof prover="4"><result status="valid" time="0.034441" steps="366"/></proof>
+  </goal>
+  <goal name="vc_knights_tour&#39;0.14" expl="next &#39;self&#39; type invariant" proved="true">
+  <proof prover="1"><result status="valid" time="0.036381" steps="8620"/></proof>
+  </goal>
+  <goal name="vc_knights_tour&#39;0.15" expl="into_iter &#39;self&#39; type invariant" proved="true">
+  <proof prover="4"><result status="valid" time="0.023910" steps="295"/></proof>
+  </goal>
+  <goal name="vc_knights_tour&#39;0.16" expl="into_iter requires" proved="true">
+  <proof prover="4"><result status="valid" time="0.030738" steps="139"/></proof>
+  </goal>
+  <goal name="vc_knights_tour&#39;0.17" expl="for invariant" proved="true">
+  <proof prover="1" timelimit="5"><result status="valid" time="0.055860" steps="17042"/></proof>
+  </goal>
+  <goal name="vc_knights_tour&#39;0.18" expl="for invariant" proved="true">
+  <proof prover="4"><result status="valid" time="0.024969" steps="150"/></proof>
+  </goal>
+  <goal name="vc_knights_tour&#39;0.19" expl="for invariant" proved="true">
+  <proof prover="4"><result status="valid" time="0.164186" steps="1207"/></proof>
   </goal>
   <goal name="vc_knights_tour&#39;0.20" expl="loop invariant" proved="true">
-  <proof prover="4" timelimit="5"><result status="valid" time="0.031834" steps="319"/></proof>
-  </goal>
-  <goal name="vc_knights_tour&#39;0.21" expl="precondition" proved="true">
-  <proof prover="4"><result status="valid" time="0.032201" steps="336"/></proof>
+  <proof prover="1" timelimit="5" memlimit="2000"><result status="valid" time="0.039699" steps="13973"/></proof>
+  </goal>
+  <goal name="vc_knights_tour&#39;0.21" expl="next &#39;self&#39; type invariant" proved="true">
+  <proof prover="1"><result status="valid" time="0.073276" steps="18150"/></proof>
   </goal>
   <goal name="vc_knights_tour&#39;0.22" expl="assertion" proved="true">
-  <proof prover="1"><result status="valid" time="0.439080" steps="44110"/></proof>
-  </goal>
-  <goal name="vc_knights_tour&#39;0.23" expl="precondition" proved="true">
-  <proof prover="1"><result status="valid" time="0.982250" steps="83160"/></proof>
-  </goal>
-  <goal name="vc_knights_tour&#39;0.24" expl="precondition" proved="true">
-  <proof prover="1"><result status="valid" time="1.043556" steps="84958"/></proof>
-  </goal>
-  <goal name="vc_knights_tour&#39;0.25" expl="precondition" proved="true">
-  <proof prover="4" timelimit="5"><result status="valid" time="0.148837" steps="641"/></proof>
-  </goal>
-  <goal name="vc_knights_tour&#39;0.26" expl="precondition" proved="true">
-  <proof prover="1"><result status="valid" time="0.360304" steps="35119"/></proof>
-  <proof prover="4" timelimit="5"><result status="valid" time="0.036595" steps="676"/></proof>
-  </goal>
-  <goal name="vc_knights_tour&#39;0.27" expl="precondition" proved="true">
-  <proof prover="4"><result status="valid" time="0.025514" steps="211"/></proof>
-  </goal>
-  <goal name="vc_knights_tour&#39;0.28" expl="loop invariant" proved="true">
-  <proof prover="4" timelimit="5"><result status="valid" time="0.033313" steps="569"/></proof>
-  </goal>
-  <goal name="vc_knights_tour&#39;0.29" expl="loop invariant" proved="true">
-  <proof prover="1" timelimit="5"><result status="valid" time="0.141221" steps="22664"/></proof>
-  </goal>
-  <goal name="vc_knights_tour&#39;0.30" expl="loop invariant" proved="true">
-  <proof prover="1" timelimit="5"><result status="valid" time="0.088402" steps="18792"/></proof>
+  <proof prover="4"><result status="valid" time="0.120767" steps="2237"/></proof>
+  </goal>
+  <goal name="vc_knights_tour&#39;0.23" expl="mov requires #0" proved="true">
+  <proof prover="4" timelimit="5"><result status="valid" time="0.025322" steps="604"/></proof>
+  </goal>
+  <goal name="vc_knights_tour&#39;0.24" expl="mov requires #1" proved="true">
+  <proof prover="4"><result status="valid" time="0.046729" steps="619"/></proof>
+  </goal>
+  <goal name="vc_knights_tour&#39;0.25" expl="mov requires #2" proved="true">
+  <proof prover="4"><result status="valid" time="0.181138" steps="3023"/></proof>
+  </goal>
+  <goal name="vc_knights_tour&#39;0.26" expl="mov requires #3" proved="true">
+  <proof prover="4" timelimit="5"><result status="valid" time="0.283490" steps="3179"/></proof>
+  </goal>
+  <goal name="vc_knights_tour&#39;0.27" expl="available requires" proved="true">
+  <proof prover="1"><result status="valid" time="0.028094" steps="13895"/></proof>
+  </goal>
+  <goal name="vc_knights_tour&#39;0.28" expl="for invariant" proved="true">
+  <proof prover="4" timelimit="5"><result status="valid" time="0.038049" steps="557"/></proof>
+  </goal>
+  <goal name="vc_knights_tour&#39;0.29" expl="for invariant" proved="true">
+  <proof prover="4" timelimit="5"><result status="valid" time="0.078069" steps="563"/></proof>
+  </goal>
+  <goal name="vc_knights_tour&#39;0.30" expl="for invariant" proved="true">
+  <proof prover="4"><result status="valid" time="0.221835" steps="2043"/></proof>
   </goal>
   <goal name="vc_knights_tour&#39;0.31" expl="loop invariant" proved="true">
-  <proof prover="4" timelimit="5"><result status="valid" time="0.144401" steps="571"/></proof>
-  </goal>
-  <goal name="vc_knights_tour&#39;0.32" expl="precondition" proved="true">
-  <proof prover="4" timelimit="5"><result status="valid" time="0.025322" steps="223"/></proof>
-  </goal>
-  <goal name="vc_knights_tour&#39;0.33" expl="precondition" proved="true">
-  <proof prover="4" timelimit="5"><result status="valid" time="0.027339" steps="223"/></proof>
-  </goal>
-  <goal name="vc_knights_tour&#39;0.34" expl="precondition" proved="true">
-  <proof prover="4" timelimit="5"><result status="valid" time="0.034541" steps="570"/></proof>
-  </goal>
-  <goal name="vc_knights_tour&#39;0.35" expl="precondition" proved="true">
-  <proof prover="4" timelimit="5"><result status="valid" time="0.035440" steps="582"/></proof>
-  </goal>
-  <goal name="vc_knights_tour&#39;0.36" expl="loop invariant" proved="true">
-  <proof prover="4" timelimit="5"><result status="valid" time="0.688569" steps="3299"/></proof>
-  </goal>
-  <goal name="vc_knights_tour&#39;0.37" expl="loop invariant" proved="true">
-  <proof prover="1" timelimit="5"><result status="valid" time="0.080292" steps="22960"/></proof>
-  </goal>
-  <goal name="vc_knights_tour&#39;0.38" expl="loop invariant" proved="true">
-  <proof prover="4" timelimit="5"><result status="valid" time="0.033106" steps="611"/></proof>
+  <proof prover="1"><result status="valid" time="0.083415" steps="35853"/></proof>
+  </goal>
+  <goal name="vc_knights_tour&#39;0.32" expl="count_degree requires #0" proved="true">
+  <proof prover="4" timelimit="5"><result status="valid" time="0.034541" steps="222"/></proof>
+  </goal>
+  <goal name="vc_knights_tour&#39;0.33" expl="count_degree requires #1" proved="true">
+  <proof prover="4" timelimit="5"><result status="valid" time="0.035440" steps="222"/></proof>
+  </goal>
+  <goal name="vc_knights_tour&#39;0.34" expl="push &#39;self&#39; type invariant" proved="true">
+  <proof prover="4" timelimit="5"><result status="valid" time="0.027339" steps="572"/></proof>
+  </goal>
+  <goal name="vc_knights_tour&#39;0.35" expl="push &#39;value&#39; type invariant" proved="true">
+  <proof prover="1"><result status="valid" time="0.087989" steps="18837"/></proof>
+  <proof prover="4"><result status="valid" time="0.026616" steps="581"/></proof>
+  </goal>
+  <goal name="vc_knights_tour&#39;0.36" expl="for invariant" proved="true">
+  <proof prover="1" timelimit="5"><result status="valid" time="0.160168" steps="18794"/></proof>
+  </goal>
+  <goal name="vc_knights_tour&#39;0.37" expl="for invariant" proved="true">
+  <proof prover="1" timelimit="5"><result status="valid" time="0.057049" steps="18797"/></proof>
+  </goal>
+  <goal name="vc_knights_tour&#39;0.38" expl="for invariant" proved="true">
+  <proof prover="4" timelimit="5"><result status="valid" time="0.251172" steps="3046"/></proof>
   </goal>
   <goal name="vc_knights_tour&#39;0.39" expl="loop invariant" proved="true">
-  <proof prover="4" timelimit="5"><result status="valid" time="0.142784" steps="616"/></proof>
+  <proof prover="1" timelimit="5"><result status="valid" time="0.484985" steps="77195"/></proof>
   </goal>
   <goal name="vc_knights_tour&#39;0.40" proved="true">
-  <proof prover="1"><result status="valid" time="0.079751" steps="14452"/></proof>
+  <proof prover="1"><result status="valid" time="0.047231" steps="14461"/></proof>
   </goal>
   <goal name="vc_knights_tour&#39;0.41" proved="true">
-  <proof prover="1"><result status="valid" time="0.038525" steps="7580"/></proof>
-  </goal>
-  <goal name="vc_knights_tour&#39;0.42" expl="precondition" proved="true">
-  <proof prover="4"><result status="valid" time="0.223712" steps="1674"/></proof>
-  </goal>
-  <goal name="vc_knights_tour&#39;0.43" expl="precondition" proved="true">
-  <proof prover="4"><result status="valid" time="0.018390" steps="276"/></proof>
-  </goal>
-  <goal name="vc_knights_tour&#39;0.44" expl="loop invariant" proved="true">
-  <proof prover="1" timelimit="5"><result status="valid" time="0.443883" steps="44101"/></proof>
-  </goal>
-  <goal name="vc_knights_tour&#39;0.45" expl="loop invariant" proved="true">
-  <proof prover="4"><result status="valid" time="0.025832" steps="287"/></proof>
-  </goal>
-  <goal name="vc_knights_tour&#39;0.46" expl="loop invariant" proved="true">
-  <proof prover="1"><result status="valid" time="0.044457" steps="14901"/></proof>
-  </goal>
-  <goal name="vc_knights_tour&#39;0.47" expl="loop invariant" proved="true">
-  <proof prover="4" timelimit="5"><result status="valid" time="0.610549" steps="5021"/></proof>
-  </goal>
-  <goal name="vc_knights_tour&#39;0.48" expl="loop invariant" proved="true">
-  <proof prover="4"><result status="valid" time="0.034482" steps="547"/></proof>
-  </goal>
-  <goal name="vc_knights_tour&#39;0.49" expl="loop invariant" proved="true">
-  <proof prover="4"><result status="valid" time="0.034441" steps="551"/></proof>
+  <proof prover="1"><result status="valid" time="0.057128" steps="7589"/></proof>
+  </goal>
+  <goal name="vc_knights_tour&#39;0.42" expl="set requires #0" proved="true">
+  <proof prover="4"><result status="valid" time="0.025514" steps="270"/></proof>
+  </goal>
+  <goal name="vc_knights_tour&#39;0.43" expl="set requires #1" proved="true">
+  <proof prover="4"><result status="valid" time="0.029836" steps="1677"/></proof>
+  </goal>
+  <goal name="vc_knights_tour&#39;0.44" expl="for invariant" proved="true">
+  <proof prover="1"><result status="valid" time="0.058617" steps="19260"/></proof>
+  </goal>
+  <goal name="vc_knights_tour&#39;0.45" expl="for invariant" proved="true">
+  <proof prover="1"><result status="valid" time="0.067339" steps="19268"/></proof>
+  </goal>
+  <goal name="vc_knights_tour&#39;0.46" expl="for invariant" proved="true">
+  <proof prover="4" timelimit="5"><result status="valid" time="0.072750" steps="1772"/></proof>
+  </goal>
+  <goal name="vc_knights_tour&#39;0.47" expl="loop invariant #0" proved="true">
+  <proof prover="4" timelimit="5"><result status="valid" time="0.020728" steps="299"/></proof>
+  </goal>
+  <goal name="vc_knights_tour&#39;0.48" expl="loop invariant #1" proved="true">
+  <proof prover="4" timelimit="5"><result status="valid" time="0.084407" steps="299"/></proof>
+  </goal>
+  <goal name="vc_knights_tour&#39;0.49" expl="loop invariant #2" proved="true">
+  <proof prover="4"><result status="valid" time="0.679406" steps="10946"/></proof>
   </goal>
   <goal name="vc_knights_tour&#39;0.50" proved="true">
-  <proof prover="1"><result status="valid" time="0.099394" steps="14920"/></proof>
-=======
-  <goal name="vc_knights_tour.3" expl="set requires #0" proved="true">
-  <proof prover="4"><result status="valid" time="0.032201" steps="17"/></proof>
-  </goal>
-  <goal name="vc_knights_tour.4" expl="set requires #1" proved="true">
-  <proof prover="4"><result status="valid" time="0.025708" steps="214"/></proof>
-  </goal>
-  <goal name="vc_knights_tour.5" expl="integer overflow" proved="true">
-  <proof prover="4"><result status="valid" time="0.020658" steps="43"/></proof>
-  </goal>
-  <goal name="vc_knights_tour.6" expl="into_iter &#39;self&#39; type invariant" proved="true">
-  <proof prover="4"><result status="valid" time="0.021729" steps="133"/></proof>
-  </goal>
-  <goal name="vc_knights_tour.7" expl="into_iter requires" proved="true">
-  <proof prover="4"><result status="valid" time="0.019183" steps="41"/></proof>
-  </goal>
-  <goal name="vc_knights_tour.8" expl="for invariant" proved="true">
-  <proof prover="1" timelimit="5"><result status="valid" time="0.080026" steps="10497"/></proof>
-  </goal>
-  <goal name="vc_knights_tour.9" expl="for invariant" proved="true">
-  <proof prover="4"><result status="valid" time="0.025832" steps="51"/></proof>
-  </goal>
-  <goal name="vc_knights_tour.10" expl="for invariant" proved="true">
-  <proof prover="4" timelimit="5"><result status="valid" time="0.031834" steps="192"/></proof>
-  </goal>
-  <goal name="vc_knights_tour.11" expl="loop invariant #0" proved="true">
-  <proof prover="4" timelimit="5"><result status="valid" time="0.020728" steps="56"/></proof>
-  </goal>
-  <goal name="vc_knights_tour.12" expl="loop invariant #1" proved="true">
-  <proof prover="1" timelimit="5"><result status="valid" time="0.021887" steps="9185"/></proof>
-  </goal>
-  <goal name="vc_knights_tour.13" expl="loop invariant #2" proved="true">
-  <proof prover="4"><result status="valid" time="0.034441" steps="1338"/></proof>
-  </goal>
-  <goal name="vc_knights_tour.14" expl="next &#39;self&#39; type invariant" proved="true">
-  <proof prover="1"><result status="valid" time="0.036381" steps="11380"/></proof>
-  </goal>
-  <goal name="vc_knights_tour.15" expl="into_iter &#39;self&#39; type invariant" proved="true">
-  <proof prover="4"><result status="valid" time="0.023910" steps="282"/></proof>
-  </goal>
-  <goal name="vc_knights_tour.16" expl="into_iter requires" proved="true">
-  <proof prover="4"><result status="valid" time="0.030738" steps="131"/></proof>
-  </goal>
-  <goal name="vc_knights_tour.17" expl="for invariant" proved="true">
-  <proof prover="1" timelimit="5"><result status="valid" time="0.055860" steps="19709"/></proof>
-  </goal>
-  <goal name="vc_knights_tour.18" expl="for invariant" proved="true">
-  <proof prover="4"><result status="valid" time="0.024969" steps="140"/></proof>
-  </goal>
-  <goal name="vc_knights_tour.19" expl="for invariant" proved="true">
-  <proof prover="4"><result status="valid" time="0.164186" steps="1128"/></proof>
-  </goal>
-  <goal name="vc_knights_tour.20" expl="loop invariant" proved="true">
-  <proof prover="1" timelimit="5" memlimit="2000"><result status="valid" time="0.039699" steps="16811"/></proof>
-  </goal>
-  <goal name="vc_knights_tour.21" expl="next &#39;self&#39; type invariant" proved="true">
-  <proof prover="1"><result status="valid" time="0.073276" steps="20686"/></proof>
-  </goal>
-  <goal name="vc_knights_tour.22" expl="assertion" proved="true">
-  <proof prover="4"><result status="valid" time="0.018390" steps="2185"/></proof>
-  </goal>
-  <goal name="vc_knights_tour.23" expl="mov requires #0" proved="true">
-  <proof prover="4" timelimit="5"><result status="valid" time="0.025322" steps="586"/></proof>
-  </goal>
-  <goal name="vc_knights_tour.24" expl="mov requires #1" proved="true">
-  <proof prover="4"><result status="valid" time="0.046729" steps="611"/></proof>
-  </goal>
-  <goal name="vc_knights_tour.25" expl="mov requires #2" proved="true">
-  <proof prover="4"><result status="valid" time="0.426684" steps="4963"/></proof>
-  </goal>
-  <goal name="vc_knights_tour.26" expl="mov requires #3" proved="true">
-  <proof prover="4" timelimit="5"><result status="valid" time="0.283490" steps="5082"/></proof>
-  </goal>
-  <goal name="vc_knights_tour.27" expl="available requires" proved="true">
-  <proof prover="1"><result status="valid" time="0.028094" steps="16665"/></proof>
-  </goal>
-  <goal name="vc_knights_tour.28" expl="for invariant" proved="true">
-  <proof prover="1" timelimit="5"><result status="valid" time="0.160168" steps="21205"/></proof>
-  </goal>
-  <goal name="vc_knights_tour.29" expl="for invariant" proved="true">
-  <proof prover="1" timelimit="5"><result status="valid" time="0.057049" steps="21208"/></proof>
-  </goal>
-  <goal name="vc_knights_tour.30" expl="for invariant" proved="true">
-  <proof prover="4" timelimit="5"><result status="valid" time="0.117821" steps="1972"/></proof>
-  </goal>
-  <goal name="vc_knights_tour.31" expl="loop invariant" proved="true">
-  <proof prover="1"><result status="valid" time="0.083415" steps="28338"/></proof>
-  </goal>
-  <goal name="vc_knights_tour.32" expl="count_degree requires #0" proved="true">
-  <proof prover="4" timelimit="5"><result status="valid" time="0.034541" steps="213"/></proof>
-  </goal>
-  <goal name="vc_knights_tour.33" expl="count_degree requires #1" proved="true">
-  <proof prover="4" timelimit="5"><result status="valid" time="0.035440" steps="213"/></proof>
-  </goal>
-  <goal name="vc_knights_tour.34" expl="push &#39;self&#39; type invariant" proved="true">
-  <proof prover="4" timelimit="5"><result status="valid" time="0.027339" steps="562"/></proof>
-  </goal>
-  <goal name="vc_knights_tour.35" expl="push &#39;value&#39; type invariant" proved="true">
-  <proof prover="1"><result status="valid" time="0.087989" steps="21299"/></proof>
-  <proof prover="4"><result status="valid" time="0.026616" steps="571"/></proof>
-  </goal>
-  <goal name="vc_knights_tour.36" expl="for invariant" proved="true">
-  <proof prover="4" timelimit="5"><result status="valid" time="0.038049" steps="592"/></proof>
-  </goal>
-  <goal name="vc_knights_tour.37" expl="for invariant" proved="true">
-  <proof prover="4" timelimit="5"><result status="valid" time="0.078069" steps="599"/></proof>
-  </goal>
-  <goal name="vc_knights_tour.38" expl="for invariant" proved="true">
-  <proof prover="4"><result status="valid" time="0.221835" steps="2926"/></proof>
-  </goal>
-  <goal name="vc_knights_tour.39" expl="loop invariant" proved="true">
-  <proof prover="1" timelimit="5"><result status="valid" time="0.049890" steps="37855"/></proof>
-  </goal>
-  <goal name="vc_knights_tour.40" proved="true">
-  <proof prover="1"><result status="valid" time="0.047231" steps="17299"/></proof>
-  </goal>
-  <goal name="vc_knights_tour.41" proved="true">
-  <proof prover="1"><result status="valid" time="0.038525" steps="10435"/></proof>
-  </goal>
-  <goal name="vc_knights_tour.42" expl="set requires #0" proved="true">
-  <proof prover="4"><result status="valid" time="0.025514" steps="257"/></proof>
-  </goal>
-  <goal name="vc_knights_tour.43" expl="set requires #1" proved="true">
-  <proof prover="4"><result status="valid" time="0.029836" steps="1586"/></proof>
-  </goal>
-  <goal name="vc_knights_tour.44" expl="for invariant" proved="true">
-  <proof prover="1"><result status="valid" time="0.058617" steps="21730"/></proof>
-  </goal>
-  <goal name="vc_knights_tour.45" expl="for invariant" proved="true">
-  <proof prover="1"><result status="valid" time="0.067339" steps="21738"/></proof>
-  </goal>
-  <goal name="vc_knights_tour.46" expl="for invariant" proved="true">
-  <proof prover="4" timelimit="5"><result status="valid" time="0.072750" steps="1706"/></proof>
-  </goal>
-  <goal name="vc_knights_tour.47" expl="loop invariant #0" proved="true">
-  <proof prover="4" timelimit="5"><result status="valid" time="0.037702" steps="284"/></proof>
-  </goal>
-  <goal name="vc_knights_tour.48" expl="loop invariant #1" proved="true">
-  <proof prover="4" timelimit="5"><result status="valid" time="0.084407" steps="284"/></proof>
-  </goal>
-  <goal name="vc_knights_tour.49" expl="loop invariant #2" proved="true">
-  <proof prover="4"><result status="valid" time="0.679406" steps="10831"/></proof>
-  </goal>
-  <goal name="vc_knights_tour.50" proved="true">
-  <proof prover="1"><result status="valid" time="0.057128" steps="17763"/></proof>
->>>>>>> 34cd6190
+  <proof prover="1"><result status="valid" time="0.038525" steps="14929"/></proof>
   </goal>
  </transf>
  </goal>
