--- conflicted
+++ resolved
@@ -226,28 +226,6 @@
     goto BB0
   }
   BB0 {
-<<<<<<< HEAD
-    [#"../07_read_write.rs" 7 4 7 5] _7 <- Borrow.borrow_mut ( * a);
-    [#"../07_read_write.rs" 7 4 7 5] a <- { a with current = ( ^ _7) };
-    assume { Inv0.inv ( ^ _7) };
-    [#"../07_read_write.rs" 7 4 7 8] _6 <- ([#"../07_read_write.rs" 7 4 7 8] IndexMut0.index_mut _7 ([#"../07_read_write.rs" 7 6 7 7] i));
-    [#"../07_read_write.rs" 1 0 1 0] _7 <- any borrowed (Alloc_Vec_Vec_Type.t_vec t (Alloc_Alloc_Global_Type.t_global));
-    goto BB1
-  }
-  BB1 {
-    [#"../07_read_write.rs" 7 4 7 12] _6 <- { _6 with current = ([#"../07_read_write.rs" 7 11 7 12] x) };
-    assert { [@expl:type invariant] Inv1.inv ( * _6) };
-    assume { Resolve0.resolve ( * _6) };
-    assert { [@expl:type invariant] Inv2.inv _6 };
-    assume { Resolve1.resolve _6 };
-    [#"../07_read_write.rs" 8 12 8 16] _13 <- ([#"../07_read_write.rs" 8 12 8 16] Index0.index ([#"../07_read_write.rs" 8 12 8 13]  * a) ([#"../07_read_write.rs" 8 14 8 15] i));
-    goto BB2
-  }
-  BB2 {
-    assert { [@expl:type invariant] Inv3.inv _13 };
-    assume { Resolve2.resolve _13 };
-    [#"../07_read_write.rs" 8 12 8 21] _11 <- ([#"../07_read_write.rs" 8 12 8 21] Eq0.eq ([#"../07_read_write.rs" 8 12 8 16] _13) ([#"../07_read_write.rs" 8 20 8 21] x));
-=======
     _7 <- Borrow.borrow_mut ( * a);
     a <- { a with current = ( ^ _7) };
     assume { inv0 ( ^ _7) };
@@ -268,7 +246,6 @@
     assert { [@expl:type invariant] inv3 _13 };
     assume { resolve2 _13 };
     _11 <- ([#"../07_read_write.rs" 8 12 8 21] eq0 ([#"../07_read_write.rs" 8 12 8 16] _13) ([#"../07_read_write.rs" 8 20 8 21] x));
->>>>>>> 62b454c8
     goto BB3
   }
   BB3 {
@@ -282,11 +259,10 @@
       end
   }
   BB4 {
-    assert { [#"../07_read_write.rs" 8 4 8 22] false };
     absurd
   }
   BB5 {
-    [#"../07_read_write.rs" 6 76 9 1] _0 <- ([#"../07_read_write.rs" 6 76 9 1] ());
+    _0 <- ([#"../07_read_write.rs" 6 76 9 1] ());
     return _0
   }
   
