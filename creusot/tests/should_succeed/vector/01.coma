--- conflicted
+++ resolved
@@ -12,17 +12,10 @@
   let%span s0110 = "01.rs" 6 10 6 33
   let%span svec11 = "../../../../creusot-contracts/src/std/vec.rs" 83 26 83 48
   let%span siter12 = "../../../../creusot-contracts/src/std/iter.rs" 101 0 214 1
-<<<<<<< HEAD
-  let%span srange13 = "../../../../creusot-contracts/src/std/iter/range.rs" 23 12 27 70
+  let%span sops13 = "../../../../creusot-contracts/src/logic/ops.rs" 20 8 20 31
   let%span smodel14 = "../../../../creusot-contracts/src/model.rs" 106 8 106 22
   let%span ssnapshot15 = "../../../../creusot-contracts/src/snapshot.rs" 26 20 26 39
-  let%span sops16 = "../../../../creusot-contracts/src/logic/ops.rs" 20 8 20 31
-=======
-  let%span sops13 = "../../../../creusot-contracts/src/logic/ops.rs" 20 8 20 31
-  let%span smodel14 = "../../../../creusot-contracts/src/model.rs" 109 8 109 22
-  let%span ssnapshot15 = "../../../../creusot-contracts/src/snapshot.rs" 27 20 27 39
   let%span srange16 = "../../../../creusot-contracts/src/std/iter/range.rs" 23 12 27 70
->>>>>>> 34cd6190
   let%span siter17 = "../../../../creusot-contracts/src/std/iter.rs" 107 26 110 17
   let%span svec18 = "../../../../creusot-contracts/src/std/vec.rs" 152 27 152 46
   let%span svec19 = "../../../../creusot-contracts/src/std/vec.rs" 153 26 153 54
@@ -92,36 +85,23 @@
   function view'3 (self : t_Vec'0) : Seq.seq uint32 =
     [%#smodel24] view'2 self
   
-  use seq.Seq
-  
-<<<<<<< HEAD
-  predicate inv'0 (_1 : Seq.seq usize)
-=======
-  predicate inv'1 (_1 : Seq.seq usize)
-  
-  axiom inv_axiom'1 [@rewrite] : forall x : Seq.seq usize [inv'1 x] . inv'1 x = true
-  
-  predicate inv'0 (_1 : Range'0.t_Range usize)
-  
-  axiom inv_axiom'0 [@rewrite] : forall x : Range'0.t_Range usize [inv'0 x] . inv'0 x = true
-  
-  use seq.Seq
->>>>>>> 34cd6190
-  
-  axiom inv_axiom'0 [@rewrite] : forall x : Seq.seq usize [inv'0 x] . inv'0 x = true
-  
   type t_Range'0  =
     { t_Range__start'0: usize; t_Range__end'0: usize }
   
-  predicate inv'1 (_1 : t_Range'0)
-  
-  axiom inv_axiom'1 [@rewrite] : forall x : t_Range'0 [inv'1 x] . inv'1 x = true
+  predicate inv'0 (_1 : t_Range'0)
+  
+  axiom inv_axiom'0 [@rewrite] : forall x : t_Range'0 [inv'0 x] . inv'0 x = true
+  
+  use seq.Seq
+  
+  predicate inv'1 (_1 : Seq.seq usize)
+  
+  axiom inv_axiom'1 [@rewrite] : forall x : Seq.seq usize [inv'1 x] . inv'1 x = true
   
   axiom inv_axiom'2 [@rewrite] : forall x : t_Vec'0 [inv'2 x] . inv'2 x = true
   
   predicate inv'3 (_1 : borrowed (t_Range'0))
   
-<<<<<<< HEAD
   axiom inv_axiom'3 [@rewrite] : forall x : borrowed (t_Range'0) [inv'3 x] . inv'3 x = true
   
   type t_Option'0  =
@@ -144,7 +124,7 @@
   
   axiom inv_axiom'7 [@rewrite] : forall x : borrowed uint32 [inv'7 x] . inv'7 x = true
   
-  let rec len'0 (self:t_Vec'0) (return'  (ret:usize))= {[@expl:precondition] inv'2 self}
+  let rec len'0 (self:t_Vec'0) (return'  (ret:usize))= {[@expl:len 'self' type invariant] inv'2 self}
     any
     [ return' (result:usize)-> {[%#svec11] UIntSize.to_int result = Seq.length (view'3 self)} (! return' {result}) ]
     
@@ -155,41 +135,37 @@
   predicate into_iter_post'0 (self : t_Range'0) (res : t_Range'0) =
     [%#siter26] self = res
   
-  let rec into_iter'0 (self:t_Range'0) (return'  (ret:t_Range'0))= {[@expl:precondition] inv'1 self}
-    {[@expl:precondition] [%#siter12] into_iter_pre'0 self}
-    any [ return' (result:t_Range'0)-> {inv'1 result} {[%#siter12] into_iter_post'0 self result} (! return' {result}) ] 
-  
-  use prelude.prelude.Snapshot
-=======
-  predicate produces'0 (self : Range'0.t_Range usize) (visited : Seq.seq usize) (o : Range'0.t_Range usize) =
-    [%#srange16] T_core__ops__range__Range.t_Range__end self = T_core__ops__range__Range.t_Range__end o
-    /\ deep_model'0 (T_core__ops__range__Range.t_Range__start self)
-    <= deep_model'0 (T_core__ops__range__Range.t_Range__start o)
-    /\ (Seq.length visited > 0
-     -> deep_model'0 (T_core__ops__range__Range.t_Range__start o)
-    <= deep_model'0 (T_core__ops__range__Range.t_Range__end o))
-    /\ Seq.length visited
-    = deep_model'0 (T_core__ops__range__Range.t_Range__start o)
-    - deep_model'0 (T_core__ops__range__Range.t_Range__start self)
-    /\ (forall i : int . 0 <= i /\ i < Seq.length visited
-     -> deep_model'0 (Seq.get visited i) = deep_model'0 (T_core__ops__range__Range.t_Range__start self) + i)
-  
-  function produces_trans'0 (a : Range'0.t_Range usize) (ab : Seq.seq usize) (b : Range'0.t_Range usize) (bc : Seq.seq usize) (c : Range'0.t_Range usize) : ()
-    
-  
-  axiom produces_trans'0_spec : forall a : Range'0.t_Range usize, ab : Seq.seq usize, b : Range'0.t_Range usize, bc : Seq.seq usize, c : Range'0.t_Range usize . ([%#srange29] inv'0 a)
-   -> ([%#srange30] inv'0 b)
-   -> ([%#srange31] inv'0 c)
-   -> ([%#srange32] produces'0 a ab b)
-   -> ([%#srange33] produces'0 b bc c)  -> ([%#srange34] produces'0 a (Seq.(++) ab bc) c)
->>>>>>> 34cd6190
-  
-  use seq.Seq
-  
-  use prelude.prelude.Snapshot
-  
-<<<<<<< HEAD
-  use prelude.prelude.Snapshot
+  let rec into_iter'0 (self:t_Range'0) (return'  (ret:t_Range'0))= {[@expl:into_iter 'self' type invariant] inv'0 self}
+    {[@expl:into_iter requires] [%#siter12] into_iter_pre'0 self}
+    any [ return' (result:t_Range'0)-> {inv'0 result} {[%#siter12] into_iter_post'0 self result} (! return' {result}) ] 
+  
+  use prelude.prelude.Snapshot
+  
+  use seq.Seq
+  
+  use prelude.prelude.Snapshot
+  
+  use prelude.prelude.Snapshot
+  
+  use seq.Seq
+  
+  use seq.Seq
+  
+  function index_logic'0 [@inline:trivial] (self : t_Vec'0) (ix : int) : uint32 =
+    [%#sops13] Seq.get (view'2 self) ix
+  
+  function view'0 (self : borrowed (t_Vec'0)) : Seq.seq uint32 =
+    [%#smodel14] view'2 self.current
+  
+  use prelude.prelude.Snapshot
+  
+  use prelude.prelude.Snapshot
+  
+  function view'4 (self : borrowed (t_Vec'0)) : Seq.seq uint32 =
+    [%#smodel24] view'0 self
+  
+  function view'1 (self : Snapshot.snap_ty (borrowed (t_Vec'0))) : Seq.seq uint32 =
+    [%#ssnapshot15] view'4 (Snapshot.inner self)
   
   use prelude.prelude.Snapshot
   
@@ -198,41 +174,16 @@
   function deep_model'0 (self : usize) : int =
     [%#snum35] UIntSize.to_int self
   
-=======
-  axiom produces_refl'0_spec : forall self : Range'0.t_Range usize . ([%#srange27] inv'0 self)
-   -> ([%#srange28] produces'0 self (Seq.empty  : Seq.seq usize) self)
-  
->>>>>>> 34cd6190
-  use seq.Seq
-  
   use seq.Seq
   
   predicate produces'0 (self : t_Range'0) (visited : Seq.seq usize) (o : t_Range'0) =
-    [%#srange13] self.t_Range__end'0 = o.t_Range__end'0
+    [%#srange16] self.t_Range__end'0 = o.t_Range__end'0
     /\ deep_model'0 self.t_Range__start'0 <= deep_model'0 o.t_Range__start'0
     /\ (Seq.length visited > 0  -> deep_model'0 o.t_Range__start'0 <= deep_model'0 o.t_Range__end'0)
     /\ Seq.length visited = deep_model'0 o.t_Range__start'0 - deep_model'0 self.t_Range__start'0
     /\ (forall i : int . 0 <= i /\ i < Seq.length visited
      -> deep_model'0 (Seq.get visited i) = deep_model'0 self.t_Range__start'0 + i)
   
-  function view'0 (self : borrowed (t_Vec'0)) : Seq.seq uint32 =
-    [%#smodel14] view'2 self.current
-  
-  use prelude.prelude.Snapshot
-  
-  use prelude.prelude.Snapshot
-  
-  function view'4 (self : borrowed (t_Vec'0)) : Seq.seq uint32 =
-    [%#smodel24] view'0 self
-  
-  function view'1 (self : Snapshot.snap_ty (borrowed (t_Vec'0))) : Seq.seq uint32 =
-    [%#ssnapshot15] view'4 (Snapshot.inner self)
-  
-  use seq.Seq
-  
-  function index_logic'0 [@inline:trivial] (self : t_Vec'0) (ix : int) : uint32 =
-    [%#sops16] Seq.get (view'2 self) ix
-  
   predicate resolve'3 (self : borrowed (t_Range'0)) =
     [%#sresolve37] self.final = self.current
   
@@ -242,7 +193,7 @@
   
   use seq.Seq
   
-  let rec next'0 (self:borrowed (t_Range'0)) (return'  (ret:t_Option'0))= {[@expl:precondition] inv'3 self}
+  let rec next'0 (self:borrowed (t_Range'0)) (return'  (ret:t_Option'0))= {[@expl:next 'self' type invariant] inv'3 self}
     any
     [ return' (result:t_Option'0)-> {inv'4 result}
       {[%#siter17] match result with
@@ -268,19 +219,13 @@
   predicate has_value'0 [@inline:trivial] (self : usize) (seq : Seq.seq uint32) (out : uint32) =
     [%#sslice39] Seq.get seq (UIntSize.to_int self) = out
   
-<<<<<<< HEAD
   predicate resolve_elswhere'0 [@inline:trivial] (self : usize) (old' : Seq.seq uint32) (fin : Seq.seq uint32) =
     [%#sslice40] forall i : int . 0 <= i /\ i <> UIntSize.to_int self /\ i < Seq.length old'
      -> Seq.get old' i = Seq.get fin i
   
-  let rec index_mut'0 (self:borrowed (t_Vec'0)) (index:usize) (return'  (ret:borrowed uint32))= {[@expl:precondition] inv'6 index}
-    {[@expl:precondition] inv'5 self}
-    {[@expl:precondition] [%#svec18] in_bounds'0 index (view'0 self)}
-=======
-  let rec index_mut'0 (self:borrowed (Vec'0.t_Vec uint32 (Global'0.t_Global))) (index:usize) (return'  (ret:borrowed uint32))= {[@expl:index_mut 'self' type invariant] inv'5 self}
+  let rec index_mut'0 (self:borrowed (t_Vec'0)) (index:usize) (return'  (ret:borrowed uint32))= {[@expl:index_mut 'self' type invariant] inv'5 self}
     {[@expl:index_mut 'index' type invariant] inv'6 index}
     {[@expl:index_mut requires] [%#svec18] in_bounds'0 index (view'0 self)}
->>>>>>> 34cd6190
     any
     [ return' (result:borrowed uint32)-> {inv'7 result}
       {[%#svec19] has_value'0 index (view'0 self) result.current}
@@ -293,7 +238,6 @@
   predicate resolve'4 (self : borrowed uint32) =
     [%#sresolve37] self.final = self.current
   
-<<<<<<< HEAD
   predicate resolve'1 (_1 : borrowed uint32) =
     resolve'4 _1
   
@@ -302,40 +246,6 @@
   
   predicate resolve'2 (_1 : borrowed (t_Vec'0)) =
     resolve'5 _1
-=======
-  predicate resolve'0 (_1 : borrowed (Range'0.t_Range usize)) =
-    resolve'3 _1
-  
-  predicate completed'0 (self : borrowed (Range'0.t_Range usize)) =
-    [%#srange36] resolve'3 self
-    /\ deep_model'0 (T_core__ops__range__Range.t_Range__start self.current)
-    >= deep_model'0 (T_core__ops__range__Range.t_Range__end self.current)
-  
-  let rec next'0 (self:borrowed (Range'0.t_Range usize)) (return'  (ret:Option'0.t_Option usize))= {[@expl:next 'self' type invariant] inv'3 self}
-    any
-    [ return' (result:Option'0.t_Option usize)-> {inv'4 result}
-      {[%#siter17] match result with
-        | Option'0.C_None -> completed'0 self
-        | Option'0.C_Some v -> produces'0 self.current (Seq.singleton v) self.final
-        end}
-      (! return' {result}) ]
-    
-  
-  use prelude.prelude.Snapshot
-  
-  use prelude.prelude.Snapshot
-  
-  use prelude.prelude.Snapshot
-  
-  function view'4 (self : borrowed (Vec'0.t_Vec uint32 (Global'0.t_Global))) : Seq.seq uint32 =
-    [%#smodel24] view'0 self
-  
-  function view'1 (self : Snapshot.snap_ty (borrowed (Vec'0.t_Vec uint32 (Global'0.t_Global)))) : Seq.seq uint32 =
-    [%#ssnapshot15] view'4 (Snapshot.inner self)
-  
-  function index_logic'0 [@inline:trivial] (self : Vec'0.t_Vec uint32 (Global'0.t_Global)) (ix : int) : uint32 =
-    [%#sops13] Seq.get (view'2 self) ix
->>>>>>> 34cd6190
   
   use prelude.prelude.Intrinsic
   
@@ -343,39 +253,17 @@
   
   use prelude.prelude.Snapshot
   
-<<<<<<< HEAD
   function produces_refl'0 (self : t_Range'0) : ()
-=======
-  predicate into_iter_post'0 (self : Range'0.t_Range usize) (res : Range'0.t_Range usize) =
-    [%#siter26] self = res
-  
-  predicate into_iter_pre'0 (self : Range'0.t_Range usize) =
-    [%#siter25] true
-  
-  let rec into_iter'0 (self:Range'0.t_Range usize) (return'  (ret:Range'0.t_Range usize))= {[@expl:into_iter 'self' type invariant] inv'0 self}
-    {[@expl:into_iter requires] [%#siter12] into_iter_pre'0 self}
-    any
-    [ return' (result:Range'0.t_Range usize)-> {inv'0 result}
-      {[%#siter12] into_iter_post'0 self result}
-      (! return' {result}) ]
-    
->>>>>>> 34cd6190
-  
-  axiom produces_refl'0_spec : forall self : t_Range'0 . ([%#srange27] inv'1 self)
+  
+  axiom produces_refl'0_spec : forall self : t_Range'0 . ([%#srange27] inv'0 self)
    -> ([%#srange28] produces'0 self (Seq.empty  : Seq.seq usize) self)
   
-<<<<<<< HEAD
   function produces_trans'0 (a : t_Range'0) (ab : Seq.seq usize) (b : t_Range'0) (bc : Seq.seq usize) (c : t_Range'0) : ()
-=======
-  let rec len'0 (self:Vec'0.t_Vec uint32 (Global'0.t_Global)) (return'  (ret:usize))= {[@expl:len 'self' type invariant] inv'2 self}
-    any
-    [ return' (result:usize)-> {[%#svec11] UIntSize.to_int result = Seq.length (view'3 self)} (! return' {result}) ]
->>>>>>> 34cd6190
-    
-  
-  axiom produces_trans'0_spec : forall a : t_Range'0, ab : Seq.seq usize, b : t_Range'0, bc : Seq.seq usize, c : t_Range'0 . ([%#srange29] inv'1 a)
-   -> ([%#srange30] inv'1 b)
-   -> ([%#srange31] inv'1 c)
+    
+  
+  axiom produces_trans'0_spec : forall a : t_Range'0, ab : Seq.seq usize, b : t_Range'0, bc : Seq.seq usize, c : t_Range'0 . ([%#srange29] inv'0 a)
+   -> ([%#srange30] inv'0 b)
+   -> ([%#srange31] inv'0 c)
    -> ([%#srange32] produces'0 a ab b)
    -> ([%#srange33] produces'0 b bc c)  -> ([%#srange34] produces'0 a (Seq.(++) ab bc) c)
   
