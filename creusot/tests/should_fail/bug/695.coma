module M_695__inversed_if [#"695.rs" 6 0 6 78]
  let%span s6950 = "695.rs" 10 15 10 20
  let%span s6951 = "695.rs" 8 15 8 19
  let%span s6952 = "695.rs" 4 11 4 77
  let%span s6953 = "695.rs" 6 59 6 63
  let%span s6954 = "695.rs" 6 68 6 74
<<<<<<< HEAD
  let%span s6955 = "695.rs" 5 0 5 91
  let%span sops6 = "../../../../creusot-contracts/src/std/ops.rs" 158 27 158 52
  let%span sops7 = "../../../../creusot-contracts/src/std/ops.rs" 140 0 164 1
  let%span sops8 = "../../../../creusot-contracts/src/std/ops.rs" 131 14 131 100
  let%span sops9 = "../../../../creusot-contracts/src/std/ops.rs" 136 14 136 101
=======
  let%span s6955 = "695.rs" 5 10 5 89
  let%span sops6 = "../../../../creusot-contracts/src/std/ops.rs" 169 27 169 52
  let%span sops7 = "../../../../creusot-contracts/src/std/ops.rs" 151 0 175 1
  let%span sops8 = "../../../../creusot-contracts/src/std/ops.rs" 141 14 141 100
  let%span sops9 = "../../../../creusot-contracts/src/std/ops.rs" 147 14 147 101
>>>>>>> 716d5822
  let%span sresolve10 = "../../../../creusot-contracts/src/resolve.rs" 41 20 41 34
  let%span sinvariant11 = "../../../../creusot-contracts/src/invariant.rs" 24 8 24 18
  let%span sops12 = "../../../../creusot-contracts/src/std/ops.rs" 99 15 99 48
  let%span sops13 = "../../../../creusot-contracts/src/std/ops.rs" 100 14 100 35
  let%span sops14 = "../../../../creusot-contracts/src/std/ops.rs" 105 14 105 31
  let%span sops15 = "../../../../creusot-contracts/src/std/ops.rs" 110 15 110 29
  let%span sops16 = "../../../../creusot-contracts/src/std/ops.rs" 111 15 111 26
  let%span sops17 = "../../../../creusot-contracts/src/std/ops.rs" 112 14 112 28
  let%span sops18 = "../../../../creusot-contracts/src/std/ops.rs" 117 14 117 133
  
  type t_C'0
  
  predicate precondition'0 (self : t_C'0) (_2 : ())
  
  use prelude.prelude.Borrow
  
  predicate inv'2 (_1 : t_C'0)
  
  predicate inv'3 (_1 : ())
  
  predicate postcondition'0 (self : t_C'0) (_2 : ()) (_3 : bool)
  
  predicate inv'4 (_1 : bool)
  
  predicate inv'0 (_1 : t_C'0)
  
  predicate invariant'0 (self : t_C'0) =
    [%#sinvariant11] inv'0 self
  
  axiom inv_axiom'0 [@rewrite] : forall x : t_C'0 [inv'2 x] . inv'2 x = invariant'0 x
  
  axiom inv_axiom'1 [@rewrite] : forall x : () [inv'3 x] . inv'3 x = true
  
  axiom inv_axiom'2 [@rewrite] : forall x : bool [inv'4 x] . inv'4 x = true
  
  predicate inv'5 (_1 : bool)
  
  axiom inv_axiom'3 [@rewrite] : forall x : bool [inv'5 x] . inv'5 x = true
  
  let rec call'0 (self:t_C'0) (args:()) (return'  (ret:bool))= {[@expl:precondition] inv'3 args}
    {[@expl:precondition] inv'2 self}
    {[@expl:precondition] [%#sops6] precondition'0 self args}
    any [ return' (result:bool)-> {inv'4 result} {[%#sops7] postcondition'0 self args result} (! return' {result}) ] 
  
  predicate resolve'0 (_1 : t_C'0)
  
  type t_B'0
  
  predicate precondition'1 (self : t_B'0) (_2 : bool)
  
  predicate inv'1 (_1 : t_B'0)
  
  predicate postcondition_once'0 (self : t_B'0) (_2 : bool) (_3 : ())
  
  let rec call_once'0 (self:t_B'0) (args:bool) (return'  (ret:()))= {[@expl:precondition] inv'5 args}
    {[@expl:precondition] inv'1 self}
    {[@expl:precondition] [%#sops7] precondition'1 self args}
    any [ return' (result:())-> {inv'3 result} {[%#sops7] postcondition_once'0 self args result} (! return' {result}) ] 
  
  use prelude.prelude.Intrinsic
  
  predicate postcondition_mut'0 (self : borrowed t_C'0) (_2 : ()) (_3 : bool)
  
  predicate resolve'1 (self : borrowed t_C'0) =
    [%#sresolve10] self.final = self.current
  
  function fn_mut'0 (self : borrowed t_C'0) (args : ()) (res : bool) : ()
  
  axiom fn_mut'0_spec : forall self : borrowed t_C'0, args : (), res : bool . [%#sops8] postcondition_mut'0 self args res
  = (resolve'1 self /\ postcondition'0 self.current args res)
  
  predicate postcondition_once'1 (self : t_C'0) (_2 : ()) (_3 : bool)
  
  function fn_once'0 (self : t_C'0) (args : ()) (res : bool) : ()
  
  axiom fn_once'0_spec : forall self : t_C'0, args : (), res : bool . [%#sops9] postcondition_once'1 self args res
  = (resolve'0 self /\ postcondition'0 self args res)
  
  predicate unnest'0 (self : t_C'0) (_2 : t_C'0)
  
  function postcondition_mut_unnest'0 (self : borrowed t_C'0) (args : ()) (res : bool) : ()
  
  axiom postcondition_mut_unnest'0_spec : forall self : borrowed t_C'0, args : (), res : bool . ([%#sops12] postcondition_mut'0 self args res)
   -> ([%#sops13] unnest'0 self.current self.final)
  
  function unnest_refl'0 (self : t_C'0) : ()
  
  axiom unnest_refl'0_spec : forall self : t_C'0 . [%#sops14] unnest'0 self self
  
  function unnest_trans'0 (self : t_C'0) (b : t_C'0) (c : t_C'0) : ()
  
  axiom unnest_trans'0_spec : forall self : t_C'0, b : t_C'0, c : t_C'0 . ([%#sops15] unnest'0 self b)
   -> ([%#sops16] unnest'0 b c)  -> ([%#sops17] unnest'0 self c)
  
  function fn_mut_once'0 (self : t_C'0) (args : ()) (res : bool) : ()
  
  axiom fn_mut_once'0_spec : forall self : t_C'0, args : (), res : bool . [%#sops18] postcondition_once'1 self args res
  = (exists s : borrowed t_C'0 . s.current = self /\ postcondition_mut'0 s args res /\ resolve'0 s.final)
  
  meta "compute_max_steps" 1000000
  
  let rec inversed_if'0 (cond:t_C'0) (branch:t_B'0) (return'  (ret:()))= {[%#s6954] inv'1 branch}
    {[%#s6953] inv'0 cond}
    {[%#s6952] precondition'0 cond () /\ (forall b : bool . precondition'1 branch (b))}
    (! bb0
    [ bb0 = bb1
    | bb1 = bb2
    | bb2 = s0 [ s0 = call'0 {cond} {_7} (fun (_ret':bool) ->  [ &_5 <- _ret' ] s1) | s1 = bb3 ] 
    | bb3 = s0
      [ s0 = {[@expl:type invariant] inv'0 cond} s1
      | s1 = -{resolve'0 cond}- s2
      | s2 = any [ br0 -> {_5 = false} (! bb5) | br1 -> {_5} (! bb4) ]  ]
      
    | bb4 = s0
      [ s0 =  [ &_11 <- (([%#s6950] false)) ] s1
      | s1 = call_once'0 {branch} {_11} (fun (_ret':()) ->  [ &_0 <- _ret' ] s2)
      | s2 = bb7 ]
      
    | bb7 = bb8
    | bb5 = s0
      [ s0 =  [ &_9 <- (([%#s6951] true)) ] s1
      | s1 = call_once'0 {branch} {_9} (fun (_ret':()) ->  [ &_0 <- _ret' ] s2)
      | s2 = bb6 ]
      
    | bb6 = bb8
    | bb8 = bb9
    | bb9 = bb10
    | bb10 = return' {_0} ]
    )
    [ & _0 : () = any_l ()
    | & cond : t_C'0 = cond
    | & branch : t_B'0 = branch
    | & _5 : bool = any_l ()
    | & _7 : () = any_l ()
    | & _9 : bool = any_l ()
    | & _11 : bool = any_l () ]
    
    [ return' (result:())-> {[@expl:postcondition] [%#s6955] exists b : bool . postcondition'0 cond () b
      /\ postcondition_once'0 branch (not b) ()}
      (! return' {result}) ]
    
end
module M_695__valid [#"695.rs" 15 0 15 27]
  let%span s6950 = "695.rs" 16 16 16 20
  let%span s6951 = "695.rs" 22 20 22 25
  let%span s6952 = "695.rs" 14 10 14 71
  let%span s6953 = "695.rs" 18 11 18 15
  let%span s6954 = "695.rs" 17 25 17 45
  let%span s6955 = "695.rs" 20 25 20 26
  let%span s6956 = "695.rs" 20 36 20 37
  let%span s6957 = "695.rs" 19 27 19 62
  let%span s6958 = "695.rs" 4 0 4 79
  let%span s6959 = "695.rs" 6 59 6 63
  let%span s69510 = "695.rs" 6 68 6 74
  let%span s69511 = "695.rs" 5 0 5 91
  let%span sresolve12 = "../../../../creusot-contracts/src/resolve.rs" 41 20 41 34
  
  use prelude.prelude.UInt32
  
  use prelude.prelude.Intrinsic
  
  use prelude.prelude.Borrow
  
  type closure1'1  =
    { field_0'0: uint32 }
  
  use prelude.prelude.Int
  
  predicate inv'0 (_1 : closure1'1)
  
  axiom inv_axiom'0 [@rewrite] : forall x : closure1'1 [inv'0 x] . inv'0 x = true
  
  type closure2'1  =
    { field_0'1: borrowed uint32 }
  
  predicate inv'1 (_1 : closure2'1)
  
  axiom inv_axiom'1 [@rewrite] : forall x : closure2'1 [inv'1 x] . inv'1 x = true
  
  let rec closure1'0 (_1:closure1'1) (return'  (ret:bool))= (! bb0
    [ bb0 = s0
      [ s0 = UInt32.gt {_1.field_0'0} {[%#s6953] (7 : uint32)} (fun (_ret':bool) ->  [ &res <- _ret' ] s1)
      | s1 =  [ &_0 <- res ] s2
      | s2 = return' {_0} ]
       ]
    ) [ & _0 : bool = any_l () | & _1 : closure1'1 = _1 | & res : bool = any_l () ] 
    [ return' (result:bool)-> {[@expl:postcondition] [%#s6954] result = (_1.field_0'0 > (7 : uint32))}
      (! return' {result}) ]
    
  
  predicate resolve'1 (self : borrowed closure2'1) =
    [%#sresolve12] self.final = self.current
  
  predicate resolve'0 (_1 : borrowed closure2'1) =
    resolve'1 _1
  
  predicate unnest'0 [#"695.rs" 19 17 19 64] (self : closure2'1) (_2 : closure2'1) =
    (_2.field_0'1).final = (self.field_0'1).final
  
  let rec closure2'0 (_1:borrowed closure2'1) (b:bool) (return'  (ret:()))= (! bb0
    [ bb0 = any [ br0 -> {b = false} (! bb2) | br1 -> {b} (! bb1) ] 
    | bb1 = s0 [ s0 =  [ &_4 <- [%#s6955] (2 : uint32) ] s1 | s1 = bb3 ] 
    | bb2 = s0 [ s0 =  [ &_4 <- [%#s6956] (1 : uint32) ] s1 | s1 = bb3 ] 
    | bb3 = s0
      [ s0 =  [ &_1 <- { _1 with current = { field_0'1 = { (_1.current).field_0'1 with current = _4 } } } ] s1
      | s1 = -{resolve'0 _1}- s2
      | s2 = return' {_0} ]
       ]
    ) [ & _0 : () = any_l () | & _1 : borrowed closure2'1 = _1 | & b : bool = b | & _4 : uint32 = any_l () ] 
    [ return' (result:())-> {[@expl:postcondition] unnest'0 _1.current _1.final}
      {[@expl:postcondition] [%#s6957] b /\ ((_1.final).field_0'1).current = (2 : uint32)
      \/ not b /\ ((_1.final).field_0'1).current = (1 : uint32)}
      (! return' {result}) ]
    
<<<<<<< HEAD
=======
end
module M_695__valid [#"695.rs" 15 0 15 27]
  let%span s6950 = "695.rs" 16 16 16 20
  let%span s6951 = "695.rs" 22 20 22 25
  let%span s6952 = "695.rs" 14 10 14 71
  let%span s6953 = "695.rs" 4 11 4 77
  let%span s6954 = "695.rs" 6 59 6 63
  let%span s6955 = "695.rs" 6 68 6 74
  let%span s6956 = "695.rs" 5 10 5 89
  let%span s6957 = "695.rs" 17 25 17 45
  let%span s6958 = "695.rs" 19 27 19 62
  
  use T_695__valid__qyClosure2 as Closure'1
  
  predicate inv'1 (_1 : Closure'1.m_695__valid__qyClosure2)
  
  axiom inv_axiom'1 [@rewrite] : forall x : Closure'1.m_695__valid__qyClosure2 [inv'1 x] . inv'1 x = true
  
  use T_695__valid__qyClosure1 as Closure'0
  
  predicate inv'0 (_1 : Closure'0.m_695__valid__qyClosure1)
  
  axiom inv_axiom'0 [@rewrite] : forall x : Closure'0.m_695__valid__qyClosure1 [inv'0 x] . inv'0 x = true
  
  use prelude.prelude.Intrinsic
>>>>>>> 716d5822
  
  predicate precondition'0 [#"695.rs" 17 15 17 47] (self : closure1'1) (_ : ()) =
    true
  
  predicate precondition'1 [#"695.rs" 19 17 19 64] (self : closure2'1) (args : bool) =
    let (b) = args in true
  
  predicate postcondition'0 [#"695.rs" 17 15 17 47] (self : closure1'1) (_ : ()) (result : bool) =
    [%#s6954] result = (self.field_0'0 > (7 : uint32))
  
  predicate postcondition_once'0 [#"695.rs" 19 17 19 64] (self : closure2'1) (args : bool) (result : ()) =
    [%#s6957] let (b) = args in b /\ (self.field_0'1).final = (2 : uint32)
    \/ not b /\ (self.field_0'1).final = (1 : uint32)
  
  let rec inversed_if'0 (cond:closure1'1) (branch:closure2'1) (return'  (ret:()))= {[@expl:precondition] [%#s69510] inv'1 branch}
    {[@expl:precondition] [%#s6959] inv'0 cond}
    {[@expl:precondition] [%#s6958] precondition'0 cond () /\ (forall b : bool . precondition'1 branch (b))}
    any
    [ return' (result:())-> {[%#s69511] exists b : bool . postcondition'0 cond () b
      /\ postcondition_once'0 branch (not b) ()}
      (! return' {result}) ]
    
  
  meta "compute_max_steps" 1000000
  
  let rec valid'0 (n:uint32) (return'  (ret:uint32))= (! bb0
    [ bb0 = s0
      [ s0 =  [ &r <- [%#s6950] (0 : uint32) ] s1
      | s1 =  [ &cond <- { field_0'0 = n } ] s2
      | s2 = Borrow.borrow_mut <uint32> {r} (fun (_ret':borrowed uint32) ->  [ &_7 <- _ret' ]  [ &r <- _ret'.final ] s3)
      | s3 =  [ &branch <- { field_0'1 = _7 } ] s4
      | s4 = inversed_if'0 {cond} {branch} (fun (_ret':()) ->  [ &_8 <- _ret' ] s5)
      | s5 = bb1 ]
      
    | bb1 = s0 [ s0 = {[@expl:assertion] [%#s6951] false} s1 | s1 =  [ &_0 <- r ] s2 | s2 = return' {_0} ]  ]
    )
    [ & _0 : uint32 = any_l ()
    | & n : uint32 = n
    | & r : uint32 = any_l ()
    | & cond : closure1'1 = any_l ()
    | & branch : closure2'1 = any_l ()
    | & _7 : borrowed uint32 = any_l ()
    | & _8 : () = any_l () ]
    
    [ return' (result:uint32)-> {[@expl:postcondition] [%#s6952] n > (7 : uint32) /\ result = (2 : uint32)
      \/ n <= (7 : uint32) /\ result = (1 : uint32)}
      (! return' {result}) ]
    
end<|MERGE_RESOLUTION|>--- conflicted
+++ resolved
@@ -4,19 +4,11 @@
   let%span s6952 = "695.rs" 4 11 4 77
   let%span s6953 = "695.rs" 6 59 6 63
   let%span s6954 = "695.rs" 6 68 6 74
-<<<<<<< HEAD
-  let%span s6955 = "695.rs" 5 0 5 91
+  let%span s6955 = "695.rs" 5 10 5 89
   let%span sops6 = "../../../../creusot-contracts/src/std/ops.rs" 158 27 158 52
   let%span sops7 = "../../../../creusot-contracts/src/std/ops.rs" 140 0 164 1
   let%span sops8 = "../../../../creusot-contracts/src/std/ops.rs" 131 14 131 100
   let%span sops9 = "../../../../creusot-contracts/src/std/ops.rs" 136 14 136 101
-=======
-  let%span s6955 = "695.rs" 5 10 5 89
-  let%span sops6 = "../../../../creusot-contracts/src/std/ops.rs" 169 27 169 52
-  let%span sops7 = "../../../../creusot-contracts/src/std/ops.rs" 151 0 175 1
-  let%span sops8 = "../../../../creusot-contracts/src/std/ops.rs" 141 14 141 100
-  let%span sops9 = "../../../../creusot-contracts/src/std/ops.rs" 147 14 147 101
->>>>>>> 716d5822
   let%span sresolve10 = "../../../../creusot-contracts/src/resolve.rs" 41 20 41 34
   let%span sinvariant11 = "../../../../creusot-contracts/src/invariant.rs" 24 8 24 18
   let%span sops12 = "../../../../creusot-contracts/src/std/ops.rs" 99 15 99 48
@@ -168,10 +160,10 @@
   let%span s6955 = "695.rs" 20 25 20 26
   let%span s6956 = "695.rs" 20 36 20 37
   let%span s6957 = "695.rs" 19 27 19 62
-  let%span s6958 = "695.rs" 4 0 4 79
+  let%span s6958 = "695.rs" 4 11 4 77
   let%span s6959 = "695.rs" 6 59 6 63
   let%span s69510 = "695.rs" 6 68 6 74
-  let%span s69511 = "695.rs" 5 0 5 91
+  let%span s69511 = "695.rs" 5 10 5 89
   let%span sresolve12 = "../../../../creusot-contracts/src/resolve.rs" 41 20 41 34
   
   use prelude.prelude.UInt32
@@ -231,34 +223,6 @@
       \/ not b /\ ((_1.final).field_0'1).current = (1 : uint32)}
       (! return' {result}) ]
     
-<<<<<<< HEAD
-=======
-end
-module M_695__valid [#"695.rs" 15 0 15 27]
-  let%span s6950 = "695.rs" 16 16 16 20
-  let%span s6951 = "695.rs" 22 20 22 25
-  let%span s6952 = "695.rs" 14 10 14 71
-  let%span s6953 = "695.rs" 4 11 4 77
-  let%span s6954 = "695.rs" 6 59 6 63
-  let%span s6955 = "695.rs" 6 68 6 74
-  let%span s6956 = "695.rs" 5 10 5 89
-  let%span s6957 = "695.rs" 17 25 17 45
-  let%span s6958 = "695.rs" 19 27 19 62
-  
-  use T_695__valid__qyClosure2 as Closure'1
-  
-  predicate inv'1 (_1 : Closure'1.m_695__valid__qyClosure2)
-  
-  axiom inv_axiom'1 [@rewrite] : forall x : Closure'1.m_695__valid__qyClosure2 [inv'1 x] . inv'1 x = true
-  
-  use T_695__valid__qyClosure1 as Closure'0
-  
-  predicate inv'0 (_1 : Closure'0.m_695__valid__qyClosure1)
-  
-  axiom inv_axiom'0 [@rewrite] : forall x : Closure'0.m_695__valid__qyClosure1 [inv'0 x] . inv'0 x = true
-  
-  use prelude.prelude.Intrinsic
->>>>>>> 716d5822
   
   predicate precondition'0 [#"695.rs" 17 15 17 47] (self : closure1'1) (_ : ()) =
     true
