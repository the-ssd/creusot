
module C492_ReborrowTuple
  type t
  use prelude.UInt32
  use prelude.Borrow
  predicate invariant2 (self : (borrowed t, uint32))
  val invariant2 (self : (borrowed t, uint32)) : bool
    ensures { result = invariant2 self }
    
  predicate inv2 (_x : (borrowed t, uint32))
  val inv2 (_x : (borrowed t, uint32)) : bool
    ensures { result = inv2 _x }
    
  axiom inv2 : forall x : (borrowed t, uint32) . inv2 x = true
  predicate invariant1 (self : borrowed t)
  val invariant1 (self : borrowed t) : bool
    ensures { result = invariant1 self }
    
  predicate inv1 (_x : borrowed t)
  val inv1 (_x : borrowed t) : bool
    ensures { result = inv1 _x }
    
  axiom inv1 : forall x : borrowed t . inv1 x = true
  predicate invariant0 (self : t)
  val invariant0 (self : t) : bool
    ensures { result = invariant0 self }
    
  predicate inv0 (_x : t)
  val inv0 (_x : t) : bool
    ensures { result = inv0 _x }
    
  axiom inv0 : forall x : t . inv0 x = true
  predicate resolve0 (self : borrowed t) =
    [#"../../../../../creusot-contracts/src/resolve.rs" 25 20 25 34]  ^ self =  * self
  val resolve0 (self : borrowed t) : bool
    ensures { result = resolve0 self }
    
  use prelude.Int
  let rec cfg reborrow_tuple [#"../492.rs" 5 0 5 52] [@cfg:stackify] [@cfg:subregion_analysis] (x : borrowed t) : (borrowed t, uint32)
    requires {[#"../492.rs" 5 25 5 26] inv1 x}
    ensures { [#"../492.rs" 4 10 4 27]  * (let (a, _) = result in a) =  * x }
    ensures { [#"../492.rs" 5 39 5 52] inv2 result }
    
   = [@vc:do_not_keep_trace] [@vc:sp]
  var _0 : (borrowed t, uint32);
  var x : borrowed t = x;
  var _3 : borrowed t;
  {
    goto BB0
  }
  BB0 {
<<<<<<< HEAD
    [#"../492.rs" 6 5 6 6] _3 <- Borrow.borrow_mut ( * x);
    [#"../492.rs" 6 5 6 6] x <- { x with current = ( ^ _3) };
    assume { inv0 ( ^ _3) };
    [#"../492.rs" 6 4 6 11] _0 <- ([#"../492.rs" 6 4 6 11] (_3, [#"../492.rs" 6 8 6 10] [#"../492.rs" 6 8 6 10] (32 : uint32)));
=======
    _3 <- Borrow.borrow_mut ( * x);
    x <- { x with current =  ^ _3 };
    assume { inv0 ( ^ _3) };
    _0 <- ([#"../492.rs" 6 4 6 11] (_3, ([#"../492.rs" 6 8 6 10] [#"../492.rs" 6 8 6 10] (32 : uint32))));
>>>>>>> aa6c5257
    _3 <- any borrowed t;
    assert { [@expl:type invariant] inv1 x };
    assume { resolve0 x };
    return _0
  }
  
end
module C492_Test
  use prelude.UInt32
  use prelude.Int32
  use prelude.Borrow
  predicate invariant1 (self : (borrowed int32, uint32)) =
    [#"../../../../../creusot-contracts/src/invariant.rs" 8 8 8 12] true
  val invariant1 (self : (borrowed int32, uint32)) : bool
    ensures { result = invariant1 self }
    
  predicate inv1 (_x : (borrowed int32, uint32))
  val inv1 (_x : (borrowed int32, uint32)) : bool
    ensures { result = inv1 _x }
    
  axiom inv1 : forall x : (borrowed int32, uint32) . inv1 x = true
  predicate invariant0 (self : borrowed int32) =
    [#"../../../../../creusot-contracts/src/invariant.rs" 8 8 8 12] true
  val invariant0 (self : borrowed int32) : bool
    ensures { result = invariant0 self }
    
  predicate inv0 (_x : borrowed int32)
  val inv0 (_x : borrowed int32) : bool
    ensures { result = inv0 _x }
    
  axiom inv0 : forall x : borrowed int32 . inv0 x = true
  predicate resolve1 (self : borrowed int32) =
    [#"../../../../../creusot-contracts/src/resolve.rs" 25 20 25 34]  ^ self =  * self
  val resolve1 (self : borrowed int32) : bool
    ensures { result = resolve1 self }
    
  predicate resolve2 (self : uint32) =
    [#"../../../../../creusot-contracts/src/resolve.rs" 45 8 45 12] true
  val resolve2 (self : uint32) : bool
    ensures { result = resolve2 self }
    
  predicate resolve0 (self : (borrowed int32, uint32)) =
    [#"../../../../../creusot-contracts/src/resolve.rs" 16 8 16 60] resolve1 (let (a, _) = self in a) /\ resolve2 (let (_, a) = self in a)
  val resolve0 (self : (borrowed int32, uint32)) : bool
    ensures { result = resolve0 self }
    
  use prelude.Int
  val reborrow_tuple0 [#"../492.rs" 5 0 5 52] (x : borrowed int32) : (borrowed int32, uint32)
    requires {[#"../492.rs" 5 25 5 26] inv0 x}
    ensures { [#"../492.rs" 4 10 4 27]  * (let (a, _) = result in a) =  * x }
    ensures { [#"../492.rs" 5 39 5 52] inv1 result }
    
  let rec cfg test [#"../492.rs" 10 0 10 13] [@cfg:stackify] [@cfg:subregion_analysis] (_1 : ()) : ()
    ensures { [#"../492.rs" 9 10 9 15] false }
    
   = [@vc:do_not_keep_trace] [@vc:sp]
  var _0 : ();
  var x : int32;
  var res : borrowed int32;
  var _4 : (borrowed int32, uint32);
  var _5 : borrowed int32;
  var _6 : borrowed int32;
  {
    goto BB0
  }
  BB0 {
<<<<<<< HEAD
    [#"../492.rs" 11 16 11 17] x <- ([#"../492.rs" 11 16 11 17] [#"../492.rs" 11 16 11 17] (5 : int32));
    [#"../492.rs" 12 34 12 40] _6 <- Borrow.borrow_mut x;
    [#"../492.rs" 12 34 12 40] x <-  ^ _6;
    [#"../492.rs" 12 34 12 40] _5 <- Borrow.borrow_mut ( * _6);
    [#"../492.rs" 12 34 12 40] _6 <- { _6 with current = ( ^ _5) };
    [#"../492.rs" 12 19 12 41] _4 <- ([#"../492.rs" 12 19 12 41] reborrow_tuple0 _5);
=======
    x <- ([#"../492.rs" 11 16 11 17] [#"../492.rs" 11 16 11 17] (5 : int32));
    _6 <- Borrow.borrow_mut x;
    x <-  ^ _6;
    _5 <- Borrow.borrow_mut ( * _6);
    _6 <- { _6 with current =  ^ _5 };
    _4 <- ([#"../492.rs" 12 19 12 41] reborrow_tuple0 _5);
>>>>>>> aa6c5257
    _5 <- any borrowed int32;
    goto BB1
  }
  BB1 {
<<<<<<< HEAD
    [#"../492.rs" 12 9 12 12] res <- ([#"../492.rs" 12 9 12 12] let (a, _) = _4 in a);
    [#"../492.rs" 12 9 12 12] _4 <- (let (a, b) = _4 in (any borrowed int32, b));
=======
    res <- (let (a, _) = _4 in a);
    _4 <- (let (x0, x1) = _4 in (any borrowed int32, x1));
>>>>>>> aa6c5257
    assume { resolve0 _4 };
    assume { resolve1 _6 };
    assert { [@expl:assertion] [#"../492.rs" 13 18 13 30]  ^ res = (5 : int32) };
    [#"../492.rs" 14 4 14 13] res <- { res with current = ([#"../492.rs" 14 4 14 13] [#"../492.rs" 14 11 14 13] (10 : int32)) };
    assume { resolve1 res };
    [#"../492.rs" 10 14 15 1] _0 <- ([#"../492.rs" 10 14 15 1] ());
    return _0
  }
  
end<|MERGE_RESOLUTION|>--- conflicted
+++ resolved
@@ -11,7 +11,7 @@
   val inv2 (_x : (borrowed t, uint32)) : bool
     ensures { result = inv2 _x }
     
-  axiom inv2 : forall x : (borrowed t, uint32) . inv2 x = true
+  axiom inv2 : [#"../492.rs" 1 0 1 0] forall x : (borrowed t, uint32) . inv2 x = true
   predicate invariant1 (self : borrowed t)
   val invariant1 (self : borrowed t) : bool
     ensures { result = invariant1 self }
@@ -20,7 +20,7 @@
   val inv1 (_x : borrowed t) : bool
     ensures { result = inv1 _x }
     
-  axiom inv1 : forall x : borrowed t . inv1 x = true
+  axiom inv1 : [#"../492.rs" 1 0 1 0] forall x : borrowed t . inv1 x = true
   predicate invariant0 (self : t)
   val invariant0 (self : t) : bool
     ensures { result = invariant0 self }
@@ -29,7 +29,7 @@
   val inv0 (_x : t) : bool
     ensures { result = inv0 _x }
     
-  axiom inv0 : forall x : t . inv0 x = true
+  axiom inv0 : [#"../492.rs" 1 0 1 0] forall x : t . inv0 x = true
   predicate resolve0 (self : borrowed t) =
     [#"../../../../../creusot-contracts/src/resolve.rs" 25 20 25 34]  ^ self =  * self
   val resolve0 (self : borrowed t) : bool
@@ -49,17 +49,10 @@
     goto BB0
   }
   BB0 {
-<<<<<<< HEAD
-    [#"../492.rs" 6 5 6 6] _3 <- Borrow.borrow_mut ( * x);
-    [#"../492.rs" 6 5 6 6] x <- { x with current = ( ^ _3) };
-    assume { inv0 ( ^ _3) };
-    [#"../492.rs" 6 4 6 11] _0 <- ([#"../492.rs" 6 4 6 11] (_3, [#"../492.rs" 6 8 6 10] [#"../492.rs" 6 8 6 10] (32 : uint32)));
-=======
     _3 <- Borrow.borrow_mut ( * x);
     x <- { x with current =  ^ _3 };
     assume { inv0 ( ^ _3) };
     _0 <- ([#"../492.rs" 6 4 6 11] (_3, ([#"../492.rs" 6 8 6 10] [#"../492.rs" 6 8 6 10] (32 : uint32))));
->>>>>>> aa6c5257
     _3 <- any borrowed t;
     assert { [@expl:type invariant] inv1 x };
     assume { resolve0 x };
@@ -80,7 +73,7 @@
   val inv1 (_x : (borrowed int32, uint32)) : bool
     ensures { result = inv1 _x }
     
-  axiom inv1 : forall x : (borrowed int32, uint32) . inv1 x = true
+  axiom inv1 : [#"../492.rs" 1 0 1 0] forall x : (borrowed int32, uint32) . inv1 x = true
   predicate invariant0 (self : borrowed int32) =
     [#"../../../../../creusot-contracts/src/invariant.rs" 8 8 8 12] true
   val invariant0 (self : borrowed int32) : bool
@@ -90,7 +83,7 @@
   val inv0 (_x : borrowed int32) : bool
     ensures { result = inv0 _x }
     
-  axiom inv0 : forall x : borrowed int32 . inv0 x = true
+  axiom inv0 : [#"../492.rs" 1 0 1 0] forall x : borrowed int32 . inv0 x = true
   predicate resolve1 (self : borrowed int32) =
     [#"../../../../../creusot-contracts/src/resolve.rs" 25 20 25 34]  ^ self =  * self
   val resolve1 (self : borrowed int32) : bool
@@ -126,38 +119,24 @@
     goto BB0
   }
   BB0 {
-<<<<<<< HEAD
-    [#"../492.rs" 11 16 11 17] x <- ([#"../492.rs" 11 16 11 17] [#"../492.rs" 11 16 11 17] (5 : int32));
-    [#"../492.rs" 12 34 12 40] _6 <- Borrow.borrow_mut x;
-    [#"../492.rs" 12 34 12 40] x <-  ^ _6;
-    [#"../492.rs" 12 34 12 40] _5 <- Borrow.borrow_mut ( * _6);
-    [#"../492.rs" 12 34 12 40] _6 <- { _6 with current = ( ^ _5) };
-    [#"../492.rs" 12 19 12 41] _4 <- ([#"../492.rs" 12 19 12 41] reborrow_tuple0 _5);
-=======
     x <- ([#"../492.rs" 11 16 11 17] [#"../492.rs" 11 16 11 17] (5 : int32));
     _6 <- Borrow.borrow_mut x;
     x <-  ^ _6;
     _5 <- Borrow.borrow_mut ( * _6);
     _6 <- { _6 with current =  ^ _5 };
     _4 <- ([#"../492.rs" 12 19 12 41] reborrow_tuple0 _5);
->>>>>>> aa6c5257
     _5 <- any borrowed int32;
     goto BB1
   }
   BB1 {
-<<<<<<< HEAD
-    [#"../492.rs" 12 9 12 12] res <- ([#"../492.rs" 12 9 12 12] let (a, _) = _4 in a);
-    [#"../492.rs" 12 9 12 12] _4 <- (let (a, b) = _4 in (any borrowed int32, b));
-=======
     res <- (let (a, _) = _4 in a);
     _4 <- (let (x0, x1) = _4 in (any borrowed int32, x1));
->>>>>>> aa6c5257
     assume { resolve0 _4 };
     assume { resolve1 _6 };
     assert { [@expl:assertion] [#"../492.rs" 13 18 13 30]  ^ res = (5 : int32) };
-    [#"../492.rs" 14 4 14 13] res <- { res with current = ([#"../492.rs" 14 4 14 13] [#"../492.rs" 14 11 14 13] (10 : int32)) };
+    res <- { res with current = ([#"../492.rs" 14 11 14 13] [#"../492.rs" 14 11 14 13] (10 : int32)) };
     assume { resolve1 res };
-    [#"../492.rs" 10 14 15 1] _0 <- ([#"../492.rs" 10 14 15 1] ());
+    _0 <- ([#"../492.rs" 10 14 15 1] ());
     return _0
   }
   
