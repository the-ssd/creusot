--- conflicted
+++ resolved
@@ -93,19 +93,11 @@
     goto BB0
   }
   BB0 {
-<<<<<<< HEAD
-    [#"../222.rs" 41 4 41 14] _5 <- Borrow.borrow_mut (C222_Once_Type.once_0 ( * x));
-    [#"../222.rs" 41 4 41 14] x <- { x with current = (let C222_Once_Type.C_Once a =  * x in C222_Once_Type.C_Once ( ^ _5)) };
-    assume { Inv0.inv ( ^ _5) };
-    [#"../222.rs" 41 4 41 14] _4 <- ([#"../222.rs" 41 4 41 14] Take0.take _5);
-    [#"../222.rs" 1 0 1 0] _5 <- any borrowed (Core_Option_Option_Type.t_option t);
-=======
     _5 <- Borrow.borrow_mut (C222_Once_Type.once_0 ( * x));
     x <- { x with current = (let C222_Once_Type.C_Once a =  * x in C222_Once_Type.C_Once ( ^ _5)) };
     assume { inv0 ( ^ _5) };
     _4 <- ([#"../222.rs" 41 4 41 14] take0 _5);
     _5 <- any borrowed (Core_Option_Option_Type.t_option t);
->>>>>>> 62b454c8
     goto BB1
   }
   BB1 {
@@ -116,7 +108,7 @@
     goto BB2
   }
   BB2 {
-    [#"../222.rs" 40 42 42 1] _0 <- ([#"../222.rs" 40 42 42 1] ());
+    _0 <- ([#"../222.rs" 40 42 42 1] ());
     return _0
   }
   
