--- conflicted
+++ resolved
@@ -73,18 +73,18 @@
   val invariant4 (self : bool) : bool
     ensures { result = invariant4 self }
     
-  axiom inv4 : forall x : bool . inv4 x = true
+  axiom inv4 : [#"../692.rs" 1 0 1 0] forall x : bool . inv4 x = true
   predicate invariant3 (self : ()) =
     [#"../../../../../creusot-contracts/src/invariant.rs" 8 8 8 12] true
   val invariant3 (self : ()) : bool
     ensures { result = invariant3 self }
     
-  axiom inv3 : forall x : () . inv3 x = true
+  axiom inv3 : [#"../692.rs" 1 0 1 0] forall x : () . inv3 x = true
   predicate invariant2 (self : borrowed c)
   val invariant2 (self : borrowed c) : bool
     ensures { result = invariant2 self }
     
-  axiom inv2 : forall x : borrowed c . inv2 x = true
+  axiom inv2 : [#"../692.rs" 1 0 1 0] forall x : borrowed c . inv2 x = true
   predicate postcondition0 (self : c) (_2 : ()) (_3 : bool)
   val postcondition0 (self : c) (_2 : ()) (_3 : bool) : bool
     ensures { result = postcondition0 self _2 _3 }
@@ -114,7 +114,7 @@
   val invariant1 (self : c) : bool
     ensures { result = invariant1 self }
     
-  axiom inv1 : forall x : c . inv1 x = true
+  axiom inv1 : [#"../692.rs" 1 0 1 0] forall x : c . inv1 x = true
   predicate invariant0 (self : b)
   val invariant0 (self : b) : bool
     ensures { result = invariant0 self }
@@ -123,7 +123,7 @@
   val inv0 (_x : b) : bool
     ensures { result = inv0 _x }
     
-  axiom inv0 : forall x : b . inv0 x = true
+  axiom inv0 : [#"../692.rs" 1 0 1 0] forall x : b . inv0 x = true
   predicate precondition1 (self : b) (_2 : bool)
   val precondition1 (self : b) (_2 : bool) : bool
     ensures { result = precondition1 self _2 }
@@ -157,7 +157,7 @@
     goto BB1
   }
   BB1 {
-    [#"../692.rs" 8 77 8 79] _0 <- ([#"../692.rs" 8 77 8 79] ());
+    _0 <- ([#"../692.rs" 8 77 8 79] ());
     goto BB2
   }
   BB2 {
@@ -186,14 +186,14 @@
   function field_00 [#"../692.rs" 15 17 15 64] (self : C692_ValidNormal_Closure2.c692_validnormal_closure2) : borrowed uint32
     
    =
-    let C692_ValidNormal_Closure2.C692_ValidNormal_Closure2 a = self in a
+    [#"../692.rs" 1 0 1 0] let C692_ValidNormal_Closure2.C692_ValidNormal_Closure2 a = self in a
   val field_00 [#"../692.rs" 15 17 15 64] (self : C692_ValidNormal_Closure2.c692_validnormal_closure2) : borrowed uint32
     ensures { result = field_00 self }
     
   predicate unnest0 [#"../692.rs" 15 17 15 64] (self : C692_ValidNormal_Closure2.c692_validnormal_closure2) (_2 : C692_ValidNormal_Closure2.c692_validnormal_closure2)
     
    =
-     ^ field_00 _2 =  ^ field_00 self
+    [#"../692.rs" 1 0 1 0]  ^ field_00 _2 =  ^ field_00 self
   predicate resolve0 (self : borrowed C692_ValidNormal_Closure2.c692_validnormal_closure2) =
     [#"../../../../../creusot-contracts/src/resolve.rs" 25 20 25 34]  ^ self =  * self
   val resolve0 (self : borrowed C692_ValidNormal_Closure2.c692_validnormal_closure2) : bool
@@ -201,7 +201,7 @@
     
   let rec cfg c692_ValidNormal_Closure2 [#"../692.rs" 15 17 15 64] [@cfg:stackify] [@cfg:subregion_analysis] (_1 : borrowed C692_ValidNormal_Closure2.c692_validnormal_closure2) (b : bool) : ()
     ensures { [#"../692.rs" 15 27 15 62] b /\  * field_00 ( ^ _1) = (2 : uint32) \/ not b /\  * field_00 ( ^ _1) = (1 : uint32) }
-    ensures { unnest0 ( * _1) ( ^ _1) }
+    ensures { [#"../692.rs" 1 0 1 0] unnest0 ( * _1) ( ^ _1) }
     
    = [@vc:do_not_keep_trace] [@vc:sp]
   var _0 : ();
@@ -213,30 +213,25 @@
     goto BB0
   }
   BB0 {
-    switch ([#"../692.rs" 16 21 16 22] b)
+    switch (b)
       | False -> goto BB2
       | True -> goto BB1
       end
   }
   BB1 {
-    [#"../692.rs" 16 25 16 26] _4 <- ([#"../692.rs" 16 25 16 26] [#"../692.rs" 16 25 16 26] (2 : uint32));
+    _4 <- ([#"../692.rs" 16 25 16 26] [#"../692.rs" 16 25 16 26] (2 : uint32));
     goto BB3
   }
   BB2 {
-    [#"../692.rs" 16 36 16 37] _4 <- ([#"../692.rs" 16 36 16 37] [#"../692.rs" 16 36 16 37] (1 : uint32));
+    _4 <- ([#"../692.rs" 16 36 16 37] [#"../692.rs" 16 36 16 37] (1 : uint32));
     goto BB3
   }
   BB3 {
-<<<<<<< HEAD
-    [#"../692.rs" 16 14 16 39] _1 <- { _1 with current = (let C692_ValidNormal_Closure2.C692_ValidNormal_Closure2 a =  * _1 in C692_ValidNormal_Closure2.C692_ValidNormal_Closure2 ({ (field_00 ( * _1)) with current = ([#"../692.rs" 16 14 16 39] _4) })) };
-    [#"../692.rs" 16 14 16 39] _4 <- any uint32;
-=======
     _1 <- { _1 with current = (let C692_ValidNormal_Closure2.C692_ValidNormal_Closure2 x0 =  * _1 in C692_ValidNormal_Closure2.C692_ValidNormal_Closure2 ({ (field_00 ( * _1)) with current = _4 })) };
     _4 <- any uint32;
->>>>>>> aa6c5257
     assume { resolve0 _1 };
-    [#"../692.rs" 16 14 16 39] res <- ([#"../692.rs" 16 14 16 39] ());
-    [#"../692.rs" 15 17 15 64] _0 <- ([#"../692.rs" 15 17 15 64] res);
+    res <- ([#"../692.rs" 16 14 16 39] ());
+    _0 <- res;
     return _0
   }
   
@@ -257,7 +252,7 @@
   use prelude.Borrow
   use prelude.Int
   function field_00 [#"../692.rs" 13 15 13 47] (self : C692_ValidNormal_Closure1.c692_validnormal_closure1) : uint32 =
-    let C692_ValidNormal_Closure1.C692_ValidNormal_Closure1 a = self in a
+    [#"../692.rs" 1 0 1 0] let C692_ValidNormal_Closure1.C692_ValidNormal_Closure1 a = self in a
   val field_00 [#"../692.rs" 13 15 13 47] (self : C692_ValidNormal_Closure1.c692_validnormal_closure1) : uint32
     ensures { result = field_00 self }
     
@@ -272,8 +267,8 @@
     goto BB0
   }
   BB0 {
-    [#"../692.rs" 14 7 14 15] res <- ([#"../692.rs" 14 7 14 15] ([#"../692.rs" 14 7 14 8] field_00 _1) > ([#"../692.rs" 14 11 14 15] [#"../692.rs" 14 11 14 15] (7 : uint32)));
-    [#"../692.rs" 13 15 13 47] _0 <- ([#"../692.rs" 13 15 13 47] res);
+    res <- ([#"../692.rs" 14 7 14 15] field_00 _1 > ([#"../692.rs" 14 11 14 15] [#"../692.rs" 14 11 14 15] (7 : uint32)));
+    _0 <- res;
     return _0
   }
   
@@ -292,7 +287,7 @@
   val inv1 (_x : C692_ValidNormal_Closure2.c692_validnormal_closure2) : bool
     ensures { result = inv1 _x }
     
-  axiom inv1 : forall x : C692_ValidNormal_Closure2.c692_validnormal_closure2 . inv1 x = true
+  axiom inv1 : [#"../692.rs" 1 0 1 0] forall x : C692_ValidNormal_Closure2.c692_validnormal_closure2 . inv1 x = true
   use prelude.Int8
   use C692_ValidNormal_Closure1_Type as C692_ValidNormal_Closure1
   predicate invariant0 (self : C692_ValidNormal_Closure1.c692_validnormal_closure1) =
@@ -304,10 +299,10 @@
   val inv0 (_x : C692_ValidNormal_Closure1.c692_validnormal_closure1) : bool
     ensures { result = inv0 _x }
     
-  axiom inv0 : forall x : C692_ValidNormal_Closure1.c692_validnormal_closure1 . inv0 x = true
+  axiom inv0 : [#"../692.rs" 1 0 1 0] forall x : C692_ValidNormal_Closure1.c692_validnormal_closure1 . inv0 x = true
   use prelude.Int
   function field_00 [#"../692.rs" 13 15 13 47] (self : C692_ValidNormal_Closure1.c692_validnormal_closure1) : uint32 =
-    let C692_ValidNormal_Closure1.C692_ValidNormal_Closure1 a = self in a
+    [#"../692.rs" 1 0 1 0] let C692_ValidNormal_Closure1.C692_ValidNormal_Closure1 a = self in a
   val field_00 [#"../692.rs" 13 15 13 47] (self : C692_ValidNormal_Closure1.c692_validnormal_closure1) : uint32
     ensures { result = field_00 self }
     
@@ -318,11 +313,11 @@
   predicate precondition1 [#"../692.rs" 15 17 15 64] (self : C692_ValidNormal_Closure2.c692_validnormal_closure2) (args : bool)
     
    =
-    let (b) = args in true
+    [#"../692.rs" 1 0 1 0] let (b) = args in true
   predicate precondition0 [#"../692.rs" 13 15 13 47] (self : C692_ValidNormal_Closure1.c692_validnormal_closure1) (_ : ())
     
    =
-    true
+    [#"../692.rs" 1 0 1 0] true
   val incorrect0 [#"../692.rs" 8 0 8 76] (cond : C692_ValidNormal_Closure1.c692_validnormal_closure1) (branch : C692_ValidNormal_Closure2.c692_validnormal_closure2) : ()
     requires {[#"../692.rs" 5 0 6 87] precondition0 cond () /\ (forall b : bool . precondition1 branch (b) /\ (exists b : bool . forall b0 : bool . postcondition0 cond () b0 -> b0 = b))}
     requires {[#"../692.rs" 8 57 8 61] inv0 cond}
@@ -330,7 +325,7 @@
     ensures { [#"../692.rs" 7 10 7 15] false }
     
   predicate resolve0 [#"../692.rs" 13 15 13 47] (_1 : C692_ValidNormal_Closure1.c692_validnormal_closure1) =
-    true
+    [#"../692.rs" 1 0 1 0] true
   let rec cfg valid_normal [#"../692.rs" 11 0 11 34] [@cfg:stackify] [@cfg:subregion_analysis] (n : uint32) : uint32
     ensures { [#"../692.rs" 10 10 10 15] false }
     
@@ -346,19 +341,19 @@
     goto BB0
   }
   BB0 {
-    [#"../692.rs" 12 16 12 20] r <- ([#"../692.rs" 12 16 12 20] [#"../692.rs" 12 16 12 20] (0 : uint32));
-    [#"../692.rs" 13 15 13 47] cond <- ([#"../692.rs" 13 15 13 47] C692_ValidNormal_Closure1.C692_ValidNormal_Closure1 ([#"../692.rs" 13 15 13 47] n));
-    [#"../692.rs" 15 17 15 64] _7 <- Borrow.borrow_mut r;
-    [#"../692.rs" 15 17 15 64] r <-  ^ _7;
-    [#"../692.rs" 15 17 15 64] branch <- ([#"../692.rs" 15 17 15 64] C692_ValidNormal_Closure2.C692_ValidNormal_Closure2 _7);
+    r <- ([#"../692.rs" 12 16 12 20] [#"../692.rs" 12 16 12 20] (0 : uint32));
+    cond <- ([#"../692.rs" 13 15 13 47] C692_ValidNormal_Closure1.C692_ValidNormal_Closure1 ([#"../692.rs" 13 15 13 47] n));
+    _7 <- Borrow.borrow_mut r;
+    r <-  ^ _7;
+    branch <- ([#"../692.rs" 15 17 15 64] C692_ValidNormal_Closure2.C692_ValidNormal_Closure2 _7);
     _7 <- any borrowed uint32;
     assume { resolve0 cond };
-    [#"../692.rs" 17 4 17 27] _8 <- ([#"../692.rs" 17 4 17 27] incorrect0 ([#"../692.rs" 17 14 17 18] cond) ([#"../692.rs" 17 20 17 26] branch));
-    [#"../692.rs" 17 20 17 26] branch <- any C692_ValidNormal_Closure2.c692_validnormal_closure2;
+    _8 <- ([#"../692.rs" 17 4 17 27] incorrect0 cond branch);
+    branch <- any C692_ValidNormal_Closure2.c692_validnormal_closure2;
     goto BB1
   }
   BB1 {
-    [#"../692.rs" 18 4 18 5] _0 <- ([#"../692.rs" 18 4 18 5] r);
+    _0 <- r;
     return _0
   }
   
