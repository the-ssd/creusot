--- conflicted
+++ resolved
@@ -384,17 +384,11 @@
         contract.subst(&spec.arg_subst.iter().cloned().collect());
         contract.normalize(ctx.tcx, ctx.param_env(def_id))
     } else {
-<<<<<<< HEAD
         let subst = erased_identity_for_item(ctx.tcx, def_id);
-        let mut contract =
-            contract_clauses_of(ctx, def_id).unwrap().get_pre(ctx).instantiate(ctx.tcx, subst);
-=======
-        let subst = GenericArgs::identity_for_item(ctx.tcx, def_id);
         let mut contract = contract_clauses_of(ctx, def_id)
             .unwrap()
             .get_pre(ctx, fn_name)
             .instantiate(ctx.tcx, subst);
->>>>>>> 34cd6190
 
         if contract.is_empty()
             && !def_id.is_local()
@@ -453,9 +447,9 @@
             if env_ty.is_ref() { Term::var(self_, env_ty).cur() } else { Term::var(self_, env_ty) },
         );
         for pre in &mut contract.requires {
-            pre_subst.visit_mut_term(pre);
-
-            pre.subst(&s);
+            pre_subst.visit_mut_term(&mut pre.term);
+
+            pre.term.subst(&s);
         }
 
         if kind == ClosureKind::FnMut {
@@ -465,19 +459,21 @@
 
             let unnest_id = get_fn_mut_unnest(ctx.tcx);
 
-            contract.ensures.push(Term::call(
+            let term = Term::call(
                 ctx.tcx,
                 param_env,
                 unnest_id,
                 unnest_subst,
                 vec![Term::var(self_, env_ty).cur(), Term::var(self_, env_ty).fin()],
-            ));
+            );
+            let expl = format!("expl:closure unnest");
+            contract.ensures.push(Condition { term, expl });
         };
 
         let mut post_subst =
             closure_capture_subst(ctx.tcx, def_id, subst, Some(subst.as_closure().kind()), self_);
         for post in &mut contract.ensures {
-            post_subst.visit_mut_term(post);
+            post_subst.visit_mut_term(&mut post.term);
         }
 
         assert!(contract.variant.is_none());
@@ -505,6 +501,11 @@
     if !is_pearlite(ctx.tcx, def_id) {
         // Type invariants
 
+        let fn_name = ctx.opt_item_name(def_id);
+        let fn_name = match &fn_name {
+            Some(fn_name) => fn_name.as_str(),
+            None => "closure",
+        };
         let subst = erased_identity_for_item(ctx.tcx, def_id);
 
         let params_open_inv: HashSet<usize> = ctx
@@ -514,15 +515,19 @@
             .flatten()
             .map(|&i| if ctx.tcx.is_closure_like(def_id) { i + 1 } else { i })
             .collect();
+        let mut requires = Vec::new();
         for (i, (name, span, ty)) in inputs.iter().enumerate() {
             if params_open_inv.contains(&i) {
                 continue;
             }
             if let Some(term) = pearlite::type_invariant_term(ctx, def_id, *name, *span, *ty) {
                 let term = EarlyBinder::bind(term).instantiate(ctx.tcx, subst);
-                contract.requires.push(term);
-            }
-        }
+                let expl = format!("expl:{} '{}' type invariant", fn_name, name);
+                requires.push(Condition { term, expl });
+            }
+        }
+        requires.append(&mut contract.requires);
+        contract.requires = requires;
 
         let ret_ty_span: Option<Span> =
             try { ctx.tcx.hir().get_fn_output(def_id.as_local()?)?.span() };
@@ -536,7 +541,8 @@
             )
         {
             let term = EarlyBinder::bind(term).instantiate(ctx.tcx, subst);
-            contract.ensures.push(term);
+            let expl = format!("expl:{} result type invariant", fn_name);
+            contract.ensures.insert(0, Condition { term, expl });
         }
     }
 
