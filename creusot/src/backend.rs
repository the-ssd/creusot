use indexmap::{IndexMap, IndexSet};
use rustc_hir::{def::DefKind, def_id::DefId};
use rustc_middle::ty::{AliasTy, GenericParamDef, GenericParamDefKind, TyCtxt};
use rustc_span::{RealFileName, Span, DUMMY_SP};
use why3::declaration::{Decl, TyDecl};

use crate::{
    backend::interface::interface_for,
    ctx::{TranslatedItem, TranslationCtx},
    translation::pearlite::Term,
    util::{self, ItemType},
};
use std::{
    collections::HashMap,
    ops::{Deref, DerefMut},
};

use crate::{options::SpanMode, run_why3::SpanMap};
pub(crate) use clone_map::*;
use why3::Exp;

use self::{
    dependency::{Dependency, HackedId},
    ty_inv::TyInvKind,
};

pub(crate) mod clone_map;
pub(crate) mod constant;
pub(crate) mod dependency;
pub(crate) mod interface;
pub(crate) mod logic;
pub(crate) mod optimization;
pub(crate) mod place;
pub(crate) mod program;
pub(crate) mod signature;
pub(crate) mod term;
pub(crate) mod traits;
pub(crate) mod ty;
pub(crate) mod ty_inv;

#[derive(Copy, Clone, PartialEq, Eq, Hash, PartialOrd, Ord, Debug)]
pub(crate) enum TransId {
    Item(DefId),
    TyInv(TyInvKind),
    Hacked(HackedId, DefId),
}

impl From<DefId> for TransId {
    fn from(def_id: DefId) -> Self {
        TransId::Item(def_id)
    }
}

pub struct Why3Generator<'tcx> {
    ctx: TranslationCtx<'tcx>,
    dependencies: IndexMap<TransId, CloneSummary<'tcx>>,
    projections_in_ty: HashMap<DefId, Vec<AliasTy<'tcx>>>,
    functions: IndexMap<TransId, TranslatedItem>,
    translated_items: IndexSet<TransId>,
    in_translation: Vec<IndexSet<TransId>>,
    pub(crate) span_map: SpanMap,
}

impl<'tcx> Deref for Why3Generator<'tcx> {
    type Target = TranslationCtx<'tcx>;

    fn deref(&self) -> &Self::Target {
        &self.ctx
    }
}

impl<'tcx> DerefMut for Why3Generator<'tcx> {
    fn deref_mut(&mut self) -> &mut Self::Target {
        &mut self.ctx
    }
}

impl<'tcx> Why3Generator<'tcx> {
    pub fn new(ctx: TranslationCtx<'tcx>) -> Self {
        Why3Generator {
            ctx,
            dependencies: Default::default(),
            projections_in_ty: Default::default(),
            functions: Default::default(),
            translated_items: Default::default(),
            in_translation: Default::default(),
            span_map: Default::default(),
        }
    }

    fn term(&mut self, id: impl Into<TransId>) -> Option<&Term<'tcx>> {
        match id.into() {
            TransId::Item(id) => self.ctx.term(id),
            // For the moment at least
            TransId::TyInv(_) => unreachable!(),
            TransId::Hacked(h, id) => {
                let c = self.ctx.closure_contract(id);
                match h {
                    HackedId::PostconditionOnce => Some(&c.postcond_once.as_ref()?.1),
                    HackedId::PostconditionMut => Some(&c.postcond_mut.as_ref()?.1),
                    HackedId::Postcondition => Some(&c.postcond.as_ref()?.1),
                    HackedId::Precondition => Some(&c.precond.1),
                    HackedId::Unnest => Some(&c.unnest.as_ref()?.1),
                    HackedId::Resolve => Some(&c.resolve.1),
                    HackedId::Accessor(ix) => Some(&c.accessors[ix as usize].1),
                }
            }
        }
    }

    // Checks if we are allowed to recurse into
    fn safe_cycle(&self, trans_id: TransId) -> bool {
        self.in_translation.last().map(|l| l.contains(&trans_id)).unwrap_or_default()
    }

    pub(crate) fn translate(&mut self, def_id: DefId) {
        let tid = def_id.into();
        if self.translated_items.contains(&tid) || self.safe_cycle(tid) {
            return;
        }
        debug!("translating {:?}", def_id);

        // eprintln!("{:?}", self.param_env(def_id));

        match util::item_type(self.tcx, def_id) {
            ItemType::Trait => {
                self.start(def_id);
                let tr = self.translate_trait(def_id);
                self.dependencies.insert(tid, CloneSummary::new());
                self.functions.insert(tid, tr);
                self.finish(def_id);
            }
            ItemType::Impl => {
                if self.tcx.impl_trait_ref(def_id).is_some() {
                    self.start(def_id);
                    let impl_ = traits::lower_impl(self, def_id);

                    self.dependencies.insert(tid, CloneSummary::new());
                    self.functions.insert(tid, TranslatedItem::Impl { modl: impl_ });
                    self.finish(def_id);
                }
            }
            ItemType::Ghost
            | ItemType::Logic
            | ItemType::Predicate
            | ItemType::Program
            | ItemType::Closure => {
                self.start(def_id);
                self.translate_function(def_id);
                self.finish(def_id);
            }
            ItemType::AssocTy => {
                self.start(def_id);
                let (_, dependencies) = self.translate_assoc_ty(def_id);
                self.finish(def_id);
                self.dependencies.insert(tid, dependencies);
                self.functions.insert(tid, TranslatedItem::AssocTy {});
            }
            ItemType::Constant => {
                self.start(def_id);
                let (constant, dependencies) = self.translate_constant(def_id);
                self.finish(def_id);
                self.dependencies.insert(tid, dependencies);
                self.functions.insert(tid, constant);
            }
            ItemType::Type => {
                let bg = self.binding_group(def_id).clone();

                self.start_group(bg.clone());

                let modl = ty::translate_tydecl(self, &bg);

                for d in &bg {
                    self.finish(*d);
                }

                let repr = self.representative_type(def_id).into();
                if let Some(modl) = modl {
                    self.functions
                        .insert(repr, TranslatedItem::Type { modl, accessors: Default::default() });
                }
            }
            ItemType::Unsupported(dk) => self.crash_and_error(
                self.tcx.def_span(def_id),
                &format!("unsupported definition kind {:?} {:?}", def_id, dk),
            ),
        }
    }

    // Generic entry point for function translation
    fn translate_function(&mut self, def_id: DefId) {
        assert!(matches!(
            self.tcx.def_kind(def_id),
            DefKind::Fn | DefKind::Closure | DefKind::AssocFn
        ));

        if !crate::util::should_translate(self.tcx, def_id) || util::is_spec(self.tcx, def_id) {
            debug!("Skipping {:?}", def_id);
            return;
        }

        let translated = match util::item_type(self.tcx, def_id) {
            ItemType::Ghost | ItemType::Logic | ItemType::Predicate => {
                debug!("translating {:?} as logical", def_id);
                let (proof_modl, deps) = logic::translate_logic_or_predicate(self, def_id);
                self.dependencies.insert(def_id.into(), deps);

                TranslatedItem::Logic { proof_modl }
            }
            ItemType::Closure => {
                let (deps, ty_modl, modl) = program::translate_closure(self, def_id);
                self.dependencies.insert(def_id.into(), deps);

                TranslatedItem::Closure { ty_modl, modl }
            }
            ItemType::Program => {
                debug!("translating {def_id:?} as program");
                let (_, modl) = program::translate_function(self, def_id);
                let (_, deps) = interface_for(self, def_id);
                self.dependencies.insert(def_id.into(), deps);
                TranslatedItem::Program { modl }
            }
            _ => unreachable!(),
        };

        self.functions.insert(def_id.into(), translated);
    }

    pub(crate) fn translate_accessor(&mut self, field_id: DefId) {
        if !self.translated_items.insert(field_id.into()) {
            return;
        }

        let parent = self.tcx.parent(field_id);
        let (adt_did, variant_did) = match self.tcx.def_kind(parent) {
            DefKind::Variant => (self.tcx.parent(parent), parent),
            DefKind::Struct | DefKind::Enum | DefKind::Union => {
                (parent, self.tcx.adt_def(parent).variants()[0u32.into()].def_id)
            }
            _ => unreachable!(),
        };
        self.translate(adt_did);

        let accessor = ty::translate_accessor(self, adt_did, variant_did, field_id);
        let repr_id: TransId = self.representative_type(adt_did).into();
        if let TranslatedItem::Type { ref mut accessors, .. } = &mut self.functions[&repr_id] {
            accessors.entry(variant_did).or_default().insert(field_id, accessor);
        };
        // self.types[&repr_id].accessors;
    }

    pub(crate) fn translate_tyinv(&mut self, inv_kind: TyInvKind) {
        let tid = TransId::TyInv(inv_kind);
        if self.dependencies.contains_key(&tid) {
            return;
        }

        if let TyInvKind::Adt(adt_did) = inv_kind {
            self.translate(adt_did);
        }

        let (modl, deps) = ty_inv::build_inv_module(self, inv_kind);
        self.dependencies.insert(tid, deps);
        self.functions.insert(tid, TranslatedItem::TyInv { modl });
    }

    // pub(crate) fn item(&self, def_id: DefId) -> Option<&TranslatedItem> {
    //     let tid: TransId = if matches!(util::item_type(***self, def_id), ItemType::Type) {
    //         self.representative_type(def_id)
    //     } else {
    //         def_id
    //     }
    //     .into();
    //     self.functions.get(&tid)
    // }

    pub(crate) fn modules<'a>(
        &'a mut self,
    ) -> impl Iterator<Item = (TransId, TranslatedItem)> + 'a {
        self.functions.drain(..)
    }

    pub(crate) fn start_group(&mut self, ids: IndexSet<DefId>) {
        assert!(!ids.is_empty());
        let ids = ids.into_iter().map(Into::into).collect();
        if self.in_translation.iter().rev().any(|s| !s.is_disjoint(&ids)) {
            let span = if let TransId::Item(def_id) = ids.first().unwrap() {
                self.def_span(def_id)
            } else {
                DUMMY_SP
            };

            self.in_translation.push(ids);

            self.crash_and_error(
                span,
                &format!("encountered a cycle during translation: {:?}", self.in_translation),
            );
        }

        self.in_translation.push(ids);
    }

    // Mark an id as in translation.
    pub(crate) fn start(&mut self, def_id: DefId) {
        self.start_group(IndexSet::from_iter([def_id]));
    }

    // Indicate we have finished translating a given id
    pub(crate) fn finish(&mut self, def_id: DefId) {
        let tid = def_id.into();
        if !self.in_translation.last_mut().unwrap().remove(&tid) {
            self.crash_and_error(
                self.def_span(def_id),
                &format!("{:?} is not in translation", def_id),
            );
        }

        if self.in_translation.last().unwrap().is_empty() {
            self.in_translation.pop();
        }

        self.translated_items.insert(tid);
    }

    pub(crate) fn dependencies(&self, key: Dependency<'tcx>) -> Option<&CloneSummary<'tcx>> {
        let tid = key.to_trans_id()?;
        self.dependencies.get(&tid)
    }

    pub(crate) fn projections_in_ty(&mut self, item: DefId) -> &[AliasTy<'tcx>] {
        if self.projections_in_ty.get(&item).is_none() {
            let res = self.get_projections_in_ty(item);
            self.projections_in_ty.insert(item, res);
        };

        &self.projections_in_ty[&item]
    }

<<<<<<< HEAD
    pub(crate) fn span_attr(&mut self, span: Span) -> Option<why3::declaration::Attribute> {
        if let Some(span) = self.span_map.encode_span(&self.ctx.opts, span) {
            return Some(span);
        };
        let lo = self.sess.source_map().lookup_char_pos(span.lo());
        let hi = self.sess.source_map().lookup_char_pos(span.hi());

        let rustc_span::FileName::Real(path) = &lo.file.name else { return None };

        // If we ask for relative paths and the paths comes from the standard library, then we prefer returning
        // None, since the relative path of the stdlib is not stable.
        let path = match (&self.opts.span_mode, path) {
            (SpanMode::Relative, RealFileName::Remapped { .. }) => return None,
            _ => path.local_path_if_available(),
        };

        let mut buf;
        let path = if path.is_relative() {
            buf = std::env::current_dir().unwrap();
            buf.push(path);
            buf.as_path()
        } else {
            path
        };

        let filename = match self.opts.span_mode {
            SpanMode::Absolute => path.to_string_lossy().into_owned(),
            SpanMode::Relative => {
                // Why3 treats the spans as relative to the session not the source file??
                format!("{}", self.opts.relative_to_output(&path).to_string_lossy())
            }
            _ => return None,
        };

        Some(why3::declaration::Attribute::Span(
            filename,
            lo.line,
            lo.col_display,
            hi.line,
            hi.col_display,
        ))
    }

    pub(crate) fn attach_span(&mut self, span: Span, exp: Exp) -> Exp {
        if let Some(attr) = self.span_attr(span) {
            Exp::Attr(attr, Box::new(exp))
        } else {
            exp
=======
    fn is_logical(&self, item: DefId) -> bool {
        matches!(
            util::item_type(self.tcx, item),
            ItemType::Logic | ItemType::Predicate | ItemType::Ghost
        )
    }

    fn is_accessor(&self, item: TransId) -> bool {
        match item {
            TransId::Hacked(HackedId::Accessor(_), _) => true,
            TransId::Item(id) => self.def_kind(id) == DefKind::Field,
            _ => false,
>>>>>>> 62b454c8
        }
    }
}

// Closures inherit the generic parameters of the original function they were defined in, but
// add 3 'ghost' generics tracking metadata about the closure. We choose to erase those parameters,
// as they contain a function type along with other irrelevant details (for us).
pub(crate) fn closure_generic_decls(
    tcx: TyCtxt,
    mut def_id: DefId,
) -> impl Iterator<Item = Decl> + '_ {
    loop {
        if tcx.is_closure(def_id) {
            def_id = tcx.parent(def_id);
        } else {
            break;
        }
    }

    all_generic_decls_for(tcx, def_id)
}

pub(crate) fn all_generic_decls_for(tcx: TyCtxt, def_id: DefId) -> impl Iterator<Item = Decl> + '_ {
    let generics = tcx.generics_of(def_id);

    generic_decls((0..generics.count()).map(move |i| generics.param_at(i, tcx)))
}

pub(crate) fn own_generic_decls_for(tcx: TyCtxt, def_id: DefId) -> impl Iterator<Item = Decl> + '_ {
    let generics = tcx.generics_of(def_id);
    generic_decls(generics.params.iter())
}

fn generic_decls<'tcx, I: Iterator<Item = &'tcx GenericParamDef> + 'tcx>(
    it: I,
) -> impl Iterator<Item = Decl> + 'tcx {
    it.filter_map(|param| {
        if let GenericParamDefKind::Type { .. } = param.kind {
            Some(Decl::TyDecl(TyDecl::Opaque {
                ty_name: (&*param.name.as_str().to_lowercase()).into(),
                ty_params: vec![],
            }))
        } else {
            None
        }
    })
}<|MERGE_RESOLUTION|>--- conflicted
+++ resolved
@@ -337,7 +337,21 @@
         &self.projections_in_ty[&item]
     }
 
-<<<<<<< HEAD
+    fn is_logical(&self, item: DefId) -> bool {
+        matches!(
+            util::item_type(self.tcx, item),
+            ItemType::Logic | ItemType::Predicate | ItemType::Ghost
+        )
+    }
+
+    fn is_accessor(&self, item: TransId) -> bool {
+        match item {
+            TransId::Hacked(HackedId::Accessor(_), _) => true,
+            TransId::Item(id) => self.def_kind(id) == DefKind::Field,
+            _ => false,
+        }
+    }
+
     pub(crate) fn span_attr(&mut self, span: Span) -> Option<why3::declaration::Attribute> {
         if let Some(span) = self.span_map.encode_span(&self.ctx.opts, span) {
             return Some(span);
@@ -386,20 +400,6 @@
             Exp::Attr(attr, Box::new(exp))
         } else {
             exp
-=======
-    fn is_logical(&self, item: DefId) -> bool {
-        matches!(
-            util::item_type(self.tcx, item),
-            ItemType::Logic | ItemType::Predicate | ItemType::Ghost
-        )
-    }
-
-    fn is_accessor(&self, item: TransId) -> bool {
-        match item {
-            TransId::Hacked(HackedId::Accessor(_), _) => true,
-            TransId::Item(id) => self.def_kind(id) == DefKind::Field,
-            _ => false,
->>>>>>> 62b454c8
         }
     }
 }
