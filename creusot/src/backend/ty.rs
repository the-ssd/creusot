--- conflicted
+++ resolved
@@ -524,15 +524,6 @@
         _ => 1,
     };
 
-<<<<<<< HEAD
-    let fail = Expr::Assert(Box::new(Exp::mk_false()), Box::new(Expr::Any));
-    let bad_branch: Defn = coma::Defn {
-        name: format!("bad").into(),
-        writes: vec![],
-        attrs: vec![],
-        params: field_args.clone(),
-        body: Expr::Assert(Box::new(cons_test.neq(Exp::var("input"))), Box::new(fail)),
-=======
     let bad_branch = if num_variants > 1 {
         let fail =
             Expr::BlackBox(Box::new(Expr::Assert(Box::new(Exp::mk_false()), Box::new(Expr::Any))));
@@ -558,13 +549,13 @@
 
         Some(coma::Defn {
             name: format!("bad").into(),
+            attrs: vec![],
             writes: vec![],
             params: vec![],
             body: Expr::Assert(Box::new(negative_assertion), Box::new(fail)),
         })
     } else {
         None
->>>>>>> 2eecc3e1
     };
 
     let ret_cont = Param::Cont("ret".into(), Vec::new(), field_args);
