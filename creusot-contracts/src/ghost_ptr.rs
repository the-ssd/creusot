// Inspired by https://plv.mpi-sws.org/rustbelt/ghostcell/ https://rust-unofficial.github.io/too-many-lists/fifth.html
use crate::{logic::FMap, Clone, *};
use ::std::{
    marker::PhantomData,
    ops::{Deref, DerefMut},
};

/// Models a fragment of the heap that maps the [`GhostPtr`]s it has permission to their value.
/// At most one [`GhostToken`] has permission to each [`GhostPtr`]
/// No [`GhostToken`] has permission to a dangling [`GhostPtr`]
#[trusted]
pub struct GhostPtrToken<T: ?Sized>(PhantomData<T>);

/// ZST equivalent of [`&'a GhostPtrToken<T>`](GhostPtrToken)
/// Can be created using [`GhostPtrToken::borrow`]
#[trusted]
#[derive(Copy, Clone)]
pub struct GhostPtrTokenRef<'a, T: ?Sized>(PhantomData<&'a T>);

/// ZST equivalent of [`&'a mut GhostPtrToken<T>`](GhostPtrToken)
/// Can be created using [`GhostPtrToken::borrow_mut`]
#[trusted]
pub struct GhostPtrTokenMut<'a, T: ?Sized>(PhantomData<&'a mut T>);

/// Thin wrapper over a raw pointer managed by a [`GhostPtr`]
pub type GhostPtr<T> = *const T;

impl<T: ?Sized> ShallowModel for GhostPtrToken<T> {
    type ShallowModelTy = FMap<GhostPtr<T>, T>;

    #[trusted]
    #[ghost]
    #[open(self)]
    fn shallow_model(self) -> Self::ShallowModelTy {
        absurd
    }
}

impl<T: ?Sized> GhostPtrToken<T> {
    /// Creates a new [`GhostPtr`] that has no permission
    #[ensures(result@ == FMap::empty())]
    pub fn new() -> Self {
        GhostPtrToken(PhantomData)
    }

    #[trusted]
    #[ensures(forall<ptr1: GhostPtr<T>, ptr2: GhostPtr<T>>
        self@.contains(ptr1) && self@.contains(ptr2) && ptr1.addr_logic() == ptr2.addr_logic()
        ==> ptr1 == ptr2)]
    fn injective_lemma(&self) {}

    #[requires(self@.contains(ptr1) || ptr1 == GhostPtr::null_logic())]
    #[requires(self@.contains(ptr2) || ptr2 == GhostPtr::null_logic())]
    #[ensures(result == (ptr1.addr_logic() == ptr2.addr_logic()))]
    #[ensures(result == (ptr1 == ptr2))]
    pub fn are_eq(&self, ptr1: GhostPtr<T>, ptr2: GhostPtr<T>) -> bool
    where
        T: Sized,
    {
        self.injective_lemma();
        ptr1.addr() == ptr2.addr()
    }

    /// Casts `val` into a raw pointer and gives `self` permission to it
    // Safety this pointer was owned by a box so no other GhostToken could have permission to it
    #[trusted]
    #[ensures(!(*self)@.contains(result))]
    // Since we had full permission to `val` and all of the entries in `self` simultaneously,
    // it couldn't have already been contained in `self`
    #[ensures((^self)@ == (*self)@.insert(result, *val))]
    pub fn ptr_from_box(&mut self, val: Box<T>) -> *const T {
        Box::into_raw(val)
    }

    /// Immutably borrows `ptr`
    // Safety no other token has permission to `ptr`
    // `t` cannot be used to mutably borrow `ptr` as long as the shared lifetime lasts
    #[trusted]
    #[requires(self@.contains(ptr))]
    #[ensures(*result == *self@.lookup_unsized(ptr))]
    pub fn ptr_as_ref(&self, ptr: *const T) -> &T {
        unsafe { &*ptr }
    }

<<<<<<< HEAD
=======
    /// Shrinks the view of the `self` so that it's model is now new-model
    #[trusted]
    #[requires(new_model.subset(self@))]
    #[ensures(result@ == *new_model)]
    #[allow(unused_variables)]
    pub fn shrink_token_ref(&self, new_model: Ghost<FMap<*const T, T>>) -> &GhostPtrToken<T> {
        self
    }

    /// Mutably borrows `ptr` and shrinks `t` so that it can no longer be used to access `ptr`
    // Safety no other token has permission to `self`
    // `t` can no longer be used to access `ptr`
    #[trusted]
    #[requires((**self)@.contains(ptr))]
    #[ensures(*result == *(**self)@.lookup_unsized(ptr))]
    #[ensures((*^self)@ == (**self)@.remove(ptr))]
    #[ensures((^*self)@ == (^^self)@.insert(ptr, ^result))]
    // #[ensures(!(^^t)@.contains(ptr))]
    // ^~ It shouldn't have been possible to add pointer to `t` while we were holding a mutable reference to the pointer
    pub fn take_mut<'o, 'i>(self: &'o mut &'i mut GhostPtrToken<T>, ptr: *const T) -> &'i mut T {
        unsafe { &mut *(ptr as *mut _) }
    }

>>>>>>> e30f39e2
    /// Mutably borrows `ptr`
    #[requires(self@.contains(ptr))]
    #[ensures(*result == *(*self)@.lookup_unsized(ptr))]
    #[ensures((^self)@ == (*self)@.insert(ptr, ^result))]
    pub fn ptr_as_mut(&mut self, ptr: *const T) -> &mut T {
        self.borrow_mut().take_mut(ptr)
    }

    /// Transfers ownership of `ptr` back into a `Box`
    // Safety `ptr` is now dangling but since `self` doesn't have permission anymore no token does so this is okay
    #[trusted]
    #[requires((*self)@.contains(ptr))]
    #[ensures(*result == *(*self)@.lookup_unsized(ptr))]
    #[ensures((^self)@ == (*self)@.remove(ptr))]
    pub fn ptr_to_box(&mut self, ptr: *const T) -> Box<T> {
        unsafe { Box::from_raw(ptr as *mut _) }
    }

    #[trusted]
    #[ensures((*self)@.disjoint(other@))]
    // Since we had full permission to and all of the entries in `self` and `other` simultaneously,
    // no pointer could have been in both
    #[ensures((^self)@ == (*self)@.union(other@))]
    #[allow(unused_variables)]
    pub fn merge(&mut self, other: GhostPtrToken<T>) {}

    /// Leaks memory iff the precondition fails
    #[requires(self@.is_empty())]
    pub fn drop(self) {}

    /// Convert a shared reference in an equivalent ZST
    #[trusted]
    #[ensures(result@ == self@)]
    pub fn borrow(&self) -> GhostPtrTokenRef<'_, T> {
        GhostPtrTokenRef(PhantomData)
    }

    /// Convert a mutable reference in an equivalent ZST
    #[trusted]
    #[ensures(result.cur() == (*self)@)]
    #[ensures(result.fin() == (^self)@)]
    pub fn borrow_mut(&mut self) -> GhostPtrTokenMut<'_, T> {
        GhostPtrTokenMut(PhantomData)
    }
}

impl<T: ?Sized> GhostPtrExt<T> for GhostPtr<T> {
    #[trusted]
    #[open(self)]
    #[ghost]
    #[ensures(forall<t: GhostPtrToken<T>> !t@.contains(result))]
    #[ensures(result.addr_logic() == 0)]
    #[ensures(forall<ptr: GhostPtr<T>> ptr.addr_logic() == result.addr_logic() ==> ptr == result)]
    fn null_logic() -> Self {
        absurd
    }

    #[trusted]
    #[ghost]
    #[open(self)]
    fn addr_logic(self) -> Int {
        absurd
    }
}

impl<'a, T: ?Sized> ShallowModel for GhostPtrTokenRef<'a, T> {
    type ShallowModelTy = FMap<GhostPtr<T>, T>;

    #[trusted]
    #[ghost]
    #[open(self)]
    fn shallow_model(self) -> Self::ShallowModelTy {
        absurd
    }
}

impl<'a, T: ?Sized> Deref for GhostPtrTokenRef<'a, T> {
    type Target = GhostPtrToken<T>;

    #[trusted]
    #[ensures(result@ == self@)]
    fn deref(&self) -> &Self::Target {
        &GhostPtrToken(PhantomData)
    }
}

impl<'a, T: ?Sized> GhostPtrTokenRef<'a, T> {
    /// Shrinks the view of the `self` so that it's model is now new-model
    #[trusted]
    #[requires(_new_model.subset(self@))]
    #[ensures(result@ == *_new_model)]
    pub fn shrink_token_ref(self, _new_model: Ghost<FMap<*const T, T>>) -> Self {
        self
    }
}

impl<'a, T: ?Sized> GhostPtrTokenMut<'a, T> {
    #[trusted]
    #[ghost]
    #[open(self)]
    pub fn cur(self) -> FMap<GhostPtr<T>, T> {
        absurd
    }

    #[trusted]
    #[logic]
    #[open(self)]
    pub fn fin(self) -> FMap<GhostPtr<T>, T> {
        absurd
    }

    #[ensures(self.fin() == self.cur())]
    #[ensures(result@ == self.cur())]
    pub fn shr(self) -> GhostPtrTokenRef<'a, T> {
        GhostPtrTokenRef(PhantomData)
    }

    /// Mutably borrows `ptr` and shrinks `self` so that it can no longer be used to access `ptr`
    ///
    /// This function can be used to get multiple mutable references to non-aliasing pointers at the same time
    ///
    /// ```
    /// use creusot_contracts::ghost_ptr::GhostPtrToken;
    ///
    /// let mut token = GhostPtrToken::new();
    /// let ptr1 = token.ptr_from_box(Box::new(1));
    /// let ptr2 = token.ptr_from_box(Box::new(2));
    ///
    /// let mut token_mut = token.borrow_mut();
    /// let m1 = token_mut.take_mut(ptr1);
    /// // let m1_alias = token_mut.take_mut(ptr1); // Verification Error
    /// let m2 = token_mut.take_mut(ptr2);
    ///
    /// assert_eq!(*m1, 1);
    /// assert_eq!(*m2, 2);
    ///
    /// core::mem::swap(m1, m2);
    /// assert_eq!(*token.ptr_as_ref(ptr1), 2);
    /// assert_eq!(*token.ptr_as_ref(ptr2), 1);
    /// ```
    // Safety no other token has permission to `self`
    // `self` can no longer be used to access `ptr`
    #[trusted]
    #[requires((*self).cur().contains(ptr))]
    #[ensures(*result == *(*self).cur().lookup_unsized(ptr))]
    #[ensures((^self).cur() == (*self).cur().remove(ptr))]
    #[ensures((*self).fin() == (^self).fin().insert(ptr, ^result))]
    #[ensures(!(^self).fin().contains(ptr))]
    pub fn take_mut(&mut self, ptr: *const T) -> &'a mut T {
        unsafe { &mut *(ptr as *mut _) }
    }
}

impl<'a, T> Deref for GhostPtrTokenMut<'a, T> {
    type Target = GhostPtrToken<T>;

    #[trusted]
    #[ensures(result@ == self.cur())]
    fn deref(&self) -> &Self::Target {
        &GhostPtrToken(PhantomData)
    }
}

impl<'a, T> DerefMut for GhostPtrTokenMut<'a, T> {
    #[trusted]
    #[ensures((*result)@ == (*self).cur())]
    #[ensures((^self).cur() == (^result)@)]
    fn deref_mut(&mut self) -> &mut Self::Target {
        Box::leak(Box::new(GhostPtrToken(PhantomData)))
    }
}

#[trusted]
impl<'a, T> Resolve for GhostPtrTokenMut<'a, T> {
    #[predicate]
    #[open]
    fn resolve(self) -> bool {
        self.cur() == self.fin()
    }
}

pub trait GhostPtrExt<T: ?Sized>: Sized {
    #[ghost]
    fn null_logic() -> Self;
    #[ghost]
    fn addr_logic(self) -> Int;
}

extern_spec! {
    impl<T> *const T {
        // Safety since addr_logic is uninterpreted this just claims ptr::addr is deterministic
        #[trusted]
        #[ensures(result@ == self.addr_logic())]
        fn addr(self) -> usize;

        /// Check if `self` was created with ptr::null()
        #[trusted]
        #[ensures(result == (self == GhostPtr::<T>::null_logic()))]
        fn is_null(self) -> bool;
    }

    mod std {
        mod ptr {
            /// Creates a null pointer that no GhostToken has permission to
            // Safety even though this pointer is dangling no GhostToken has permission to it so it's okay
            #[trusted]
            #[ensures(result == GhostPtr::<T>::null_logic())]
            fn null<T>() -> *const T
            where
                T: Sized;
        }
    }
}<|MERGE_RESOLUTION|>--- conflicted
+++ resolved
@@ -82,32 +82,6 @@
         unsafe { &*ptr }
     }
 
-<<<<<<< HEAD
-=======
-    /// Shrinks the view of the `self` so that it's model is now new-model
-    #[trusted]
-    #[requires(new_model.subset(self@))]
-    #[ensures(result@ == *new_model)]
-    #[allow(unused_variables)]
-    pub fn shrink_token_ref(&self, new_model: Ghost<FMap<*const T, T>>) -> &GhostPtrToken<T> {
-        self
-    }
-
-    /// Mutably borrows `ptr` and shrinks `t` so that it can no longer be used to access `ptr`
-    // Safety no other token has permission to `self`
-    // `t` can no longer be used to access `ptr`
-    #[trusted]
-    #[requires((**self)@.contains(ptr))]
-    #[ensures(*result == *(**self)@.lookup_unsized(ptr))]
-    #[ensures((*^self)@ == (**self)@.remove(ptr))]
-    #[ensures((^*self)@ == (^^self)@.insert(ptr, ^result))]
-    // #[ensures(!(^^t)@.contains(ptr))]
-    // ^~ It shouldn't have been possible to add pointer to `t` while we were holding a mutable reference to the pointer
-    pub fn take_mut<'o, 'i>(self: &'o mut &'i mut GhostPtrToken<T>, ptr: *const T) -> &'i mut T {
-        unsafe { &mut *(ptr as *mut _) }
-    }
-
->>>>>>> e30f39e2
     /// Mutably borrows `ptr`
     #[requires(self@.contains(ptr))]
     #[ensures(*result == *(*self)@.lookup_unsized(ptr))]
@@ -197,9 +171,10 @@
 impl<'a, T: ?Sized> GhostPtrTokenRef<'a, T> {
     /// Shrinks the view of the `self` so that it's model is now new-model
     #[trusted]
-    #[requires(_new_model.subset(self@))]
-    #[ensures(result@ == *_new_model)]
-    pub fn shrink_token_ref(self, _new_model: Ghost<FMap<*const T, T>>) -> Self {
+    #[requires(new_model.subset(self@))]
+    #[ensures(result@ == *new_model)]
+    #[allow(unused_variables)]
+    pub fn shrink_token_ref(self, new_model: Ghost<FMap<*const T, T>>) -> Self {
         self
     }
 }
